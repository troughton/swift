//===--- Mutex.h - Mutex, ConditionVariable, & ReadWriteLock ----*- C++ -*-===//
//
// This source file is part of the Swift.org open source project
//
// Copyright (c) 2014 - 2016 Apple Inc. and the Swift project authors
// Licensed under Apache License v2.0 with Runtime Library Exception
//
// See http://swift.org/LICENSE.txt for license information
// See http://swift.org/CONTRIBUTORS.txt for the list of Swift project authors
//
//===----------------------------------------------------------------------===//
//
// Mutex, ConditionVariable, Read/Write lock, and Scoped lock abstractions
// for use in Swift runtime.
//
//===----------------------------------------------------------------------===//

#ifndef SWIFT_RUNTIME_MUTEX_H
#define SWIFT_RUNTIME_MUTEX_H

#include <type_traits>

#if (defined(__APPLE__) || defined(__linux__) || defined(__CYGWIN__) || defined(__FreeBSD__))
#include "swift/Runtime/MutexPThread.h"
<<<<<<< HEAD
#elif defined(_MSC_VER)
#include "swift/Runtime/MutexWin32.h"
#else
#error "Implement equvalent of MutexPThread.h/cpp for your platform."
=======
#else
#error "Implement equivalent of MutexPThread.h/cpp for your platform."
>>>>>>> d2aee432
#endif

namespace swift {

/// A ConditionVariable that works with Mutex to allow -- as an example --
/// multi-threaded producers and consumers to signal each other in a safe way.
class ConditionVariable {
  friend class Mutex;

  ConditionVariable(const ConditionVariable &) = delete;
  ConditionVariable &operator=(const ConditionVariable &) = delete;
  ConditionVariable(ConditionVariable &&) = delete;
  ConditionVariable &operator=(ConditionVariable &&) = delete;

public:
  ConditionVariable() { ConditionPlatformHelper::init(Handle); }
  ~ConditionVariable() { ConditionPlatformHelper::destroy(Handle); }

  /// Notifies one waiter (if any exists) that the condition has been met.
  ///
  /// Note: To avoid missed notification it is best hold the related mutex
  //        lock when calling notifyOne.
  void notifyOne() { ConditionPlatformHelper::notifyOne(Handle); }

  /// Notifies all waiters (if any exists) that the condition has been met.
  ///
  /// Note: To avoid missed notification it is best hold the related mutex
  //        lock when calling notifyAll.
  void notifyAll() { ConditionPlatformHelper::notifyAll(Handle); }

private:
  ConditionHandle Handle;
};

/// A Mutex object that supports `BasicLockable` and `Lockable` C++ concepts.
/// See http://en.cppreference.com/w/cpp/concept/BasicLockable
/// See http://en.cppreference.com/w/cpp/concept/Lockable
///
/// This is NOT a recursive mutex.
class Mutex {

  Mutex(const Mutex &) = delete;
  Mutex &operator=(const Mutex &) = delete;
  Mutex(Mutex &&) = delete;
  Mutex &operator=(Mutex &&) = delete;

public:
  /// Constructs a non-recursive mutex.
  ///
  /// If `checked` is true the mutex will attempt to check for misuse and
  /// fatalError when detected. If `checked` is false (the default) the
  /// mutex will make little to no effort to check for misuse (more efficient).
  explicit Mutex(bool checked = false) {
    MutexPlatformHelper::init(Handle, checked);
  }
  ~Mutex() { MutexPlatformHelper::destroy(Handle); }

  /// The lock() method has the following properties:
  /// - Behaves as an atomic operation.
  /// - Blocks the calling thread until exclusive ownership of the mutex
  ///   can be obtained.
  /// - Prior m.unlock() operations on the same mutex synchronize-with
  ///   this lock operation.
  /// - The behavior is undefined if the calling thread already owns
  ///   the mutex (likely a deadlock).
  /// - Does not throw exceptions but will halt on error (fatalError).
  void lock() { MutexPlatformHelper::lock(Handle); }

  /// The unlock() method has the following properties:
  /// - Behaves as an atomic operation.
  /// - Releases the calling thread's ownership of the mutex and
  ///   synchronizes-with the subsequent successful lock operations on
  ///   the same object.
  /// - The behavior is undefined if the calling thread does not own
  ///   the mutex.
  /// - Does not throw exceptions but will halt on error (fatalError).
  void unlock() { MutexPlatformHelper::unlock(Handle); }

  /// The try_lock() method has the following properties:
  /// - Behaves as an atomic operation.
  /// - Attempts to obtain exclusive ownership of the mutex for the calling
  ///   thread without blocking. If ownership is not obtained, returns
  ///   immediately. The function is allowed to spuriously fail and return
  ///   even if the mutex is not currently owned by another thread.
  /// - If try_lock() succeeds, prior unlock() operations on the same object
  ///   synchronize-with this operation. lock() does not synchronize with a
  ///   failed try_lock()
  /// - The behavior is undefined if the calling thread already owns
  ///   the mutex (likely a deadlock)?
  /// - Does not throw exceptions but will halt on error (fatalError).
  bool try_lock() { return MutexPlatformHelper::try_lock(Handle); }

  /// Releases lock, waits on supplied condition, and relocks before returning.
  ///
  /// Precondition: Mutex held by this thread, undefined otherwise.
  void wait(ConditionVariable &condition) {
    ConditionPlatformHelper::wait(condition.Handle, Handle);
  }

  /// Acquires lock before calling the supplied critical section and releases
  /// lock on return from critical section.
  ///
  /// This call can block while waiting for the lock to become available.
  ///
  /// For example the following mutates value while holding the mutex lock.
  ///
  /// ```
  ///   mutex.lock([&value] { value++; });
  /// ```
  ///
  /// Precondition: Mutex not held by this thread, undefined otherwise.
  template <typename CriticalSection>
<<<<<<< HEAD
  void lock(CriticalSection criticalSection) {
=======
  void withLock(CriticalSection criticalSection) {
>>>>>>> d2aee432
    lock();
    criticalSection();
    unlock();
  }

  /// Acquires lock before calling the supplied critical section. If critical
  /// section returns `false` then it will wait on the supplied condition and
  /// call the critical section again when wait returns (after acquiring lock).
  /// If critical section returns `true` (done) it will no longer wait, it
  /// will release the lock and return (lockOrWait returns to caller).
  ///
  /// This call can block while waiting for the lock to become available.
  ///
  /// For example the following will loop waiting on the condition until
  /// `value > 0`. It will then "consume" that value and stop looping.
  /// ...all while being correctly protected by mutex.
  ///
  /// ```
<<<<<<< HEAD
  ///   mutex.lockOrWait(condition, [&value] {
=======
  ///   mutex.withLockOrWait(condition, [&value] {
>>>>>>> d2aee432
  ///     if (value > 0) {
  ///       value--;
  ///       return true;
  ///     }
  ///    return false;
  ///   });
  /// ```
  ///
  /// Precondition: Mutex not held by this thread, undefined otherwise.
  template <typename CriticalSection>
<<<<<<< HEAD
  void lockOrWait(ConditionVariable &condition,
                  CriticalSection criticalSection) {
    lock([&] {
=======
  void withLockOrWait(ConditionVariable &condition,
                      CriticalSection criticalSection) {
    withLock([&] {
>>>>>>> d2aee432
      while (!criticalSection()) {
        wait(condition);
      }
    });
  }

  /// Acquires lock before calling the supplied critical section and on return
  /// from critical section it notifies one waiter of supplied condition and
  /// then releases the lock.
  ///
  /// This call can block while waiting for the lock to become available.
  ///
  /// For example the following mutates value while holding the mutex lock and
  /// then notifies one condition waiter about this change.
  ///
  /// ```
<<<<<<< HEAD
  ///   mutex.lockAndNotifyOne([&value] { value++; });
=======
  ///   mutex.withLockThenNotifyOne(condition, [&value] { value++; });
>>>>>>> d2aee432
  /// ```
  ///
  /// Precondition: Mutex not held by this thread, undefined otherwise.
  template <typename CriticalSection>
<<<<<<< HEAD
  void lockAndNotifyOne(ConditionVariable &condition,
                        CriticalSection criticalSection) {
    lock([&] {
=======
  void withLockThenNotifyOne(ConditionVariable &condition,
                             CriticalSection criticalSection) {
    withLock([&] {
>>>>>>> d2aee432
      criticalSection();
      condition.notifyOne();
    });
  }

  /// Acquires lock before calling the supplied critical section and on return
  /// from critical section it notifies all waiters of supplied condition and
  /// then releases the lock.
  ///
  /// This call can block while waiting for the lock to become available.
  ///
  /// For example the following mutates value while holding the mutex lock and
  /// then notifies all condition waiters about this change.
  ///
  /// ```
<<<<<<< HEAD
  ///   mutex.lockAndNotifyAll([&value] { value++; });
  /// ```
  ///
  /// Precondition: Mutex not held by this thread, undefined otherwise.
  template <typename CriticalSection>
  void lockAndNotifyAll(ConditionVariable &condition,
                        CriticalSection criticalSection) {
    lock([&] {
      criticalSection();
      condition.notifyAll();
    });
  }

private:
  MutexHandle Handle;
};

/// A Read / Write lock object that has semantics similar to `BasicLockable`
/// and `Lockable` C++ concepts however it supports multiple concurrent
/// threads holding the reader lock as long as the write lock isn't held and
/// only one thread can hold the write local at the same time.
///
/// If you need static allocated ReadWriteLock use StaticReadWriteLock.
///
/// See http://en.cppreference.com/w/cpp/concept/BasicLockable
/// See http://en.cppreference.com/w/cpp/concept/Lockable
///
/// This is NOT a recursive mutex.
class ReadWriteLock {

  ReadWriteLock(const ReadWriteLock &) = delete;
  ReadWriteLock &operator=(const ReadWriteLock &) = delete;
  ReadWriteLock(ReadWriteLock &&) = delete;
  ReadWriteLock &operator=(ReadWriteLock &&) = delete;

public:
  ReadWriteLock() { ReadWriteLockPlatformHelper::init(Handle); }
  ~ReadWriteLock() { ReadWriteLockPlatformHelper::destroy(Handle); }

  /// The readLock() method has the following properties:
  /// - Behaves as an atomic operation.
  /// - Blocks the calling thread while the write lock is held by another 
  ///   thread and once the read lock is acquired by the calling thread
  ///   other threads are prevented from acquiring the write lock.
  /// - Multiple threads can hold the read lock at the same time.
  /// - Prior unlock() operations on the same lock synchronize-with
  ///   this lock operation.
  /// - The behavior is undefined if the calling thread already owns
  ///   the read or write lock (likely a deadlock).
  /// - Does not throw exceptions but will halt on error (fatalError).
  ///
  /// Callers must not mutate the data protected by the ReadWriteLock while
  /// holding the read lock, the write lock must be used.
  void readLock() { ReadWriteLockPlatformHelper::readLock(Handle); }

  /// The try_readLock() method has the following properties:
  /// - Behaves as an atomic operation.
  /// - Attempts to obtain the read lock without blocking the calling thread.
  ///   If ownership is not obtained, returns immediately. The function is
  ///   allowed to spuriously fail and return even if the lock is not
  ///   currently owned by another thread.
  /// - If try_readLock() succeeds, prior unlock() operations on the same
  ///   object synchronize-with this operation. unlock() does not synchronize
  ///   with a failed try_readLock().
  /// - The behavior is undefined if the calling thread already owns
  ///   the read or write lock (likely a deadlock)?
  /// - Does not throw exceptions but will halt on error (fatalError).
  ///
  /// Callers must not mutate the data protected by the ReadWriteLock while
  /// holding the read lock, the write lock must be used.
  bool try_readLock() {
    return ReadWriteLockPlatformHelper::try_readLock(Handle);
  }

  /// The readUnlock() method has the following properties:
  /// - Behaves as an atomic operation.
  /// - Releases the calling thread's ownership of the read lock
  ///   and synchronizes-with the subsequent successful lock operations on
  ///   the same object.
  /// - The behavior is undefined if the calling thread does not own
  ///   the read lock.
  /// - Does not throw exceptions but will halt on error (fatalError).
  void readUnlock() { ReadWriteLockPlatformHelper::readUnlock(Handle); }

  /// The writeLock() method has the following properties:
  /// - Behaves as an atomic operation.
  /// - Blocks the calling thread while the write lock or a read lock is held
  ///   by another thread and once the write lock is acquired by the calling
  ///   thread other threads are prevented from acquiring the write lock or a
  ///   read lock.
  /// - Only one thread can hold the write lock at the same time.
  /// - Prior unlock() operations on the same lock synchronize-with
  ///   this lock operation.
  /// - The behavior is undefined if the calling thread already owns
  ///   the read or write lock (likely a deadlock).
  /// - Does not throw exceptions but will halt on error (fatalError).
  void writeLock() { ReadWriteLockPlatformHelper::writeLock(Handle); }

  /// The try_writeLock() method has the following properties:
  /// - Behaves as an atomic operation.
  /// - Attempts to obtain the write lock without blocking the calling thread.
  ///   If ownership is not obtained, returns immediately. The function is
  ///   allowed to spuriously fail and return even if the lock is not
  ///   currently owned by another thread.
  /// - If try_writeLock() succeeds, prior unlock() operations on the same
  ///   object synchronize-with this operation. unlock() does not synchronize
  ///   with a failed try_writeLock().
  /// - The behavior is undefined if the calling thread already owns
  ///   the read or write lock (likely a deadlock)?
  /// - Does not throw exceptions but will halt on error (fatalError).
  bool try_writeLock() {
    return ReadWriteLockPlatformHelper::try_writeLock(Handle);
  }

  /// The writeUnlock() method has the following properties:
  /// - Behaves as an atomic operation.
  /// - Releases the calling thread's ownership of the write lock
  ///   and synchronizes-with the subsequent successful lock operations on
  ///   the same object.
  /// - The behavior is undefined if the calling thread does not own
  ///   the write lock.
  /// - Does not throw exceptions but will halt on error (fatalError).
  void writeUnlock() { ReadWriteLockPlatformHelper::writeUnlock(Handle); }

  /// Acquires read lock before calling the supplied critical section and
  /// releases lock on return from critical section. Callers must not mutate
  /// the data protected by the ReadWriteLock while holding the read lock, the
  /// write lock must be used.
  ///
  /// This call can block while waiting for the lock to become available.
  ///
  /// For example the following reads the cached value while holding
  /// the read lock.
  ///
  /// ```
  ///   rw.readLock([&value] { value = cachedValue; });
  /// ```
  ///
  /// Precondition: ReadWriteLock not held by this thread, undefined otherwise.
  template <typename CriticalSection>
  void readLock(CriticalSection criticalSection) {
    readLock();
    criticalSection();
    readUnlock();
  }

  /// Acquires write lock before calling the supplied critical section and
  /// releases lock on return from critical section.
  ///
  /// This call can block while waiting for the lock to become available.
  ///
  /// For example the following updates the cached value while holding
  /// the write lock.
  ///
  /// ```
  ///   rw.writeLock([&newValue] { cachedValue = newValue });
  /// ```
  ///
  /// Precondition: ReadWriteLock not held by this thread, undefined otherwise.
  template <typename CriticalSection>
  void writeLock(CriticalSection criticalSection) {
    writeLock();
    criticalSection();
    writeUnlock();
  }

  /// Acquires read lock before calling the read critical section and if
  /// the critical section returns `true` (done) readWriteLock returns to the
  /// caller. If the read critical section returns `false` the read lock
  /// will be dropped, the write lock will be acquired and then the read
  /// critical section will be called again. Then if the critical section
  /// returns `true` (done) readWriteLock returns to the caller. If the read
  /// critical section returns `false` then the write critical section will
  /// be called (with write lock still held).
  ///
  /// Note in all situations on return to caller the ReadWriteLock will
  /// not be held.
  ///
  /// For example the following attempts to get a cachedValue if it exists
  /// if not found it will create the needed cachedValue.
  ///
  /// ```
  ///   rw.readWriteLock(
  ///     [&value] {
  ///       if (cachedValue) {
  ///         value = cachedValue;
  ///         return true;
  ///       }
  ///       return false;
  ///     },
  ///     [&value] {
  ///       cachedValue = createValue();
  ///       value = cachedValue;
  ///     });
  /// ```
  ///
  /// Precondition: ReadWriteLock not held by this thread, undefined otherwise.
  template <typename ReadonlySection, typename WriteSection>
  void readWriteLock(ReadonlySection readSection, WriteSection writeSection) {
    bool done;
    readLock([&done, &readSection] { done = readSection(); });
    if (!done) {
      writeLock([&readSection, &writeSection] {
        if (!readSection()) {
          writeSection();
        }
      });
    }
=======
  ///   mutex.withLockThenNotifyAll(condition, [&value] { value++; });
  /// ```
  ///
  /// Precondition: Mutex not held by this thread, undefined otherwise.
  template <typename CriticalSection>
  void withLockThenNotifyAll(ConditionVariable &condition,
                             CriticalSection criticalSection) {
    withLock([&] {
      criticalSection();
      condition.notifyAll();
    });
  }

private:
  MutexHandle Handle;
};

/// A Read / Write lock object that has semantics similar to `BasicLockable`
/// and `Lockable` C++ concepts however it supports multiple concurrent
/// threads holding the reader lock as long as the write lock isn't held and
/// only one thread can hold the write local at the same time.
///
/// If you need static allocated ReadWriteLock use StaticReadWriteLock.
///
/// See http://en.cppreference.com/w/cpp/concept/BasicLockable
/// See http://en.cppreference.com/w/cpp/concept/Lockable
///
/// This is NOT a recursive mutex.
class ReadWriteLock {

  ReadWriteLock(const ReadWriteLock &) = delete;
  ReadWriteLock &operator=(const ReadWriteLock &) = delete;
  ReadWriteLock(ReadWriteLock &&) = delete;
  ReadWriteLock &operator=(ReadWriteLock &&) = delete;

public:
  ReadWriteLock() { ReadWriteLockPlatformHelper::init(Handle); }
  ~ReadWriteLock() { ReadWriteLockPlatformHelper::destroy(Handle); }

  /// The readLock() method has the following properties:
  /// - Behaves as an atomic operation.
  /// - Blocks the calling thread while the write lock is held by another 
  ///   thread and once the read lock is acquired by the calling thread
  ///   other threads are prevented from acquiring the write lock.
  /// - Multiple threads can hold the read lock at the same time.
  /// - Prior unlock() operations on the same lock synchronize-with
  ///   this lock operation.
  /// - The behavior is undefined if the calling thread already owns
  ///   the read or write lock (likely a deadlock).
  /// - Does not throw exceptions but will halt on error (fatalError).
  ///
  /// Callers must not mutate the data protected by the ReadWriteLock while
  /// holding the read lock, the write lock must be used.
  void readLock() { ReadWriteLockPlatformHelper::readLock(Handle); }

  /// The try_readLock() method has the following properties:
  /// - Behaves as an atomic operation.
  /// - Attempts to obtain the read lock without blocking the calling thread.
  ///   If ownership is not obtained, returns immediately. The function is
  ///   allowed to spuriously fail and return even if the lock is not
  ///   currently owned by another thread.
  /// - If try_readLock() succeeds, prior unlock() operations on the same
  ///   object synchronize-with this operation. unlock() does not synchronize
  ///   with a failed try_readLock().
  /// - The behavior is undefined if the calling thread already owns
  ///   the read or write lock (likely a deadlock)?
  /// - Does not throw exceptions but will halt on error (fatalError).
  ///
  /// Callers must not mutate the data protected by the ReadWriteLock while
  /// holding the read lock, the write lock must be used.
  bool try_readLock() {
    return ReadWriteLockPlatformHelper::try_readLock(Handle);
  }

  /// The readUnlock() method has the following properties:
  /// - Behaves as an atomic operation.
  /// - Releases the calling thread's ownership of the read lock
  ///   and synchronizes-with the subsequent successful lock operations on
  ///   the same object.
  /// - The behavior is undefined if the calling thread does not own
  ///   the read lock.
  /// - Does not throw exceptions but will halt on error (fatalError).
  void readUnlock() { ReadWriteLockPlatformHelper::readUnlock(Handle); }

  /// The writeLock() method has the following properties:
  /// - Behaves as an atomic operation.
  /// - Blocks the calling thread while the write lock or a read lock is held
  ///   by another thread and once the write lock is acquired by the calling
  ///   thread other threads are prevented from acquiring the write lock or a
  ///   read lock.
  /// - Only one thread can hold the write lock at the same time.
  /// - Prior unlock() operations on the same lock synchronize-with
  ///   this lock operation.
  /// - The behavior is undefined if the calling thread already owns
  ///   the read or write lock (likely a deadlock).
  /// - Does not throw exceptions but will halt on error (fatalError).
  void writeLock() { ReadWriteLockPlatformHelper::writeLock(Handle); }

  /// The try_writeLock() method has the following properties:
  /// - Behaves as an atomic operation.
  /// - Attempts to obtain the write lock without blocking the calling thread.
  ///   If ownership is not obtained, returns immediately. The function is
  ///   allowed to spuriously fail and return even if the lock is not
  ///   currently owned by another thread.
  /// - If try_writeLock() succeeds, prior unlock() operations on the same
  ///   object synchronize-with this operation. unlock() does not synchronize
  ///   with a failed try_writeLock().
  /// - The behavior is undefined if the calling thread already owns
  ///   the read or write lock (likely a deadlock)?
  /// - Does not throw exceptions but will halt on error (fatalError).
  bool try_writeLock() {
    return ReadWriteLockPlatformHelper::try_writeLock(Handle);
  }

  /// The writeUnlock() method has the following properties:
  /// - Behaves as an atomic operation.
  /// - Releases the calling thread's ownership of the write lock
  ///   and synchronizes-with the subsequent successful lock operations on
  ///   the same object.
  /// - The behavior is undefined if the calling thread does not own
  ///   the write lock.
  /// - Does not throw exceptions but will halt on error (fatalError).
  void writeUnlock() { ReadWriteLockPlatformHelper::writeUnlock(Handle); }

  /// Acquires read lock before calling the supplied critical section and
  /// releases lock on return from critical section. Callers must not mutate
  /// the data protected by the ReadWriteLock while holding the read lock, the
  /// write lock must be used.
  ///
  /// This call can block while waiting for the lock to become available.
  ///
  /// For example the following reads the cached value while holding
  /// the read lock.
  ///
  /// ```
  ///   rw.withReadLock([&value] { value = cachedValue; });
  /// ```
  ///
  /// Precondition: ReadWriteLock not held by this thread, undefined otherwise.
  template <typename CriticalSection>
  void withReadLock(CriticalSection criticalSection) {
    readLock();
    criticalSection();
    readUnlock();
  }

  /// Acquires write lock before calling the supplied critical section and
  /// releases lock on return from critical section.
  ///
  /// This call can block while waiting for the lock to become available.
  ///
  /// For example the following updates the cached value while holding
  /// the write lock.
  ///
  /// ```
  ///   rw.withWriteLock([&newValue] { cachedValue = newValue });
  /// ```
  ///
  /// Precondition: ReadWriteLock not held by this thread, undefined otherwise.
  template <typename CriticalSection>
  void withWriteLock(CriticalSection criticalSection) {
    writeLock();
    criticalSection();
    writeUnlock();
>>>>>>> d2aee432
  }

private:
  ReadWriteLockHandle Handle;
};

/// A static allocation variant of ConditionVariable.
///
/// Use ConditionVariable instead unless you need static allocation.
class StaticConditionVariable {
  friend class StaticMutex;

  StaticConditionVariable(const StaticConditionVariable &) = delete;
  StaticConditionVariable &operator=(const StaticConditionVariable &) = delete;
  StaticConditionVariable(StaticConditionVariable &&) = delete;
  StaticConditionVariable &operator=(StaticConditionVariable &&) = delete;

<<<<<<< HEAD
public:
#if CONDITION_SUPPORTS_CONSTEXPR
  constexpr
#endif
      StaticConditionVariable()
      : Handle(ConditionPlatformHelper::staticInit()) {
  }

  /// See ConditionVariable::notifyOne
  void notifyOne() { ConditionPlatformHelper::notifyOne(Handle); }

  /// See ConditionVariable::notifyAll
  void notifyAll() { ConditionPlatformHelper::notifyAll(Handle); }

private:
  ConditionHandle Handle;
};

/// A static allocation variant of Mutex.
///
/// Use Mutex instead unless you need static allocation.
class StaticMutex {

  StaticMutex(const StaticMutex &) = delete;
  StaticMutex &operator=(const StaticMutex &) = delete;
  StaticMutex(StaticMutex &&) = delete;
  StaticMutex &operator=(StaticMutex &&) = delete;

public:
#if MUTEX_SUPPORTS_CONSTEXPR
  constexpr
#endif
      StaticMutex()
      : Handle(MutexPlatformHelper::staticInit()) {
  }

  /// See Mutex::lock
  void lock() { MutexPlatformHelper::lock(Handle); }

  /// See Mutex::unlock
  void unlock() { MutexPlatformHelper::unlock(Handle); }

  /// See Mutex::try_lock
  bool try_lock() { return MutexPlatformHelper::try_lock(Handle); }

  /// See Mutex::wait
  void wait(StaticConditionVariable &condition) {
    ConditionPlatformHelper::wait(condition.Handle, Handle);
  }

  /// See Mutex::lock
  template <typename CriticalSection>
  void lock(CriticalSection criticalSection) {
    lock();
    criticalSection();
    unlock();
  }

  /// See Mutex::lockOrWait
  template <typename CriticalSection>
  void lockOrWait(StaticConditionVariable &condition,
                  CriticalSection criticalSection) {
    lock([&] {
      while (!criticalSection()) {
        wait(condition);
      }
    });
  }

  /// See Mutex::lockAndNotifyOne
  template <typename CriticalSection>
  void lockAndNotifyOne(StaticConditionVariable &condition,
                        CriticalSection criticalSection) {
    lock([&] {
      criticalSection();
      condition.notifyOne();
    });
  }

  /// See Mutex::lockAndNotifyAll
  template <typename CriticalSection>
  void lockAndNotifyAll(StaticConditionVariable &condition,
                        CriticalSection criticalSection) {
    lock([&] {
      criticalSection();
      condition.notifyAll();
    });
  }

private:
  MutexHandle Handle;
};

/// A static allocation variant of ReadWriteLock.
///
/// Use ReadWriteLock instead unless you need static allocation.
class StaticReadWriteLock {

  StaticReadWriteLock(const StaticReadWriteLock &) = delete;
  StaticReadWriteLock &operator=(const StaticReadWriteLock &) = delete;
  StaticReadWriteLock(StaticReadWriteLock &&) = delete;
  StaticReadWriteLock &operator=(StaticReadWriteLock &&) = delete;

public:
#if READWRITELOCK_SUPPORTS_CONSTEXPR
  constexpr
#endif
      StaticReadWriteLock()
      : Handle(ReadWriteLockPlatformHelper::staticInit()) {
  }

  /// See ReadWriteLock::readLock
  void readLock() { ReadWriteLockPlatformHelper::readLock(Handle); }

  /// See ReadWriteLock::try_readLock
  bool try_readLock() {
    return ReadWriteLockPlatformHelper::try_readLock(Handle);
  }

  /// See ReadWriteLock::readUnlock
  void readUnlock() { ReadWriteLockPlatformHelper::readUnlock(Handle); }

  /// See ReadWriteLock::writeLock
  void writeLock() { ReadWriteLockPlatformHelper::writeLock(Handle); }

  /// See ReadWriteLock::try_writeLock
  bool try_writeLock() {
    return ReadWriteLockPlatformHelper::try_writeLock(Handle);
  }

  /// See ReadWriteLock::writeUnlock
  void writeUnlock() { ReadWriteLockPlatformHelper::writeUnlock(Handle); }

  /// See ReadWriteLock::readLock
  template <typename CriticalSection>
  void readLock(CriticalSection criticalSection) {
    readLock();
    criticalSection();
    readUnlock();
  }

  /// See ReadWriteLock::writeLock
  template <typename CriticalSection>
  void writeLock(CriticalSection criticalSection) {
    writeLock();
    criticalSection();
    writeUnlock();
  }

  /// See ReadWriteLock::readWriteLock
  template <typename ReadonlySection, typename WriteSection>
  void readWriteLock(ReadonlySection readSection, WriteSection writeSection) {
    bool done;
    readLock([&done, &readSection] { done = readSection(); });
    if (!done) {
      writeLock([&readSection, &writeSection] {
        if (!readSection()) {
          writeSection();
        }
      });
    }
  }

private:
  ReadWriteLockHandle Handle;
};

/// A Mutex object that supports `BasicLockable` C++ concepts. It is
/// considered
/// unsafe to use because it doesn't do any error checking. It is only for
/// use in pathways that deal with reporting fatalErrors to avoid the
/// potential
/// for recursive fatalErrors that could happen if you used Mutex.
///
/// Always use Mutex, unless in the above mentioned error pathway situation.
class StaticUnsafeMutex {

  StaticUnsafeMutex(const StaticUnsafeMutex &) = delete;
  StaticUnsafeMutex &operator=(const StaticUnsafeMutex &) = delete;
  StaticUnsafeMutex(StaticUnsafeMutex &&) = delete;
  StaticUnsafeMutex &operator=(StaticUnsafeMutex &&) = delete;

public:
#if MUTEX_SUPPORTS_CONSTEXPR
  constexpr
#endif
      StaticUnsafeMutex()
      : Handle(MutexPlatformHelper::staticInit()) {
  }

  /// The lock() method has the following properties:
  /// - Behaves as an atomic operation.
  /// - Blocks the calling thread until exclusive ownership of the mutex
  ///   can be obtained.
  /// - Prior m.unlock() operations on the same mutex synchronize-with
  ///   this lock operation.
  /// - The behavior is undefined if the calling thread already owns
  ///   the mutex (likely a deadlock).
  /// - Ignores errors that may happen, undefined when an error happens.
  void lock() { MutexPlatformHelper::unsafeLock(Handle); }

  /// The unlock() method has the following properties:
  /// - Behaves as an atomic operation.
  /// - Releases the calling thread's ownership of the mutex and
  ///   synchronizes-with the subsequent successful lock operations on
  ///   the same object.
  /// - The behavior is undefined if the calling thread does not own
  ///   the mutex.
  /// - Ignores errors that may happen, undefined when an error happens.
  void unlock() { MutexPlatformHelper::unsafeUnlock(Handle); }

private:
  MutexHandle Handle;
};

/// Compile time adjusted stack based object that locks/unlocks the supplied
/// Mutex type. Use the provided typedefs instead of this directly.
template <typename T, bool Inverted> class ScopedLockT {

  ScopedLockT() = delete;
  ScopedLockT(const ScopedLockT &) = delete;
  ScopedLockT &operator=(const ScopedLockT &) = delete;
  ScopedLockT(ScopedLockT &&) = delete;
  ScopedLockT &operator=(ScopedLockT &&) = delete;

public:
  explicit ScopedLockT(T &l) : Lock(l) {
    if (Inverted) {
      Lock.unlock();
    } else {
      Lock.lock();
    }
  }

  ~ScopedLockT() {
    if (Inverted) {
      Lock.lock();
    } else {
      Lock.unlock();
    }
  }

private:
  T &Lock;
};

=======
public:
#if CONDITION_SUPPORTS_CONSTEXPR
  constexpr
#endif
      StaticConditionVariable()
      : Handle(ConditionPlatformHelper::staticInit()) {
  }

  /// See ConditionVariable::notifyOne
  void notifyOne() { ConditionPlatformHelper::notifyOne(Handle); }

  /// See ConditionVariable::notifyAll
  void notifyAll() { ConditionPlatformHelper::notifyAll(Handle); }

private:
  ConditionHandle Handle;
};

/// A static allocation variant of Mutex.
///
/// Use Mutex instead unless you need static allocation.
class StaticMutex {

  StaticMutex(const StaticMutex &) = delete;
  StaticMutex &operator=(const StaticMutex &) = delete;
  StaticMutex(StaticMutex &&) = delete;
  StaticMutex &operator=(StaticMutex &&) = delete;

public:
#if MUTEX_SUPPORTS_CONSTEXPR
  constexpr
#endif
      StaticMutex()
      : Handle(MutexPlatformHelper::staticInit()) {
  }

  /// See Mutex::lock
  void lock() { MutexPlatformHelper::lock(Handle); }

  /// See Mutex::unlock
  void unlock() { MutexPlatformHelper::unlock(Handle); }

  /// See Mutex::try_lock
  bool try_lock() { return MutexPlatformHelper::try_lock(Handle); }

  /// See Mutex::wait
  void wait(StaticConditionVariable &condition) {
    ConditionPlatformHelper::wait(condition.Handle, Handle);
  }

  /// See Mutex::lock
  template <typename CriticalSection>
  void withLock(CriticalSection criticalSection) {
    lock();
    criticalSection();
    unlock();
  }

  /// See Mutex::withLockOrWait
  template <typename CriticalSection>
  void withLockOrWait(StaticConditionVariable &condition,
                      CriticalSection criticalSection) {
    withLock([&] {
      while (!criticalSection()) {
        wait(condition);
      }
    });
  }

  /// See Mutex::withLockThenNotifyOne
  template <typename CriticalSection>
  void withLockThenNotifyOne(StaticConditionVariable &condition,
                             CriticalSection criticalSection) {
    withLock([&] {
      criticalSection();
      condition.notifyOne();
    });
  }

  /// See Mutex::withLockThenNotifyAll
  template <typename CriticalSection>
  void withLockThenNotifyAll(StaticConditionVariable &condition,
                             CriticalSection criticalSection) {
    withLock([&] {
      criticalSection();
      condition.notifyAll();
    });
  }

private:
  MutexHandle Handle;
};

/// A static allocation variant of ReadWriteLock.
///
/// Use ReadWriteLock instead unless you need static allocation.
class StaticReadWriteLock {

  StaticReadWriteLock(const StaticReadWriteLock &) = delete;
  StaticReadWriteLock &operator=(const StaticReadWriteLock &) = delete;
  StaticReadWriteLock(StaticReadWriteLock &&) = delete;
  StaticReadWriteLock &operator=(StaticReadWriteLock &&) = delete;

public:
#if READWRITELOCK_SUPPORTS_CONSTEXPR
  constexpr
#endif
      StaticReadWriteLock()
      : Handle(ReadWriteLockPlatformHelper::staticInit()) {
  }

  /// See ReadWriteLock::readLock
  void readLock() { ReadWriteLockPlatformHelper::readLock(Handle); }

  /// See ReadWriteLock::try_readLock
  bool try_readLock() {
    return ReadWriteLockPlatformHelper::try_readLock(Handle);
  }

  /// See ReadWriteLock::readUnlock
  void readUnlock() { ReadWriteLockPlatformHelper::readUnlock(Handle); }

  /// See ReadWriteLock::writeLock
  void writeLock() { ReadWriteLockPlatformHelper::writeLock(Handle); }

  /// See ReadWriteLock::try_writeLock
  bool try_writeLock() {
    return ReadWriteLockPlatformHelper::try_writeLock(Handle);
  }

  /// See ReadWriteLock::writeUnlock
  void writeUnlock() { ReadWriteLockPlatformHelper::writeUnlock(Handle); }

  /// See ReadWriteLock::withReadLock
  template <typename CriticalSection>
  void withReadLock(CriticalSection criticalSection) {
    readLock();
    criticalSection();
    readUnlock();
  }

  /// See ReadWriteLock::withWriteLock
  template <typename CriticalSection>
  void withWriteLock(CriticalSection criticalSection) {
    writeLock();
    criticalSection();
    writeUnlock();
  }

private:
  ReadWriteLockHandle Handle;
};

/// A Mutex object that supports `BasicLockable` C++ concepts. It is
/// considered
/// unsafe to use because it doesn't do any error checking. It is only for
/// use in pathways that deal with reporting fatalErrors to avoid the
/// potential
/// for recursive fatalErrors that could happen if you used Mutex.
///
/// Always use Mutex, unless in the above mentioned error pathway situation.
class StaticUnsafeMutex {

  StaticUnsafeMutex(const StaticUnsafeMutex &) = delete;
  StaticUnsafeMutex &operator=(const StaticUnsafeMutex &) = delete;
  StaticUnsafeMutex(StaticUnsafeMutex &&) = delete;
  StaticUnsafeMutex &operator=(StaticUnsafeMutex &&) = delete;

public:
#if MUTEX_SUPPORTS_CONSTEXPR
  constexpr
#endif
      StaticUnsafeMutex()
      : Handle(MutexPlatformHelper::staticInit()) {
  }

  /// The lock() method has the following properties:
  /// - Behaves as an atomic operation.
  /// - Blocks the calling thread until exclusive ownership of the mutex
  ///   can be obtained.
  /// - Prior m.unlock() operations on the same mutex synchronize-with
  ///   this lock operation.
  /// - The behavior is undefined if the calling thread already owns
  ///   the mutex (likely a deadlock).
  /// - Ignores errors that may happen, undefined when an error happens.
  void lock() { MutexPlatformHelper::unsafeLock(Handle); }

  /// The unlock() method has the following properties:
  /// - Behaves as an atomic operation.
  /// - Releases the calling thread's ownership of the mutex and
  ///   synchronizes-with the subsequent successful lock operations on
  ///   the same object.
  /// - The behavior is undefined if the calling thread does not own
  ///   the mutex.
  /// - Ignores errors that may happen, undefined when an error happens.
  void unlock() { MutexPlatformHelper::unsafeUnlock(Handle); }

private:
  MutexHandle Handle;
};

/// Compile time adjusted stack based object that locks/unlocks the supplied
/// Mutex type. Use the provided typedefs instead of this directly.
template <typename T, bool Inverted> class ScopedLockT {

  ScopedLockT() = delete;
  ScopedLockT(const ScopedLockT &) = delete;
  ScopedLockT &operator=(const ScopedLockT &) = delete;
  ScopedLockT(ScopedLockT &&) = delete;
  ScopedLockT &operator=(ScopedLockT &&) = delete;

public:
  explicit ScopedLockT(T &l) : Lock(l) {
    if (Inverted) {
      Lock.unlock();
    } else {
      Lock.lock();
    }
  }

  ~ScopedLockT() {
    if (Inverted) {
      Lock.lock();
    } else {
      Lock.unlock();
    }
  }

private:
  T &Lock;
};

>>>>>>> d2aee432
/// A stack based object that locks the supplied mutex on construction
/// and unlocks it on destruction.
///
/// Precondition: Mutex unlocked by this thread, undefined otherwise.
typedef ScopedLockT<Mutex, false> ScopedLock;
typedef ScopedLockT<StaticMutex, false> StaticScopedLock;

/// A stack based object that unlocks the supplied mutex on construction
/// and relocks it on destruction.
///
/// Precondition: Mutex locked by this thread, undefined otherwise.
typedef ScopedLockT<Mutex, true> ScopedUnlock;
typedef ScopedLockT<StaticMutex, true> StaticScopedUnlock;

/// Compile time adjusted stack based object that locks/unlocks the supplied
/// ReadWriteLock type. Use the provided typedefs instead of this directly.
template <typename T, bool Read, bool Inverted> class ScopedRWLockT {

  ScopedRWLockT() = delete;
  ScopedRWLockT(const ScopedRWLockT &) = delete;
  ScopedRWLockT &operator=(const ScopedRWLockT &) = delete;
  ScopedRWLockT(ScopedRWLockT &&) = delete;
  ScopedRWLockT &operator=(ScopedRWLockT &&) = delete;

public:
  explicit ScopedRWLockT(T &l) : Lock(l) {
    if (Inverted) {
      if (Read) {
        Lock.readUnlock();
      } else {
        Lock.writeUnlock();
      }
    } else {
      if (Read) {
        Lock.readLock();
      } else {
        Lock.writeLock();
      }
    }
  }

  ~ScopedRWLockT() {
    if (Inverted) {
      if (Read) {
        Lock.readLock();
      } else {
        Lock.writeLock();
      }
    } else {
      if (Read) {
        Lock.readUnlock();
      } else {
        Lock.writeUnlock();
      }
    }
  }

private:
  T &Lock;
};

/// A stack based object that unlocks the supplied ReadWriteLock on
/// construction and locks it for reading on destruction.
///
/// Precondition: ReadWriteLock unlocked by this thread, undefined otherwise.
typedef ScopedRWLockT<ReadWriteLock, true, false> ScopedReadLock;
typedef ScopedRWLockT<StaticReadWriteLock, true, false> StaticScopedReadLock;

/// A stack based object that unlocks the supplied ReadWriteLock on
/// construction and locks it for reading on destruction.
///
/// Precondition: ReadWriteLock unlocked by this thread, undefined
/// otherwise.
typedef ScopedRWLockT<ReadWriteLock, true, true> ScopedReadUnlock;
typedef ScopedRWLockT<StaticReadWriteLock, true, true> StaticScopedReadUnlock;

/// A stack based object that unlocks the supplied ReadWriteLock on
/// construction and locks it for reading on destruction.
///
/// Precondition: ReadWriteLock unlocked by this thread, undefined otherwise.
typedef ScopedRWLockT<ReadWriteLock, false, false> ScopedWriteLock;
typedef ScopedRWLockT<StaticReadWriteLock, false, false> StaticScopedWriteLock;

/// A stack based object that unlocks the supplied ReadWriteLock on
/// construction and locks it for writing on destruction.
///
/// Precondition: ReadWriteLock unlocked by this thread, undefined otherwise.
typedef ScopedRWLockT<ReadWriteLock, false, true> ScopedWriteUnlock;
typedef ScopedRWLockT<StaticReadWriteLock, false, true> StaticScopedWriteUnlock;

// Enforce literal requirements for static variants.
#if MUTEX_SUPPORTS_CONSTEXPR
static_assert(std::is_literal_type<StaticMutex>::value,
              "StaticMutex must be literal type");
static_assert(std::is_literal_type<StaticUnsafeMutex>::value,
              "StaticUnsafeMutex must be literal type");
#else
<<<<<<< HEAD
// Your platform doesn't currently support staticly allocated Mutex
=======
// Your platform doesn't currently support statically allocated Mutex
>>>>>>> d2aee432
// you will possibly see global-constructors warnings
#endif

#if CONDITION_SUPPORTS_CONSTEXPR
static_assert(std::is_literal_type<StaticConditionVariable>::value,
              "StaticConditionVariable must be literal type");
#else
<<<<<<< HEAD
// Your platform doesn't currently support staticly allocated ConditionVar
=======
// Your platform doesn't currently support statically allocated ConditionVar
>>>>>>> d2aee432
// you will possibly see global-constructors warnings
#endif

#if READWRITELOCK_SUPPORTS_CONSTEXPR
static_assert(std::is_literal_type<StaticReadWriteLock>::value,
              "StaticReadWriteLock must be literal type");
#else
<<<<<<< HEAD
// Your platform doesn't currently support staticly allocated ReadWriteLocks
=======
// Your platform doesn't currently support statically allocated ReadWriteLocks
>>>>>>> d2aee432
// you will possibly see global-constructors warnings
#endif
}

#endif<|MERGE_RESOLUTION|>--- conflicted
+++ resolved
@@ -22,15 +22,10 @@
 
 #if (defined(__APPLE__) || defined(__linux__) || defined(__CYGWIN__) || defined(__FreeBSD__))
 #include "swift/Runtime/MutexPThread.h"
-<<<<<<< HEAD
 #elif defined(_MSC_VER)
 #include "swift/Runtime/MutexWin32.h"
 #else
 #error "Implement equvalent of MutexPThread.h/cpp for your platform."
-=======
-#else
-#error "Implement equivalent of MutexPThread.h/cpp for your platform."
->>>>>>> d2aee432
 #endif
 
 namespace swift {
@@ -143,11 +138,7 @@
   ///
   /// Precondition: Mutex not held by this thread, undefined otherwise.
   template <typename CriticalSection>
-<<<<<<< HEAD
-  void lock(CriticalSection criticalSection) {
-=======
   void withLock(CriticalSection criticalSection) {
->>>>>>> d2aee432
     lock();
     criticalSection();
     unlock();
@@ -166,11 +157,7 @@
   /// ...all while being correctly protected by mutex.
   ///
   /// ```
-<<<<<<< HEAD
-  ///   mutex.lockOrWait(condition, [&value] {
-=======
   ///   mutex.withLockOrWait(condition, [&value] {
->>>>>>> d2aee432
   ///     if (value > 0) {
   ///       value--;
   ///       return true;
@@ -181,15 +168,9 @@
   ///
   /// Precondition: Mutex not held by this thread, undefined otherwise.
   template <typename CriticalSection>
-<<<<<<< HEAD
-  void lockOrWait(ConditionVariable &condition,
-                  CriticalSection criticalSection) {
-    lock([&] {
-=======
   void withLockOrWait(ConditionVariable &condition,
                       CriticalSection criticalSection) {
     withLock([&] {
->>>>>>> d2aee432
       while (!criticalSection()) {
         wait(condition);
       }
@@ -206,24 +187,14 @@
   /// then notifies one condition waiter about this change.
   ///
   /// ```
-<<<<<<< HEAD
-  ///   mutex.lockAndNotifyOne([&value] { value++; });
-=======
   ///   mutex.withLockThenNotifyOne(condition, [&value] { value++; });
->>>>>>> d2aee432
   /// ```
   ///
   /// Precondition: Mutex not held by this thread, undefined otherwise.
   template <typename CriticalSection>
-<<<<<<< HEAD
-  void lockAndNotifyOne(ConditionVariable &condition,
-                        CriticalSection criticalSection) {
-    lock([&] {
-=======
   void withLockThenNotifyOne(ConditionVariable &condition,
                              CriticalSection criticalSection) {
     withLock([&] {
->>>>>>> d2aee432
       criticalSection();
       condition.notifyOne();
     });
@@ -239,15 +210,14 @@
   /// then notifies all condition waiters about this change.
   ///
   /// ```
-<<<<<<< HEAD
-  ///   mutex.lockAndNotifyAll([&value] { value++; });
+  ///   mutex.withLockThenNotifyAll(condition, [&value] { value++; });
   /// ```
   ///
   /// Precondition: Mutex not held by this thread, undefined otherwise.
   template <typename CriticalSection>
-  void lockAndNotifyAll(ConditionVariable &condition,
-                        CriticalSection criticalSection) {
-    lock([&] {
+  void withLockThenNotifyAll(ConditionVariable &condition,
+                             CriticalSection criticalSection) {
+    withLock([&] {
       criticalSection();
       condition.notifyAll();
     });
@@ -375,12 +345,12 @@
   /// the read lock.
   ///
   /// ```
-  ///   rw.readLock([&value] { value = cachedValue; });
+  ///   rw.withReadLock([&value] { value = cachedValue; });
   /// ```
   ///
   /// Precondition: ReadWriteLock not held by this thread, undefined otherwise.
   template <typename CriticalSection>
-  void readLock(CriticalSection criticalSection) {
+  void withReadLock(CriticalSection criticalSection) {
     readLock();
     criticalSection();
     readUnlock();
@@ -395,66 +365,114 @@
   /// the write lock.
   ///
   /// ```
-  ///   rw.writeLock([&newValue] { cachedValue = newValue });
+  ///   rw.withWriteLock([&newValue] { cachedValue = newValue });
   /// ```
   ///
   /// Precondition: ReadWriteLock not held by this thread, undefined otherwise.
   template <typename CriticalSection>
-  void writeLock(CriticalSection criticalSection) {
+  void withWriteLock(CriticalSection criticalSection) {
     writeLock();
     criticalSection();
     writeUnlock();
   }
 
-  /// Acquires read lock before calling the read critical section and if
-  /// the critical section returns `true` (done) readWriteLock returns to the
-  /// caller. If the read critical section returns `false` the read lock
-  /// will be dropped, the write lock will be acquired and then the read
-  /// critical section will be called again. Then if the critical section
-  /// returns `true` (done) readWriteLock returns to the caller. If the read
-  /// critical section returns `false` then the write critical section will
-  /// be called (with write lock still held).
-  ///
-  /// Note in all situations on return to caller the ReadWriteLock will
-  /// not be held.
-  ///
-  /// For example the following attempts to get a cachedValue if it exists
-  /// if not found it will create the needed cachedValue.
-  ///
-  /// ```
-  ///   rw.readWriteLock(
-  ///     [&value] {
-  ///       if (cachedValue) {
-  ///         value = cachedValue;
-  ///         return true;
-  ///       }
-  ///       return false;
-  ///     },
-  ///     [&value] {
-  ///       cachedValue = createValue();
-  ///       value = cachedValue;
-  ///     });
-  /// ```
-  ///
-  /// Precondition: ReadWriteLock not held by this thread, undefined otherwise.
-  template <typename ReadonlySection, typename WriteSection>
-  void readWriteLock(ReadonlySection readSection, WriteSection writeSection) {
-    bool done;
-    readLock([&done, &readSection] { done = readSection(); });
-    if (!done) {
-      writeLock([&readSection, &writeSection] {
-        if (!readSection()) {
-          writeSection();
-        }
-      });
-    }
-=======
-  ///   mutex.withLockThenNotifyAll(condition, [&value] { value++; });
-  /// ```
-  ///
-  /// Precondition: Mutex not held by this thread, undefined otherwise.
-  template <typename CriticalSection>
-  void withLockThenNotifyAll(ConditionVariable &condition,
+private:
+  ReadWriteLockHandle Handle;
+};
+
+/// A static allocation variant of ConditionVariable.
+///
+/// Use ConditionVariable instead unless you need static allocation.
+class StaticConditionVariable {
+  friend class StaticMutex;
+
+  StaticConditionVariable(const StaticConditionVariable &) = delete;
+  StaticConditionVariable &operator=(const StaticConditionVariable &) = delete;
+  StaticConditionVariable(StaticConditionVariable &&) = delete;
+  StaticConditionVariable &operator=(StaticConditionVariable &&) = delete;
+
+public:
+#if CONDITION_SUPPORTS_CONSTEXPR
+  constexpr
+#endif
+      StaticConditionVariable()
+      : Handle(ConditionPlatformHelper::staticInit()) {
+  }
+
+  /// See ConditionVariable::notifyOne
+  void notifyOne() { ConditionPlatformHelper::notifyOne(Handle); }
+
+  /// See ConditionVariable::notifyAll
+  void notifyAll() { ConditionPlatformHelper::notifyAll(Handle); }
+
+private:
+  ConditionHandle Handle;
+};
+
+/// A static allocation variant of Mutex.
+///
+/// Use Mutex instead unless you need static allocation.
+class StaticMutex {
+
+  StaticMutex(const StaticMutex &) = delete;
+  StaticMutex &operator=(const StaticMutex &) = delete;
+  StaticMutex(StaticMutex &&) = delete;
+  StaticMutex &operator=(StaticMutex &&) = delete;
+
+public:
+#if MUTEX_SUPPORTS_CONSTEXPR
+  constexpr
+#endif
+      StaticMutex()
+      : Handle(MutexPlatformHelper::staticInit()) {
+  }
+
+  /// See Mutex::lock
+  void lock() { MutexPlatformHelper::lock(Handle); }
+
+  /// See Mutex::unlock
+  void unlock() { MutexPlatformHelper::unlock(Handle); }
+
+  /// See Mutex::try_lock
+  bool try_lock() { return MutexPlatformHelper::try_lock(Handle); }
+
+  /// See Mutex::wait
+  void wait(StaticConditionVariable &condition) {
+    ConditionPlatformHelper::wait(condition.Handle, Handle);
+  }
+
+  /// See Mutex::lock
+  template <typename CriticalSection>
+  void withLock(CriticalSection criticalSection) {
+    lock();
+    criticalSection();
+    unlock();
+  }
+
+  /// See Mutex::withLockOrWait
+  template <typename CriticalSection>
+  void withLockOrWait(StaticConditionVariable &condition,
+                      CriticalSection criticalSection) {
+    withLock([&] {
+      while (!criticalSection()) {
+        wait(condition);
+      }
+    });
+  }
+
+  /// See Mutex::withLockThenNotifyOne
+  template <typename CriticalSection>
+  void withLockThenNotifyOne(StaticConditionVariable &condition,
+                             CriticalSection criticalSection) {
+    withLock([&] {
+      criticalSection();
+      condition.notifyOne();
+    });
+  }
+
+  /// See Mutex::withLockThenNotifyAll
+  template <typename CriticalSection>
+  void withLockThenNotifyAll(StaticConditionVariable &condition,
                              CriticalSection criticalSection) {
     withLock([&] {
       criticalSection();
@@ -466,265 +484,6 @@
   MutexHandle Handle;
 };
 
-/// A Read / Write lock object that has semantics similar to `BasicLockable`
-/// and `Lockable` C++ concepts however it supports multiple concurrent
-/// threads holding the reader lock as long as the write lock isn't held and
-/// only one thread can hold the write local at the same time.
-///
-/// If you need static allocated ReadWriteLock use StaticReadWriteLock.
-///
-/// See http://en.cppreference.com/w/cpp/concept/BasicLockable
-/// See http://en.cppreference.com/w/cpp/concept/Lockable
-///
-/// This is NOT a recursive mutex.
-class ReadWriteLock {
-
-  ReadWriteLock(const ReadWriteLock &) = delete;
-  ReadWriteLock &operator=(const ReadWriteLock &) = delete;
-  ReadWriteLock(ReadWriteLock &&) = delete;
-  ReadWriteLock &operator=(ReadWriteLock &&) = delete;
-
-public:
-  ReadWriteLock() { ReadWriteLockPlatformHelper::init(Handle); }
-  ~ReadWriteLock() { ReadWriteLockPlatformHelper::destroy(Handle); }
-
-  /// The readLock() method has the following properties:
-  /// - Behaves as an atomic operation.
-  /// - Blocks the calling thread while the write lock is held by another 
-  ///   thread and once the read lock is acquired by the calling thread
-  ///   other threads are prevented from acquiring the write lock.
-  /// - Multiple threads can hold the read lock at the same time.
-  /// - Prior unlock() operations on the same lock synchronize-with
-  ///   this lock operation.
-  /// - The behavior is undefined if the calling thread already owns
-  ///   the read or write lock (likely a deadlock).
-  /// - Does not throw exceptions but will halt on error (fatalError).
-  ///
-  /// Callers must not mutate the data protected by the ReadWriteLock while
-  /// holding the read lock, the write lock must be used.
-  void readLock() { ReadWriteLockPlatformHelper::readLock(Handle); }
-
-  /// The try_readLock() method has the following properties:
-  /// - Behaves as an atomic operation.
-  /// - Attempts to obtain the read lock without blocking the calling thread.
-  ///   If ownership is not obtained, returns immediately. The function is
-  ///   allowed to spuriously fail and return even if the lock is not
-  ///   currently owned by another thread.
-  /// - If try_readLock() succeeds, prior unlock() operations on the same
-  ///   object synchronize-with this operation. unlock() does not synchronize
-  ///   with a failed try_readLock().
-  /// - The behavior is undefined if the calling thread already owns
-  ///   the read or write lock (likely a deadlock)?
-  /// - Does not throw exceptions but will halt on error (fatalError).
-  ///
-  /// Callers must not mutate the data protected by the ReadWriteLock while
-  /// holding the read lock, the write lock must be used.
-  bool try_readLock() {
-    return ReadWriteLockPlatformHelper::try_readLock(Handle);
-  }
-
-  /// The readUnlock() method has the following properties:
-  /// - Behaves as an atomic operation.
-  /// - Releases the calling thread's ownership of the read lock
-  ///   and synchronizes-with the subsequent successful lock operations on
-  ///   the same object.
-  /// - The behavior is undefined if the calling thread does not own
-  ///   the read lock.
-  /// - Does not throw exceptions but will halt on error (fatalError).
-  void readUnlock() { ReadWriteLockPlatformHelper::readUnlock(Handle); }
-
-  /// The writeLock() method has the following properties:
-  /// - Behaves as an atomic operation.
-  /// - Blocks the calling thread while the write lock or a read lock is held
-  ///   by another thread and once the write lock is acquired by the calling
-  ///   thread other threads are prevented from acquiring the write lock or a
-  ///   read lock.
-  /// - Only one thread can hold the write lock at the same time.
-  /// - Prior unlock() operations on the same lock synchronize-with
-  ///   this lock operation.
-  /// - The behavior is undefined if the calling thread already owns
-  ///   the read or write lock (likely a deadlock).
-  /// - Does not throw exceptions but will halt on error (fatalError).
-  void writeLock() { ReadWriteLockPlatformHelper::writeLock(Handle); }
-
-  /// The try_writeLock() method has the following properties:
-  /// - Behaves as an atomic operation.
-  /// - Attempts to obtain the write lock without blocking the calling thread.
-  ///   If ownership is not obtained, returns immediately. The function is
-  ///   allowed to spuriously fail and return even if the lock is not
-  ///   currently owned by another thread.
-  /// - If try_writeLock() succeeds, prior unlock() operations on the same
-  ///   object synchronize-with this operation. unlock() does not synchronize
-  ///   with a failed try_writeLock().
-  /// - The behavior is undefined if the calling thread already owns
-  ///   the read or write lock (likely a deadlock)?
-  /// - Does not throw exceptions but will halt on error (fatalError).
-  bool try_writeLock() {
-    return ReadWriteLockPlatformHelper::try_writeLock(Handle);
-  }
-
-  /// The writeUnlock() method has the following properties:
-  /// - Behaves as an atomic operation.
-  /// - Releases the calling thread's ownership of the write lock
-  ///   and synchronizes-with the subsequent successful lock operations on
-  ///   the same object.
-  /// - The behavior is undefined if the calling thread does not own
-  ///   the write lock.
-  /// - Does not throw exceptions but will halt on error (fatalError).
-  void writeUnlock() { ReadWriteLockPlatformHelper::writeUnlock(Handle); }
-
-  /// Acquires read lock before calling the supplied critical section and
-  /// releases lock on return from critical section. Callers must not mutate
-  /// the data protected by the ReadWriteLock while holding the read lock, the
-  /// write lock must be used.
-  ///
-  /// This call can block while waiting for the lock to become available.
-  ///
-  /// For example the following reads the cached value while holding
-  /// the read lock.
-  ///
-  /// ```
-  ///   rw.withReadLock([&value] { value = cachedValue; });
-  /// ```
-  ///
-  /// Precondition: ReadWriteLock not held by this thread, undefined otherwise.
-  template <typename CriticalSection>
-  void withReadLock(CriticalSection criticalSection) {
-    readLock();
-    criticalSection();
-    readUnlock();
-  }
-
-  /// Acquires write lock before calling the supplied critical section and
-  /// releases lock on return from critical section.
-  ///
-  /// This call can block while waiting for the lock to become available.
-  ///
-  /// For example the following updates the cached value while holding
-  /// the write lock.
-  ///
-  /// ```
-  ///   rw.withWriteLock([&newValue] { cachedValue = newValue });
-  /// ```
-  ///
-  /// Precondition: ReadWriteLock not held by this thread, undefined otherwise.
-  template <typename CriticalSection>
-  void withWriteLock(CriticalSection criticalSection) {
-    writeLock();
-    criticalSection();
-    writeUnlock();
->>>>>>> d2aee432
-  }
-
-private:
-  ReadWriteLockHandle Handle;
-};
-
-/// A static allocation variant of ConditionVariable.
-///
-/// Use ConditionVariable instead unless you need static allocation.
-class StaticConditionVariable {
-  friend class StaticMutex;
-
-  StaticConditionVariable(const StaticConditionVariable &) = delete;
-  StaticConditionVariable &operator=(const StaticConditionVariable &) = delete;
-  StaticConditionVariable(StaticConditionVariable &&) = delete;
-  StaticConditionVariable &operator=(StaticConditionVariable &&) = delete;
-
-<<<<<<< HEAD
-public:
-#if CONDITION_SUPPORTS_CONSTEXPR
-  constexpr
-#endif
-      StaticConditionVariable()
-      : Handle(ConditionPlatformHelper::staticInit()) {
-  }
-
-  /// See ConditionVariable::notifyOne
-  void notifyOne() { ConditionPlatformHelper::notifyOne(Handle); }
-
-  /// See ConditionVariable::notifyAll
-  void notifyAll() { ConditionPlatformHelper::notifyAll(Handle); }
-
-private:
-  ConditionHandle Handle;
-};
-
-/// A static allocation variant of Mutex.
-///
-/// Use Mutex instead unless you need static allocation.
-class StaticMutex {
-
-  StaticMutex(const StaticMutex &) = delete;
-  StaticMutex &operator=(const StaticMutex &) = delete;
-  StaticMutex(StaticMutex &&) = delete;
-  StaticMutex &operator=(StaticMutex &&) = delete;
-
-public:
-#if MUTEX_SUPPORTS_CONSTEXPR
-  constexpr
-#endif
-      StaticMutex()
-      : Handle(MutexPlatformHelper::staticInit()) {
-  }
-
-  /// See Mutex::lock
-  void lock() { MutexPlatformHelper::lock(Handle); }
-
-  /// See Mutex::unlock
-  void unlock() { MutexPlatformHelper::unlock(Handle); }
-
-  /// See Mutex::try_lock
-  bool try_lock() { return MutexPlatformHelper::try_lock(Handle); }
-
-  /// See Mutex::wait
-  void wait(StaticConditionVariable &condition) {
-    ConditionPlatformHelper::wait(condition.Handle, Handle);
-  }
-
-  /// See Mutex::lock
-  template <typename CriticalSection>
-  void lock(CriticalSection criticalSection) {
-    lock();
-    criticalSection();
-    unlock();
-  }
-
-  /// See Mutex::lockOrWait
-  template <typename CriticalSection>
-  void lockOrWait(StaticConditionVariable &condition,
-                  CriticalSection criticalSection) {
-    lock([&] {
-      while (!criticalSection()) {
-        wait(condition);
-      }
-    });
-  }
-
-  /// See Mutex::lockAndNotifyOne
-  template <typename CriticalSection>
-  void lockAndNotifyOne(StaticConditionVariable &condition,
-                        CriticalSection criticalSection) {
-    lock([&] {
-      criticalSection();
-      condition.notifyOne();
-    });
-  }
-
-  /// See Mutex::lockAndNotifyAll
-  template <typename CriticalSection>
-  void lockAndNotifyAll(StaticConditionVariable &condition,
-                        CriticalSection criticalSection) {
-    lock([&] {
-      criticalSection();
-      condition.notifyAll();
-    });
-  }
-
-private:
-  MutexHandle Handle;
-};
-
 /// A static allocation variant of ReadWriteLock.
 ///
 /// Use ReadWriteLock instead unless you need static allocation.
@@ -765,34 +524,20 @@
   /// See ReadWriteLock::writeUnlock
   void writeUnlock() { ReadWriteLockPlatformHelper::writeUnlock(Handle); }
 
-  /// See ReadWriteLock::readLock
-  template <typename CriticalSection>
-  void readLock(CriticalSection criticalSection) {
+  /// See ReadWriteLock::withReadLock
+  template <typename CriticalSection>
+  void withReadLock(CriticalSection criticalSection) {
     readLock();
     criticalSection();
     readUnlock();
   }
 
-  /// See ReadWriteLock::writeLock
-  template <typename CriticalSection>
-  void writeLock(CriticalSection criticalSection) {
+  /// See ReadWriteLock::withWriteLock
+  template <typename CriticalSection>
+  void withWriteLock(CriticalSection criticalSection) {
     writeLock();
     criticalSection();
     writeUnlock();
-  }
-
-  /// See ReadWriteLock::readWriteLock
-  template <typename ReadonlySection, typename WriteSection>
-  void readWriteLock(ReadonlySection readSection, WriteSection writeSection) {
-    bool done;
-    readLock([&done, &readSection] { done = readSection(); });
-    if (!done) {
-      writeLock([&readSection, &writeSection] {
-        if (!readSection()) {
-          writeSection();
-        }
-      });
-    }
   }
 
 private:
@@ -878,240 +623,6 @@
   T &Lock;
 };
 
-=======
-public:
-#if CONDITION_SUPPORTS_CONSTEXPR
-  constexpr
-#endif
-      StaticConditionVariable()
-      : Handle(ConditionPlatformHelper::staticInit()) {
-  }
-
-  /// See ConditionVariable::notifyOne
-  void notifyOne() { ConditionPlatformHelper::notifyOne(Handle); }
-
-  /// See ConditionVariable::notifyAll
-  void notifyAll() { ConditionPlatformHelper::notifyAll(Handle); }
-
-private:
-  ConditionHandle Handle;
-};
-
-/// A static allocation variant of Mutex.
-///
-/// Use Mutex instead unless you need static allocation.
-class StaticMutex {
-
-  StaticMutex(const StaticMutex &) = delete;
-  StaticMutex &operator=(const StaticMutex &) = delete;
-  StaticMutex(StaticMutex &&) = delete;
-  StaticMutex &operator=(StaticMutex &&) = delete;
-
-public:
-#if MUTEX_SUPPORTS_CONSTEXPR
-  constexpr
-#endif
-      StaticMutex()
-      : Handle(MutexPlatformHelper::staticInit()) {
-  }
-
-  /// See Mutex::lock
-  void lock() { MutexPlatformHelper::lock(Handle); }
-
-  /// See Mutex::unlock
-  void unlock() { MutexPlatformHelper::unlock(Handle); }
-
-  /// See Mutex::try_lock
-  bool try_lock() { return MutexPlatformHelper::try_lock(Handle); }
-
-  /// See Mutex::wait
-  void wait(StaticConditionVariable &condition) {
-    ConditionPlatformHelper::wait(condition.Handle, Handle);
-  }
-
-  /// See Mutex::lock
-  template <typename CriticalSection>
-  void withLock(CriticalSection criticalSection) {
-    lock();
-    criticalSection();
-    unlock();
-  }
-
-  /// See Mutex::withLockOrWait
-  template <typename CriticalSection>
-  void withLockOrWait(StaticConditionVariable &condition,
-                      CriticalSection criticalSection) {
-    withLock([&] {
-      while (!criticalSection()) {
-        wait(condition);
-      }
-    });
-  }
-
-  /// See Mutex::withLockThenNotifyOne
-  template <typename CriticalSection>
-  void withLockThenNotifyOne(StaticConditionVariable &condition,
-                             CriticalSection criticalSection) {
-    withLock([&] {
-      criticalSection();
-      condition.notifyOne();
-    });
-  }
-
-  /// See Mutex::withLockThenNotifyAll
-  template <typename CriticalSection>
-  void withLockThenNotifyAll(StaticConditionVariable &condition,
-                             CriticalSection criticalSection) {
-    withLock([&] {
-      criticalSection();
-      condition.notifyAll();
-    });
-  }
-
-private:
-  MutexHandle Handle;
-};
-
-/// A static allocation variant of ReadWriteLock.
-///
-/// Use ReadWriteLock instead unless you need static allocation.
-class StaticReadWriteLock {
-
-  StaticReadWriteLock(const StaticReadWriteLock &) = delete;
-  StaticReadWriteLock &operator=(const StaticReadWriteLock &) = delete;
-  StaticReadWriteLock(StaticReadWriteLock &&) = delete;
-  StaticReadWriteLock &operator=(StaticReadWriteLock &&) = delete;
-
-public:
-#if READWRITELOCK_SUPPORTS_CONSTEXPR
-  constexpr
-#endif
-      StaticReadWriteLock()
-      : Handle(ReadWriteLockPlatformHelper::staticInit()) {
-  }
-
-  /// See ReadWriteLock::readLock
-  void readLock() { ReadWriteLockPlatformHelper::readLock(Handle); }
-
-  /// See ReadWriteLock::try_readLock
-  bool try_readLock() {
-    return ReadWriteLockPlatformHelper::try_readLock(Handle);
-  }
-
-  /// See ReadWriteLock::readUnlock
-  void readUnlock() { ReadWriteLockPlatformHelper::readUnlock(Handle); }
-
-  /// See ReadWriteLock::writeLock
-  void writeLock() { ReadWriteLockPlatformHelper::writeLock(Handle); }
-
-  /// See ReadWriteLock::try_writeLock
-  bool try_writeLock() {
-    return ReadWriteLockPlatformHelper::try_writeLock(Handle);
-  }
-
-  /// See ReadWriteLock::writeUnlock
-  void writeUnlock() { ReadWriteLockPlatformHelper::writeUnlock(Handle); }
-
-  /// See ReadWriteLock::withReadLock
-  template <typename CriticalSection>
-  void withReadLock(CriticalSection criticalSection) {
-    readLock();
-    criticalSection();
-    readUnlock();
-  }
-
-  /// See ReadWriteLock::withWriteLock
-  template <typename CriticalSection>
-  void withWriteLock(CriticalSection criticalSection) {
-    writeLock();
-    criticalSection();
-    writeUnlock();
-  }
-
-private:
-  ReadWriteLockHandle Handle;
-};
-
-/// A Mutex object that supports `BasicLockable` C++ concepts. It is
-/// considered
-/// unsafe to use because it doesn't do any error checking. It is only for
-/// use in pathways that deal with reporting fatalErrors to avoid the
-/// potential
-/// for recursive fatalErrors that could happen if you used Mutex.
-///
-/// Always use Mutex, unless in the above mentioned error pathway situation.
-class StaticUnsafeMutex {
-
-  StaticUnsafeMutex(const StaticUnsafeMutex &) = delete;
-  StaticUnsafeMutex &operator=(const StaticUnsafeMutex &) = delete;
-  StaticUnsafeMutex(StaticUnsafeMutex &&) = delete;
-  StaticUnsafeMutex &operator=(StaticUnsafeMutex &&) = delete;
-
-public:
-#if MUTEX_SUPPORTS_CONSTEXPR
-  constexpr
-#endif
-      StaticUnsafeMutex()
-      : Handle(MutexPlatformHelper::staticInit()) {
-  }
-
-  /// The lock() method has the following properties:
-  /// - Behaves as an atomic operation.
-  /// - Blocks the calling thread until exclusive ownership of the mutex
-  ///   can be obtained.
-  /// - Prior m.unlock() operations on the same mutex synchronize-with
-  ///   this lock operation.
-  /// - The behavior is undefined if the calling thread already owns
-  ///   the mutex (likely a deadlock).
-  /// - Ignores errors that may happen, undefined when an error happens.
-  void lock() { MutexPlatformHelper::unsafeLock(Handle); }
-
-  /// The unlock() method has the following properties:
-  /// - Behaves as an atomic operation.
-  /// - Releases the calling thread's ownership of the mutex and
-  ///   synchronizes-with the subsequent successful lock operations on
-  ///   the same object.
-  /// - The behavior is undefined if the calling thread does not own
-  ///   the mutex.
-  /// - Ignores errors that may happen, undefined when an error happens.
-  void unlock() { MutexPlatformHelper::unsafeUnlock(Handle); }
-
-private:
-  MutexHandle Handle;
-};
-
-/// Compile time adjusted stack based object that locks/unlocks the supplied
-/// Mutex type. Use the provided typedefs instead of this directly.
-template <typename T, bool Inverted> class ScopedLockT {
-
-  ScopedLockT() = delete;
-  ScopedLockT(const ScopedLockT &) = delete;
-  ScopedLockT &operator=(const ScopedLockT &) = delete;
-  ScopedLockT(ScopedLockT &&) = delete;
-  ScopedLockT &operator=(ScopedLockT &&) = delete;
-
-public:
-  explicit ScopedLockT(T &l) : Lock(l) {
-    if (Inverted) {
-      Lock.unlock();
-    } else {
-      Lock.lock();
-    }
-  }
-
-  ~ScopedLockT() {
-    if (Inverted) {
-      Lock.lock();
-    } else {
-      Lock.unlock();
-    }
-  }
-
-private:
-  T &Lock;
-};
-
->>>>>>> d2aee432
 /// A stack based object that locks the supplied mutex on construction
 /// and unlocks it on destruction.
 ///
@@ -1209,11 +720,7 @@
 static_assert(std::is_literal_type<StaticUnsafeMutex>::value,
               "StaticUnsafeMutex must be literal type");
 #else
-<<<<<<< HEAD
-// Your platform doesn't currently support staticly allocated Mutex
-=======
 // Your platform doesn't currently support statically allocated Mutex
->>>>>>> d2aee432
 // you will possibly see global-constructors warnings
 #endif
 
@@ -1221,11 +728,7 @@
 static_assert(std::is_literal_type<StaticConditionVariable>::value,
               "StaticConditionVariable must be literal type");
 #else
-<<<<<<< HEAD
-// Your platform doesn't currently support staticly allocated ConditionVar
-=======
 // Your platform doesn't currently support statically allocated ConditionVar
->>>>>>> d2aee432
 // you will possibly see global-constructors warnings
 #endif
 
@@ -1233,11 +736,7 @@
 static_assert(std::is_literal_type<StaticReadWriteLock>::value,
               "StaticReadWriteLock must be literal type");
 #else
-<<<<<<< HEAD
-// Your platform doesn't currently support staticly allocated ReadWriteLocks
-=======
 // Your platform doesn't currently support statically allocated ReadWriteLocks
->>>>>>> d2aee432
 // you will possibly see global-constructors warnings
 #endif
 }
