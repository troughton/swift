//===--- Mutex.h - Mutex, ConditionVariable, & ReadWriteLock ----*- C++ -*-===//
//
// This source file is part of the Swift.org open source project
//
// Copyright (c) 2014 - 2017 Apple Inc. and the Swift project authors
// Licensed under Apache License v2.0 with Runtime Library Exception
//
// See https://swift.org/LICENSE.txt for license information
// See https://swift.org/CONTRIBUTORS.txt for the list of Swift project authors
//
//===----------------------------------------------------------------------===//
//
// Mutex, ConditionVariable, Read/Write lock, and Scoped lock abstractions
// for use in Swift runtime.
//
//===----------------------------------------------------------------------===//

#ifndef SWIFT_RUNTIME_MUTEX_H
#define SWIFT_RUNTIME_MUTEX_H

#include <type_traits>

<<<<<<< HEAD
#if (defined(__APPLE__) || defined(__linux__) || defined(__CYGWIN__) ||        \
     defined(__FreeBSD__) || defined(__MINGW32__))
=======
#if (defined(__APPLE__) || defined(__linux__) || defined(__CYGWIN__) || defined(__FreeBSD__) || defined(__HAIKU__))
>>>>>>> aad14e3c
#include "swift/Runtime/MutexPThread.h"
#elif defined(_WIN32)
#include "swift/Runtime/MutexWin32.h"
#else
#error "Implement equvalent of MutexPThread.h/cpp for your platform."
#endif

namespace swift {

/// A ConditionVariable that works with Mutex to allow -- as an example --
/// multi-threaded producers and consumers to signal each other in a safe way.
class ConditionVariable {
  friend class Mutex;

  ConditionVariable(const ConditionVariable &) = delete;
  ConditionVariable &operator=(const ConditionVariable &) = delete;
  ConditionVariable(ConditionVariable &&) = delete;
  ConditionVariable &operator=(ConditionVariable &&) = delete;

public:
  ConditionVariable() { ConditionPlatformHelper::init(Handle); }
  ~ConditionVariable() { ConditionPlatformHelper::destroy(Handle); }

  /// Notifies one waiter (if any exists) that the condition has been met.
  ///
  /// Note: To avoid missed notification it is best hold the related mutex
  //        lock when calling notifyOne.
  void notifyOne() { ConditionPlatformHelper::notifyOne(Handle); }

  /// Notifies all waiters (if any exists) that the condition has been met.
  ///
  /// Note: To avoid missed notification it is best hold the related mutex
  //        lock when calling notifyAll.
  void notifyAll() { ConditionPlatformHelper::notifyAll(Handle); }

private:
  ConditionHandle Handle;
};

/// A Mutex object that supports `BasicLockable` and `Lockable` C++ concepts.
/// See http://en.cppreference.com/w/cpp/concept/BasicLockable
/// See http://en.cppreference.com/w/cpp/concept/Lockable
///
/// This is NOT a recursive mutex.
class Mutex {

  Mutex(const Mutex &) = delete;
  Mutex &operator=(const Mutex &) = delete;
  Mutex(Mutex &&) = delete;
  Mutex &operator=(Mutex &&) = delete;

public:
  /// Constructs a non-recursive mutex.
  ///
  /// If `checked` is true the mutex will attempt to check for misuse and
  /// fatalError when detected. If `checked` is false (the default) the
  /// mutex will make little to no effort to check for misuse (more efficient).
  explicit Mutex(bool checked = false) {
    MutexPlatformHelper::init(Handle, checked);
  }
  ~Mutex() { MutexPlatformHelper::destroy(Handle); }

  /// The lock() method has the following properties:
  /// - Behaves as an atomic operation.
  /// - Blocks the calling thread until exclusive ownership of the mutex
  ///   can be obtained.
  /// - Prior m.unlock() operations on the same mutex synchronize-with
  ///   this lock operation.
  /// - The behavior is undefined if the calling thread already owns
  ///   the mutex (likely a deadlock).
  /// - Does not throw exceptions but will halt on error (fatalError).
  void lock() { MutexPlatformHelper::lock(Handle); }

  /// The unlock() method has the following properties:
  /// - Behaves as an atomic operation.
  /// - Releases the calling thread's ownership of the mutex and
  ///   synchronizes-with the subsequent successful lock operations on
  ///   the same object.
  /// - The behavior is undefined if the calling thread does not own
  ///   the mutex.
  /// - Does not throw exceptions but will halt on error (fatalError).
  void unlock() { MutexPlatformHelper::unlock(Handle); }

  /// The try_lock() method has the following properties:
  /// - Behaves as an atomic operation.
  /// - Attempts to obtain exclusive ownership of the mutex for the calling
  ///   thread without blocking. If ownership is not obtained, returns
  ///   immediately. The function is allowed to spuriously fail and return
  ///   even if the mutex is not currently owned by another thread.
  /// - If try_lock() succeeds, prior unlock() operations on the same object
  ///   synchronize-with this operation. lock() does not synchronize with a
  ///   failed try_lock()
  /// - The behavior is undefined if the calling thread already owns
  ///   the mutex (likely a deadlock)?
  /// - Does not throw exceptions but will halt on error (fatalError).
  bool try_lock() { return MutexPlatformHelper::try_lock(Handle); }

  /// Releases lock, waits on supplied condition, and relocks before returning.
  ///
  /// Precondition: Mutex held by this thread, undefined otherwise.
  void wait(ConditionVariable &condition) {
    ConditionPlatformHelper::wait(condition.Handle, Handle);
  }

  /// Acquires lock before calling the supplied critical section and releases
  /// lock on return from critical section.
  ///
  /// This call can block while waiting for the lock to become available.
  ///
  /// For example the following mutates value while holding the mutex lock.
  ///
  /// ```
  ///   mutex.lock([&value] { value++; });
  /// ```
  ///
  /// Precondition: Mutex not held by this thread, undefined otherwise.
  template <typename CriticalSection>
  void withLock(CriticalSection criticalSection) {
    lock();
    criticalSection();
    unlock();
  }

  /// Acquires lock before calling the supplied critical section. If critical
  /// section returns `false` then it will wait on the supplied condition and
  /// call the critical section again when wait returns (after acquiring lock).
  /// If critical section returns `true` (done) it will no longer wait, it
  /// will release the lock and return (lockOrWait returns to caller).
  ///
  /// This call can block while waiting for the lock to become available.
  ///
  /// For example the following will loop waiting on the condition until
  /// `value > 0`. It will then "consume" that value and stop looping.
  /// ...all while being correctly protected by mutex.
  ///
  /// ```
  ///   mutex.withLockOrWait(condition, [&value] {
  ///     if (value > 0) {
  ///       value--;
  ///       return true;
  ///     }
  ///    return false;
  ///   });
  /// ```
  ///
  /// Precondition: Mutex not held by this thread, undefined otherwise.
  template <typename CriticalSection>
  void withLockOrWait(ConditionVariable &condition,
                      CriticalSection criticalSection) {
    withLock([&] {
      while (!criticalSection()) {
        wait(condition);
      }
    });
  }

  /// Acquires lock before calling the supplied critical section and on return
  /// from critical section it notifies one waiter of supplied condition and
  /// then releases the lock.
  ///
  /// This call can block while waiting for the lock to become available.
  ///
  /// For example the following mutates value while holding the mutex lock and
  /// then notifies one condition waiter about this change.
  ///
  /// ```
  ///   mutex.withLockThenNotifyOne(condition, [&value] { value++; });
  /// ```
  ///
  /// Precondition: Mutex not held by this thread, undefined otherwise.
  template <typename CriticalSection>
  void withLockThenNotifyOne(ConditionVariable &condition,
                             CriticalSection criticalSection) {
    withLock([&] {
      criticalSection();
      condition.notifyOne();
    });
  }

  /// Acquires lock before calling the supplied critical section and on return
  /// from critical section it notifies all waiters of supplied condition and
  /// then releases the lock.
  ///
  /// This call can block while waiting for the lock to become available.
  ///
  /// For example the following mutates value while holding the mutex lock and
  /// then notifies all condition waiters about this change.
  ///
  /// ```
  ///   mutex.withLockThenNotifyAll(condition, [&value] { value++; });
  /// ```
  ///
  /// Precondition: Mutex not held by this thread, undefined otherwise.
  template <typename CriticalSection>
  void withLockThenNotifyAll(ConditionVariable &condition,
                             CriticalSection criticalSection) {
    withLock([&] {
      criticalSection();
      condition.notifyAll();
    });
  }

private:
  MutexHandle Handle;
};

/// A Read / Write lock object that has semantics similar to `BasicLockable`
/// and `Lockable` C++ concepts however it supports multiple concurrent
/// threads holding the reader lock as long as the write lock isn't held and
/// only one thread can hold the write local at the same time.
///
/// If you need static allocated ReadWriteLock use StaticReadWriteLock.
///
/// See http://en.cppreference.com/w/cpp/concept/BasicLockable
/// See http://en.cppreference.com/w/cpp/concept/Lockable
///
/// This is NOT a recursive mutex.
class ReadWriteLock {

  ReadWriteLock(const ReadWriteLock &) = delete;
  ReadWriteLock &operator=(const ReadWriteLock &) = delete;
  ReadWriteLock(ReadWriteLock &&) = delete;
  ReadWriteLock &operator=(ReadWriteLock &&) = delete;

public:
  ReadWriteLock() { ReadWriteLockPlatformHelper::init(Handle); }
  ~ReadWriteLock() { ReadWriteLockPlatformHelper::destroy(Handle); }

  /// The readLock() method has the following properties:
  /// - Behaves as an atomic operation.
  /// - Blocks the calling thread while the write lock is held by another 
  ///   thread and once the read lock is acquired by the calling thread
  ///   other threads are prevented from acquiring the write lock.
  /// - Multiple threads can hold the read lock at the same time.
  /// - Prior unlock() operations on the same lock synchronize-with
  ///   this lock operation.
  /// - The behavior is undefined if the calling thread already owns
  ///   the read or write lock (likely a deadlock).
  /// - Does not throw exceptions but will halt on error (fatalError).
  ///
  /// Callers must not mutate the data protected by the ReadWriteLock while
  /// holding the read lock, the write lock must be used.
  void readLock() { ReadWriteLockPlatformHelper::readLock(Handle); }

  /// The try_readLock() method has the following properties:
  /// - Behaves as an atomic operation.
  /// - Attempts to obtain the read lock without blocking the calling thread.
  ///   If ownership is not obtained, returns immediately. The function is
  ///   allowed to spuriously fail and return even if the lock is not
  ///   currently owned by another thread.
  /// - If try_readLock() succeeds, prior unlock() operations on the same
  ///   object synchronize-with this operation. unlock() does not synchronize
  ///   with a failed try_readLock().
  /// - The behavior is undefined if the calling thread already owns
  ///   the read or write lock (likely a deadlock)?
  /// - Does not throw exceptions but will halt on error (fatalError).
  ///
  /// Callers must not mutate the data protected by the ReadWriteLock while
  /// holding the read lock, the write lock must be used.
  bool try_readLock() {
    return ReadWriteLockPlatformHelper::try_readLock(Handle);
  }

  /// The readUnlock() method has the following properties:
  /// - Behaves as an atomic operation.
  /// - Releases the calling thread's ownership of the read lock
  ///   and synchronizes-with the subsequent successful lock operations on
  ///   the same object.
  /// - The behavior is undefined if the calling thread does not own
  ///   the read lock.
  /// - Does not throw exceptions but will halt on error (fatalError).
  void readUnlock() { ReadWriteLockPlatformHelper::readUnlock(Handle); }

  /// The writeLock() method has the following properties:
  /// - Behaves as an atomic operation.
  /// - Blocks the calling thread while the write lock or a read lock is held
  ///   by another thread and once the write lock is acquired by the calling
  ///   thread other threads are prevented from acquiring the write lock or a
  ///   read lock.
  /// - Only one thread can hold the write lock at the same time.
  /// - Prior unlock() operations on the same lock synchronize-with
  ///   this lock operation.
  /// - The behavior is undefined if the calling thread already owns
  ///   the read or write lock (likely a deadlock).
  /// - Does not throw exceptions but will halt on error (fatalError).
  void writeLock() { ReadWriteLockPlatformHelper::writeLock(Handle); }

  /// The try_writeLock() method has the following properties:
  /// - Behaves as an atomic operation.
  /// - Attempts to obtain the write lock without blocking the calling thread.
  ///   If ownership is not obtained, returns immediately. The function is
  ///   allowed to spuriously fail and return even if the lock is not
  ///   currently owned by another thread.
  /// - If try_writeLock() succeeds, prior unlock() operations on the same
  ///   object synchronize-with this operation. unlock() does not synchronize
  ///   with a failed try_writeLock().
  /// - The behavior is undefined if the calling thread already owns
  ///   the read or write lock (likely a deadlock)?
  /// - Does not throw exceptions but will halt on error (fatalError).
  bool try_writeLock() {
    return ReadWriteLockPlatformHelper::try_writeLock(Handle);
  }

  /// The writeUnlock() method has the following properties:
  /// - Behaves as an atomic operation.
  /// - Releases the calling thread's ownership of the write lock
  ///   and synchronizes-with the subsequent successful lock operations on
  ///   the same object.
  /// - The behavior is undefined if the calling thread does not own
  ///   the write lock.
  /// - Does not throw exceptions but will halt on error (fatalError).
  void writeUnlock() { ReadWriteLockPlatformHelper::writeUnlock(Handle); }

  /// Acquires read lock before calling the supplied critical section and
  /// releases lock on return from critical section. Callers must not mutate
  /// the data protected by the ReadWriteLock while holding the read lock, the
  /// write lock must be used.
  ///
  /// This call can block while waiting for the lock to become available.
  ///
  /// For example the following reads the cached value while holding
  /// the read lock.
  ///
  /// ```
  ///   rw.withReadLock([&value] { value = cachedValue; });
  /// ```
  ///
  /// Precondition: ReadWriteLock not held by this thread, undefined otherwise.
  template <typename CriticalSection>
  void withReadLock(CriticalSection criticalSection) {
    readLock();
    criticalSection();
    readUnlock();
  }

  /// Acquires write lock before calling the supplied critical section and
  /// releases lock on return from critical section.
  ///
  /// This call can block while waiting for the lock to become available.
  ///
  /// For example the following updates the cached value while holding
  /// the write lock.
  ///
  /// ```
  ///   rw.withWriteLock([&newValue] { cachedValue = newValue });
  /// ```
  ///
  /// Precondition: ReadWriteLock not held by this thread, undefined otherwise.
  template <typename CriticalSection>
  void withWriteLock(CriticalSection criticalSection) {
    writeLock();
    criticalSection();
    writeUnlock();
  }

private:
  ReadWriteLockHandle Handle;
};

/// A static allocation variant of ConditionVariable.
///
/// Use ConditionVariable instead unless you need static allocation.
class StaticConditionVariable {
  friend class StaticMutex;

  StaticConditionVariable(const StaticConditionVariable &) = delete;
  StaticConditionVariable &operator=(const StaticConditionVariable &) = delete;
  StaticConditionVariable(StaticConditionVariable &&) = delete;
  StaticConditionVariable &operator=(StaticConditionVariable &&) = delete;

public:
#if SWIFT_CONDITION_SUPPORTS_CONSTEXPR
  constexpr
#endif
      StaticConditionVariable()
      : Handle(ConditionPlatformHelper::staticInit()) {
  }

  /// See ConditionVariable::notifyOne
  void notifyOne() { ConditionPlatformHelper::notifyOne(Handle); }

  /// See ConditionVariable::notifyAll
  void notifyAll() { ConditionPlatformHelper::notifyAll(Handle); }

private:
  ConditionHandle Handle;
};

/// A static allocation variant of Mutex.
///
/// Use Mutex instead unless you need static allocation.
class StaticMutex {

  StaticMutex(const StaticMutex &) = delete;
  StaticMutex &operator=(const StaticMutex &) = delete;
  StaticMutex(StaticMutex &&) = delete;
  StaticMutex &operator=(StaticMutex &&) = delete;

public:
#if SWIFT_MUTEX_SUPPORTS_CONSTEXPR
  constexpr
#endif
      StaticMutex()
      : Handle(MutexPlatformHelper::staticInit()) {
  }

  /// See Mutex::lock
  void lock() { MutexPlatformHelper::lock(Handle); }

  /// See Mutex::unlock
  void unlock() { MutexPlatformHelper::unlock(Handle); }

  /// See Mutex::try_lock
  bool try_lock() { return MutexPlatformHelper::try_lock(Handle); }

  /// See Mutex::wait
  void wait(StaticConditionVariable &condition) {
    ConditionPlatformHelper::wait(condition.Handle, Handle);
  }

  /// See Mutex::lock
  template <typename CriticalSection>
  void withLock(CriticalSection criticalSection) {
    lock();
    criticalSection();
    unlock();
  }

  /// See Mutex::withLockOrWait
  template <typename CriticalSection>
  void withLockOrWait(StaticConditionVariable &condition,
                      CriticalSection criticalSection) {
    withLock([&] {
      while (!criticalSection()) {
        wait(condition);
      }
    });
  }

  /// See Mutex::withLockThenNotifyOne
  template <typename CriticalSection>
  void withLockThenNotifyOne(StaticConditionVariable &condition,
                             CriticalSection criticalSection) {
    withLock([&] {
      criticalSection();
      condition.notifyOne();
    });
  }

  /// See Mutex::withLockThenNotifyAll
  template <typename CriticalSection>
  void withLockThenNotifyAll(StaticConditionVariable &condition,
                             CriticalSection criticalSection) {
    withLock([&] {
      criticalSection();
      condition.notifyAll();
    });
  }

private:
  MutexHandle Handle;
};

/// A static allocation variant of ReadWriteLock.
///
/// Use ReadWriteLock instead unless you need static allocation.
class StaticReadWriteLock {

  StaticReadWriteLock(const StaticReadWriteLock &) = delete;
  StaticReadWriteLock &operator=(const StaticReadWriteLock &) = delete;
  StaticReadWriteLock(StaticReadWriteLock &&) = delete;
  StaticReadWriteLock &operator=(StaticReadWriteLock &&) = delete;

public:
#if SWIFT_READWRITELOCK_SUPPORTS_CONSTEXPR
  constexpr
#endif
      StaticReadWriteLock()
      : Handle(ReadWriteLockPlatformHelper::staticInit()) {
  }

  /// See ReadWriteLock::readLock
  void readLock() { ReadWriteLockPlatformHelper::readLock(Handle); }

  /// See ReadWriteLock::try_readLock
  bool try_readLock() {
    return ReadWriteLockPlatformHelper::try_readLock(Handle);
  }

  /// See ReadWriteLock::readUnlock
  void readUnlock() { ReadWriteLockPlatformHelper::readUnlock(Handle); }

  /// See ReadWriteLock::writeLock
  void writeLock() { ReadWriteLockPlatformHelper::writeLock(Handle); }

  /// See ReadWriteLock::try_writeLock
  bool try_writeLock() {
    return ReadWriteLockPlatformHelper::try_writeLock(Handle);
  }

  /// See ReadWriteLock::writeUnlock
  void writeUnlock() { ReadWriteLockPlatformHelper::writeUnlock(Handle); }

  /// See ReadWriteLock::withReadLock
  template <typename CriticalSection>
  void withReadLock(CriticalSection criticalSection) {
    readLock();
    criticalSection();
    readUnlock();
  }

  /// See ReadWriteLock::withWriteLock
  template <typename CriticalSection>
  void withWriteLock(CriticalSection criticalSection) {
    writeLock();
    criticalSection();
    writeUnlock();
  }

private:
  ReadWriteLockHandle Handle;
};

/// A Mutex object that supports `BasicLockable` C++ concepts. It is
/// considered
/// unsafe to use because it doesn't do any error checking. It is only for
/// use in pathways that deal with reporting fatalErrors to avoid the
/// potential
/// for recursive fatalErrors that could happen if you used Mutex.
///
/// Always use Mutex, unless in the above mentioned error pathway situation.
class StaticUnsafeMutex {

  StaticUnsafeMutex(const StaticUnsafeMutex &) = delete;
  StaticUnsafeMutex &operator=(const StaticUnsafeMutex &) = delete;
  StaticUnsafeMutex(StaticUnsafeMutex &&) = delete;
  StaticUnsafeMutex &operator=(StaticUnsafeMutex &&) = delete;

public:
#if SWIFT_MUTEX_SUPPORTS_CONSTEXPR
  constexpr
#endif
      StaticUnsafeMutex()
      : Handle(MutexPlatformHelper::staticInit()) {
  }

  /// The lock() method has the following properties:
  /// - Behaves as an atomic operation.
  /// - Blocks the calling thread until exclusive ownership of the mutex
  ///   can be obtained.
  /// - Prior m.unlock() operations on the same mutex synchronize-with
  ///   this lock operation.
  /// - The behavior is undefined if the calling thread already owns
  ///   the mutex (likely a deadlock).
  /// - Ignores errors that may happen, undefined when an error happens.
  void lock() { MutexPlatformHelper::unsafeLock(Handle); }

  /// The unlock() method has the following properties:
  /// - Behaves as an atomic operation.
  /// - Releases the calling thread's ownership of the mutex and
  ///   synchronizes-with the subsequent successful lock operations on
  ///   the same object.
  /// - The behavior is undefined if the calling thread does not own
  ///   the mutex.
  /// - Ignores errors that may happen, undefined when an error happens.
  void unlock() { MutexPlatformHelper::unsafeUnlock(Handle); }

private:
  MutexHandle Handle;
};

/// Compile time adjusted stack based object that locks/unlocks the supplied
/// Mutex type. Use the provided typedefs instead of this directly.
template <typename T, bool Inverted> class ScopedLockT {

  ScopedLockT() = delete;
  ScopedLockT(const ScopedLockT &) = delete;
  ScopedLockT &operator=(const ScopedLockT &) = delete;
  ScopedLockT(ScopedLockT &&) = delete;
  ScopedLockT &operator=(ScopedLockT &&) = delete;

public:
  explicit ScopedLockT(T &l) : Lock(l) {
    if (Inverted) {
      Lock.unlock();
    } else {
      Lock.lock();
    }
  }

  ~ScopedLockT() {
    if (Inverted) {
      Lock.lock();
    } else {
      Lock.unlock();
    }
  }

private:
  T &Lock;
};

/// A stack based object that locks the supplied mutex on construction
/// and unlocks it on destruction.
///
/// Precondition: Mutex unlocked by this thread, undefined otherwise.
typedef ScopedLockT<Mutex, false> ScopedLock;
typedef ScopedLockT<StaticMutex, false> StaticScopedLock;

/// A stack based object that unlocks the supplied mutex on construction
/// and relocks it on destruction.
///
/// Precondition: Mutex locked by this thread, undefined otherwise.
typedef ScopedLockT<Mutex, true> ScopedUnlock;
typedef ScopedLockT<StaticMutex, true> StaticScopedUnlock;

/// Compile time adjusted stack based object that locks/unlocks the supplied
/// ReadWriteLock type. Use the provided typedefs instead of this directly.
template <typename T, bool Read, bool Inverted> class ScopedRWLockT {

  ScopedRWLockT() = delete;
  ScopedRWLockT(const ScopedRWLockT &) = delete;
  ScopedRWLockT &operator=(const ScopedRWLockT &) = delete;
  ScopedRWLockT(ScopedRWLockT &&) = delete;
  ScopedRWLockT &operator=(ScopedRWLockT &&) = delete;

public:
  explicit ScopedRWLockT(T &l) : Lock(l) {
    if (Inverted) {
      if (Read) {
        Lock.readUnlock();
      } else {
        Lock.writeUnlock();
      }
    } else {
      if (Read) {
        Lock.readLock();
      } else {
        Lock.writeLock();
      }
    }
  }

  ~ScopedRWLockT() {
    if (Inverted) {
      if (Read) {
        Lock.readLock();
      } else {
        Lock.writeLock();
      }
    } else {
      if (Read) {
        Lock.readUnlock();
      } else {
        Lock.writeUnlock();
      }
    }
  }

private:
  T &Lock;
};

/// A stack based object that unlocks the supplied ReadWriteLock on
/// construction and locks it for reading on destruction.
///
/// Precondition: ReadWriteLock unlocked by this thread, undefined otherwise.
typedef ScopedRWLockT<ReadWriteLock, true, false> ScopedReadLock;
typedef ScopedRWLockT<StaticReadWriteLock, true, false> StaticScopedReadLock;

/// A stack based object that unlocks the supplied ReadWriteLock on
/// construction and locks it for reading on destruction.
///
/// Precondition: ReadWriteLock unlocked by this thread, undefined
/// otherwise.
typedef ScopedRWLockT<ReadWriteLock, true, true> ScopedReadUnlock;
typedef ScopedRWLockT<StaticReadWriteLock, true, true> StaticScopedReadUnlock;

/// A stack based object that unlocks the supplied ReadWriteLock on
/// construction and locks it for reading on destruction.
///
/// Precondition: ReadWriteLock unlocked by this thread, undefined otherwise.
typedef ScopedRWLockT<ReadWriteLock, false, false> ScopedWriteLock;
typedef ScopedRWLockT<StaticReadWriteLock, false, false> StaticScopedWriteLock;

/// A stack based object that unlocks the supplied ReadWriteLock on
/// construction and locks it for writing on destruction.
///
/// Precondition: ReadWriteLock unlocked by this thread, undefined otherwise.
typedef ScopedRWLockT<ReadWriteLock, false, true> ScopedWriteUnlock;
typedef ScopedRWLockT<StaticReadWriteLock, false, true> StaticScopedWriteUnlock;

// Enforce literal requirements for static variants.
#if SWIFT_MUTEX_SUPPORTS_CONSTEXPR
static_assert(std::is_literal_type<StaticMutex>::value,
              "StaticMutex must be literal type");
static_assert(std::is_literal_type<StaticUnsafeMutex>::value,
              "StaticUnsafeMutex must be literal type");
#else
// Your platform doesn't currently support statically allocated Mutex
// you will possibly see global-constructors warnings
#endif

#if SWIFT_CONDITION_SUPPORTS_CONSTEXPR
static_assert(std::is_literal_type<StaticConditionVariable>::value,
              "StaticConditionVariable must be literal type");
#else
// Your platform doesn't currently support statically allocated ConditionVar
// you will possibly see global-constructors warnings
#endif

#if SWIFT_READWRITELOCK_SUPPORTS_CONSTEXPR
static_assert(std::is_literal_type<StaticReadWriteLock>::value,
              "StaticReadWriteLock must be literal type");
#else
// Your platform doesn't currently support statically allocated ReadWriteLocks
// you will possibly see global-constructors warnings
#endif
}

#endif<|MERGE_RESOLUTION|>--- conflicted
+++ resolved
@@ -20,12 +20,7 @@
 
 #include <type_traits>
 
-<<<<<<< HEAD
-#if (defined(__APPLE__) || defined(__linux__) || defined(__CYGWIN__) ||        \
-     defined(__FreeBSD__) || defined(__MINGW32__))
-=======
-#if (defined(__APPLE__) || defined(__linux__) || defined(__CYGWIN__) || defined(__FreeBSD__) || defined(__HAIKU__))
->>>>>>> aad14e3c
+#if (defined(__APPLE__) || defined(__linux__) || defined(__CYGWIN__) || defined(__MINGW32__) || defined(__FreeBSD__) || defined(__HAIKU__))
 #include "swift/Runtime/MutexPThread.h"
 #elif defined(_WIN32)
 #include "swift/Runtime/MutexWin32.h"
