//===--- HeapObject.h - Swift Language Allocation ABI -----------*- C++ -*-===//
//
// This source file is part of the Swift.org open source project
//
// Copyright (c) 2014 - 2016 Apple Inc. and the Swift project authors
// Licensed under Apache License v2.0 with Runtime Library Exception
//
// See http://swift.org/LICENSE.txt for license information
// See http://swift.org/CONTRIBUTORS.txt for the list of Swift project authors
//
//===----------------------------------------------------------------------===//
//
// Swift Allocation ABI
//
//===----------------------------------------------------------------------===//

#ifndef SWIFT_RUNTIME_ALLOC_H
#define SWIFT_RUNTIME_ALLOC_H

#include <cstddef>
#include <cstdint>
#include "swift/Runtime/Config.h"

#if SWIFT_OBJC_INTEROP
#include <objc/objc.h>
#endif /* SWIFT_OBJC_INTEROP */

// Bring in the definition of HeapObject 
#include "../../../stdlib/public/SwiftShims/HeapObject.h"

namespace swift {
  
struct InProcess;

template <typename Runtime> struct TargetMetadata;
using Metadata = TargetMetadata<InProcess>;
  
template <typename Runtime> struct TargetHeapMetadata;
using HeapMetadata = TargetHeapMetadata<InProcess>;

struct OpaqueValue;

/// Allocates a new heap object.  The returned memory is
/// uninitialized outside of the heap-object header.  The object
/// has an initial retain count of 1, and its metadata is set to
/// the given value.
///
/// At some point "soon after return", it will become an
/// invariant that metadata->getSize(returnValue) will equal
/// requiredSize.
///
/// Either aborts or throws a swift exception if the allocation fails.
///
/// \param requiredSize - the required size of the allocation,
///   including the header
/// \param requiredAlignmentMask - the required alignment of the allocation;
///   always one less than a power of 2 that's at least alignof(void*)
/// \return never null
///
/// POSSIBILITIES: The argument order is fair game.  It may be useful
/// to have a variant which guarantees zero-initialized memory.
SWIFT_RT_ENTRY_VISIBILITY
extern "C"
HeapObject *swift_allocObject(HeapMetadata const *metadata,
                              size_t requiredSize,
                              size_t requiredAlignmentMask)
    SWIFT_CC(RegisterPreservingCC);

SWIFT_RUNTIME_EXPORT
extern "C"
HeapObject *(*SWIFT_CC(RegisterPreservingCC) _swift_allocObject)(
                                              HeapMetadata const *metadata,
                                              size_t requiredSize,
                                              size_t requiredAlignmentMask);

/// Initializes the object header of a stack allocated object.
///
/// \param metadata - the object's metadata which is stored in the header
/// \param object - the pointer to the object's memory on the stack
/// \returns the passed object pointer.
SWIFT_RUNTIME_EXPORT
extern "C" HeapObject *swift_initStackObject(HeapMetadata const *metadata,
                                             HeapObject *object);

/// Performs verification that the lifetime of a stack allocated object has
/// ended. It aborts if the reference counts of the object indicate that the
/// object did escape to some other location.
SWIFT_RUNTIME_EXPORT
extern "C" void swift_verifyEndOfLifetime(HeapObject *object);

/// A structure that's two pointers in size.
///
/// C functions can use the TwoWordPair::Return type to return a value in
/// two registers, compatible with Swift's calling convention for tuples
/// and structs of two word-sized elements.
template<typename A, typename B>
struct TwoWordPair {
  A first;
  B second;
  
  TwoWordPair() = default;
  TwoWordPair(A first, B second);

  // FIXME: rdar://16257592 arm codegen doesn't call swift_allocBox correctly.
  // Structs are returned indirectly on these platforms, but we want to return
  // in registers, so cram the result into an unsigned long long.
  // Use an enum class with implicit conversions so we don't dirty C callers
  // too much.
#if __arm__ || __i386__ || defined(__CYGWIN__) || defined(_MSC_VER)
<<<<<<< HEAD
#if defined(__CYGWIN__) || defined(_MSC_VER)
=======
#if defined(__CYGWIN__)
>>>>>>> add621a9
  enum class Return : unsigned __int128 {};
#else
  enum class Return : unsigned long long {};
#endif

  operator Return() const {
    union {
      TwoWordPair value;
      Return mangled;
    } reinterpret = {*this};
    
    return reinterpret.mangled;
  }
  
  /*implicit*/ TwoWordPair(Return r) {
    union {
      Return mangled;
      TwoWordPair value;
    } reinterpret = {r};
    
    *this = reinterpret.value;
  }
#else
  using Return = TwoWordPair;
#endif
};
  
template<typename A, typename B>
inline TwoWordPair<A,B>::TwoWordPair(A first, B second)
  : first(first), second(second)
{
  static_assert(sizeof(A) == sizeof(void*),
                "first type must be word-sized");
  static_assert(sizeof(B) == sizeof(void*),
                "second type must be word-sized");
  static_assert(alignof(TwoWordPair) == alignof(void*),
                "pair must be word-aligned");
}
  
using BoxPair = TwoWordPair<HeapObject *, OpaqueValue *>;

/// Allocates a heap object that can contain a value of the given type.
/// Returns a Box structure containing a HeapObject* pointer to the
/// allocated object, and a pointer to the value inside the heap object.
/// The value pointer points to an uninitialized buffer of size and alignment
/// appropriate to store a value of the given type.
/// The heap object has an initial retain count of 1, and its metadata is set
/// such that destroying the heap object destroys the contained value.
SWIFT_RUNTIME_EXPORT
extern "C" BoxPair::Return swift_allocBox(Metadata const *type)
           SWIFT_CC(swift);

SWIFT_RUNTIME_EXPORT
extern "C" BoxPair::Return (*_swift_allocBox)(Metadata const *type)
           SWIFT_CC(swift);


// Allocate plain old memory. This is the generalized entry point
// Never returns nil. The returned memory is uninitialized. 
//
// An "alignment mask" is just the alignment (a power of 2) minus 1.

SWIFT_RT_ENTRY_VISIBILITY
extern "C"
void *swift_slowAlloc(size_t bytes, size_t alignMask)
     SWIFT_CC(RegisterPreservingCC);


// If the caller cannot promise to zero the object during destruction,
// then call these corresponding APIs:
SWIFT_RT_ENTRY_VISIBILITY
extern "C"
void swift_slowDealloc(void *ptr, size_t bytes, size_t alignMask)
     SWIFT_CC(RegisterPreservingCC);

/// Atomically increments the retain count of an object.
///
/// \param object - may be null, in which case this is a no-op
///
/// POSSIBILITIES: We may end up wanting a bunch of different variants:
///  - the general version which correctly handles null values, swift
///     objects, and ObjC objects
///    - a variant that assumes that its operand is a swift object
///      - a variant that can safely use non-atomic operations
///      - maybe a variant that can assume a non-null object
/// It may also prove worthwhile to have this use a custom CC
/// which preserves a larger set of registers.
SWIFT_RT_ENTRY_VISIBILITY
extern "C"
void swift_retain(HeapObject *object)
    SWIFT_CC(RegisterPreservingCC);

SWIFT_RUNTIME_EXPORT
extern "C"
void (*SWIFT_CC(RegisterPreservingCC) _swift_retain)(HeapObject *object);

SWIFT_RT_ENTRY_VISIBILITY
extern "C"
void swift_retain_n(HeapObject *object, uint32_t n)
    SWIFT_CC(RegisterPreservingCC);

SWIFT_RUNTIME_EXPORT
extern "C"
void (*SWIFT_CC(RegisterPreservingCC) _swift_retain_n)(HeapObject *object,
                                                       uint32_t n);

SWIFT_RT_ENTRY_VISIBILITY
extern "C"
void swift_nonatomic_retain(HeapObject *object)
    SWIFT_CC(RegisterPreservingCC);

SWIFT_RUNTIME_EXPORT
extern "C"
void (*SWIFT_CC(RegisterPreservingCC) _swift_nonatomic_retain)(HeapObject *object);

SWIFT_RT_ENTRY_VISIBILITY
extern "C"
void swift_nonatomic_retain_n(HeapObject *object, uint32_t n)
    SWIFT_CC(RegisterPreservingCC);

SWIFT_RUNTIME_EXPORT
extern "C"
void (*SWIFT_CC(RegisterPreservingCC) _swift_nonatomic_retain_n)(HeapObject *object,
                                                       uint32_t n);

static inline void _swift_retain_inlined(HeapObject *object) {
  if (object) {
    object->refCount.increment();
  }
}

static inline void _swift_nonatomic_retain_inlined(HeapObject *object) {
  if (object) {
    object->refCount.incrementNonAtomic();
  }
}

/// Atomically increments the reference count of an object, unless it has
/// already been destroyed. Returns nil if the object is dead.
SWIFT_RT_ENTRY_VISIBILITY
extern "C"
HeapObject *swift_tryRetain(HeapObject *object)
    SWIFT_CC(RegisterPreservingCC);

SWIFT_RUNTIME_EXPORT
extern "C"
HeapObject * (* SWIFT_CC(RegisterPreservingCC) _swift_tryRetain)(HeapObject *);

/// Returns true if an object is in the process of being deallocated.
SWIFT_RUNTIME_EXPORT
extern "C" bool swift_isDeallocating(HeapObject *object);

SWIFT_RUNTIME_EXPORT
extern "C"
bool (* SWIFT_CC(RegisterPreservingCC) _swift_isDeallocating)(HeapObject *);


/// Attempts to atomically pin an object and increment its reference
/// count.  Returns nil if the object was already pinned.
///
/// The standard protocol is that the caller is responsible for
/// calling swift_unpin on the return value.
///
/// The object reference may not be nil.
SWIFT_RT_ENTRY_VISIBILITY
extern "C" HeapObject *swift_tryPin(HeapObject *object)
    SWIFT_CC(RegisterPreservingCC);

SWIFT_RT_ENTRY_VISIBILITY
extern "C" HeapObject *swift_nonatomic_tryPin(HeapObject *object)
    SWIFT_CC(RegisterPreservingCC);

/// Given that an object is pinned, atomically unpin it and decrement
/// the reference count.
///
/// The object reference may be nil (to simplify the protocol).
SWIFT_RT_ENTRY_VISIBILITY
extern "C" void swift_unpin(HeapObject *object)
    SWIFT_CC(RegisterPreservingCC);

SWIFT_RT_ENTRY_VISIBILITY
extern "C" void swift_nonatomic_unpin(HeapObject *object)
    SWIFT_CC(RegisterPreservingCC);

/// Atomically decrements the retain count of an object.  If the
/// retain count reaches zero, the object is destroyed as follows:
///
///   size_t allocSize = object->metadata->destroy(object);
///   if (allocSize) swift_deallocObject(object, allocSize);
///
/// \param object - may be null, in which case this is a no-op
///
/// POSSIBILITIES: We may end up wanting a bunch of different variants:
///  - the general version which correctly handles null values, swift
///     objects, and ObjC objects
///    - a variant that assumes that its operand is a swift object
///      - a variant that can safely use non-atomic operations
///      - maybe a variant that can assume a non-null object
/// It's unlikely that a custom CC would be beneficial here.
SWIFT_RT_ENTRY_VISIBILITY
extern "C"
void swift_release(HeapObject *object)
    SWIFT_CC(RegisterPreservingCC);

SWIFT_RUNTIME_EXPORT
extern "C" void (*SWIFT_CC(RegisterPreservingCC)
                     _swift_release)(HeapObject *object);

SWIFT_RT_ENTRY_VISIBILITY
extern "C" void swift_nonatomic_release(HeapObject *object)
    SWIFT_CC(RegisterPreservingCC);

SWIFT_RUNTIME_EXPORT
extern "C" void (*SWIFT_CC(RegisterPreservingCC)
                     _swift_nonatomic_release)(HeapObject *object);


/// Atomically decrements the retain count of an object n times. If the retain
/// count reaches zero, the object is destroyed
SWIFT_RT_ENTRY_VISIBILITY
extern "C"
void swift_release_n(HeapObject *object, uint32_t n)
    SWIFT_CC(RegisterPreservingCC);

SWIFT_RUNTIME_EXPORT
extern "C" void (*SWIFT_CC(RegisterPreservingCC)
                     _swift_release_n)(HeapObject *object, uint32_t n);

/// Sets the RC_DEALLOCATING_FLAG flag. This is done non-atomically.
/// The strong reference count of \p object must be 1 and no other thread may
/// retain the object during executing this function.
SWIFT_RUNTIME_EXPORT
extern "C" void swift_setDeallocating(HeapObject *object);

SWIFT_RT_ENTRY_VISIBILITY
extern "C"
void swift_nonatomic_release_n(HeapObject *object, uint32_t n)
    SWIFT_CC(RegisterPreservingCC);

SWIFT_RUNTIME_EXPORT
extern "C" void (*SWIFT_CC(RegisterPreservingCC)
                     _swift_nonatomic_release_n)(HeapObject *object, uint32_t n);

// Refcounting observation hooks for memory tools. Don't use these.
SWIFT_RUNTIME_EXPORT
extern "C" size_t swift_retainCount(HeapObject *object);
SWIFT_RUNTIME_EXPORT
extern "C" size_t swift_unownedRetainCount(HeapObject *object);

/// Is this pointer a non-null unique reference to an object
/// that uses Swift reference counting?
SWIFT_RUNTIME_EXPORT
extern "C" bool swift_isUniquelyReferencedNonObjC(const void *);

/// Is this non-null pointer a unique reference to an object
/// that uses Swift reference counting?
SWIFT_RUNTIME_EXPORT
extern "C" bool swift_isUniquelyReferencedNonObjC_nonNull(const void *);

/// Is this non-null pointer a reference to an object that uses Swift
/// reference counting and is either uniquely referenced or pinned?
SWIFT_RUNTIME_EXPORT
extern "C" bool swift_isUniquelyReferencedOrPinnedNonObjC_nonNull(const void *);

/// Is this non-null BridgeObject a unique reference to an object
/// that uses Swift reference counting?
SWIFT_RUNTIME_EXPORT
extern "C" bool swift_isUniquelyReferencedNonObjC_nonNull_bridgeObject(
  uintptr_t bits);

/// Is this non-null BridgeObject a unique or pinned reference to an
/// object that uses Swift reference counting?
SWIFT_RUNTIME_EXPORT
extern "C" bool swift_isUniquelyReferencedOrPinnedNonObjC_nonNull_bridgeObject(
  uintptr_t bits);

/// Is this native Swift pointer a non-null unique reference to
/// an object?
SWIFT_RUNTIME_EXPORT
extern "C" bool swift_isUniquelyReferenced_native(const struct HeapObject *);

/// Is this native Swift pointer a non-null unique or pinned reference
/// to an object?
SWIFT_RT_ENTRY_VISIBILITY
extern "C" bool swift_isUniquelyReferencedOrPinned_native(
  const struct HeapObject *) SWIFT_CC(RegisterPreservingCC);

/// Is this non-null native Swift pointer a unique reference to
/// an object?
SWIFT_RT_ENTRY_VISIBILITY
extern "C" bool swift_isUniquelyReferenced_nonNull_native(
  const struct HeapObject *) SWIFT_CC(RegisterPreservingCC);

/// Does this non-null native Swift pointer refer to an object that
/// is either uniquely referenced or pinned?
SWIFT_RT_ENTRY_VISIBILITY
extern "C" bool swift_isUniquelyReferencedOrPinned_nonNull_native(
  const struct HeapObject *) SWIFT_CC(RegisterPreservingCC);

/// Deallocate the given memory.
///
/// It must have been returned by swift_allocObject and the strong reference
/// must have the RC_DEALLOCATING_FLAG flag set, but otherwise the object is
/// in an unknown state.
///
/// \param object - never null
/// \param allocatedSize - the allocated size of the object from the
///   program's perspective, i.e. the value
/// \param allocatedAlignMask - the alignment requirement that was passed
///   to allocObject
///
/// POSSIBILITIES: It may be useful to have a variant which
/// requires the object to have been fully zeroed from offsets
/// sizeof(SwiftHeapObject) to allocatedSize.
SWIFT_RT_ENTRY_VISIBILITY
extern "C" void swift_deallocObject(HeapObject *object, size_t allocatedSize,
                                    size_t allocatedAlignMask)
    SWIFT_CC(RegisterPreservingCC);

/// Deallocate the given memory.
///
/// It must have been returned by swift_allocObject, possibly used as an
/// Objective-C class instance, and the strong reference must have the
/// RC_DEALLOCATING_FLAG flag set, but otherwise the object is in an unknown
/// state.
///
/// \param object - never null
/// \param allocatedSize - the allocated size of the object from the
///   program's perspective, i.e. the value
/// \param allocatedAlignMask - the alignment requirement that was passed
///   to allocObject
///
/// POSSIBILITIES: It may be useful to have a variant which
/// requires the object to have been fully zeroed from offsets
/// sizeof(SwiftHeapObject) to allocatedSize.
SWIFT_RUNTIME_EXPORT
extern "C" void swift_deallocClassInstance(HeapObject *object,
                                           size_t allocatedSize,
                                           size_t allocatedAlignMask);

/// Deallocate the given memory after destroying instance variables.
///
/// Destroys instance variables in classes more derived than the given metatype.
///
/// It must have been returned by swift_allocObject, possibly used as an
/// Objective-C class instance, and the strong reference must be equal to 1.
///
/// \param object - may be null
/// \param type - most derived class whose instance variables do not need to
///   be destroyed
/// \param allocatedSize - the allocated size of the object from the
///   program's perspective, i.e. the value
/// \param allocatedAlignMask - the alignment requirement that was passed
///   to allocObject
SWIFT_RUNTIME_EXPORT
extern "C" void swift_deallocPartialClassInstance(HeapObject *object,
                                                  const HeapMetadata *type,
                                                  size_t allocatedSize,
                                                  size_t allocatedAlignMask);

/// Deallocate the given memory allocated by swift_allocBox; it was returned
/// by swift_allocBox but is otherwise in an unknown state. The given Metadata
/// pointer must be the same metadata pointer that was passed to swift_allocBox
/// when the memory was allocated.
SWIFT_RUNTIME_EXPORT
extern "C" void swift_deallocBox(HeapObject *object);

/// Project the value out of a box. `object` must have been allocated
/// using `swift_allocBox`, or by the compiler using a statically-emitted
/// box metadata object.
SWIFT_RUNTIME_EXPORT
extern "C" OpaqueValue *swift_projectBox(HeapObject *object);

/// RAII object that wraps a Swift heap object and releases it upon
/// destruction.
class SwiftRAII {
  HeapObject *object;

public:
  SwiftRAII(HeapObject *obj, bool AlreadyRetained) : object(obj) {
    if (!AlreadyRetained)
      swift_retain(obj);
  }

  ~SwiftRAII() {
    if (object)
      swift_release(object);
  }

  SwiftRAII(const SwiftRAII &other) {
    swift_retain(*other);
    object = *other;
    ;
  }
  SwiftRAII(SwiftRAII &&other) : object(*other) {
    other.object = nullptr;
  }
  SwiftRAII &operator=(const SwiftRAII &other) {
    if (object)
      swift_release(object);
    swift_retain(*other);
    object = *other;
    return *this;
  }
  SwiftRAII &operator=(SwiftRAII &&other) {
    if (object)
      swift_release(object);
    object = *other;
    other.object = nullptr;
    return *this;
  }

  HeapObject *operator *() const { return object; }
};

/*****************************************************************************/
/**************************** UNOWNED REFERENCES *****************************/
/*****************************************************************************/

/// An unowned reference in memory.  This is ABI.
struct UnownedReference {
  HeapObject *Value;
};

/// Increment the weak/unowned retain count.
SWIFT_RT_ENTRY_VISIBILITY
extern "C" void swift_unownedRetain(HeapObject *value)
    SWIFT_CC(RegisterPreservingCC);

/// Decrement the weak/unowned retain count.
SWIFT_RT_ENTRY_VISIBILITY
extern "C" void swift_unownedRelease(HeapObject *value)
    SWIFT_CC(RegisterPreservingCC);

/// Increment the weak/unowned retain count by n.
SWIFT_RT_ENTRY_VISIBILITY
extern "C" void swift_unownedRetain_n(HeapObject *value, int n)
    SWIFT_CC(RegisterPreservingCC);

/// Decrement the weak/unowned retain count by n.
SWIFT_RT_ENTRY_VISIBILITY
extern "C" void swift_unownedRelease_n(HeapObject *value, int n)
    SWIFT_CC(RegisterPreservingCC);

/// Increment the strong retain count of an object, aborting if it has
/// been deallocated.
SWIFT_RT_ENTRY_VISIBILITY
extern "C" void swift_unownedRetainStrong(HeapObject *value)
    SWIFT_CC(RegisterPreservingCC);

/// Increment the strong retain count of an object which may have been
/// deallocated, aborting if it has been deallocated, and decrement its
/// weak/unowned reference count.
SWIFT_RT_ENTRY_VISIBILITY
extern "C" void swift_unownedRetainStrongAndRelease(HeapObject *value)
    SWIFT_CC(RegisterPreservingCC);

/// Aborts if the object has been deallocated.
SWIFT_RUNTIME_EXPORT
extern "C" void swift_unownedCheck(HeapObject *value);

static inline void swift_unownedInit(UnownedReference *ref, HeapObject *value) {
  ref->Value = value;
  swift_unownedRetain(value);
}

static inline void swift_unownedAssign(UnownedReference *ref,
                                       HeapObject *value) {
  auto oldValue = ref->Value;
  if (value != oldValue) {
    swift_unownedRetain(value);
    ref->Value = value;
    swift_unownedRelease(oldValue);
  }
}

static inline HeapObject *swift_unownedLoadStrong(UnownedReference *ref) {
  auto value = ref->Value;
  swift_unownedRetainStrong(value);
  return value;
}

static inline void *swift_unownedTakeStrong(UnownedReference *ref) {
  auto value = ref->Value;
  swift_unownedRetainStrongAndRelease(value);
  return value;
}

static inline void swift_unownedDestroy(UnownedReference *ref) {
  swift_unownedRelease(ref->Value);
}

static inline void swift_unownedCopyInit(UnownedReference *dest,
                                         UnownedReference *src) {
  dest->Value = src->Value;
  swift_unownedRetain(dest->Value);
}

static inline void swift_unownedTakeInit(UnownedReference *dest,
                                         UnownedReference *src) {
  dest->Value = src->Value;
}

static inline void swift_unownedCopyAssign(UnownedReference *dest,
                                           UnownedReference *src) {
  auto newValue = src->Value;
  auto oldValue = dest->Value;
  if (newValue != oldValue) {
    dest->Value = newValue;
    swift_unownedRetain(newValue);
    swift_unownedRelease(oldValue);
  }
}

static inline void swift_unownedTakeAssign(UnownedReference *dest,
                                           UnownedReference *src) {
  auto newValue = src->Value;
  auto oldValue = dest->Value;
  dest->Value = newValue;
  swift_unownedRelease(oldValue);
}

/*****************************************************************************/
/****************************** WEAK REFERENCES ******************************/
/*****************************************************************************/

/// A weak reference value object.  This is ABI.
struct WeakReference {
  uintptr_t Value;
};

/// Return true if this is a native weak reference
///
/// \param ref - never null
/// \return true if ref is a native weak reference
bool isNativeSwiftWeakReference(WeakReference *ref);

/// Initialize a weak reference.
///
/// \param ref - never null
/// \param value - can be null
SWIFT_RUNTIME_EXPORT
extern "C" void swift_weakInit(WeakReference *ref, HeapObject *value);

/// Assign a new value to a weak reference.
///
/// \param ref - never null
/// \param value - can be null
SWIFT_RUNTIME_EXPORT
extern "C" void swift_weakAssign(WeakReference *ref, HeapObject *value);

/// Load a value from a weak reference.  If the current value is a
/// non-null object that has begun deallocation, returns null;
/// otherwise, retains the object before returning.
///
/// \param ref - never null
/// \return can be null
SWIFT_RUNTIME_EXPORT
extern "C" HeapObject *swift_weakLoadStrong(WeakReference *ref);

/// Load a value from a weak reference as if by swift_weakLoadStrong,
/// but leaving the reference in an uninitialized state.
///
/// \param ref - never null
/// \return can be null
SWIFT_RUNTIME_EXPORT
extern "C" HeapObject *swift_weakTakeStrong(WeakReference *ref);

/// Destroy a weak reference.
///
/// \param ref - never null, but can refer to a null object
SWIFT_RUNTIME_EXPORT
extern "C" void swift_weakDestroy(WeakReference *ref);

/// Copy initialize a weak reference.
///
/// \param dest - never null, but can refer to a null object
/// \param src - never null, but can refer to a null object
SWIFT_RUNTIME_EXPORT
extern "C" void swift_weakCopyInit(WeakReference *dest, WeakReference *src);

/// Take initialize a weak reference.
///
/// \param dest - never null, but can refer to a null object
/// \param src - never null, but can refer to a null object
SWIFT_RUNTIME_EXPORT
extern "C" void swift_weakTakeInit(WeakReference *dest, WeakReference *src);

/// Copy assign a weak reference.
///
/// \param dest - never null, but can refer to a null object
/// \param src - never null, but can refer to a null object
SWIFT_RUNTIME_EXPORT
extern "C" void swift_weakCopyAssign(WeakReference *dest, WeakReference *src);

/// Take assign a weak reference.
///
/// \param dest - never null, but can refer to a null object
/// \param src - never null, but can refer to a null object
SWIFT_RUNTIME_EXPORT
extern "C" void swift_weakTakeAssign(WeakReference *dest, WeakReference *src);

/*****************************************************************************/
/************************* OTHER REFERENCE-COUNTING **************************/
/*****************************************************************************/

SWIFT_RUNTIME_EXPORT
extern "C" void *swift_bridgeObjectRetain(void *value)
    SWIFT_CC(DefaultCC);
/// Increment the strong retain count of a bridged object by n.
SWIFT_RUNTIME_EXPORT
    extern "C" void *swift_bridgeObjectRetain_n(void *value, int n)
    SWIFT_CC(DefaultCC);

SWIFT_RUNTIME_EXPORT
extern "C" void *swift_nonatomic_bridgeObjectRetain(void *value)
    SWIFT_CC(DefaultCC);

/// Increment the strong retain count of a bridged object by n.
SWIFT_RUNTIME_EXPORT
    extern "C" void *swift_nonatomic_bridgeObjectRetain_n(void *value, int n)
    SWIFT_CC(DefaultCC);

/*****************************************************************************/
/************************ UNKNOWN REFERENCE-COUNTING *************************/
/*****************************************************************************/

#if SWIFT_OBJC_INTEROP

/// Increment the strong retain count of an object which might not be a native
/// Swift object.
SWIFT_RUNTIME_EXPORT
extern "C" void swift_unknownRetain(void *value)
    SWIFT_CC(DefaultCC);
/// Increment the strong retain count of an object which might not be a native
/// Swift object by n.
SWIFT_RUNTIME_EXPORT
extern "C" void swift_unknownRetain_n(void *value, int n)
    SWIFT_CC(DefaultCC);

/// Increment the strong retain count of an object which might not be a native
/// Swift object.
SWIFT_RUNTIME_EXPORT
extern "C" void swift_nonatomic_unknownRetain(void *value)
    SWIFT_CC(DefaultCC);
/// Increment the strong retain count of an object which might not be a native
/// Swift object by n.
SWIFT_RUNTIME_EXPORT
extern "C" void swift_nonatomic_unknownRetain_n(void *value, int n)
    SWIFT_CC(DefaultCC);


#else

static inline void swift_unknownRetain(void *value)
    SWIFT_CC(DefaultCC) {
  swift_retain(static_cast<HeapObject *>(value));
}

static inline void swift_unknownRetain_n(void *value, int n)
    SWIFT_CC(DefaultCC) {
  swift_retain_n(static_cast<HeapObject *>(value), n);
}

static inline void swift_nonatomic_unknownRetain(void *value)
    SWIFT_CC(DefaultCC) {
  swift_nonatomic_retain(static_cast<HeapObject *>(value));
}

static inline void swift_nonatomic_unknownRetain_n(void *value, int n)
    SWIFT_CC(DefaultCC) {
  swift_nonatomic_retain_n(static_cast<HeapObject *>(value), n);
}


#endif /* SWIFT_OBJC_INTEROP */

SWIFT_RUNTIME_EXPORT
extern "C" void swift_bridgeObjectRelease(void *value)
    SWIFT_CC(DefaultCC);
/// Decrement the strong retain count of a bridged object by n.
SWIFT_RUNTIME_EXPORT
extern "C" void swift_bridgeObjectRelease_n(void *value, int n)
    SWIFT_CC(DefaultCC);

SWIFT_RUNTIME_EXPORT
extern "C" void swift_nonatomic_bridgeObjectRelease(void *value)
    SWIFT_CC(DefaultCC);
/// Decrement the strong retain count of a bridged object by n.
SWIFT_RUNTIME_EXPORT
extern "C" void swift_nonatomic_bridgeObjectRelease_n(void *value, int n)
    SWIFT_CC(DefaultCC);

#if SWIFT_OBJC_INTEROP

/// Decrement the strong retain count of an object which might not be a native
/// Swift object.
SWIFT_RUNTIME_EXPORT
extern "C" void swift_unknownRelease(void *value)
    SWIFT_CC(DefaultCC);
/// Decrement the strong retain count of an object which might not be a native
/// Swift object by n.
SWIFT_RUNTIME_EXPORT
extern "C" void swift_unknownRelease_n(void *value, int n)
    SWIFT_CC(DefaultCC);

/// Decrement the strong retain count of an object which might not be a native
/// Swift object.
SWIFT_RUNTIME_EXPORT
extern "C" void swift_nonatomic_unknownRelease(void *value)
    SWIFT_CC(DefaultCC);
/// Decrement the strong retain count of an object which might not be a native
/// Swift object by n.
SWIFT_RUNTIME_EXPORT
extern "C" void swift_nonatomic_unknownRelease_n(void *value, int n)
    SWIFT_CC(DefaultCC);

#else

static inline void swift_unknownRelease(void *value)
    SWIFT_CC(RegisterPreservingCC) {
  swift_release(static_cast<HeapObject *>(value));
}

static inline void swift_unknownRelease_n(void *value, int n)
    SWIFT_CC(RegisterPreservingCC) {
  swift_release_n(static_cast<HeapObject *>(value), n);
}

static inline void swift_nonatomic_unknownRelease(void *value)
    SWIFT_CC(RegisterPreservingCC) {
  swift_nonatomic_release(static_cast<HeapObject *>(value));
}

static inline void swift_nonatomic_unknownRelease_n(void *value, int n)
    SWIFT_CC(RegisterPreservingCC) {
  swift_nonatomic_release_n(static_cast<HeapObject *>(value), n);
}

#endif /* SWIFT_OBJC_INTEROP */

/*****************************************************************************/
/************************** UNKNOWN WEAK REFERENCES **************************/
/*****************************************************************************/

#if SWIFT_OBJC_INTEROP

/// Initialize a weak reference.
///
/// \param ref - never null
/// \param value - not necessarily a native Swift object; can be null
SWIFT_RUNTIME_EXPORT
extern "C" void swift_unknownWeakInit(WeakReference *ref, void *value);

#else

static inline void swift_unknownWeakInit(WeakReference *ref, void *value) {
  swift_weakInit(ref, static_cast<HeapObject *>(value));
}

#endif /* SWIFT_OBJC_INTEROP */

#if SWIFT_OBJC_INTEROP

/// Assign a new value to a weak reference.
///
/// \param ref - never null
/// \param value - not necessarily a native Swift object; can be null
SWIFT_RUNTIME_EXPORT
extern "C" void swift_unknownWeakAssign(WeakReference *ref, void *value);

#else

static inline void swift_unknownWeakAssign(WeakReference *ref, void *value) {
  swift_weakAssign(ref, static_cast<HeapObject *>(value));
}

#endif /* SWIFT_OBJC_INTEROP */

#if SWIFT_OBJC_INTEROP

/// Load a value from a weak reference, much like swift_weakLoadStrong
/// but without requiring the variable to refer to a native Swift object.
///
/// \param ref - never null
/// \return can be null
SWIFT_RUNTIME_EXPORT
extern "C" void *swift_unknownWeakLoadStrong(WeakReference *ref);

#else

static inline void swift_unknownWeakLoadStrong(WeakReference *ref) {
  swift_weakLoadStrong(ref);
}

#endif /* SWIFT_OBJC_INTEROP */

#if SWIFT_OBJC_INTEROP

/// Load a value from a weak reference as if by
/// swift_unknownWeakLoadStrong, but leaving the reference in an
/// uninitialized state.
///
/// \param ref - never null
/// \return can be null
SWIFT_RUNTIME_EXPORT
extern "C" void *swift_unknownWeakTakeStrong(WeakReference *ref);

#else

static inline void swift_unknownWeakTakeStrong(WeakReference *ref) {
  swift_weakTakeStrong(ref);
}

#endif /* SWIFT_OBJC_INTEROP */

#if SWIFT_OBJC_INTEROP

/// Destroy a weak reference variable that might not refer to a native
/// Swift object.
SWIFT_RUNTIME_EXPORT
extern "C" void swift_unknownWeakDestroy(WeakReference *object);

#else

static inline void swift_unknownWeakDestroy(WeakReference *object) {
  swift_weakDestroy(object);
}

#endif /* SWIFT_OBJC_INTEROP */

#if SWIFT_OBJC_INTEROP

/// Copy-initialize a weak reference variable from one that might not
/// refer to a native Swift object.
SWIFT_RUNTIME_EXPORT
extern "C" void swift_unknownWeakCopyInit(WeakReference *dest,
                                          WeakReference *src);

#else

static inline void swift_unknownWeakCopyInit(WeakReference *dest,
                                             WeakReference *src) {
  swift_weakCopyInit(dest, src);
}

#endif /* SWIFT_OBJC_INTEROP */

#if SWIFT_OBJC_INTEROP

/// Take-initialize a weak reference variable from one that might not
/// refer to a native Swift object.
SWIFT_RUNTIME_EXPORT
extern "C" void swift_unknownWeakTakeInit(WeakReference *dest,
                                          WeakReference *src);

#else

static inline void swift_unknownWeakTakeInit(WeakReference *dest,
                                             WeakReference *src) {
  swift_weakTakeInit(dest, src);
}

#endif /* SWIFT_OBJC_INTEROP */

#if SWIFT_OBJC_INTEROP

/// Copy-assign a weak reference variable from another when either
/// or both variables might not refer to a native Swift object.
SWIFT_RUNTIME_EXPORT
extern "C" void swift_unknownWeakCopyAssign(WeakReference *dest,
                                            WeakReference *src);

#else

static inline void swift_unknownWeakCopyAssign(WeakReference *dest,
                                               WeakReference *src) {
  swift_weakCopyAssign(dest, src);
}

#endif /* SWIFT_OBJC_INTEROP */

#if SWIFT_OBJC_INTEROP

/// Take-assign a weak reference variable from another when either
/// or both variables might not refer to a native Swift object.
SWIFT_RUNTIME_EXPORT
extern "C" void swift_unknownWeakTakeAssign(WeakReference *dest,
                                            WeakReference *src);

#else

static inline void swift_unknownWeakTakeAssign(WeakReference *dest,
                                               WeakReference *src) {
  swift_weakTakeAssign(dest, src);
}

#endif /* SWIFT_OBJC_INTEROP */

/*****************************************************************************/
/************************ UNKNOWN UNOWNED REFERENCES *************************/
/*****************************************************************************/

#if SWIFT_OBJC_INTEROP

/// Initialize an unowned reference to an object with unknown reference
/// counting.
SWIFT_RUNTIME_EXPORT
extern "C" void swift_unknownUnownedInit(UnownedReference *ref, void *value);

#else

static inline void swift_unknownUnownedInit(UnownedReference *ref,
                                            void *value) {
  swift_unownedInit(ref, static_cast<HeapObject*>(value));
}

#endif /* SWIFT_OBJC_INTEROP */

#if SWIFT_OBJC_INTEROP

/// Assign to an unowned reference holding an object with unknown reference
/// counting.
SWIFT_RUNTIME_EXPORT
extern "C" void swift_unknownUnownedAssign(UnownedReference *ref, void *value);

#else

static inline void swift_unknownUnownedAssign(UnownedReference *ref,
                                              void *value) {
  swift_unownedAssign(ref, static_cast<HeapObject*>(value));
}

#endif /* SWIFT_OBJC_INTEROP */

#if SWIFT_OBJC_INTEROP

/// Load from an unowned reference to an object with unknown reference
/// counting.
SWIFT_RUNTIME_EXPORT
extern "C" void *swift_unknownUnownedLoadStrong(UnownedReference *ref);

#else

static inline void *swift_unknownUnownedLoadStrong(UnownedReference *ref) {
  return swift_unownedLoadStrong(ref);
}

#endif /* SWIFT_OBJC_INTEROP */

#if SWIFT_OBJC_INTEROP

/// Take from an unowned reference to an object with unknown reference
/// counting.
SWIFT_RUNTIME_EXPORT
extern "C" void *swift_unknownUnownedTakeStrong(UnownedReference *ref);

#else

static inline void *swift_unknownUnownedTakeStrong(UnownedReference *ref) {
  return swift_unownedTakeStrong(ref);
}

#endif /* SWIFT_OBJC_INTEROP */

#if SWIFT_OBJC_INTEROP
  
/// Destroy an unowned reference to an object with unknown reference counting.
SWIFT_RUNTIME_EXPORT
extern "C" void swift_unknownUnownedDestroy(UnownedReference *ref);

#else

static inline void swift_unknownUnownedDestroy(UnownedReference *ref) {
  swift_unownedDestroy(ref);
}

#endif /* SWIFT_OBJC_INTEROP */

#if SWIFT_OBJC_INTEROP

/// Copy-initialize an unowned reference variable from one that might not
/// refer to a native Swift object.
SWIFT_RUNTIME_EXPORT
extern "C" void swift_unknownUnownedCopyInit(UnownedReference *dest,
                                             UnownedReference *src);

#else

static inline void swift_unknownUnownedCopyInit(UnownedReference *dest,
                                                UnownedReference *src) {
  swift_unownedCopyInit(dest, src);
}

#endif /* SWIFT_OBJC_INTEROP */

#if SWIFT_OBJC_INTEROP

/// Take-initialize an unowned reference variable from one that might not
/// refer to a native Swift object.
SWIFT_RUNTIME_EXPORT
extern "C" void swift_unknownUnownedTakeInit(UnownedReference *dest,
                                             UnownedReference *src);

#else

static inline void swift_unknownUnownedTakeInit(UnownedReference *dest,
                                                UnownedReference *src) {
  swift_unownedTakeInit(dest, src);
}

#endif /* SWIFT_OBJC_INTEROP */

#if SWIFT_OBJC_INTEROP

/// Copy-assign an unowned reference variable from another when either
/// or both variables might not refer to a native Swift object.
SWIFT_RUNTIME_EXPORT
extern "C" void swift_unknownUnownedCopyAssign(UnownedReference *dest,
                                               UnownedReference *src);

#else

static inline void swift_unknownUnownedCopyAssign(UnownedReference *dest,
                                                  UnownedReference *src) {
  swift_unownedCopyAssign(dest, src);
}

#endif /* SWIFT_OBJC_INTEROP */

#if SWIFT_OBJC_INTEROP

/// Take-assign an unowned reference variable from another when either
/// or both variables might not refer to a native Swift object.
SWIFT_RUNTIME_EXPORT
extern "C" void swift_unknownUnownedTakeAssign(UnownedReference *dest,
                                               UnownedReference *src);

#else

static inline void swift_unknownUnownedTakeAssign(UnownedReference *dest,
                                                  UnownedReference *src) {
  swift_unownedTakeAssign(dest, src);
}

#endif /* SWIFT_OBJC_INTEROP */


} // end namespace swift

#endif /* SWIFT_RUNTIME_ALLOC_H */<|MERGE_RESOLUTION|>--- conflicted
+++ resolved
@@ -107,11 +107,7 @@
   // Use an enum class with implicit conversions so we don't dirty C callers
   // too much.
 #if __arm__ || __i386__ || defined(__CYGWIN__) || defined(_MSC_VER)
-<<<<<<< HEAD
 #if defined(__CYGWIN__) || defined(_MSC_VER)
-=======
-#if defined(__CYGWIN__)
->>>>>>> add621a9
   enum class Return : unsigned __int128 {};
 #else
   enum class Return : unsigned long long {};
