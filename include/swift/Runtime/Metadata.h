//===--- Metadata.h - Swift Language ABI Metadata Support -------*- C++ -*-===//
//
// This source file is part of the Swift.org open source project
//
// Copyright (c) 2014 - 2017 Apple Inc. and the Swift project authors
// Licensed under Apache License v2.0 with Runtime Library Exception
//
// See https://swift.org/LICENSE.txt for license information
// See https://swift.org/CONTRIBUTORS.txt for the list of Swift project authors
//
//===----------------------------------------------------------------------===//
//
// Swift ABI for generating and uniquing metadata.
//
//===----------------------------------------------------------------------===//

#ifndef SWIFT_RUNTIME_METADATA_H
#define SWIFT_RUNTIME_METADATA_H

#include <atomic>
#include <cassert>
#include <climits>
#include <cstddef>
#include <cstdint>
#include <string>
#include <type_traits>
#include <utility>
#include <string.h>
#include "swift/Runtime/Config.h"
#include "swift/ABI/MetadataValues.h"
#include "swift/ABI/System.h"
#include "swift/Basic/Malloc.h"
#include "swift/Basic/FlaggedPointer.h"
#include "swift/Basic/RelativePointer.h"
#include "swift/Demangling/ManglingMacros.h"
#include "swift/Runtime/Unreachable.h"
#include "../../../stdlib/public/SwiftShims/HeapObject.h"
#if SWIFT_OBJC_INTEROP
#include <objc/runtime.h>
#endif

namespace swift {

#if SWIFT_OBJC_INTEROP

  // Const cast shorthands for ObjC types.

  /// Cast to id, discarding const if necessary.
  template <typename T>
  static inline id id_const_cast(const T* value) {
    return reinterpret_cast<id>(const_cast<T*>(value));
  }

  /// Cast to Class, discarding const if necessary.
  template <typename T>
  static inline Class class_const_cast(const T* value) {
    return reinterpret_cast<Class>(const_cast<T*>(value));
  }

  /// Cast to Protocol*, discarding const if necessary.
  template <typename T>
  static inline Protocol* protocol_const_cast(const T* value) {
    return reinterpret_cast<Protocol *>(const_cast<T*>(value));
  }

  /// Cast from a CF type, discarding const if necessary.
  template <typename T>
  static inline T cf_const_cast(const void* value) {
    return reinterpret_cast<T>(const_cast<void *>(value));
  }

#endif


template <unsigned PointerSize>
struct RuntimeTarget;

template <>
struct RuntimeTarget<4> {
  using StoredPointer = uint32_t;
  using StoredSize = uint32_t;
  static constexpr size_t PointerSize = 4;
};

template <>
struct RuntimeTarget<8> {
  using StoredPointer = uint64_t;
  using StoredSize = uint64_t;
  static constexpr size_t PointerSize = 8;
};

/// In-process native runtime target.
///
/// For interactions in the runtime, this should be the equivalent of working
/// with a plain old pointer type.
struct InProcess {
  static constexpr size_t PointerSize = sizeof(uintptr_t);
  using StoredPointer = uintptr_t;
  using StoredSize = size_t;
  
  template <typename T>
  using Pointer = T*;
  
  template <typename T, bool Nullable = false>
  using FarRelativeDirectPointer = FarRelativeDirectPointer<T, Nullable>;

  template <typename T, bool Nullable = false>
  using FarRelativeIndirectablePointer =
    FarRelativeIndirectablePointer<T, Nullable>;
  
  template <typename T, bool Nullable = true>
  using RelativeDirectPointer = RelativeDirectPointer<T, Nullable>;
};

/// Represents a pointer in another address space.
///
/// This type should not have * or -> operators -- you must as a memory reader
/// to read the data at the stored address on your behalf.
template <typename Runtime, typename Pointee>
struct ExternalPointer {
  using StoredPointer = typename Runtime::StoredPointer;
  StoredPointer PointerValue;
};

/// An external process's runtime target, which may be a different architecture.
template <typename Runtime>
struct External {
  using StoredPointer = typename Runtime::StoredPointer;
  using StoredSize = typename Runtime::StoredSize;
  static constexpr size_t PointerSize = Runtime::PointerSize;
  const StoredPointer PointerValue;
  
  template <typename T>
  using Pointer = StoredPointer;
  
  template <typename T, bool Nullable = false>
  using FarRelativeDirectPointer = StoredPointer;

  template <typename T, bool Nullable = false>
  using FarRelativeIndirectablePointer = StoredSize;
  
  template <typename T, bool Nullable = true>
  using RelativeDirectPointer = int32_t;
};

/// Template for branching on native pointer types versus external ones
template <typename Runtime, template <typename> class Pointee>
using TargetMetadataPointer
  = typename Runtime::template Pointer<Pointee<Runtime>>;
  
template <typename Runtime, template <typename> class Pointee>
using ConstTargetMetadataPointer
  = typename Runtime::template Pointer<const Pointee<Runtime>>;
  
template <typename Runtime, typename T>
using TargetPointer = typename Runtime::template Pointer<T>;
  
template <typename Runtime, template <typename> class Pointee,
          bool Nullable = true>
using ConstTargetFarRelativeDirectPointer
  = typename Runtime::template FarRelativeDirectPointer<const Pointee<Runtime>,
                                                        Nullable>;

template <typename Runtime, typename Pointee, bool Nullable = true>
using TargetRelativeDirectPointer
  = typename Runtime::template RelativeDirectPointer<Pointee, Nullable>;

template <typename Runtime, typename Pointee, bool Nullable = true>
using TargetFarRelativeIndirectablePointer
  = typename Runtime::template FarRelativeIndirectablePointer<Pointee,Nullable>;

struct HeapObject;
class WeakReference;
  
template <typename Runtime> struct TargetMetadata;
using Metadata = TargetMetadata<InProcess>;

/// Storage for an arbitrary value.  In C/C++ terms, this is an
/// 'object', because it is rooted in memory.
///
/// The context dictates what type is actually stored in this object,
/// and so this type is intentionally incomplete.
///
/// An object can be in one of two states:
///  - An uninitialized object has a completely unspecified state.
///  - An initialized object holds a valid value of the type.
struct OpaqueValue;

/// A fixed-size buffer for local values.  It is capable of owning
/// (possibly in side-allocated memory) the storage necessary
/// to hold a value of an arbitrary type.  Because it is fixed-size,
/// it can be allocated in places that must be agnostic to the
/// actual type: for example, within objects of existential type,
/// or for local variables in generic functions.
///
/// The context dictates its type, which ultimately means providing
/// access to a value witness table by which the value can be
/// accessed and manipulated.
///
/// A buffer can directly store three pointers and is pointer-aligned.
/// Three pointers is a sweet spot for Swift, because it means we can
/// store a structure containing a pointer, a size, and an owning
/// object, which is a common pattern in code due to ARC.  In a GC
/// environment, this could be reduced to two pointers without much loss.
///
/// A buffer can be in one of three states:
///  - An unallocated buffer has a completely unspecified state.
///  - An allocated buffer has been initialized so that it
///    owns uninitialized value storage for the stored type.
///  - An initialized buffer is an allocated buffer whose value
///    storage has been initialized.
struct ValueBuffer {
  void *PrivateData[3];
};

/// Can a value with the given size and alignment be allocated inline?
constexpr inline bool canBeInline(size_t size, size_t alignment) {
  return size <= sizeof(ValueBuffer) && alignment <= alignof(ValueBuffer);
}

template <class T>
constexpr inline bool canBeInline() {
  return canBeInline(sizeof(T), alignof(T));
}

struct ValueWitnessTable;

/// Flags stored in the value-witness table.
class ValueWitnessFlags {
  typedef size_t int_type;
  
  // The polarity of these bits is chosen so that, when doing struct layout, the
  // flags of the field types can be mostly bitwise-or'ed together to derive the
  // flags for the struct. (The "non-inline" and "has-extra-inhabitants" bits
  // still require additional fixup.)
  enum : int_type {
    AlignmentMask = 0x0000FFFF,
    IsNonPOD =      0x00010000,
    IsNonInline =   0x00020000,
    HasExtraInhabitants = 0x00040000,
    HasSpareBits =  0x00080000,
    IsNonBitwiseTakable = 0x00100000,
    HasEnumWitnesses = 0x00200000,
    // Everything else is reserved.
  };
  int_type Data;

  constexpr ValueWitnessFlags(int_type data) : Data(data) {}
public:
  constexpr ValueWitnessFlags() : Data(0) {}

  /// The required alignment of the first byte of an object of this
  /// type, expressed as a mask of the low bits that must not be set
  /// in the pointer.
  ///
  /// This representation can be easily converted to the 'alignof'
  /// result by merely adding 1, but it is more directly useful for
  /// performing dynamic structure layouts, and it grants an
  /// additional bit of precision in a compact field without needing
  /// to switch to an exponent representation.
  ///
  /// For example, if the type needs to be 8-byte aligned, the
  /// appropriate alignment mask should be 0x7.
  size_t getAlignmentMask() const {
    return (Data & AlignmentMask);
  }
  constexpr ValueWitnessFlags withAlignmentMask(size_t alignMask) const {
    return ValueWitnessFlags((Data & ~AlignmentMask) | alignMask);
  }

  size_t getAlignment() const { return getAlignmentMask() + 1; }
  constexpr ValueWitnessFlags withAlignment(size_t alignment) const {
    return withAlignmentMask(alignment - 1);
  }

  /// True if the type requires out-of-line allocation of its storage.
  bool isInlineStorage() const { return !(Data & IsNonInline); }
  constexpr ValueWitnessFlags withInlineStorage(bool isInline) const {
    return ValueWitnessFlags((Data & ~IsNonInline) |
                               (isInline ? 0 : IsNonInline));
  }

  /// True if values of this type can be copied with memcpy and
  /// destroyed with a no-op.
  bool isPOD() const { return !(Data & IsNonPOD); }
  constexpr ValueWitnessFlags withPOD(bool isPOD) const {
    return ValueWitnessFlags((Data & ~IsNonPOD) |
                               (isPOD ? 0 : IsNonPOD));
  }
  
  /// True if values of this type can be taken with memcpy. Unlike C++ 'move',
  /// 'take' is a destructive operation that invalidates the source object, so
  /// most types can be taken with a simple bitwise copy. Only types with side
  /// table references, like @weak references, or types with opaque value
  /// semantics, like imported C++ types, are not bitwise-takable.
  bool isBitwiseTakable() const { return !(Data & IsNonBitwiseTakable); }
  constexpr ValueWitnessFlags withBitwiseTakable(bool isBT) const {
    return ValueWitnessFlags((Data & ~IsNonBitwiseTakable) |
                               (isBT ? 0 : IsNonBitwiseTakable));
  }
  /// True if this type's binary representation has extra inhabitants, that is,
  /// bit patterns that do not form valid values of the type.
  ///
  /// If true, then the extra inhabitant value witness table entries are
  /// available in this type's value witness table.
  bool hasExtraInhabitants() const { return Data & HasExtraInhabitants; }
  /// True if this type's binary representation is that of an enum, and the
  /// enum value witness table entries are available in this type's value
  /// witness table.
  bool hasEnumWitnesses() const { return Data & HasEnumWitnesses; }
  constexpr ValueWitnessFlags
  withExtraInhabitants(bool hasExtraInhabitants) const {
    return ValueWitnessFlags((Data & ~HasExtraInhabitants) |
                               (hasExtraInhabitants ? HasExtraInhabitants : 0));
  }
  constexpr ValueWitnessFlags
  withEnumWitnesses(bool hasEnumWitnesses) const {
    return ValueWitnessFlags((Data & ~HasEnumWitnesses) |
                             (hasEnumWitnesses ? HasEnumWitnesses : 0));
  }
};
  
/// Flags stored in a value-witness table with extra inhabitants.
class ExtraInhabitantFlags {
  typedef size_t int_type;
  enum : int_type {
    NumExtraInhabitantsMask = 0x7FFFFFFFU,
  };
  int_type Data;
  
  constexpr ExtraInhabitantFlags(int_type data) : Data(data) {}

public:
  constexpr ExtraInhabitantFlags() : Data(0) {}
  
  /// The number of extra inhabitants in the type's representation.
  int getNumExtraInhabitants() const { return Data & NumExtraInhabitantsMask; }
  
  constexpr ExtraInhabitantFlags
  withNumExtraInhabitants(unsigned numExtraInhabitants) const {
    return ExtraInhabitantFlags((Data & ~NumExtraInhabitantsMask) |
                                  numExtraInhabitants);
  }
};

namespace value_witness_types {

// Note that, for now, we aren't strict about 'const'.
#define WANT_ALL_VALUE_WITNESSES
#define DATA_VALUE_WITNESS(lowerId, upperId, type)
#define FUNCTION_VALUE_WITNESS(lowerId, upperId, returnType, paramTypes) \
  typedef returnType (*lowerId) paramTypes;
#define MUTABLE_VALUE_TYPE OpaqueValue *
#define IMMUTABLE_VALUE_TYPE const OpaqueValue *
#define MUTABLE_BUFFER_TYPE ValueBuffer *
#define IMMUTABLE_BUFFER_TYPE const ValueBuffer *
#define TYPE_TYPE const Metadata *
#define SIZE_TYPE size_t
#define INT_TYPE int
#define UINT_TYPE unsigned
#define VOID_TYPE void
#include "swift/ABI/ValueWitness.def"

  // Handle the data witnesses explicitly so we can use more specific
  // types for the flags enums.
  typedef size_t size;
  typedef ValueWitnessFlags flags;
  typedef size_t stride;
  typedef ExtraInhabitantFlags extraInhabitantFlags;

} // end namespace value_witness_types

/// A standard routine, suitable for placement in the value witness
/// table, for copying an opaque POD object.
SWIFT_RUNTIME_EXPORT
OpaqueValue *swift_copyPOD(OpaqueValue *dest,
                           OpaqueValue *src,
                           const Metadata *self);

struct TypeLayout;

/// A value-witness table.  A value witness table is built around
/// the requirements of some specific type.  The information in
/// a value-witness table is intended to be sufficient to lay out
/// and manipulate values of an arbitrary type.
struct ValueWitnessTable {
  // For the meaning of all of these witnesses, consult the comments
  // on their associated typedefs, above.

#define WANT_ONLY_REQUIRED_VALUE_WITNESSES
#define VALUE_WITNESS(LOWER_ID, UPPER_ID) \
  value_witness_types::LOWER_ID LOWER_ID;
#include "swift/ABI/ValueWitness.def"

  /// Would values of a type with the given layout requirements be
  /// allocated inline?
  static bool isValueInline(size_t size, size_t alignment) {
    return (size <= sizeof(ValueBuffer) &&
            alignment <= alignof(ValueBuffer));
  }

  /// Are values of this type allocated inline?
  bool isValueInline() const {
    return flags.isInlineStorage();
  }

  /// Is this type POD?
  bool isPOD() const {
    return flags.isPOD();
  }

  /// Is this type bitwise-takable?
  bool isBitwiseTakable() const {
    return flags.isBitwiseTakable();
  }

  /// Return the size of this type.  Unlike in C, this has not been
  /// padded up to the alignment; that value is maintained as
  /// 'stride'.
  size_t getSize() const {
    return size;
  }

  /// Return the stride of this type.  This is the size rounded up to
  /// be a multiple of the alignment.
  size_t getStride() const {
    return stride;
  }

  /// Return the alignment required by this type, in bytes.
  size_t getAlignment() const {
    return flags.getAlignment();
  }

  /// The alignment mask of this type.  An offset may be rounded up to
  /// the required alignment by adding this mask and masking by its
  /// bit-negation.
  ///
  /// For example, if the type needs to be 8-byte aligned, the value
  /// of this witness is 0x7.
  size_t getAlignmentMask() const {
    return flags.getAlignmentMask();
  }
  
  /// The number of extra inhabitants, that is, bit patterns that do not form
  /// valid values of the type, in this type's binary representation.
  unsigned getNumExtraInhabitants() const;

  /// Assert that this value witness table is an extra-inhabitants
  /// value witness table and return it as such.
  ///
  /// This has an awful name because it's supposed to be internal to
  /// this file.  Code outside this file should use LLVM's cast/dyn_cast.
  /// We don't want to use those here because we need to avoid accidentally
  /// introducing ABI dependencies on LLVM structures.
  const struct ExtraInhabitantsValueWitnessTable *_asXIVWT() const;

  /// Assert that this value witness table is an enum value witness table
  /// and return it as such.
  ///
  /// This has an awful name because it's supposed to be internal to
  /// this file.  Code outside this file should use LLVM's cast/dyn_cast.
  /// We don't want to use those here because we need to avoid accidentally
  /// introducing ABI dependencies on LLVM structures.
  const struct EnumValueWitnessTable *_asEVWT() const;

  /// Get the type layout record within this value witness table.
  const TypeLayout *getTypeLayout() const {
    return reinterpret_cast<const TypeLayout *>(&size);
  }
};
  
/// A value-witness table with extra inhabitants entry points.
/// These entry points are available only if the HasExtraInhabitants flag bit is
/// set in the 'flags' field.
struct ExtraInhabitantsValueWitnessTable : ValueWitnessTable {
#define WANT_ONLY_EXTRA_INHABITANT_VALUE_WITNESSES
#define VALUE_WITNESS(LOWER_ID, UPPER_ID) \
  value_witness_types::LOWER_ID LOWER_ID;
#include "swift/ABI/ValueWitness.def"

#define SET_WITNESS(NAME) base.NAME,

  constexpr ExtraInhabitantsValueWitnessTable()
    : ValueWitnessTable{}, extraInhabitantFlags(),
      storeExtraInhabitant(nullptr),
      getExtraInhabitantIndex(nullptr) {}
  constexpr ExtraInhabitantsValueWitnessTable(
                            const ValueWitnessTable &base,
                            value_witness_types::extraInhabitantFlags eif,
                            value_witness_types::storeExtraInhabitant sei,
                            value_witness_types::getExtraInhabitantIndex geii)
    : ValueWitnessTable(base),
      extraInhabitantFlags(eif),
      storeExtraInhabitant(sei),
      getExtraInhabitantIndex(geii) {}

  static bool classof(const ValueWitnessTable *table) {
    return table->flags.hasExtraInhabitants();
  }
};

/// A value-witness table with enum entry points.
/// These entry points are available only if the HasEnumWitnesses flag bit is
/// set in the 'flags' field.
struct EnumValueWitnessTable : ExtraInhabitantsValueWitnessTable {
#define WANT_ONLY_ENUM_VALUE_WITNESSES
#define VALUE_WITNESS(LOWER_ID, UPPER_ID) \
  value_witness_types::LOWER_ID LOWER_ID;
#include "swift/ABI/ValueWitness.def"

  constexpr EnumValueWitnessTable()
    : ExtraInhabitantsValueWitnessTable(),
      getEnumTag(nullptr),
      destructiveProjectEnumData(nullptr),
      destructiveInjectEnumTag(nullptr) {}
  constexpr EnumValueWitnessTable(
          const ExtraInhabitantsValueWitnessTable &base,
          value_witness_types::getEnumTag getEnumTag,
          value_witness_types::destructiveProjectEnumData destructiveProjectEnumData,
          value_witness_types::destructiveInjectEnumTag destructiveInjectEnumTag)
    : ExtraInhabitantsValueWitnessTable(base),
      getEnumTag(getEnumTag),
      destructiveProjectEnumData(destructiveProjectEnumData),
      destructiveInjectEnumTag(destructiveInjectEnumTag) {}

  static bool classof(const ValueWitnessTable *table) {
    return table->flags.hasEnumWitnesses();
  }
};

/// A type layout record. This is the subset of the value witness table that is
/// necessary to perform dependent layout of generic value types. It excludes
/// the value witness functions and includes only the size, alignment,
/// extra inhabitants, and miscellaneous flags about the type.
struct TypeLayout {
  value_witness_types::size size;
  value_witness_types::flags flags;
  value_witness_types::stride stride;

private:
  // Only available if the "hasExtraInhabitants" flag is set.
  value_witness_types::extraInhabitantFlags extraInhabitantFlags;

  void _static_assert_layout();
public:
  value_witness_types::extraInhabitantFlags getExtraInhabitantFlags() const {
    assert(flags.hasExtraInhabitants());
    return extraInhabitantFlags;
  }

  const TypeLayout *getTypeLayout() const { return this; }

  /// The number of extra inhabitants, that is, bit patterns that do not form
  /// valid values of the type, in this type's binary representation.
  unsigned getNumExtraInhabitants() const;
};

inline void TypeLayout::_static_assert_layout() {
  #define CHECK_TYPE_LAYOUT_OFFSET(FIELD)                               \
    static_assert(offsetof(ExtraInhabitantsValueWitnessTable, FIELD)    \
                    - offsetof(ExtraInhabitantsValueWitnessTable, size) \
                  == offsetof(TypeLayout, FIELD),                       \
                  "layout of " #FIELD " in TypeLayout doesn't match "   \
                  "value witness table")
  CHECK_TYPE_LAYOUT_OFFSET(size);
  CHECK_TYPE_LAYOUT_OFFSET(flags);
  CHECK_TYPE_LAYOUT_OFFSET(stride);
  CHECK_TYPE_LAYOUT_OFFSET(extraInhabitantFlags);

  #undef CHECK_TYPE_LAYOUT_OFFSET
}

inline const ExtraInhabitantsValueWitnessTable *
ValueWitnessTable::_asXIVWT() const {
  assert(ExtraInhabitantsValueWitnessTable::classof(this));
  return static_cast<const ExtraInhabitantsValueWitnessTable *>(this);
}
  
inline const EnumValueWitnessTable *
ValueWitnessTable::_asEVWT() const {
  assert(EnumValueWitnessTable::classof(this));
  return static_cast<const EnumValueWitnessTable *>(this);
}

inline unsigned ValueWitnessTable::getNumExtraInhabitants() const {
  // If the table does not have extra inhabitant witnesses, then there are zero.
  if (!flags.hasExtraInhabitants())
    return 0;
  return this->_asXIVWT()->extraInhabitantFlags.getNumExtraInhabitants();
}

inline unsigned TypeLayout::getNumExtraInhabitants() const {
  // If the table does not have extra inhabitant witnesses, then there are zero.
  if (!flags.hasExtraInhabitants())
    return 0;
  return extraInhabitantFlags.getNumExtraInhabitants();
}

// Standard value-witness tables.

// The "Int" tables are used for arbitrary POD data with the matching
// size/alignment characteristics.
SWIFT_RUNTIME_EXPORT
const ValueWitnessTable VALUE_WITNESS_SYM(Bi8_);   // Builtin.Int8
SWIFT_RUNTIME_EXPORT
const ValueWitnessTable VALUE_WITNESS_SYM(Bi16_);  // Builtin.Int16
SWIFT_RUNTIME_EXPORT
const ValueWitnessTable VALUE_WITNESS_SYM(Bi32_);  // Builtin.Int32
SWIFT_RUNTIME_EXPORT
const ValueWitnessTable VALUE_WITNESS_SYM(Bi64_);  // Builtin.Int64
SWIFT_RUNTIME_EXPORT
const ValueWitnessTable VALUE_WITNESS_SYM(Bi128_); // Builtin.Int128
SWIFT_RUNTIME_EXPORT
const ValueWitnessTable VALUE_WITNESS_SYM(Bi256_); // Builtin.Int256
SWIFT_RUNTIME_EXPORT
const ValueWitnessTable VALUE_WITNESS_SYM(Bi512_); // Builtin.Int512

// The object-pointer table can be used for arbitrary Swift refcounted
// pointer types.
SWIFT_RUNTIME_EXPORT
const ExtraInhabitantsValueWitnessTable VALUE_WITNESS_SYM(Bo); // Builtin.NativeObject
SWIFT_RUNTIME_EXPORT
const ExtraInhabitantsValueWitnessTable UNOWNED_VALUE_WITNESS_SYM(Bo); // unowned Builtin.NativeObject
SWIFT_RUNTIME_EXPORT
const ValueWitnessTable WEAK_VALUE_WITNESS_SYM(Bo); // weak Builtin.NativeObject?

SWIFT_RUNTIME_EXPORT
const ExtraInhabitantsValueWitnessTable VALUE_WITNESS_SYM(Bb); // Builtin.BridgeObject

SWIFT_RUNTIME_EXPORT
const ExtraInhabitantsValueWitnessTable VALUE_WITNESS_SYM(Bp); // Builtin.RawPointer

#if SWIFT_OBJC_INTEROP
// The ObjC-pointer table can be used for arbitrary ObjC pointer types.
SWIFT_RUNTIME_EXPORT
const ExtraInhabitantsValueWitnessTable VALUE_WITNESS_SYM(BO); // Builtin.UnknownObject
SWIFT_RUNTIME_EXPORT
const ExtraInhabitantsValueWitnessTable UNOWNED_VALUE_WITNESS_SYM(BO); // unowned Builtin.UnknownObject
SWIFT_RUNTIME_EXPORT
const ValueWitnessTable WEAK_VALUE_WITNESS_SYM(BO); // weak Builtin.UnknownObject?
#endif

// The () -> () table can be used for arbitrary function types.
SWIFT_RUNTIME_EXPORT
const ExtraInhabitantsValueWitnessTable
  VALUE_WITNESS_SYM(FUNCTION_MANGLING);     // () -> ()

// The @convention(thin) () -> () table can be used for arbitrary thin function types.
SWIFT_RUNTIME_EXPORT
const ExtraInhabitantsValueWitnessTable
  VALUE_WITNESS_SYM(THIN_FUNCTION_MANGLING);    // @convention(thin) () -> ()

// The () table can be used for arbitrary empty types.
SWIFT_RUNTIME_EXPORT
const ValueWitnessTable VALUE_WITNESS_SYM(EMPTY_TUPLE_MANGLING);        // ()

// The table for aligned-pointer-to-pointer types.
SWIFT_RUNTIME_EXPORT
const ExtraInhabitantsValueWitnessTable METATYPE_VALUE_WITNESS_SYM(Bo); // Builtin.NativeObject.Type

/// Return the value witnesses for unmanaged pointers.
static inline const ValueWitnessTable &getUnmanagedPointerValueWitnesses() {
<<<<<<< HEAD
#if defined(__LP64__) || defined(_GLIBCXX_LLP64)
=======
#if __POINTER_WIDTH__ == 64
>>>>>>> aad14e3c
  return VALUE_WITNESS_SYM(Bi64_);
#else
  return VALUE_WITNESS_SYM(Bi32_);
#endif
}

/// Return value witnesses for a pointer-aligned pointer type.
static inline
const ExtraInhabitantsValueWitnessTable &
getUnmanagedPointerPointerValueWitnesses() {
  return METATYPE_VALUE_WITNESS_SYM(Bo);
}

/// The header before a metadata object which appears on all type
/// metadata.  Note that heap metadata are not necessarily type
/// metadata, even for objects of a heap type: for example, objects of
/// Objective-C type possess a form of heap metadata (an Objective-C
/// Class pointer), but this metadata lacks the type metadata header.
/// This case can be distinguished using the isTypeMetadata() flag
/// on ClassMetadata.
struct TypeMetadataHeader {
  /// A pointer to the value-witnesses for this type.  This is only
  /// present for type metadata.
  const ValueWitnessTable *ValueWitnesses;
};

/// A "full" metadata pointer is simply an adjusted address point on a
/// metadata object; it points to the beginning of the metadata's
/// allocation, rather than to the canonical address point of the
/// metadata object.
template <class T> struct FullMetadata : T::HeaderType, T {
  typedef typename T::HeaderType HeaderType;

  FullMetadata() = default;
  constexpr FullMetadata(const HeaderType &header, const T &metadata)
    : HeaderType(header), T(metadata) {}
};

/// Given a canonical metadata pointer, produce the adjusted metadata pointer.
template <class T>
static inline FullMetadata<T> *asFullMetadata(T *metadata) {
  return (FullMetadata<T>*) (((typename T::HeaderType*) metadata) - 1);
}
template <class T>
static inline const FullMetadata<T> *asFullMetadata(const T *metadata) {
  return asFullMetadata(const_cast<T*>(metadata));
}

// std::result_of is busted in Xcode 5. This is a simplified reimplementation
// that isn't SFINAE-safe.
namespace {
  template<typename T> struct _ResultOf;
  
  template<typename R, typename...A>
  struct _ResultOf<R(*)(A...)> {
    using type = R;
  };
}

template <typename Runtime> struct TargetNominalTypeDescriptor;
template <typename Runtime> struct TargetGenericMetadata;
template <typename Runtime> struct TargetClassMetadata;
template <typename Runtime> struct TargetStructMetadata;
template <typename Runtime> struct TargetOpaqueMetadata;

// FIXME: https://bugs.swift.org/browse/SR-1155
#pragma clang diagnostic push
#pragma clang diagnostic ignored "-Winvalid-offsetof"

extern uint64_t RelativeDirectPointerNullPtr;

#define RelativeDirectPointerNullPtrRef                                        \
  *reinterpret_cast<ConstTargetFarRelativeDirectPointer<                       \
      Runtime, TargetNominalTypeDescriptor, /*nullable*/ true> *>(             \
      &RelativeDirectPointerNullPtr)

/// The common structure of all type metadata.
template <typename Runtime>
struct TargetMetadata {
  using StoredPointer = typename Runtime::StoredPointer;

  constexpr TargetMetadata()
    : Kind(static_cast<StoredPointer>(MetadataKind::Class)) {}
  constexpr TargetMetadata(MetadataKind Kind)
    : Kind(static_cast<StoredPointer>(Kind)) {}
  
  /// The basic header type.
  typedef TypeMetadataHeader HeaderType;

private:
  /// The kind. Only valid for non-class metadata; getKind() must be used to get
  /// the kind value.
  StoredPointer Kind;
public:
  /// Get the metadata kind.
  MetadataKind getKind() const {
    return getEnumeratedMetadataKind(Kind);
  }
  
  /// Set the metadata kind.
  void setKind(MetadataKind kind) {
    Kind = static_cast<StoredPointer>(kind);
  }

  /// Is this a class object--the metadata record for a Swift class (which also
  /// serves as the class object), or the class object for an ObjC class (which
  /// is not metadata)?
  bool isClassObject() const {
    return static_cast<MetadataKind>(getKind()) == MetadataKind::Class;
  }
  
  /// Does the given metadata kind represent metadata for some kind of class?
  static bool isAnyKindOfClass(MetadataKind k) {
    switch (k) {
    case MetadataKind::Class:
    case MetadataKind::ObjCClassWrapper:
    case MetadataKind::ForeignClass:
      return true;

    case MetadataKind::Function:
    case MetadataKind::Struct:
    case MetadataKind::Enum:
    case MetadataKind::Optional:
    case MetadataKind::Opaque:
    case MetadataKind::Tuple:
    case MetadataKind::Existential:
    case MetadataKind::Metatype:
    case MetadataKind::ExistentialMetatype:
    case MetadataKind::HeapLocalVariable:
    case MetadataKind::HeapGenericLocalVariable:
    case MetadataKind::ErrorObject:
      return false;
    }
    
    swift_runtime_unreachable("Unhandled MetadataKind in switch.");
  }
  
  /// Is this metadata for an existential type?
  bool isAnyExistentialType() const {
    switch (getKind()) {
    case MetadataKind::ExistentialMetatype:
    case MetadataKind::Existential:
      return true;
        
    case MetadataKind::Metatype:
    case MetadataKind::Class:
    case MetadataKind::ObjCClassWrapper:
    case MetadataKind::ForeignClass:
    case MetadataKind::Struct:
    case MetadataKind::Enum:
    case MetadataKind::Optional:
    case MetadataKind::Opaque:
    case MetadataKind::Tuple:
    case MetadataKind::Function:
    case MetadataKind::HeapLocalVariable:
    case MetadataKind::HeapGenericLocalVariable:
    case MetadataKind::ErrorObject:
      return false;
    }

    swift_runtime_unreachable("Unhandled MetadataKind in switch.");
  }
  
  /// Is this either type metadata or a class object for any kind of class?
  bool isAnyClass() const {
    return isAnyKindOfClass(getKind());
  }

  const ValueWitnessTable *getValueWitnesses() const {
    return asFullMetadata(this)->ValueWitnesses;
  }

  const TypeLayout *getTypeLayout() const {
    return getValueWitnesses()->getTypeLayout();
  }

  void setValueWitnesses(const ValueWitnessTable *table) {
    asFullMetadata(this)->ValueWitnesses = table;
  }
  
  // Define forwarders for value witnesses. These invoke this metadata's value
  // witness table with itself as the 'self' parameter.
  #define WANT_ONLY_REQUIRED_VALUE_WITNESSES
  #define FUNCTION_VALUE_WITNESS(WITNESS, UPPER, RET_TYPE, PARAM_TYPES)    \
    template<typename...A>                                                 \
    _ResultOf<value_witness_types::WITNESS>::type                          \
    vw_##WITNESS(A &&...args) const {                                      \
      return getValueWitnesses()->WITNESS(std::forward<A>(args)..., this); \
    }
  #define DATA_VALUE_WITNESS(LOWER, UPPER, TYPE)
  #include "swift/ABI/ValueWitness.def"

  int vw_getExtraInhabitantIndex(const OpaqueValue *value) const  {
    return getValueWitnesses()->_asXIVWT()->getExtraInhabitantIndex(value, this);
  }
  void vw_storeExtraInhabitant(OpaqueValue *value, int index) const {
    getValueWitnesses()->_asXIVWT()->storeExtraInhabitant(value, index, this);
  }

  int vw_getEnumTag(const OpaqueValue *value) const {
    return getValueWitnesses()->_asEVWT()->getEnumTag(const_cast<OpaqueValue*>(value), this);
  }
  void vw_destructiveProjectEnumData(OpaqueValue *value) const {
    getValueWitnesses()->_asEVWT()->destructiveProjectEnumData(value, this);
  }
  void vw_destructiveInjectEnumTag(OpaqueValue *value, unsigned tag) const {
    getValueWitnesses()->_asEVWT()->destructiveInjectEnumTag(value, tag, this);
  }

  /// Allocate an out-of-line buffer if values of this type don't fit in the
  /// ValueBuffer.
  /// NOTE: This is not a box for copy-on-write existentials.
  OpaqueValue *allocateBufferIn(ValueBuffer *buffer) const;

  /// Deallocate an out-of-line buffer stored in 'buffer' if values of this type
  /// are not stored inline in the ValueBuffer.
  void deallocateBufferIn(ValueBuffer *buffer) const;

  // Allocate an out-of-line buffer box (reference counted) if values of this
  // type don't fit in the ValueBuffer.
  // NOTE: This *is* a box for copy-on-write existentials.
  OpaqueValue *allocateBoxForExistentialIn(ValueBuffer *Buffer) const;

  /// Get the nominal type descriptor if this metadata describes a nominal type,
  /// or return null if it does not.
  ConstTargetMetadataPointer<Runtime, TargetNominalTypeDescriptor>
  getNominalTypeDescriptor() const {
    switch (getKind()) {
    case MetadataKind::Class: {
      const auto cls = static_cast<const TargetClassMetadata<Runtime> *>(this);
      if (!cls->isTypeMetadata())
        return RelativeDirectPointerNullPtrRef;
      if (cls->isArtificialSubclass())
        return RelativeDirectPointerNullPtrRef;
      return cls->getDescription();
    }
    case MetadataKind::Struct:
    case MetadataKind::Enum:
    case MetadataKind::Optional:
      return static_cast<const TargetStructMetadata<Runtime> *>(this)
          ->Description;
    case MetadataKind::ForeignClass:
    case MetadataKind::Opaque:
    case MetadataKind::Tuple:
    case MetadataKind::Function:
    case MetadataKind::Existential:
    case MetadataKind::ExistentialMetatype:
    case MetadataKind::Metatype:
    case MetadataKind::ObjCClassWrapper:
    case MetadataKind::HeapLocalVariable:
    case MetadataKind::HeapGenericLocalVariable:
    case MetadataKind::ErrorObject:
      return RelativeDirectPointerNullPtrRef;
    }

    swift_runtime_unreachable("Unhandled MetadataKind in switch.");
  }

  /// Get the class object for this type if it has one, or return null if the
  /// type is not a class (or not a class with a class object).
  const TargetClassMetadata<Runtime> *getClassObject() const;

#if SWIFT_OBJC_INTEROP
  /// Get the ObjC class object for this type if it has one, or return null if
  /// the type is not a class (or not a class with a class object).
  /// This is allowed for InProcess values only.
  template <typename R = Runtime>
  typename std::enable_if<std::is_same<R, InProcess>::value, Class>::type
  getObjCClassObject() const {
    return reinterpret_cast<Class>(
      const_cast<TargetClassMetadata<InProcess>*>(
        getClassObject()));
  }
#endif

protected:
  friend struct TargetOpaqueMetadata<Runtime>;
  
  /// Metadata should not be publicly copied or moved.
  constexpr TargetMetadata(const TargetMetadata &) = default;
  TargetMetadata &operator=(const TargetMetadata &) = default;
  constexpr TargetMetadata(TargetMetadata &&) = default;
  TargetMetadata &operator=(TargetMetadata &&) = default;
};

/// The common structure of opaque metadata.  Adds nothing.
template <typename Runtime>
struct TargetOpaqueMetadata {
  typedef TypeMetadataHeader HeaderType;

  // We have to represent this as a member so we can list-initialize it.
  TargetMetadata<Runtime> base;
};
using OpaqueMetadata = TargetOpaqueMetadata<InProcess>;

// Standard POD opaque metadata.
// The "Int" metadata are used for arbitrary POD data with the
// matching characteristics.
using FullOpaqueMetadata = FullMetadata<OpaqueMetadata>;
SWIFT_RUNTIME_EXPORT
const FullOpaqueMetadata METADATA_SYM(Bi8_);      // Builtin.Int8
SWIFT_RUNTIME_EXPORT
const FullOpaqueMetadata METADATA_SYM(Bi16_);     // Builtin.Int16
SWIFT_RUNTIME_EXPORT
const FullOpaqueMetadata METADATA_SYM(Bi32_);     // Builtin.Int32
SWIFT_RUNTIME_EXPORT
const FullOpaqueMetadata METADATA_SYM(Bi64_);     // Builtin.Int64
SWIFT_RUNTIME_EXPORT
const FullOpaqueMetadata METADATA_SYM(Bi128_);    // Builtin.Int128
SWIFT_RUNTIME_EXPORT
const FullOpaqueMetadata METADATA_SYM(Bi256_);    // Builtin.Int256
SWIFT_RUNTIME_EXPORT
const FullOpaqueMetadata METADATA_SYM(Bi512_);    // Builtin.Int512
SWIFT_RUNTIME_EXPORT
const FullOpaqueMetadata METADATA_SYM(Bo);        // Builtin.NativeObject
SWIFT_RUNTIME_EXPORT
const FullOpaqueMetadata METADATA_SYM(Bb);        // Builtin.BridgeObject
SWIFT_RUNTIME_EXPORT
const FullOpaqueMetadata METADATA_SYM(Bp);        // Builtin.RawPointer
SWIFT_RUNTIME_EXPORT
const FullOpaqueMetadata METADATA_SYM(BB);        // Builtin.UnsafeValueBuffer
#if SWIFT_OBJC_INTEROP
SWIFT_RUNTIME_EXPORT
const FullOpaqueMetadata METADATA_SYM(BO);        // Builtin.UnknownObject
#endif

/// The prefix on a heap metadata.
struct HeapMetadataHeaderPrefix {
  /// Destroy the object, returning the allocated size of the object
  /// or 0 if the object shouldn't be deallocated.
  SWIFT_CC(swift) void (*destroy)(SWIFT_CONTEXT HeapObject *);
};

/// The header present on all heap metadata.
struct HeapMetadataHeader : HeapMetadataHeaderPrefix, TypeMetadataHeader {
  constexpr HeapMetadataHeader(const HeapMetadataHeaderPrefix &heapPrefix,
                               const TypeMetadataHeader &typePrefix)
    : HeapMetadataHeaderPrefix(heapPrefix), TypeMetadataHeader(typePrefix) {}
};

/// The common structure of all metadata for heap-allocated types.  A
/// pointer to one of these can be retrieved by loading the 'isa'
/// field of any heap object, whether it was managed by Swift or by
/// Objective-C.  However, when loading from an Objective-C object,
/// this metadata may not have the heap-metadata header, and it may
/// not be the Swift type metadata for the object's dynamic type.
template <typename Runtime>
struct TargetHeapMetadata : TargetMetadata<Runtime> {
  typedef HeapMetadataHeader HeaderType;

  TargetHeapMetadata() = default;
  constexpr TargetHeapMetadata(const TargetMetadata<Runtime> &base)
    : TargetMetadata<Runtime>(base) {}
};
using HeapMetadata = TargetHeapMetadata<InProcess>;

struct GenericContextDescriptor {
  /// The number of primary type parameters. This is always less than or equal
  /// to NumGenericRequirements; it counts only the type parameters
  /// and not any required witness tables.
  uint32_t NumPrimaryParams;
};

/// Header for a generic parameter descriptor. This is a variable-sized
/// structure that describes how to find and parse a generic parameter vector
/// within the type metadata for an instance of a nominal type.
struct GenericParameterDescriptor {
  /// The offset to the first generic argument from the start of
  /// metadata record.
  ///
  /// This is meaningful if NumGenericRequirements is nonzero.
  uint32_t Offset;

  /// The amount of generic requirement data in the metadata record, in
  /// words, excluding the lexical parent type.  A value of zero means
  /// there is no generic requirement data.
  ///
  /// This may include protocol witness tables for type parameters or
  /// their associated types.
  uint32_t NumGenericRequirements;

  /// The number of primary type parameters. This is always less than or equal
  /// to NumGenericRequirements; it counts only the type parameters
  /// and not any required witness tables.
  uint32_t NumPrimaryParams;

  /// The number of types that this type is nested inside of, including itself
  /// (so this value is at least 1).
  uint16_t NestingDepth;

  /// Flags for this generic parameter descriptor.
  GenericParameterDescriptorFlags Flags;

  /// True if the nominal type has generic requirements other than its
  /// parent metadata.
  bool hasGenericRequirements() const { return NumGenericRequirements > 0; }

  /// True if the nominal type is generic in any way.
  bool isGeneric() const {
    return hasGenericRequirements();
  }

  GenericContextDescriptor getContext(unsigned depth) const {
    assert(depth < NestingDepth);
    return ((const GenericContextDescriptor *)(this + 1))[depth];
  }

  // TODO: add meaningful descriptions of the generic requirements.
};

template <typename Runtime>
struct TargetMethodDescriptor {
  /// The method implementation.
  TargetRelativeDirectPointer<Runtime, void> Impl;

  /// Flags describing the method.
  MethodDescriptorFlags Flags;

  // TODO: add method types or anything else needed for reflection.
};

/// Header for a class vtable descriptor. This is a variable-sized
/// structure that describes how to find and parse a vtable
/// within the type metadata for a class.
template <typename Runtime>
struct TargetVTableDescriptor {
  /// The offset of the vtable for this class in its metadata, if any.
  uint32_t VTableOffset;
  /// The number of vtable entries, in words.
  uint32_t VTableSize;

  using MethodDescriptor = TargetMethodDescriptor<Runtime>;

  MethodDescriptor VTable[];

  void *getMethod(unsigned index) const {
    return VTable[index].Impl.get();
  }
};

/// Common information about all nominal types. For generic types, this
/// descriptor is shared for all instantiations of the generic type.
template <typename Runtime>
struct TargetNominalTypeDescriptor {
  using StoredPointer = typename Runtime::StoredPointer;
  /// The mangled name of the nominal type.
  TargetRelativeDirectPointer<Runtime, const char> Name;
  
  /// The following fields are kind-dependent.
  union {
    /// Information about class types.
    struct {
      /// The number of stored properties in the class, not including its
      /// superclasses. If there is a field offset vector, this is its length.
      uint32_t NumFields;
      /// The offset of the field offset vector for this class's stored
      /// properties in its metadata, if any. 0 means there is no field offset
      /// vector.
      ///
      /// To deal with resilient superclasses correctly, this will
      /// eventually need to be relative to the start of this class's
      /// metadata area.
      uint32_t FieldOffsetVectorOffset;
      
      /// The field names. A doubly-null-terminated list of strings, whose
      /// length and order is consistent with that of the field offset vector.
      RelativeDirectPointer<const char, /*nullable*/ true> FieldNames;
      
      /// The field type vector accessor. Returns a pointer to an array of
      /// type metadata references whose order is consistent with that of the
      /// field offset vector.
      RelativeDirectPointer<const FieldType *
        (const TargetMetadata<Runtime> *)> GetFieldTypes;

      /// True if metadata records for this type have a field offset vector for
      /// its stored properties.
      bool hasFieldOffsetVector() const { return FieldOffsetVectorOffset != 0; }      
    } Class;
    
    /// Information about struct types.
    struct {
      /// The number of stored properties in the class, not including its
      /// superclasses. If there is a field offset vector, this is its length.
      uint32_t NumFields;
      /// The offset of the field offset vector for this class's stored
      /// properties in its metadata, if any. 0 means there is no field offset
      /// vector.
      uint32_t FieldOffsetVectorOffset;
      
      /// The field names. A doubly-null-terminated list of strings, whose
      /// length and order is consistent with that of the field offset vector.
      RelativeDirectPointer<const char, /*nullable*/ true> FieldNames;
      
      /// The field type vector accessor. Returns a pointer to an array of
      /// type metadata references whose order is consistent with that of the
      /// field offset vector.
      RelativeDirectPointer<const FieldType *
        (const TargetMetadata<Runtime> *)> GetFieldTypes;

      /// True if metadata records for this type have a field offset vector for
      /// its stored properties.
      bool hasFieldOffsetVector() const { return FieldOffsetVectorOffset != 0; }
    } Struct;
    
    /// Information about enum types.
    struct {
      /// The number of non-empty cases in the enum are in the low 24 bits;
      /// the offset of the payload size in the metadata record in words,
      /// if any, is stored in the high 8 bits.
      uint32_t NumPayloadCasesAndPayloadSizeOffset;
      /// The number of empty cases in the enum.
      uint32_t NumEmptyCases;
      /// The names of the cases. A doubly-null-terminated list of strings,
      /// whose length is NumNonEmptyCases + NumEmptyCases. Cases are named in
      /// tag order, non-empty cases first, followed by empty cases.
      RelativeDirectPointer<const char, /*nullable*/ true> CaseNames;
      /// The field type vector accessor. Returns a pointer to an array of
      /// type metadata references whose order is consistent with that of the
      /// CaseNames. Only types for payload cases are provided.
      RelativeDirectPointer<
        const FieldType * (const TargetMetadata<Runtime> *)>
        GetCaseTypes;

      uint32_t getNumPayloadCases() const {
        return NumPayloadCasesAndPayloadSizeOffset & 0x00FFFFFFU;
      }
      uint32_t getNumEmptyCases() const {
        return NumEmptyCases;
      }
      uint32_t getNumCases() const {
        return getNumPayloadCases() + NumEmptyCases;
      }
      size_t getPayloadSizeOffset() const {
        return ((NumPayloadCasesAndPayloadSizeOffset & 0xFF000000U) >> 24);
      }
      
      bool hasPayloadSizeOffset() const {
        return getPayloadSizeOffset() != 0;
      }
    } Enum;
  };
  
  NominalTypeKind Kind;

  using NonGenericMetadataAccessFunction = const Metadata *();

  /// A pointer to the metadata access function for this type.
  ///
  /// The type of the returned function is speculative; in reality, it
  /// takes one argument for each of the generic requirements, in the order
  /// they are listed.  Therefore, the function type is correct only if
  /// this type is non-generic.
  ///
  /// Not all type metadata have access functions.
  TargetRelativeDirectPointer<Runtime, NonGenericMetadataAccessFunction,
                              /*Nullable*/ true> AccessFunction;

  NonGenericMetadataAccessFunction *getAccessFunction() const {
    return AccessFunction.get();
  }

  NominalTypeKind getKind() const {
    return Kind;
  }

  int32_t offsetToNameOffset() const {
    return offsetof(TargetNominalTypeDescriptor<Runtime>, Name);
  }

  using VTableDescriptor = TargetVTableDescriptor<Runtime>;

  const VTableDescriptor *getVTableDescriptor() const {
    if (getKind() != NominalTypeKind::Class ||
        !GenericParams.Flags.hasVTable())
      return nullptr;

    auto asWords = reinterpret_cast<const uint32_t *>(this + 1);

    // TODO: Once we emit reflective descriptions of generic requirements,
    // skip the right number of words here.

    return reinterpret_cast<const VTableDescriptor *>(asWords
        + GenericParams.NestingDepth);
  }

  /// The generic parameter descriptor header. This describes how to find and
  /// parse the generic parameter vector in metadata records for this nominal
  /// type.
  GenericParameterDescriptor GenericParams;
  
  // NOTE: GenericParams ends with a tail-allocated array, so it cannot be
  // followed by additional fields.
};
using NominalTypeDescriptor = TargetNominalTypeDescriptor<InProcess>;

typedef SWIFT_CC(swift) void (*ClassIVarDestroyer)(SWIFT_CONTEXT HeapObject *);

/// The structure of all class metadata.  This structure is embedded
/// directly within the class's heap metadata structure and therefore
/// cannot be extended without an ABI break.
///
/// Note that the layout of this type is compatible with the layout of
/// an Objective-C class.
template <typename Runtime>
struct TargetClassMetadata : public TargetHeapMetadata<Runtime> {
  using StoredPointer = typename Runtime::StoredPointer;
  using StoredSize = typename Runtime::StoredSize;
  friend class ReflectionContext;
  TargetClassMetadata() = default;
  constexpr TargetClassMetadata(const TargetHeapMetadata<Runtime> &base,
             ConstTargetMetadataPointer<Runtime, swift::TargetClassMetadata> superClass,
             StoredPointer data,
             ClassFlags flags,
             ClassIVarDestroyer ivarDestroyer,
             StoredPointer size, StoredPointer addressPoint,
             StoredPointer alignMask,
             StoredPointer classSize, StoredPointer classAddressPoint)
    : TargetHeapMetadata<Runtime>(base), SuperClass(superClass),
      CacheData {0, 0}, Data(data),
      Flags(flags), InstanceAddressPoint(addressPoint),
      InstanceSize(size), InstanceAlignMask(alignMask),
      Reserved(0), ClassSize(classSize), ClassAddressPoint(classAddressPoint),
      Description(nullptr), IVarDestroyer(ivarDestroyer) {}

  // Description's copy ctor is deleted so we have to do this the hard way.
  TargetClassMetadata(const TargetClassMetadata &other)
      : TargetHeapMetadata<Runtime>(other),
        SuperClass(other.SuperClass),
        CacheData{other.CacheData[0], other.CacheData[1]},
        Data(other.Data), Flags(other.Flags),
        InstanceAddressPoint(other.InstanceAddressPoint),
        InstanceSize(other.InstanceSize),
        InstanceAlignMask(other.InstanceAlignMask), Reserved(other.Reserved),
        ClassSize(other.ClassSize), ClassAddressPoint(other.ClassAddressPoint),
        Description(other.Description), IVarDestroyer(other.IVarDestroyer) {}

  /// The metadata for the superclass.  This is null for the root class.
  ConstTargetMetadataPointer<Runtime, swift::TargetClassMetadata> SuperClass;

  /// The cache data is used for certain dynamic lookups; it is owned
  /// by the runtime and generally needs to interoperate with
  /// Objective-C's use.
  StoredPointer CacheData[2];

  /// The data pointer is used for out-of-line metadata and is
  /// generally opaque, except that the compiler sets the low bit in
  /// order to indicate that this is a Swift metatype and therefore
  /// that the type metadata header is present.
  StoredPointer Data;

  static constexpr StoredPointer offsetToData() {
    return offsetof(TargetClassMetadata, Data);
  }

  /// Is this object a valid swift type metadata?
  bool isTypeMetadata() const {
    return (Data & 1);
  }
  /// A different perspective on the same bit
  bool isPureObjC() const {
    return !isTypeMetadata();
  }

private:
  // The remaining fields are valid only when isTypeMetadata().
  // The Objective-C runtime knows the offsets to some of these fields.
  // Be careful when changing them.

  /// Swift-specific class flags.
  ClassFlags Flags;

  /// The address point of instances of this type.
  uint32_t InstanceAddressPoint;

  /// The required size of instances of this type.
  /// 'InstanceAddressPoint' bytes go before the address point;
  /// 'InstanceSize - InstanceAddressPoint' bytes go after it.
  uint32_t InstanceSize;

  /// The alignment mask of the address point of instances of this type.
  uint16_t InstanceAlignMask;

  /// Reserved for runtime use.
  uint16_t Reserved;

  /// The total size of the class object, including prefix and suffix
  /// extents.
  uint32_t ClassSize;

  /// The offset of the address point within the class object.
  uint32_t ClassAddressPoint;

  /// An out-of-line Swift-specific description of the type, or null
  /// if this is an artificial subclass.  We currently provide no
  /// supported mechanism for making a non-artificial subclass
  /// dynamically.
  ConstTargetMetadataPointer<Runtime, TargetNominalTypeDescriptor> Description;

  /// A function for destroying instance variables, used to clean up
  /// after an early return from a constructor.
  ClassIVarDestroyer IVarDestroyer; // TODO: Make target-agnostic size

  // After this come the class members, laid out as follows:
  //   - class members for the superclass (recursively)
  //   - metadata reference for the parent, if applicable
  //   - generic parameters for this class
  //   - class variables (if we choose to support these)
  //   - "tabulated" virtual methods

public:
  ConstTargetMetadataPointer<Runtime, TargetNominalTypeDescriptor>
  getDescription() const {
    assert(isTypeMetadata());
    return Description;
  }

  void setDescription(const TargetNominalTypeDescriptor<Runtime> *
                      description) {
    Description = description;
  }

  ClassIVarDestroyer getIVarDestroyer() const {
    assert(isTypeMetadata());
    return IVarDestroyer;
  }

  /// Is this class an artificial subclass, such as one dynamically
  /// created for various dynamic purposes like KVO?
  bool isArtificialSubclass() const {
    assert(isTypeMetadata());
    return Description == 0;
  }
  void setArtificialSubclass() {
    assert(isTypeMetadata());
    Description = 0;
  }

  ClassFlags getFlags() const {
    assert(isTypeMetadata());
    return Flags;
  }
  void setFlags(ClassFlags flags) {
    assert(isTypeMetadata());
    Flags = flags;
  }

  StoredSize getInstanceSize() const {
    assert(isTypeMetadata());
    return InstanceSize;
  }
  void setInstanceSize(StoredSize size) {
    assert(isTypeMetadata());
    InstanceSize = size;
  }

  StoredPointer getInstanceAddressPoint() const {
    assert(isTypeMetadata());
    return InstanceAddressPoint;
  }
  void setInstanceAddressPoint(StoredSize size) {
    assert(isTypeMetadata());
    InstanceAddressPoint = size;
  }

  StoredPointer getInstanceAlignMask() const {
    assert(isTypeMetadata());
    return InstanceAlignMask;
  }
  void setInstanceAlignMask(StoredSize mask) {
    assert(isTypeMetadata());
    InstanceAlignMask = mask;
  }

  StoredPointer getClassSize() const {
    assert(isTypeMetadata());
    return ClassSize;
  }
  void setClassSize(StoredSize size) {
    assert(isTypeMetadata());
    ClassSize = size;
  }

  StoredPointer getClassAddressPoint() const {
    assert(isTypeMetadata());
    return ClassAddressPoint;
  }
  void setClassAddressPoint(StoredSize offset) {
    assert(isTypeMetadata());
    ClassAddressPoint = offset;
  }

  uint16_t getRuntimeReservedData() const {
    assert(isTypeMetadata());
    return Reserved;
  }
  void setRuntimeReservedData(uint16_t data) {
    assert(isTypeMetadata());
    Reserved = data;
  }

  /// Get a pointer to the field offset vector, if present, or null.
  const StoredPointer *getFieldOffsets() const {
    assert(isTypeMetadata());
    auto offset = getDescription()->Class.FieldOffsetVectorOffset;
    if (offset == 0)
      return nullptr;
    auto asWords = reinterpret_cast<const void * const*>(this);
    return reinterpret_cast<const StoredPointer *>(asWords + offset);
  }
  
  /// Get a pointer to the field type vector, if present, or null.
  const FieldType *getFieldTypes() const {
    assert(isTypeMetadata());
    auto *getter = getDescription()->Class.GetFieldTypes.get();
    if (!getter)
      return nullptr;
    
    return getter(this);
  }

  static bool classof(const TargetMetadata<Runtime> *metadata) {
    return metadata->getKind() == MetadataKind::Class;
  }
};
using ClassMetadata = TargetClassMetadata<InProcess>;

/// The structure of metadata for heap-allocated local variables.
/// This is non-type metadata.
template <typename Runtime>
struct TargetHeapLocalVariableMetadata
  : public TargetHeapMetadata<Runtime> {
  using StoredPointer = typename Runtime::StoredPointer;
  uint32_t OffsetToFirstCapture;
  TargetPointer<Runtime, const char> CaptureDescription;

  static bool classof(const TargetMetadata<Runtime> *metadata) {
    return metadata->getKind() == MetadataKind::HeapLocalVariable;
  }
  constexpr TargetHeapLocalVariableMetadata()
      : TargetHeapMetadata<Runtime>(MetadataKind::HeapLocalVariable),
        OffsetToFirstCapture(0), CaptureDescription(nullptr) {}
};
using HeapLocalVariableMetadata
  = TargetHeapLocalVariableMetadata<InProcess>;

/// The structure of wrapper metadata for Objective-C classes.  This
/// is used as a type metadata pointer when the actual class isn't
/// Swift-compiled.
template <typename Runtime>
struct TargetObjCClassWrapperMetadata : public TargetMetadata<Runtime> {
  ConstTargetMetadataPointer<Runtime, TargetClassMetadata> Class;

  static bool classof(const TargetMetadata<Runtime> *metadata) {
    return metadata->getKind() == MetadataKind::ObjCClassWrapper;
  }
};
using ObjCClassWrapperMetadata
  = TargetObjCClassWrapperMetadata<InProcess>;

/// The structure of metadata for foreign types where the source
/// language doesn't provide any sort of more interesting metadata for
/// us to use.
template <typename Runtime>
struct TargetForeignTypeMetadata : public TargetMetadata<Runtime> {
  using StoredPointer = typename Runtime::StoredPointer;
  using StoredSize = typename Runtime::StoredSize;
  using InitializationFunction_t =
    void (*)(TargetForeignTypeMetadata<Runtime> *selectedMetadata);
  using RuntimeMetadataPointer =
      ConstTargetMetadataPointer<Runtime, swift::TargetForeignTypeMetadata>;

  /// Foreign type metadata may have extra header fields depending on
  /// the flags.
  struct HeaderPrefix {
    /// An optional callback performed when a particular metadata object
    /// is chosen as the unique structure.
    /// If there is no initialization function, this metadata record can be
    /// assumed to be immutable (except for the \c Unique invasive cache
    /// field).
    InitializationFunction_t InitializationFunction;
    
    /// The Swift-mangled name of the type. This is the uniquing key for the
    /// type.
    TargetPointer<Runtime, const char> Name;

    /// A pointer to the actual, runtime-uniqued metadata for this
    /// type.  This is essentially an invasive cache for the lookup
    /// structure.
    mutable std::atomic<RuntimeMetadataPointer> Unique;

    /// Various flags.
    enum : StoredSize {
      /// This metadata has an initialization callback function.  If
      /// this flag is not set, the metadata object needn't actually
      /// have a InitializationFunction field.
      HasInitializationFunction = 0x1,
    } Flags;
  };

  struct HeaderType : HeaderPrefix, TypeMetadataHeader {};

  static constexpr int OffsetToName =
    (int) offsetof(HeaderType, Name) - (int) sizeof(HeaderType);

  TargetPointer<Runtime, const char> getName() const {
    return reinterpret_cast<TargetPointer<Runtime, const char>>(
      asFullMetadata(this)->Name);
  }

  RuntimeMetadataPointer getCachedUniqueMetadata() const {
#if __alpha__
    // TODO: This can be a relaxed-order load if there is no initialization
    // function. On platforms we care about, consume is no more expensive than
    // relaxed, so there's no reason to branch here (and LLVM isn't smart
    // enough to eliminate it when it's not needed).
    if (!hasInitializationFunction())
      return asFullMetadata(this)->Unique.load(std::memory_order_relaxed);
#endif
    return asFullMetadata(this)->Unique.load(SWIFT_MEMORY_ORDER_CONSUME);
  }

  void setCachedUniqueMetadata(RuntimeMetadataPointer unique) const {
    assert((static_cast<RuntimeMetadataPointer>(asFullMetadata(this)->Unique) ==
                nullptr ||
            asFullMetadata(this)->Unique == unique) &&
           "already set unique metadata");

    // If there is no initialization function, this can be a relaxed store.
    if (!hasInitializationFunction())
      asFullMetadata(this)->Unique.store(unique, std::memory_order_relaxed);
    
    // Otherwise, we need a release store to publish the result of
    // initialization
    else
      asFullMetadata(this)->Unique.store(unique, std::memory_order_release);
  }
  
  StoredSize getFlags() const {
    return asFullMetadata(this)->Flags;
  }

  bool hasInitializationFunction() const {
    return getFlags() & HeaderPrefix::HasInitializationFunction;
  }

  InitializationFunction_t getInitializationFunction() const {
    assert(hasInitializationFunction());
    return asFullMetadata(this)->InitializationFunction;
  }
};
using ForeignTypeMetadata = TargetForeignTypeMetadata<InProcess>;

/// The structure of metadata objects for foreign class types.
/// A foreign class is a foreign type with reference semantics and
/// Swift-supported reference counting.  Generally this requires
/// special logic in the importer.
///
/// We assume for now that foreign classes are entirely opaque
/// to Swift introspection.
template <typename Runtime>
struct TargetForeignClassMetadata
  : public TargetForeignTypeMetadata<Runtime> {
  using StoredPointer = typename Runtime::StoredPointer;

  /// The superclass of the foreign class, if any.
  ConstTargetMetadataPointer<Runtime, swift::TargetForeignClassMetadata>
  SuperClass;

  /// Reserved space.  For now, these should be zero-initialized.
  StoredPointer Reserved[3];

  static bool classof(const TargetMetadata<Runtime> *metadata) {
    return metadata->getKind() == MetadataKind::ForeignClass;
  }
};
using ForeignClassMetadata = TargetForeignClassMetadata<InProcess>;

/// The common structure of metadata for structs and enums.
template <typename Runtime>
struct TargetValueMetadata : public TargetMetadata<Runtime> {
  using StoredPointer = typename Runtime::StoredPointer;
  TargetValueMetadata(MetadataKind Kind,
                      const TargetNominalTypeDescriptor<Runtime> *description)
      : TargetMetadata<Runtime>(Kind), Description(description) {}

  /// An out-of-line description of the type.
  const TargetNominalTypeDescriptor<Runtime> *Description;

  static bool classof(const TargetMetadata<Runtime> *metadata) {
    return metadata->getKind() == MetadataKind::Struct
      || metadata->getKind() == MetadataKind::Enum
      || metadata->getKind() == MetadataKind::Optional;
  }
  
  /// Retrieve the generic arguments of this type.
  ConstTargetMetadataPointer<Runtime, swift::TargetMetadata> const *
  getGenericArgs() const {
    if (!Description->GenericParams.hasGenericRequirements())
      return nullptr;

    auto asWords = reinterpret_cast<
      ConstTargetMetadataPointer<Runtime, swift::TargetMetadata> const *>(this);
    return (asWords + Description->GenericParams.Offset);
  }

  const TargetNominalTypeDescriptor<Runtime> *getDescription() const {
    return Description;
  }
};
using ValueMetadata = TargetValueMetadata<InProcess>;

/// The structure of type metadata for structs.
template <typename Runtime>
struct TargetStructMetadata : public TargetValueMetadata<Runtime> {
  using StoredPointer = typename Runtime::StoredPointer;
  using TargetValueMetadata<Runtime>::TargetValueMetadata;
  
  /// Get a pointer to the field offset vector, if present, or null.
  const StoredPointer *getFieldOffsets() const {
    auto offset = this->Description->Struct.FieldOffsetVectorOffset;
    if (offset == 0)
      return nullptr;
    auto asWords = reinterpret_cast<const void * const*>(this);
    return reinterpret_cast<const StoredPointer *>(asWords + offset);
  }
  
  /// Get a pointer to the field type vector, if present, or null.
  const FieldType *getFieldTypes() const {
    auto *getter = this->Description->Struct.GetFieldTypes.get();
    if (!getter)
      return nullptr;
    
    return getter(this);
  }

  static bool classof(const TargetMetadata<Runtime> *metadata) {
    return metadata->getKind() == MetadataKind::Struct;
  }
};
using StructMetadata = TargetStructMetadata<InProcess>;

/// The structure of type metadata for enums.
template <typename Runtime>
struct TargetEnumMetadata : public TargetValueMetadata<Runtime> {
  using StoredPointer = typename Runtime::StoredPointer;
  using StoredSize = typename Runtime::StoredSize;
  using TargetValueMetadata<Runtime>::TargetValueMetadata;

  /// True if the metadata records the size of the payload area.
  bool hasPayloadSize() const {
    return this->Description->Enum.hasPayloadSizeOffset();
  }

  /// Retrieve the size of the payload area.
  ///
  /// `hasPayloadSize` must be true for this to be valid.
  StoredSize getPayloadSize() const {
    assert(hasPayloadSize());
    auto offset = this->Description->Enum.getPayloadSizeOffset();
    const StoredSize *asWords = reinterpret_cast<const StoredSize *>(this);
    asWords += offset;
    return *asWords;
  }

  StoredSize &getPayloadSize() {
    assert(hasPayloadSize());
    auto offset = this->Description->Enum.getPayloadSizeOffset();
    StoredSize *asWords = reinterpret_cast<StoredSize *>(this);
    asWords += offset;
    return *asWords;
  }

  static bool classof(const TargetMetadata<Runtime> *metadata) {
    return metadata->getKind() == MetadataKind::Enum
      || metadata->getKind() == MetadataKind::Optional;
  }
};
using EnumMetadata = TargetEnumMetadata<InProcess>;

/// The structure of function type metadata.
template <typename Runtime>
struct TargetFunctionTypeMetadata : public TargetMetadata<Runtime> {
  using StoredSize = typename Runtime::StoredSize;
  using Parameter = ConstTargetMetadataPointer<Runtime, swift::TargetMetadata>;

  TargetFunctionTypeFlags<StoredSize> Flags;

  /// The type metadata for the result type.
  ConstTargetMetadataPointer<Runtime, swift::TargetMetadata> ResultType;

  Parameter *getParameters() { return reinterpret_cast<Parameter *>(this + 1); }

  const Parameter *getParameters() const {
    return reinterpret_cast<const Parameter *>(this + 1);
  }

  Parameter getParameter(unsigned index) const {
    assert(index < getNumParameters());
    return getParameters()[index];
  }

  ParameterFlags getParameterFlags(unsigned index) const {
    assert(index < getNumParameters());
    auto flags = hasParameterFlags() ? getParameterFlags()[index] : 0;
    return ParameterFlags::fromIntValue(flags);
  }

  StoredSize getNumParameters() const {
    return Flags.getNumParameters();
  }
  FunctionMetadataConvention getConvention() const {
    return Flags.getConvention();
  }
  bool throws() const { return Flags.throws(); }
  bool hasParameterFlags() const { return Flags.hasParameterFlags(); }

  static constexpr StoredSize OffsetToFlags = sizeof(TargetMetadata<Runtime>);

  static bool classof(const TargetMetadata<Runtime> *metadata) {
    return metadata->getKind() == MetadataKind::Function;
  }

  uint32_t *getParameterFlags() {
    return reinterpret_cast<uint32_t *>(getParameters() + getNumParameters());
  }

  const uint32_t *getParameterFlags() const {
    return reinterpret_cast<const uint32_t *>(getParameters() +
                                              getNumParameters());
  }
};
using FunctionTypeMetadata = TargetFunctionTypeMetadata<InProcess>;

/// The structure of metadata for metatypes.
template <typename Runtime>
struct TargetMetatypeMetadata : public TargetMetadata<Runtime> {
  /// The type metadata for the element.
  ConstTargetMetadataPointer<Runtime, swift::TargetMetadata> InstanceType;

  static bool classof(const TargetMetadata<Runtime> *metadata) {
    return metadata->getKind() == MetadataKind::Metatype;
  }
};
using MetatypeMetadata = TargetMetatypeMetadata<InProcess>;

/// The structure of tuple type metadata.
template <typename Runtime>
struct TargetTupleTypeMetadata : public TargetMetadata<Runtime> {
  using StoredSize = typename Runtime::StoredSize;
  TargetTupleTypeMetadata() = default;
  constexpr TargetTupleTypeMetadata(const TargetMetadata<Runtime> &base,
                                    StoredSize numElements,
                                    TargetPointer<Runtime, const char> labels)
    : TargetMetadata<Runtime>(base),
      NumElements(numElements),
      Labels(labels) {}

  /// The number of elements.
  StoredSize NumElements;

  /// The labels string;  see swift_getTupleTypeMetadata.
  TargetPointer<Runtime, const char> Labels;

  struct Element {
    /// The type of the element.
    ConstTargetMetadataPointer<Runtime, swift::TargetMetadata> Type;

    /// The offset of the tuple element within the tuple.
    StoredSize Offset;

    OpaqueValue *findIn(OpaqueValue *tuple) const {
      return (OpaqueValue*) (((char*) tuple) + Offset);
    }
  };

  Element *getElements() {
    return reinterpret_cast<Element*>(this + 1);
  }

  const Element *getElements() const {
    return reinterpret_cast<const Element*>(this + 1);
  }

  const Element &getElement(unsigned i) const {
    return getElements()[i];
  }

  Element &getElement(unsigned i) {
    return getElements()[i];
  }

  static constexpr StoredSize OffsetToNumElements = sizeof(TargetMetadata<Runtime>);

  static bool classof(const TargetMetadata<Runtime> *metadata) {
    return metadata->getKind() == MetadataKind::Tuple;
  }
};
using TupleTypeMetadata = TargetTupleTypeMetadata<InProcess>;
  
/// The standard metadata for the empty tuple type.
SWIFT_RUNTIME_EXPORT
const
  FullMetadata<TupleTypeMetadata> METADATA_SYM(EMPTY_TUPLE_MANGLING);

template <typename Runtime> struct TargetProtocolDescriptor;
  
/// An array of protocol descriptors with a header and tail-allocated elements.
template <typename Runtime>
struct TargetProtocolDescriptorList {
  using StoredPointer = typename Runtime::StoredPointer;
  StoredPointer NumProtocols;

  ConstTargetMetadataPointer<Runtime, TargetProtocolDescriptor> *
  getProtocols() {
    return reinterpret_cast<
      ConstTargetMetadataPointer<
        Runtime, TargetProtocolDescriptor> *>(this + 1);
  }
  
  ConstTargetMetadataPointer<Runtime, TargetProtocolDescriptor> const *
  getProtocols() const {
    return reinterpret_cast<
      ConstTargetMetadataPointer<
        Runtime, TargetProtocolDescriptor> const *>(this + 1);
  }
  
  ConstTargetMetadataPointer<Runtime, TargetProtocolDescriptor> const &
  operator[](size_t i) const {
    return getProtocols()[i];
  }
  
  ConstTargetMetadataPointer<Runtime, TargetProtocolDescriptor> &
  operator[](size_t i) {
    return getProtocols()[i];
  }

  constexpr TargetProtocolDescriptorList() : NumProtocols(0) {}
  
protected:
  constexpr TargetProtocolDescriptorList(StoredPointer NumProtocols)
    : NumProtocols(NumProtocols) {}
};
using ProtocolDescriptorList = TargetProtocolDescriptorList<InProcess>;
  
/// A literal class for creating constant protocol descriptors in the runtime.
template<typename Runtime, uintptr_t NUM_PROTOCOLS>
struct TargetLiteralProtocolDescriptorList
  : TargetProtocolDescriptorList<Runtime> {
  const TargetProtocolDescriptorList<Runtime> *Protocols[NUM_PROTOCOLS];
  
  template<typename...DescriptorPointers>
  constexpr TargetLiteralProtocolDescriptorList(DescriptorPointers...elements)
    : TargetProtocolDescriptorList<Runtime>(NUM_PROTOCOLS),
      Protocols{elements...}
  {}
};
using LiteralProtocolDescriptorList = TargetProtocolDescriptorList<InProcess>;

template <typename Runtime>
struct TargetProtocolRequirement {
  ProtocolRequirementFlags Flags;
  // TODO: name, type

  /// The optional default implementation of the protocol.
  RelativeDirectPointer<void, /*nullable*/ true> DefaultImplementation;
};

using ProtocolRequirement = TargetProtocolRequirement<InProcess>;

/// A protocol descriptor. This is not type metadata, but is referenced by
/// existential type metadata records to describe a protocol constraint.
/// Its layout is compatible with the Objective-C runtime's 'protocol_t' record
/// layout.
template <typename Runtime>
struct TargetProtocolDescriptor {
  using StoredPointer = typename Runtime::StoredPointer;
  /// Unused by the Swift runtime.
  TargetPointer<Runtime, const void> _ObjC_Isa;
  
  /// The mangled name of the protocol.
  TargetPointer<Runtime, const char> Name;
  
  /// The list of protocols this protocol refines.
  ConstTargetMetadataPointer<Runtime, TargetProtocolDescriptorList>
  InheritedProtocols;
  
  /// Unused by the Swift runtime.
  TargetPointer<Runtime, const void>
    _ObjC_InstanceMethods,
    _ObjC_ClassMethods,
    _ObjC_OptionalInstanceMethods,
    _ObjC_OptionalClassMethods,
    _ObjC_InstanceProperties;
  
  /// Size of the descriptor record.
  uint32_t DescriptorSize;
  
  /// Additional flags.
  ProtocolDescriptorFlags Flags;

  /// The number of non-defaultable requirements in the protocol.
  uint16_t NumMandatoryRequirements;

  /// The number of requirements described by the Requirements array.
  /// If any requirements beyond MinimumWitnessTableSizeInWords are present
  /// in the witness table template, they will be not be overwritten with
  /// defaults.
  uint16_t NumRequirements;

  /// Requirement descriptions.
  RelativeDirectPointer<TargetProtocolRequirement<Runtime>> Requirements;

  void *getDefaultWitness(unsigned index) const {
    return Requirements.get()[index].DefaultImplementation.get();
  }

  // This is only used in unittests/Metadata.cpp.
  constexpr TargetProtocolDescriptor<Runtime>(const char *Name,
                      const TargetProtocolDescriptorList<Runtime> *Inherited,
                      ProtocolDescriptorFlags Flags)
    : _ObjC_Isa(nullptr), Name(Name), InheritedProtocols(Inherited),
      _ObjC_InstanceMethods(nullptr), _ObjC_ClassMethods(nullptr),
      _ObjC_OptionalInstanceMethods(nullptr),
      _ObjC_OptionalClassMethods(nullptr),
      _ObjC_InstanceProperties(nullptr),
      DescriptorSize(sizeof(TargetProtocolDescriptor<Runtime>)),
      Flags(Flags),
      NumMandatoryRequirements(0),
      NumRequirements(0),
      Requirements(nullptr)
  {}
};
using ProtocolDescriptor = TargetProtocolDescriptor<InProcess>;
  
/// A witness table for a protocol. This type is intentionally opaque because
/// the layout of a witness table is dependent on the protocol being
/// represented.
struct WitnessTable;

/// The basic layout of an opaque (non-class-bounded) existential type.
template <typename Runtime>
struct TargetOpaqueExistentialContainer {
  ValueBuffer Buffer;
  const TargetMetadata<Runtime> *Type;
  // const void *WitnessTables[];

  const WitnessTable **getWitnessTables() {
    return reinterpret_cast<const WitnessTable **>(this + 1);
  }

  const WitnessTable * const *getWitnessTables() const {
    return reinterpret_cast<const WitnessTable * const *>(this + 1);
  }

  void copyTypeInto(swift::TargetOpaqueExistentialContainer<Runtime> *dest,
                    unsigned numTables) const {
    dest->Type = Type;
    for (unsigned i = 0; i != numTables; ++i)
      dest->getWitnessTables()[i] = getWitnessTables()[i];
  }
};
using OpaqueExistentialContainer
  = TargetOpaqueExistentialContainer<InProcess>;

/// The basic layout of a class-bounded existential type.
template <typename ContainedValue>
struct ClassExistentialContainerImpl {
  ContainedValue Value;

  const WitnessTable **getWitnessTables() {
    return reinterpret_cast<const WitnessTable**>(this + 1);
  }
  const WitnessTable * const *getWitnessTables() const {
    return reinterpret_cast<const WitnessTable* const *>(this + 1);
  }

  void copyTypeInto(ClassExistentialContainerImpl *dest,
                    unsigned numTables) const {
    for (unsigned i = 0; i != numTables; ++i)
      dest->getWitnessTables()[i] = getWitnessTables()[i];
  }
};
using ClassExistentialContainer = ClassExistentialContainerImpl<void *>;
using WeakClassExistentialContainer =
  ClassExistentialContainerImpl<WeakReference>;

/// The possible physical representations of existential types.
enum class ExistentialTypeRepresentation {
  /// The type uses an opaque existential representation.
  Opaque,
  /// The type uses a class existential representation.
  Class,
  /// The type uses the Error boxed existential representation.
  Error,
};

/// The structure of existential type metadata.
template <typename Runtime>
struct TargetExistentialTypeMetadata : public TargetMetadata<Runtime> {
  using StoredPointer = typename Runtime::StoredPointer;
  /// The number of witness tables and class-constrained-ness of the type.
  ExistentialTypeFlags Flags;
  /// The protocol constraints.
  TargetProtocolDescriptorList<Runtime> Protocols;
  
  /// NB: Protocols has a tail-emplaced array; additional fields cannot follow.
  
  constexpr TargetExistentialTypeMetadata()
    : TargetMetadata<Runtime>(MetadataKind::Existential),
      Flags(ExistentialTypeFlags()), Protocols() {}
  
  /// Get the representation form this existential type uses.
  ExistentialTypeRepresentation getRepresentation() const;
  
  /// True if it's valid to take ownership of the value in the existential
  /// container if we own the container.
  bool mayTakeValue(const OpaqueValue *container) const;
  
  /// Clean up an existential container whose value is uninitialized.
  void deinitExistentialContainer(OpaqueValue *container) const;
  
  /// Project the value pointer from an existential container of the type
  /// described by this metadata.
  const OpaqueValue *projectValue(const OpaqueValue *container) const;
  
  OpaqueValue *projectValue(OpaqueValue *container) const {
    return const_cast<OpaqueValue *>(projectValue((const OpaqueValue*)container));
  }
  /// Get the dynamic type from an existential container of the type described
  /// by this metadata.
  const TargetMetadata<Runtime> *
  getDynamicType(const OpaqueValue *container) const;
  
  /// Get a witness table from an existential container of the type described
  /// by this metadata.
  const WitnessTable * getWitnessTable(const OpaqueValue *container,
                                       unsigned i) const;

  /// Return true iff all the protocol constraints are @objc.
  bool isObjC() const {
    return isClassBounded() && Flags.getNumWitnessTables() == 0;
  }

  bool isClassBounded() const {
    return Flags.getClassConstraint() == ProtocolClassConstraint::Class;
  }

  const TargetMetadata<Runtime> *getSuperclassConstraint() const {
    if (!Flags.hasSuperclassConstraint())
      return nullptr;

    // Get a pointer to tail-allocated storage for this metadata record.
    auto Pointer = reinterpret_cast<
      ConstTargetMetadataPointer<Runtime, TargetMetadata> const *>(this + 1);

    // The superclass immediately follows the list of protocol descriptors.
    return Pointer[Protocols.NumProtocols];
  }

  static bool classof(const TargetMetadata<Runtime> *metadata) {
    return metadata->getKind() == MetadataKind::Existential;
  }

  static constexpr StoredPointer
  OffsetToNumProtocols = sizeof(TargetMetadata<Runtime>) + sizeof(ExistentialTypeFlags);

};
using ExistentialTypeMetadata
  = TargetExistentialTypeMetadata<InProcess>;

/// The basic layout of an existential metatype type.
template <typename Runtime>
struct TargetExistentialMetatypeContainer {
  const TargetMetadata<Runtime> *Value;

  const WitnessTable **getWitnessTables() {
    return reinterpret_cast<const WitnessTable**>(this + 1);
  }
  const WitnessTable * const *getWitnessTables() const {
    return reinterpret_cast<const WitnessTable* const *>(this + 1);
  }

  void copyTypeInto(TargetExistentialMetatypeContainer *dest,
                    unsigned numTables) const {
    for (unsigned i = 0; i != numTables; ++i)
      dest->getWitnessTables()[i] = getWitnessTables()[i];
  }
};
using ExistentialMetatypeContainer
  = TargetExistentialMetatypeContainer<InProcess>;

/// The structure of metadata for existential metatypes.
template <typename Runtime>
struct TargetExistentialMetatypeMetadata
  : public TargetMetadata<Runtime> {
  /// The type metadata for the element.
  ConstTargetMetadataPointer<Runtime, swift::TargetMetadata> InstanceType;

  /// The number of witness tables and class-constrained-ness of the
  /// underlying type.
  ExistentialTypeFlags Flags;

  static bool classof(const TargetMetadata<Runtime> *metadata) {
    return metadata->getKind() == MetadataKind::ExistentialMetatype;
  }

  /// Return true iff all the protocol constraints are @objc.
  bool isObjC() const {
    return isClassBounded() && Flags.getNumWitnessTables() == 0;
  }

  bool isClassBounded() const {
    return Flags.getClassConstraint() == ProtocolClassConstraint::Class;
  }
};
using ExistentialMetatypeMetadata
  = TargetExistentialMetatypeMetadata<InProcess>;

/// \brief The header in front of a generic metadata template.
///
/// This is optimized so that the code generation pattern
/// requires the minimal number of independent arguments.
/// For example, we want to be able to allocate a generic class
/// Dictionary<T,U> like so:
///   extern GenericMetadata Dictionary_metadata_header;
///   void *arguments[] = { typeid(T), typeid(U) };
///   void *metadata = swift_getGenericMetadata(&Dictionary_metadata_header,
///                                             &arguments);
///   void *object = swift_allocObject(metadata);
///
/// Note that the metadata header is *not* const data; it includes 8
/// pointers worth of implementation-private data.
///
/// Both the metadata header and the arguments buffer are guaranteed
/// to be pointer-aligned.
template <typename Runtime>
struct TargetGenericMetadata {
  /// The fill function. Receives a pointer to the instantiated metadata and
  /// the argument pointer passed to swift_getGenericMetadata.
  TargetMetadata<Runtime> *(*CreateFunction)
  (TargetGenericMetadata<Runtime> *pattern, const void *arguments);
  
  /// The size of the template in bytes.
  uint32_t MetadataSize;

  /// The number of generic arguments that we need to unique on,
  /// in words.  The first 'NumArguments * sizeof(void*)' bytes of
  /// the arguments buffer are the key. There may be additional private-contract
  /// data used by FillFunction not used for uniquing.
  uint16_t NumKeyArguments;

  /// The offset of the address point in the template in bytes.
  uint16_t AddressPoint;

  /// Data that the runtime can use for its own purposes.  It is guaranteed
  /// to be zero-filled by the compiler.
  TargetPointer<Runtime, void>
  PrivateData[swift::NumGenericMetadataPrivateDataWords];

  // Here there is a variably-sized field:
  // char alignas(void*) MetadataTemplate[MetadataSize];

  /// Return the starting address of the metadata template data.
  TargetPointer<Runtime, const void> getMetadataTemplate() const {
    return reinterpret_cast<TargetPointer<Runtime, const void>>(this + 1);
  }

  /// Return the nominal type descriptor for the template metadata
  ConstTargetMetadataPointer<Runtime, TargetNominalTypeDescriptor>
  getTemplateDescription() const {
    auto bytes = reinterpret_cast<const uint8_t *>(getMetadataTemplate());
    auto metadata = reinterpret_cast<
      const TargetMetadata<Runtime> *>(bytes + AddressPoint);
    return metadata->getNominalTypeDescriptor();
  }
};
using GenericMetadata = TargetGenericMetadata<InProcess>;

/// Heap metadata for a box, which may have been generated statically by the
/// compiler or by the runtime.
template <typename Runtime>
struct TargetBoxHeapMetadata : public TargetHeapMetadata<Runtime> {
  /// The offset from the beginning of a box to its value.
  unsigned Offset;

  constexpr TargetBoxHeapMetadata(MetadataKind kind, unsigned offset)
  : TargetHeapMetadata<Runtime>(kind), Offset(offset) {}
};
using BoxHeapMetadata = TargetBoxHeapMetadata<InProcess>;

/// Heap metadata for runtime-instantiated generic boxes.
template <typename Runtime>
struct TargetGenericBoxHeapMetadata : public TargetBoxHeapMetadata<Runtime> {
  using super = TargetBoxHeapMetadata<Runtime>;
  using super::Offset;

  /// The type inside the box.
  ConstTargetMetadataPointer<Runtime, swift::TargetMetadata> BoxedType;

  constexpr
  TargetGenericBoxHeapMetadata(MetadataKind kind, unsigned offset,
    ConstTargetMetadataPointer<Runtime, swift::TargetMetadata> boxedType)
  : TargetBoxHeapMetadata<Runtime>(kind, offset), BoxedType(boxedType)
  {}

  static unsigned getHeaderOffset(const Metadata *boxedType) {
    // Round up the header size to alignment.
    unsigned alignMask = boxedType->getValueWitnesses()->getAlignmentMask();
    return (sizeof(HeapObject) + alignMask) & ~alignMask;
  }

  /// Project the value out of a box of this type.
  OpaqueValue *project(HeapObject *box) const {
    auto bytes = reinterpret_cast<char*>(box);
    return reinterpret_cast<OpaqueValue *>(bytes + Offset);
  }

  /// Get the allocation size of this box.
  unsigned getAllocSize() const {
    return Offset + BoxedType->getValueWitnesses()->getSize();
  }

  /// Get the allocation alignment of this box.
  unsigned getAllocAlignMask() const {
    // Heap allocations are at least pointer aligned.
    return BoxedType->getValueWitnesses()->getAlignmentMask()
      | (alignof(void*) - 1);
  }

  static bool classof(const TargetMetadata<Runtime> *metadata) {
    return metadata->getKind() == MetadataKind::HeapGenericLocalVariable;
  }
};
using GenericBoxHeapMetadata = TargetGenericBoxHeapMetadata<InProcess>;

/// \brief The control structure of a generic or resilient protocol
/// conformance.
///
/// Witness tables need to be instantiated at runtime in these cases:
/// - For a generic conforming type, associated type requirements might be
///   dependent on the conforming type.
/// - For a type conforming to a resilient protocol, the runtime size of
///   the witness table is not known because default requirements can be
///   added resiliently.
///
/// One per conformance.
template <typename Runtime>
struct TargetGenericWitnessTable {
  /// The size of the witness table in words.  This amount is copied from
  /// the witness table template into the instantiated witness table.
  uint16_t WitnessTableSizeInWords;

  /// The amount of private storage to allocate before the address point,
  /// in words. This memory is zeroed out in the instantiated witness table
  /// template.
  uint16_t WitnessTablePrivateSizeInWords;

  /// The protocol descriptor. Only used for resilient conformances.
  RelativeIndirectablePointer<ProtocolDescriptor,
                              /*nullable*/ true> Protocol;

  /// The pattern.
  RelativeDirectPointer<const WitnessTable> Pattern;

  /// The instantiation function, which is called after the template is copied.
  RelativeDirectPointer<void(WitnessTable *instantiatedTable,
                             const TargetMetadata<Runtime> *type,
                             void * const *instantiationArgs),
                        /*nullable*/ true> Instantiator;

  using PrivateDataType = void *[swift::NumGenericMetadataPrivateDataWords];

  /// Private data for the instantiator.  Out-of-line so that the rest
  /// of this structure can be constant.
  RelativeDirectPointer<PrivateDataType> PrivateData;
};
using GenericWitnessTable = TargetGenericWitnessTable<InProcess>;

/// The structure of a type metadata record.
///
/// This contains enough static information to recover type metadata from a
/// name. It is only emitted for types that do not have an explicit protocol
/// conformance record. 
///
/// This structure is notionally a subtype of a protocol conformance record
/// but as we cannot change the conformance record layout we have to make do
/// with some duplicated code.
template <typename Runtime>
struct TargetTypeMetadataRecord {
private:
  // Some description of the type that is resolvable at runtime.
  union {
    /// A direct reference to the metadata.
    RelativeDirectPointer<const TargetMetadata<Runtime>> DirectType;

    /// The nominal type descriptor for a resilient or generic type.
    RelativeDirectPointer<TargetNominalTypeDescriptor<Runtime>>
    TypeDescriptor;
  };

  /// Flags describing the type metadata record.
  TypeMetadataRecordFlags Flags;
  
public:
  TypeMetadataRecordKind getTypeKind() const {
    return Flags.getTypeKind();
  }
  
  const TargetMetadata<Runtime> *getDirectType() const {
    switch (Flags.getTypeKind()) {
    case TypeMetadataRecordKind::Universal:
      return nullptr;

    case TypeMetadataRecordKind::UniqueDirectType:
    case TypeMetadataRecordKind::NonuniqueDirectType:
    case TypeMetadataRecordKind::UniqueDirectClass:
      break;
        
    case TypeMetadataRecordKind::UniqueIndirectClass:
    case TypeMetadataRecordKind::UniqueNominalTypeDescriptor:
      assert(false && "not direct type metadata");
    }

    return this->DirectType;
  }

  const TargetNominalTypeDescriptor<Runtime> *
  getNominalTypeDescriptor() const {
    switch (Flags.getTypeKind()) {
    case TypeMetadataRecordKind::Universal:
      return nullptr;

    case TypeMetadataRecordKind::UniqueNominalTypeDescriptor:
      break;
        
    case TypeMetadataRecordKind::UniqueDirectClass:
    case TypeMetadataRecordKind::UniqueIndirectClass:
    case TypeMetadataRecordKind::UniqueDirectType:
    case TypeMetadataRecordKind::NonuniqueDirectType:
      assert(false && "not generic metadata pattern");
    }
    
    return this->TypeDescriptor;
  }

  /// Get the canonical metadata for the type referenced by this record, or
  /// return null if the record references a generic or universal type.
  const TargetMetadata<Runtime> *getCanonicalTypeMetadata() const;
};
using TypeMetadataRecord = TargetTypeMetadataRecord<InProcess>;

/// The structure of a protocol conformance record.
///
/// This contains enough static information to recover the witness table for a
/// type's conformance to a protocol.
template <typename Runtime>
struct TargetProtocolConformanceRecord {
public:
  using WitnessTableAccessorFn
    = const WitnessTable *(const TargetMetadata<Runtime>*,
                           const WitnessTable **,
                           size_t);

private:
  /// The protocol being conformed to.
  RelativeIndirectablePointer<ProtocolDescriptor> Protocol;
  
  // Some description of the type that conforms to the protocol.
  union {
    /// A direct reference to the metadata.
    ///
    /// Depending on the conformance kind, this may not be usable
    /// metadata without being first processed by the runtime.
    RelativeIndirectablePointer<TargetMetadata<Runtime>> DirectType;
    
    /// An indirect reference to the metadata.
    RelativeIndirectablePointer<const TargetClassMetadata<Runtime> *>
    IndirectClass;
    
    /// The nominal type descriptor for a resilient or generic type which has
    /// instances that conform to the protocol.
    RelativeIndirectablePointer<TargetNominalTypeDescriptor<Runtime>>
    TypeDescriptor;
  };
  
  
  // The conformance, or a generator function for the conformance.
  union {
    /// A direct reference to the witness table for the conformance.
    RelativeDirectPointer<const WitnessTable> WitnessTable;
    
    /// A function that produces the witness table given an instance of the
    /// type.
    RelativeDirectPointer<WitnessTableAccessorFn> WitnessTableAccessor;
  };
  
  /// Flags describing the protocol conformance.
  ProtocolConformanceFlags Flags;
  
public:
  const ProtocolDescriptor *getProtocol() const {
    return Protocol;
  }
  
  ProtocolConformanceFlags getFlags() const {
    return Flags;
  }
  
  TypeMetadataRecordKind getTypeKind() const {
    return Flags.getTypeKind();
  }
  ProtocolConformanceReferenceKind getConformanceKind() const {
    return Flags.getConformanceKind();
  }
  
  const TargetMetadata<Runtime> *getDirectType() const {
    switch (Flags.getTypeKind()) {
    case TypeMetadataRecordKind::Universal:
      return nullptr;

    case TypeMetadataRecordKind::UniqueDirectType:
    case TypeMetadataRecordKind::NonuniqueDirectType:
      break;
        
    case TypeMetadataRecordKind::UniqueDirectClass:
    case TypeMetadataRecordKind::UniqueIndirectClass:
    case TypeMetadataRecordKind::UniqueNominalTypeDescriptor:
      assert(false && "not direct type metadata");
    }

    return DirectType;
  }
  
  // FIXME: This shouldn't exist
  const TargetClassMetadata<Runtime> *getDirectClass() const {
    switch (Flags.getTypeKind()) {
    case TypeMetadataRecordKind::Universal:
      return nullptr;
    case TypeMetadataRecordKind::UniqueDirectClass:
      break;
        
    case TypeMetadataRecordKind::UniqueDirectType:
    case TypeMetadataRecordKind::NonuniqueDirectType:
    case TypeMetadataRecordKind::UniqueNominalTypeDescriptor:
    case TypeMetadataRecordKind::UniqueIndirectClass:
      assert(false && "not direct class object");
    }

    const TargetMetadata<Runtime> *metadata = DirectType;
    return static_cast<const TargetClassMetadata<Runtime>*>(metadata);
    
  }
  
  const TargetClassMetadata<Runtime> * const *getIndirectClass() const {
    switch (Flags.getTypeKind()) {
    case TypeMetadataRecordKind::Universal:
      return nullptr;

    case TypeMetadataRecordKind::UniqueIndirectClass:
      break;
        
    case TypeMetadataRecordKind::UniqueDirectType:
    case TypeMetadataRecordKind::UniqueDirectClass:
    case TypeMetadataRecordKind::NonuniqueDirectType:
    case TypeMetadataRecordKind::UniqueNominalTypeDescriptor:
      assert(false && "not indirect class object");
    }
    
    return IndirectClass;
  }
  
  const TargetNominalTypeDescriptor<Runtime> *
  getNominalTypeDescriptor() const {
    switch (Flags.getTypeKind()) {
    case TypeMetadataRecordKind::Universal:
      return nullptr;

    case TypeMetadataRecordKind::UniqueNominalTypeDescriptor:
      break;
        
    case TypeMetadataRecordKind::UniqueDirectClass:
    case TypeMetadataRecordKind::UniqueIndirectClass:
    case TypeMetadataRecordKind::UniqueDirectType:
    case TypeMetadataRecordKind::NonuniqueDirectType:
      assert(false && "not generic metadata pattern");
    }
    
    return TypeDescriptor;
  }
  
  /// Get the directly-referenced static witness table.
  const swift::WitnessTable *getStaticWitnessTable() const {
    switch (Flags.getConformanceKind()) {
    case ProtocolConformanceReferenceKind::WitnessTable:
      break;
        
    case ProtocolConformanceReferenceKind::WitnessTableAccessor:
    case ProtocolConformanceReferenceKind::ConditionalWitnessTableAccessor:
      assert(false && "not witness table");
    }
    return WitnessTable;
  }
  
  WitnessTableAccessorFn *getWitnessTableAccessor() const {
    switch (Flags.getConformanceKind()) {
    case ProtocolConformanceReferenceKind::WitnessTableAccessor:
    case ProtocolConformanceReferenceKind::ConditionalWitnessTableAccessor:
      break;
        
    case ProtocolConformanceReferenceKind::WitnessTable:
      assert(false && "not witness table accessor");
    }
    return WitnessTableAccessor;
  }
  
  /// Get the canonical metadata for the type referenced by this record, or
  /// return null if the record references a generic or universal type.
  const TargetMetadata<Runtime> *getCanonicalTypeMetadata() const;
  
  /// Get the witness table for the specified type, realizing it if
  /// necessary, or return null if the conformance does not apply to the
  /// type.
  const swift::WitnessTable *
  getWitnessTable(const TargetMetadata<Runtime> *type) const;
  
#if !defined(NDEBUG) && SWIFT_OBJC_INTEROP
  void dump() const;
#endif
};
using ProtocolConformanceRecord
  = TargetProtocolConformanceRecord<InProcess>;

/// \brief Fetch a uniqued metadata object for a generic nominal type.
///
/// The basic algorithm for fetching a metadata object is:
///   func swift_getGenericMetadata(header, arguments) {
///     if (metadata = getExistingMetadata(&header.PrivateData,
///                                        arguments[0..header.NumArguments]))
///       return metadata
///     metadata = malloc(header.MetadataSize)
///     memcpy(metadata, header.MetadataTemplate, header.MetadataSize)
///     for (i in 0..header.NumFillInstructions)
///       metadata[header.FillInstructions[i].ToIndex]
///         = arguments[header.FillInstructions[i].FromIndex]
///     setExistingMetadata(&header.PrivateData,
///                         arguments[0..header.NumArguments],
///                         metadata)
///     return metadata
///   }
SWIFT_RT_ENTRY_VISIBILITY
const Metadata *
swift_getGenericMetadata(GenericMetadata *pattern,
                         const void *arguments)
    SWIFT_CC(RegisterPreservingCC);

// Callback to allocate a generic class metadata object.
SWIFT_RUNTIME_EXPORT
ClassMetadata *
swift_allocateGenericClassMetadata(GenericMetadata *pattern,
                                   const void *arguments,
                                   ClassMetadata *superclass);

// Callback to allocate a generic struct/enum metadata object.
SWIFT_RUNTIME_EXPORT
ValueMetadata *
swift_allocateGenericValueMetadata(GenericMetadata *pattern,
                                   const void *arguments);

/// Instantiate a resilient or generic protocol witness table.
///
/// \param genericTable - The witness table template for the
///   conformance. It may either have fields that require runtime
///   initialization, or be missing requirements at the end for
///   which default witnesses are available.
///
/// \param type - The conforming type, used to form a uniquing key
///   for the conformance. If the witness table is not dependent on
///   the substituted type of the conformance, this can be set to
///   nullptr, in which case there will only be one instantiated
///   witness table per witness table template.
///
/// \param instantiationArgs - An opaque pointer that's forwarded to
///   the instantiation function, used for conditional conformances.
///   This API implicitly embeds an assumption that these arguments
///   never form part of the uniquing key for the conformance, which
///   is ultimately a statement about the user model of overlapping
///   conformances.
SWIFT_RT_ENTRY_VISIBILITY
const WitnessTable *
swift_getGenericWitnessTable(GenericWitnessTable *genericTable,
                             const Metadata *type,
                             void * const *instantiationArgs)
    SWIFT_CC(RegisterPreservingCC);

/// \brief Fetch a uniqued metadata for a function type.
SWIFT_RUNTIME_EXPORT
const FunctionTypeMetadata *
swift_getFunctionTypeMetadata(FunctionTypeFlags flags,
                              const Metadata *const *parameters,
                              const uint32_t *parameterFlags,
                              const Metadata *result);

SWIFT_RUNTIME_EXPORT
const FunctionTypeMetadata *
swift_getFunctionTypeMetadata1(FunctionTypeFlags flags,
                               const Metadata *arg0,
                               const Metadata *result);

SWIFT_RUNTIME_EXPORT
const FunctionTypeMetadata *
swift_getFunctionTypeMetadata1WithFlags(FunctionTypeFlags flags,
                                        const Metadata *arg0,
                                        ParameterFlags flags0,
                                        const Metadata *result);

SWIFT_RUNTIME_EXPORT
const FunctionTypeMetadata *
swift_getFunctionTypeMetadata2(FunctionTypeFlags flags,
                               const Metadata *arg0,
                               const Metadata *arg1,
                               const Metadata *result);

SWIFT_RUNTIME_EXPORT
const FunctionTypeMetadata *
swift_getFunctionTypeMetadata2WithFlags(FunctionTypeFlags flags,
                                        const Metadata *arg0,
                                        ParameterFlags flags0,
                                        const Metadata *arg1,
                                        ParameterFlags flags1,
                                        const Metadata *result);

SWIFT_RUNTIME_EXPORT
const FunctionTypeMetadata *swift_getFunctionTypeMetadata3(
                                                FunctionTypeFlags flags,
                                                const Metadata *arg0,
                                                const Metadata *arg1,
                                                const Metadata *arg2,
                                                const Metadata *result);

SWIFT_RUNTIME_EXPORT
const FunctionTypeMetadata *swift_getFunctionTypeMetadata3WithFlags(
                                                FunctionTypeFlags flags,
                                                const Metadata *arg0,
                                                ParameterFlags flags0,
                                                const Metadata *arg1,
                                                ParameterFlags flags1,
                                                const Metadata *arg2,
                                                ParameterFlags flags2,
                                                const Metadata *result);

/// \brief Fetch a uniqued metadata for a thin function type.
SWIFT_RUNTIME_EXPORT
const FunctionTypeMetadata *
swift_getThinFunctionTypeMetadata(size_t numArguments,
                                  const void * argsAndResult []);

SWIFT_RUNTIME_EXPORT
const FunctionTypeMetadata *
swift_getThinFunctionTypeMetadata0(const Metadata *resultMetadata);

SWIFT_RUNTIME_EXPORT
const FunctionTypeMetadata *
swift_getThinFunctionTypeMetadata1(const void *arg0,
                                   const Metadata *resultMetadata);

SWIFT_RUNTIME_EXPORT
const FunctionTypeMetadata *
swift_getThinFunctionTypeMetadata2(const void *arg0,
                                   const void *arg1,
                                   const Metadata *resultMetadata);

SWIFT_RUNTIME_EXPORT
const FunctionTypeMetadata *
swift_getThinFunctionTypeMetadata3(const void *arg0,
                                   const void *arg1,
                                   const void *arg2,
                                   const Metadata *resultMetadata);

/// \brief Fetch a uniqued metadata for a C function type.
SWIFT_RUNTIME_EXPORT
const FunctionTypeMetadata *
swift_getCFunctionTypeMetadata(size_t numArguments,
                               const void * argsAndResult []);

SWIFT_RUNTIME_EXPORT
const FunctionTypeMetadata *
swift_getCFunctionTypeMetadata0(const Metadata *resultMetadata);

SWIFT_RUNTIME_EXPORT
const FunctionTypeMetadata *
swift_getCFunctionTypeMetadata1(const void *arg0,
                                const Metadata *resultMetadata);

SWIFT_RUNTIME_EXPORT
const FunctionTypeMetadata *
swift_getCFunctionTypeMetadata2(const void *arg0,
                                const void *arg1,
                                const Metadata *resultMetadata);

SWIFT_RUNTIME_EXPORT
const FunctionTypeMetadata *
swift_getCFunctionTypeMetadata3(const void *arg0,
                                const void *arg1,
                                const void *arg2,
                                const Metadata *resultMetadata);

#if SWIFT_OBJC_INTEROP
/// \brief Fetch a uniqued metadata for a block type.
SWIFT_RUNTIME_EXPORT
const FunctionTypeMetadata *
swift_getBlockTypeMetadata(size_t numArguments,
                           const void *argsAndResult []);

SWIFT_RUNTIME_EXPORT
const FunctionTypeMetadata *
swift_getBlockTypeMetadata0(const Metadata *resultMetadata);

SWIFT_RUNTIME_EXPORT
const FunctionTypeMetadata *
swift_getBlockTypeMetadata1(const void *arg0,
                            const Metadata *resultMetadata);

SWIFT_RUNTIME_EXPORT
const FunctionTypeMetadata *
swift_getBlockTypeMetadata2(const void *arg0,
                            const void *arg1,
                            const Metadata *resultMetadata);

SWIFT_RUNTIME_EXPORT
const FunctionTypeMetadata *
swift_getBlockTypeMetadata3(const void *arg0,
                            const void *arg1,
                            const void *arg2,
                            const Metadata *resultMetadata);

SWIFT_RUNTIME_EXPORT
void
swift_instantiateObjCClass(const ClassMetadata *theClass);

/// \brief Fetch a uniqued type metadata for an ObjC class.
SWIFT_RUNTIME_EXPORT
const Metadata *
swift_getObjCClassMetadata(const ClassMetadata *theClass);

/// \brief Get the ObjC class object from class type metadata.
SWIFT_RUNTIME_EXPORT
const ClassMetadata *
swift_getObjCClassFromMetadata(const Metadata *theClass);
#endif

/// \brief Fetch a unique type metadata object for a foreign type.
SWIFT_RUNTIME_EXPORT
const ForeignTypeMetadata *
swift_getForeignTypeMetadata(ForeignTypeMetadata *nonUnique);

/// \brief Fetch a uniqued metadata for a tuple type.
///
/// The labels argument is null if and only if there are no element
/// labels in the tuple.  Otherwise, it is a null-terminated
/// concatenation of space-terminated NFC-normalized UTF-8 strings,
/// assumed to point to constant global memory.
///
/// That is, for the tuple type (a : Int, Int, c : Int), this
/// argument should be:
///   "a  c \0"
///
/// This representation allows label strings to be efficiently
/// (1) uniqued within a linkage unit and (2) compared with strcmp.
/// In other words, it's optimized for code size and uniquing
/// efficiency, not for the convenience of actually consuming
/// these strings.
///
/// \param elements - potentially invalid if numElements is zero;
///   otherwise, an array of metadata pointers.
/// \param labels - the labels string
/// \param proposedWitnesses - an optional proposed set of value witnesses.
///   This is useful when working with a non-dependent tuple type
///   where the entrypoint is just being used to unique the metadata.
SWIFT_RUNTIME_EXPORT
const TupleTypeMetadata *
swift_getTupleTypeMetadata(size_t numElements,
                           const Metadata * const *elements,
                           const char *labels,
                           const ValueWitnessTable *proposedWitnesses);

SWIFT_RUNTIME_EXPORT
const TupleTypeMetadata *
swift_getTupleTypeMetadata2(const Metadata *elt0, const Metadata *elt1,
                            const char *labels,
                            const ValueWitnessTable *proposedWitnesses);
SWIFT_RUNTIME_EXPORT
const TupleTypeMetadata *
swift_getTupleTypeMetadata3(const Metadata *elt0, const Metadata *elt1,
                            const Metadata *elt2, const char *labels,
                            const ValueWitnessTable *proposedWitnesses);

/// Initialize the value witness table and struct field offset vector for a
/// struct, using the "Universal" layout strategy.
SWIFT_RUNTIME_EXPORT
void swift_initStructMetadata_UniversalStrategy(size_t numFields,
                                         const TypeLayout * const *fieldTypes,
                                         size_t *fieldOffsets,
                                         ValueWitnessTable *vwtable);

/// Initialize the field offset vector for a dependent-layout class, using the
/// "Universal" layout strategy.
///
/// This will relocate the metadata if it doesn't have enough space
/// for its superclass.  Note that swift_allocateGenericClassMetadata will
/// never produce a metadata that requires relocation.
SWIFT_RUNTIME_EXPORT
ClassMetadata *
swift_initClassMetadata_UniversalStrategy(ClassMetadata *self,
                                          size_t numFields,
                                          const TypeLayout * const *fieldTypes,
                                          size_t *fieldOffsets);

/// \brief Fetch a uniqued metadata for a metatype type.
SWIFT_RUNTIME_EXPORT
const MetatypeMetadata *
swift_getMetatypeMetadata(const Metadata *instanceType);

/// \brief Fetch a uniqued metadata for an existential metatype type.
SWIFT_RUNTIME_EXPORT
const ExistentialMetatypeMetadata *
swift_getExistentialMetatypeMetadata(const Metadata *instanceType);

/// \brief Fetch a uniqued metadata for an existential type. The array
/// referenced by \c protocols will be sorted in-place.
SWIFT_RT_ENTRY_VISIBILITY
const ExistentialTypeMetadata *
swift_getExistentialTypeMetadata(ProtocolClassConstraint classConstraint,
                                 const Metadata *superclassConstraint,
                                 size_t numProtocols,
                                 const ProtocolDescriptor **protocols)
    SWIFT_CC(RegisterPreservingCC);

/// \brief Perform a copy-assignment from one existential container to another.
/// Both containers must be of the same existential type representable with the
/// same number of witness tables.
SWIFT_RUNTIME_EXPORT
OpaqueValue *swift_assignExistentialWithCopy(OpaqueValue *dest,
                                             const OpaqueValue *src,
                                             const Metadata *type);

/// \brief Perform a copy-assignment from one existential container to another.
/// Both containers must be of the same existential type representable with no
/// witness tables.
OpaqueValue *swift_assignExistentialWithCopy0(OpaqueValue *dest,
                                              const OpaqueValue *src,
                                              const Metadata *type);

/// \brief Perform a copy-assignment from one existential container to another.
/// Both containers must be of the same existential type representable with one
/// witness table.
OpaqueValue *swift_assignExistentialWithCopy1(OpaqueValue *dest,
                                              const OpaqueValue *src,
                                              const Metadata *type);

/// Calculate the numeric index of an extra inhabitant of a heap object
/// pointer in memory.
inline int swift_getHeapObjectExtraInhabitantIndex(HeapObject * const* src) {
  // This must be consistent with the getHeapObjectExtraInhabitantIndex
  // implementation in IRGen's ExtraInhabitants.cpp.

  using namespace heap_object_abi;

  uintptr_t value = reinterpret_cast<uintptr_t>(*src);
  if (value >= LeastValidPointerValue)
    return -1;

  // Check for tagged pointers on appropriate platforms.  Knowing that
  // value < LeastValidPointerValue tells us a lot.
#if SWIFT_OBJC_INTEROP
  if (value & ((uintptr_t(1) << ObjCReservedLowBits) - 1))
    return -1;
#endif

  return (int) (value >> ObjCReservedLowBits);
}
  
/// Store an extra inhabitant of a heap object pointer to memory,
/// in the style of a value witness.
inline void swift_storeHeapObjectExtraInhabitant(HeapObject **dest, int index) {
  // This must be consistent with the storeHeapObjectExtraInhabitant
  // implementation in IRGen's ExtraInhabitants.cpp.

  auto value = uintptr_t(index) << heap_object_abi::ObjCReservedLowBits;
  *dest = reinterpret_cast<HeapObject*>(value);
}

/// Return the number of extra inhabitants in a heap object pointer.
inline constexpr unsigned swift_getHeapObjectExtraInhabitantCount() {
  // This must be consistent with the getHeapObjectExtraInhabitantCount
  // implementation in IRGen's ExtraInhabitants.cpp.

  using namespace heap_object_abi;

  // The runtime needs no more than INT_MAX inhabitants.
  return (LeastValidPointerValue >> ObjCReservedLowBits) > INT_MAX
    ? (unsigned)INT_MAX
    : (unsigned)(LeastValidPointerValue >> ObjCReservedLowBits);
}  

/// Calculate the numeric index of an extra inhabitant of a function
/// pointer in memory.
inline int swift_getFunctionPointerExtraInhabitantIndex(void * const* src) {
  // This must be consistent with the getFunctionPointerExtraInhabitantIndex
  // implementation in IRGen's ExtraInhabitants.cpp.
  uintptr_t value = reinterpret_cast<uintptr_t>(*src);
  return (value < heap_object_abi::LeastValidPointerValue
            ? (int) value : -1);
}
  
/// Store an extra inhabitant of a function pointer to memory, in the
/// style of a value witness.
inline void swift_storeFunctionPointerExtraInhabitant(void **dest, int index) {
  // This must be consistent with the storeFunctionPointerExtraInhabitantIndex
  // implementation in IRGen's ExtraInhabitants.cpp.
  *dest = reinterpret_cast<void*>(static_cast<uintptr_t>(index));
}

/// Return the number of extra inhabitants in a function pointer.
inline constexpr unsigned swift_getFunctionPointerExtraInhabitantCount() {
  // This must be consistent with the getFunctionPointerExtraInhabitantCount
  // implementation in IRGen's ExtraInhabitants.cpp.

  using namespace heap_object_abi;

  // The runtime needs no more than INT_MAX inhabitants.
  return (LeastValidPointerValue) > INT_MAX
    ? (unsigned)INT_MAX
    : (unsigned)(LeastValidPointerValue);
}

/// Return the type name for a given type metadata.
std::string nameForMetadata(const Metadata *type,
                            bool qualified = true);

/// Register a block of protocol conformance records for dynamic lookup.
SWIFT_RUNTIME_EXPORT
void swift_registerProtocolConformances(const ProtocolConformanceRecord *begin,
                                        const ProtocolConformanceRecord *end);

/// Register a block of type metadata records dynamic lookup.
SWIFT_RUNTIME_EXPORT
void swift_registerTypeMetadataRecords(const TypeMetadataRecord *begin,
                                       const TypeMetadataRecord *end);

/// Return the superclass, if any.  The result is nullptr for root
/// classes and class protocol types.
SWIFT_CC(swift)
SWIFT_RUNTIME_STDLIB_INTERFACE
const Metadata *_swift_class_getSuperclass(const Metadata *theClass);

} // end namespace swift

#pragma clang diagnostic pop

#endif /* SWIFT_RUNTIME_METADATA_H */<|MERGE_RESOLUTION|>--- conflicted
+++ resolved
@@ -661,11 +661,7 @@
 
 /// Return the value witnesses for unmanaged pointers.
 static inline const ValueWitnessTable &getUnmanagedPointerValueWitnesses() {
-<<<<<<< HEAD
-#if defined(__LP64__) || defined(_GLIBCXX_LLP64)
-=======
 #if __POINTER_WIDTH__ == 64
->>>>>>> aad14e3c
   return VALUE_WITNESS_SYM(Bi64_);
 #else
   return VALUE_WITNESS_SYM(Bi32_);
