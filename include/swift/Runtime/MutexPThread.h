//===--- MutexPThread.h - Supports Mutex.h using PThreads -------*- C++ -*-===//
//
// This source file is part of the Swift.org open source project
//
// Copyright (c) 2014 - 2017 Apple Inc. and the Swift project authors
// Licensed under Apache License v2.0 with Runtime Library Exception
//
// See https://swift.org/LICENSE.txt for license information
// See https://swift.org/CONTRIBUTORS.txt for the list of Swift project authors
//
//===----------------------------------------------------------------------===//
//
// Mutex, ConditionVariable, Read/Write lock, and Scoped lock implementations
// using PThreads.
//
//===----------------------------------------------------------------------===//

#ifndef SWIFT_RUNTIME_MUTEX_PHTREAD_H
#define SWIFT_RUNTIME_MUTEX_PHTREAD_H

#include <pthread.h>

namespace swift {

typedef pthread_cond_t ConditionHandle;
typedef pthread_mutex_t MutexHandle;
typedef pthread_rwlock_t ReadWriteLockHandle;

<<<<<<< HEAD
#if defined(__CYGWIN__) || defined(__ANDROID__) || defined(__MINGW32__)
=======
#if defined(__CYGWIN__) || defined(__ANDROID__) || defined(__HAIKU__)
>>>>>>> aad14e3c
// At the moment CYGWIN pthreads implementation doesn't support the use of
// constexpr for static allocation versions. The way they define things
// results in a reinterpret_cast which violates constexpr. Similarly, Android's
// pthread implementation makes use of volatile attributes that prevent it from
// being marked as constexpr.
#define SWIFT_CONDITION_SUPPORTS_CONSTEXPR 0
#define SWIFT_MUTEX_SUPPORTS_CONSTEXPR 0
#define SWIFT_READWRITELOCK_SUPPORTS_CONSTEXPR 0
#else
#define SWIFT_CONDITION_SUPPORTS_CONSTEXPR 1
#define SWIFT_MUTEX_SUPPORTS_CONSTEXPR 1
#define SWIFT_READWRITELOCK_SUPPORTS_CONSTEXPR 1
#endif

/// PThread low-level implementation that supports ConditionVariable
/// found in Mutex.h
///
/// See ConditionVariable
struct ConditionPlatformHelper {
#if SWIFT_CONDITION_SUPPORTS_CONSTEXPR
  static constexpr
#else
  static
#endif
      ConditionHandle
      staticInit() {
    return PTHREAD_COND_INITIALIZER;
  };
  static void init(ConditionHandle &condition);
  static void destroy(ConditionHandle &condition);
  static void notifyOne(ConditionHandle &condition);
  static void notifyAll(ConditionHandle &condition);
  static void wait(ConditionHandle &condition, MutexHandle &mutex);
};

/// PThread low-level implementation that supports Mutex
/// found in Mutex.h
///
/// See Mutex
struct MutexPlatformHelper {
#if SWIFT_MUTEX_SUPPORTS_CONSTEXPR
  static constexpr
#else
  static
#endif
      MutexHandle
      staticInit() {
    return PTHREAD_MUTEX_INITIALIZER;
  };
  static void init(MutexHandle &mutex, bool checked = false);
  static void destroy(MutexHandle &mutex);
  static void lock(MutexHandle &mutex);
  static void unlock(MutexHandle &mutex);
  static bool try_lock(MutexHandle &mutex);

  // The unsafe versions don't do error checking.
  static void unsafeLock(MutexHandle &mutex) {
    (void)pthread_mutex_lock(&mutex);
  }
  static void unsafeUnlock(MutexHandle &mutex) {
    (void)pthread_mutex_unlock(&mutex);
  }
};

/// PThread low-level implementation that supports ReadWriteLock
/// found in Mutex.h
///
/// See ReadWriteLock
struct ReadWriteLockPlatformHelper {
#if SWIFT_READWRITELOCK_SUPPORTS_CONSTEXPR
  static constexpr
#else
  static
#endif
      ReadWriteLockHandle
      staticInit() {
    return PTHREAD_RWLOCK_INITIALIZER;
  };

  static void init(ReadWriteLockHandle &rwlock);
  static void destroy(ReadWriteLockHandle &rwlock);
  static void readLock(ReadWriteLockHandle &rwlock);
  static bool try_readLock(ReadWriteLockHandle &rwlock);
  static void readUnlock(ReadWriteLockHandle &rwlock);
  static void writeLock(ReadWriteLockHandle &rwlock);
  static bool try_writeLock(ReadWriteLockHandle &rwlock);
  static void writeUnlock(ReadWriteLockHandle &rwlock);
};
}

#endif<|MERGE_RESOLUTION|>--- conflicted
+++ resolved
@@ -26,11 +26,7 @@
 typedef pthread_mutex_t MutexHandle;
 typedef pthread_rwlock_t ReadWriteLockHandle;
 
-<<<<<<< HEAD
-#if defined(__CYGWIN__) || defined(__ANDROID__) || defined(__MINGW32__)
-=======
-#if defined(__CYGWIN__) || defined(__ANDROID__) || defined(__HAIKU__)
->>>>>>> aad14e3c
+#if defined(__CYGWIN__) || defined(__ANDROID__) || defined(__MINGW32__) || defined(__HAIKU__)
 // At the moment CYGWIN pthreads implementation doesn't support the use of
 // constexpr for static allocation versions. The way they define things
 // results in a reinterpret_cast which violates constexpr. Similarly, Android's
