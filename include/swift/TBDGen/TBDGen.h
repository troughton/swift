--- conflicted
+++ resolved
@@ -24,23 +24,12 @@
 class ModuleDecl;
 
 void enumeratePublicSymbols(FileUnit *module, llvm::StringSet<> &symbols,
-<<<<<<< HEAD
-                            bool hasMultipleIRGenThreads,
-                            bool silSerializeWitnessTables);
-void enumeratePublicSymbols(ModuleDecl *module, llvm::StringSet<> &symbols,
-                            bool hasMultipleIRGenThreads,
-                            bool silSerializeWitnessTables);
-
-void writeTBDFile(ModuleDecl *M, llvm::raw_ostream &os,
-                  bool hasMultipleIRGenThreads, bool silSerializeWitnessTables,
-=======
                             bool hasMultipleIRGenThreads);
 void enumeratePublicSymbols(ModuleDecl *module, llvm::StringSet<> &symbols,
                             bool hasMultipleIRGenThreads);
 
 void writeTBDFile(ModuleDecl *M, llvm::raw_ostream &os,
                   bool hasMultipleIRGenThreads,
->>>>>>> aad14e3c
                   llvm::StringRef installName);
 
 } // end namespace swift
