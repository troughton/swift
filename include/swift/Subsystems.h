//===--- Subsystems.h - Swift Compiler Subsystem Entrypoints ----*- C++ -*-===//
//
// This source file is part of the Swift.org open source project
//
// Copyright (c) 2014 - 2017 Apple Inc. and the Swift project authors
// Licensed under Apache License v2.0 with Runtime Library Exception
//
// See https://swift.org/LICENSE.txt for license information
// See https://swift.org/CONTRIBUTORS.txt for the list of Swift project authors
//
//===----------------------------------------------------------------------===//
//
//  This file declares the main entrypoints to the various subsystems.
//
//===----------------------------------------------------------------------===//

#ifndef SWIFT_SUBSYSTEMS_H
#define SWIFT_SUBSYSTEMS_H

#include "swift/Basic/LLVM.h"
#include "swift/Basic/OptionSet.h"
#include "swift/Basic/Version.h"
#include "llvm/IR/LLVMContext.h"
#include "llvm/ADT/ArrayRef.h"
#include "llvm/ADT/Optional.h"
#include "llvm/ADT/StringRef.h"
#include "llvm/Support/Mutex.h"

#include <memory>

namespace llvm {
  class GlobalVariable;
  class MemoryBuffer;
  class Module;
  class TargetOptions;
  class TargetMachine;
}

namespace swift {
  class GenericSignatureBuilder;
  class ASTContext;
  class CodeCompletionCallbacksFactory;
  class Decl;
  class DeclContext;
  class DelayedParsingCallbacks;
  class DiagnosticConsumer;
  class DiagnosticEngine;
  class FileUnit;
  class GenericEnvironment;
  class GenericParamList;
  class IRGenOptions;
  class LangOptions;
  class ModuleDecl;
  class Parser;
  class PersistentParserState;
  class SerializationOptions;
  class SILOptions;
  class SILModule;
  class SILParserTUState;
  class SourceFile;
  class SourceManager;
  class Token;
  class TopLevelContext;
  struct TypeLoc;
  class UnifiedStatsReporter;

  /// Used to optionally maintain SIL parsing context for the parser.
  ///
  /// When not parsing SIL, this has no overhead.
  class SILParserState {
  public:
    std::unique_ptr<SILParserTUState> Impl;

    explicit SILParserState(SILModule *M);
    ~SILParserState();
  };

  /// @{

  /// \returns true if the declaration should be verified.  This can return
  /// false to decrease the number of declarations we verify in a single
  /// compilation.
  bool shouldVerify(const Decl *D, const ASTContext &Context);

  /// \brief Check that the source file is well-formed, aborting and spewing
  /// errors if not.
  ///
  /// "Well-formed" here means following the invariants of the AST, not that the
  /// code written by the user makes sense.
  void verify(SourceFile &SF);
  void verify(Decl *D);

  /// @}

  /// \brief Parse a single buffer into the given source file.
  ///
  /// If the source file is the main file, stop parsing after the next
  /// stmt-brace-item with side-effects.
  ///
  /// \param SF the file within the module being parsed.
  ///
  /// \param BufferID the buffer to parse from.
  ///
  /// \param[out] Done set to \c true if end of the buffer was reached.
  ///
  /// \param SIL if non-null, we're parsing a SIL file.
  ///
  /// \param PersistentState if non-null the same PersistentState object can
  /// be used to resume parsing or parse delayed function bodies.
  ///
  /// \param DelayedParseCB if non-null enables delayed parsing for function
  /// bodies.
  ///
  /// \return true if the parser found code with side effects.
  bool parseIntoSourceFile(SourceFile &SF, unsigned BufferID, bool *Done,
                           SILParserState *SIL = nullptr,
                           PersistentParserState *PersistentState = nullptr,
                           DelayedParsingCallbacks *DelayedParseCB = nullptr);

  /// \brief Finish the parsing by going over the nodes that were delayed
  /// during the first parsing pass.
  void performDelayedParsing(DeclContext *DC,
                             PersistentParserState &PersistentState,
                             CodeCompletionCallbacksFactory *Factory);

  /// \brief Lex and return a vector of tokens for the given buffer.
  std::vector<Token> tokenize(const LangOptions &LangOpts,
                              const SourceManager &SM, unsigned BufferID,
                              unsigned Offset = 0, unsigned EndOffset = 0,
                              bool KeepComments = true,
                              bool TokenizeInterpolatedString = true,
                              ArrayRef<Token> SplitTokens = ArrayRef<Token>());

  /// Once parsing is complete, this walks the AST to resolve imports, record
  /// operators, and do other top-level validation.
  ///
  /// \param StartElem Where to start for incremental name binding in the main
  ///                  source file.
  void performNameBinding(SourceFile &SF, unsigned StartElem = 0);

  /// Once parsing and name-binding are complete, this optionally transforms the
  /// ASTs to add calls to external logging functions.
  ///
  /// \param HighPerformance True if the playground transform should omit
  /// instrumentation that has a high runtime performance impact.
  void performPlaygroundTransform(SourceFile &SF, bool HighPerformance);
  
  /// Once parsing and name-binding are complete this optionally walks the ASTs
  /// to add calls to externally provided functions that simulate
  /// "program counter"-like debugging events.
  void performPCMacro(SourceFile &SF, TopLevelContext &TLC);
  
  /// Flags used to control type checking.
  enum class TypeCheckingFlags : unsigned {
    /// Whether to delay checking that benefits from having the entire
    /// module parsed, e.g., Objective-C method override checking.
    DelayWholeModuleChecking = 1 << 0,

    /// If set, dumps wall time taken to check each function body to
    /// llvm::errs().
    DebugTimeFunctionBodies = 1 << 1,

    /// Indicates that the type checker is checking code that will be
    /// immediately executed.
    ForImmediateMode = 1 << 2,

    /// If set, dumps wall time taken to type check each expression to
    /// llvm::errs().
    DebugTimeExpressions = 1 << 3,
  };

  /// Once parsing and name-binding are complete, this walks the AST to resolve
  /// types and diagnose problems therein.
  ///
  /// \param StartElem Where to start for incremental type-checking in the main
  /// source file.
  ///
  /// \param WarnLongFunctionBodies If non-zero, warn when a function body takes
  /// longer than this many milliseconds to type-check
  void performTypeChecking(SourceFile &SF, TopLevelContext &TLC,
                           OptionSet<TypeCheckingFlags> Options,
                           unsigned StartElem = 0,
                           unsigned WarnLongFunctionBodies = 0,
                           unsigned WarnLongExpressionTypeChecking = 0,
                           unsigned ExpressionTimeoutThreshold = 0);
<<<<<<< HEAD

  /// Once type checking is complete, this walks protocol requirements
  /// to resolve default witnesses.
  void finishTypeChecking(SourceFile &SF);
=======
>>>>>>> aad14e3c

  /// Now that we have type-checked an entire module, perform any type
  /// checking that requires the full module, e.g., Objective-C method
  /// override checking.
  ///
  /// Note that clients still perform this checking file-by-file to
  /// provide a somewhat defined order in which diagnostics should be
  /// emitted.
  void performWholeModuleTypeChecking(SourceFile &SF);

  /// Incrementally type-check only added external definitions.
  void typeCheckExternalDefinitions(SourceFile &SF);

  /// \brief Recursively validate the specified type.
  ///
  /// This is used when dealing with partial source files (e.g. SIL parsing,
  /// code completion).
  ///
  /// \returns false on success, true on error.
  bool performTypeLocChecking(ASTContext &Ctx, TypeLoc &T,
                              DeclContext *DC,
                              bool ProduceDiagnostics = true);

  /// \brief Recursively validate the specified type.
  ///
  /// This is used when dealing with partial source files (e.g. SIL parsing,
  /// code completion).
  ///
  /// \returns false on success, true on error.
  bool performTypeLocChecking(ASTContext &Ctx, TypeLoc &T,
                              bool isSILMode,
                              bool isSILType,
                              GenericEnvironment *GenericEnv,
                              DeclContext *DC,
                              bool ProduceDiagnostics = true);

  /// Expose TypeChecker's handling of GenericParamList to SIL parsing.
  GenericEnvironment *handleSILGenericParams(ASTContext &Ctx,
                                             GenericParamList *genericParams,
                                             DeclContext *DC);

  /// Turn the given module into SIL IR.
  ///
  /// The module must contain source files.
  ///
  /// if \p wholeModuleCompilation is true, the optimizer assumes that the SIL
  /// of all files in the module is present in the SILModule.
  std::unique_ptr<SILModule>
  performSILGeneration(ModuleDecl *M, SILOptions &options,
                       bool wholeModuleCompilation = false);

  /// Turn a source file into SIL IR.
  ///
  /// If \p StartElem is provided, the module is assumed to be only part of the
  /// SourceFile, and any optimizations should take that into account.
  std::unique_ptr<SILModule>
  performSILGeneration(FileUnit &SF, SILOptions &options,
                       Optional<unsigned> StartElem = None);

  using ModuleOrSourceFile = PointerUnion<ModuleDecl *, SourceFile *>;

  /// Serializes a module or single source file to the given output file.
  void serialize(ModuleOrSourceFile DC, const SerializationOptions &options,
                 const SILModule *M = nullptr);

  /// Get the CPU and subtarget feature options to use when emitting code.
  std::tuple<llvm::TargetOptions, std::string, std::vector<std::string>>
  getIRTargetOptions(IRGenOptions &Opts, ASTContext &Ctx);

  /// Turn the given Swift module into either LLVM IR or native code
  /// and return the generated LLVM IR module.
  /// If you set an outModuleHash, then you need to call performLLVM.
  std::unique_ptr<llvm::Module>
  performIRGeneration(IRGenOptions &Opts, ModuleDecl *M,
                      std::unique_ptr<SILModule> SILMod,
                      StringRef ModuleName, llvm::LLVMContext &LLVMContext,
                      llvm::GlobalVariable **outModuleHash = nullptr);

  /// Turn the given Swift module into either LLVM IR or native code
  /// and return the generated LLVM IR module.
  /// If you set an outModuleHash, then you need to call performLLVM.
  std::unique_ptr<llvm::Module>
  performIRGeneration(IRGenOptions &Opts, SourceFile &SF,
                      std::unique_ptr<SILModule> SILMod,
                      StringRef ModuleName, llvm::LLVMContext &LLVMContext,
                      unsigned StartElem = 0,
                      llvm::GlobalVariable **outModuleHash = nullptr);

  /// Given an already created LLVM module, construct a pass pipeline and run
  /// the Swift LLVM Pipeline upon it. This does not cause the module to be
  /// printed, only to be optimized.
  void performLLVMOptimizations(IRGenOptions &Opts, llvm::Module *Module,
                                llvm::TargetMachine *TargetMachine);

  /// Wrap a serialized module inside a swift AST section in an object file.
  void createSwiftModuleObjectFile(SILModule &SILMod, StringRef Buffer,
                                   StringRef OutputPath);

  /// Turn the given LLVM module into native code and return true on error.
  bool performLLVM(IRGenOptions &Opts, ASTContext &Ctx,
                   llvm::Module *Module,
                   UnifiedStatsReporter *Stats=nullptr);

  /// Run the LLVM passes. In multi-threaded compilation this will be done for
  /// multiple LLVM modules in parallel.
  /// \param Diags may be null if LLVM code gen diagnostics are not required.
  /// \param DiagMutex may also be null if a mutex around \p Diags is not
  ///                  required.
  /// \param HashGlobal used with incremental LLVMCodeGen to know if a module
  ///                   was already compiled, may be null if not desired.
  /// \param Module LLVM module to code gen, required.
  /// \param TargetMachine target of code gen, required.
  /// \param effectiveLanguageVersion version of the language, effectively.
  /// \param OutputFilename Filename for output.
  bool performLLVM(IRGenOptions &Opts, DiagnosticEngine *Diags,
                   llvm::sys::Mutex *DiagMutex,
                   llvm::GlobalVariable *HashGlobal,
                   llvm::Module *Module,
                   llvm::TargetMachine *TargetMachine,
                   const version::Version &effectiveLanguageVersion,
                   StringRef OutputFilename,
                   UnifiedStatsReporter *Stats=nullptr);

  /// Creates a TargetMachine from the IRGen opts and AST Context.
  std::unique_ptr<llvm::TargetMachine>
  createTargetMachine(IRGenOptions &Opts, ASTContext &Ctx);

  /// A convenience wrapper for Parser functionality.
  class ParserUnit {
  public:
    ParserUnit(SourceManager &SM, unsigned BufferID,
               const LangOptions &LangOpts, StringRef ModuleName);
    ParserUnit(SourceManager &SM, unsigned BufferID);
    ParserUnit(SourceManager &SM, unsigned BufferID,
               unsigned Offset, unsigned EndOffset);

    ~ParserUnit();

    Parser &getParser();
    SourceFile &getSourceFile();
    DiagnosticEngine &getDiagnosticEngine();
    const LangOptions &getLangOptions() const;

  private:
    struct Implementation;
    Implementation &Impl;
  };
} // end namespace swift

#endif // SWIFT_SUBSYSTEMS_H<|MERGE_RESOLUTION|>--- conflicted
+++ resolved
@@ -183,13 +183,6 @@
                            unsigned WarnLongFunctionBodies = 0,
                            unsigned WarnLongExpressionTypeChecking = 0,
                            unsigned ExpressionTimeoutThreshold = 0);
-<<<<<<< HEAD
-
-  /// Once type checking is complete, this walks protocol requirements
-  /// to resolve default witnesses.
-  void finishTypeChecking(SourceFile &SF);
-=======
->>>>>>> aad14e3c
 
   /// Now that we have type-checked an entire module, perform any type
   /// checking that requires the full module, e.g., Objective-C method
