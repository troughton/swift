//===--- Statistic.h - Helpers for llvm::Statistic --------------*- C++ -*-===//
//
// This source file is part of the Swift.org open source project
//
// Copyright (c) 2014 - 2017 Apple Inc. and the Swift project authors
// Licensed under Apache License v2.0 with Runtime Library Exception
//
// See https://swift.org/LICENSE.txt for license information
// See https://swift.org/CONTRIBUTORS.txt for the list of Swift project authors
//
//===----------------------------------------------------------------------===//

#ifndef SWIFT_BASIC_STATISTIC_H
#define SWIFT_BASIC_STATISTIC_H

#include "llvm/ADT/SmallString.h"
#include "llvm/ADT/Statistic.h"
#include "swift/Basic/SourceLoc.h"
#include "swift/Basic/Timer.h"

#define SWIFT_FUNC_STAT                                                 \
  do {                                                                  \
    static llvm::Statistic FStat =                                      \
      {DEBUG_TYPE, __func__, __func__, {0}, false};                     \
    ++FStat;                                                            \
  } while (0)

// Helper class designed to consolidate reporting of LLVM statistics and timers
// across swift compilations that typically invoke many drivers, each running
// many frontends. Additionally collects some cheap "always-on" statistics,
// beyond those that are (compile-time) parameterized by -DLLVM_ENABLE_STATS
// (LLVM's stats are global and involve some amount of locking and mfences).
//
// Assumes it's given a process name and target name (the latter used as
// decoration for its self-timer), and a directory to collect stats into, then:
//
//  - On construction:
//    - Calls llvm::EnableStatistics(/*PrintOnExit=*/false)
//    - Calls swift::enableCompilationTimers()
//    - Starts an llvm::NamedRegionTimer for this process
//
//  - On destruction:
//    - Add any standard always-enabled stats about the process as a whole
//    - Opens $dir/stats-$timestamp-$name-$random.json for writing
//    - Calls llvm::PrintStatisticsJSON(ostream) and/or its own writer
//
// Generally we make one of these per-process: either early in the life of the
// driver, or early in the life of the frontend.

namespace swift {

class UnifiedStatsReporter {

public:
  struct AlwaysOnDriverCounters
  {
#define DRIVER_STATISTIC(ID) size_t ID;
#include "Statistics.def"
#undef DRIVER_STATISTIC
  };

  struct AlwaysOnFrontendCounters
  {
<<<<<<< HEAD
    size_t NumSourceBuffers;
    size_t NumSourceLines;
    size_t NumSourceLinesPerSecond;
    size_t NumLinkLibraries;
    size_t NumLoadedModules;
    size_t NumImportedExternalDefinitions;
    size_t NumTotalClangImportedEntities;
    size_t NumASTBytesAllocated;
    size_t NumDependencies;
    size_t NumReferencedTopLevelNames;
    size_t NumReferencedDynamicNames;
    size_t NumReferencedMemberNames;
    size_t NumDecls;
    size_t NumLocalTypeDecls;
    size_t NumObjCMethods;
    size_t NumInfixOperators;
    size_t NumPostfixOperators;
    size_t NumPrefixOperators;
    size_t NumPrecedenceGroups;
    size_t NumUsedConformances;

    size_t NumConformancesDeserialized;
    size_t NumConstraintScopes;
    size_t NumDeclsDeserialized;
    size_t NumDeclsValidated;
    size_t NumFunctionsTypechecked;
    size_t NumGenericSignatureBuilders;
    size_t NumLazyGenericEnvironments;
    size_t NumLazyGenericEnvironmentsLoaded;
    size_t NumLazyIterableDeclContexts;
    size_t NumTypesDeserialized;
    size_t NumTypesValidated;
    size_t NumUnloadedLazyIterableDeclContexts;

    size_t NumSILGenFunctions;
    size_t NumSILGenVtables;
    size_t NumSILGenWitnessTables;
    size_t NumSILGenDefaultWitnessTables;
    size_t NumSILGenGlobalVariables;

    size_t NumSILOptFunctions;
    size_t NumSILOptVtables;
    size_t NumSILOptWitnessTables;
    size_t NumSILOptDefaultWitnessTables;
    size_t NumSILOptGlobalVariables;

    size_t NumIRGlobals;
    size_t NumIRFunctions;
    size_t NumIRAliases;
    size_t NumIRIFuncs;
    size_t NumIRNamedMetaData;
    size_t NumIRValueSymbols;
    size_t NumIRComdatSymbols;
    size_t NumIRBasicBlocks;
    size_t NumIRInsts;

    size_t NumLLVMBytesOutput;
  };

private:
  SmallString<128> Filename;
=======
#define FRONTEND_STATISTIC(NAME, ID) size_t ID;
#include "Statistics.def"
#undef FRONTEND_STATISTIC
  };

  struct AlwaysOnFrontendRecursiveSharedTimers {
    AlwaysOnFrontendRecursiveSharedTimers();
#define FRONTEND_RECURSIVE_SHARED_TIMER(ID) RecursiveSharedTimer ID;
#include "Statistics.def"
#undef FRONTEND_RECURSIVE_SHARED_TIMER

    int dummyInstanceVariableToGetConstructorToParse;
  };

  struct FrontendStatsTracer
  {
    UnifiedStatsReporter *Reporter;
    llvm::TimeRecord SavedTime;
    StringRef Name;
    SourceRange Range;
    FrontendStatsTracer(StringRef Name,
                        SourceRange const &Range,
                        UnifiedStatsReporter *Reporter);
    FrontendStatsTracer();
    FrontendStatsTracer(FrontendStatsTracer&& other);
    FrontendStatsTracer& operator=(FrontendStatsTracer&&);
    ~FrontendStatsTracer();
    FrontendStatsTracer(const FrontendStatsTracer&) = delete;
    FrontendStatsTracer& operator=(const FrontendStatsTracer&) = delete;
  };

  struct FrontendStatsEvent
  {
    uint64_t TimeUSec;
    uint64_t LiveUSec;
    bool IsEntry;
    StringRef EventName;
    StringRef CounterName;
    size_t CounterDelta;
    size_t CounterValue;
    SourceRange SourceRange;
  };

private:
  bool currentProcessExitStatusSet;
  int currentProcessExitStatus;
  SmallString<128> StatsFilename;
  SmallString<128> TraceFilename;
>>>>>>> aad14e3c
  llvm::TimeRecord StartedTime;
  std::unique_ptr<llvm::NamedRegionTimer> Timer;
  SourceManager *SourceMgr;
  std::unique_ptr<AlwaysOnDriverCounters> DriverCounters;
  std::unique_ptr<AlwaysOnFrontendCounters> FrontendCounters;
  std::unique_ptr<AlwaysOnFrontendCounters> LastTracedFrontendCounters;
  std::vector<FrontendStatsEvent> FrontendStatsEvents;
  std::unique_ptr<AlwaysOnFrontendRecursiveSharedTimers>
      FrontendRecursiveSharedTimers;

  void publishAlwaysOnStatsToLLVM();
  void printAlwaysOnStatsAndTimers(llvm::raw_ostream &OS);

  UnifiedStatsReporter(StringRef ProgramName,
                       StringRef AuxName,
<<<<<<< HEAD
                       StringRef Directory);
=======
                       StringRef Directory,
                       SourceManager *SM,
                       bool TraceEvents);
>>>>>>> aad14e3c
public:
  UnifiedStatsReporter(StringRef ProgramName,
                       StringRef ModuleName,
                       StringRef InputName,
                       StringRef TripleName,
                       StringRef OutputType,
                       StringRef OptType,
<<<<<<< HEAD
                       StringRef Directory);
=======
                       StringRef Directory,
                       SourceManager *SM=nullptr,
                       bool TraceEvents=false);
>>>>>>> aad14e3c
  ~UnifiedStatsReporter();

  AlwaysOnDriverCounters &getDriverCounters();
  AlwaysOnFrontendCounters &getFrontendCounters();
  AlwaysOnFrontendRecursiveSharedTimers &getFrontendRecursiveSharedTimers();
  void noteCurrentProcessExitStatus(int);
  FrontendStatsTracer getStatsTracer(StringRef N,
                                     SourceRange const &R);
  void saveAnyFrontendStatsEvents(FrontendStatsTracer const& T,
                                  bool IsEntry);
};

}
#endif // SWIFT_BASIC_STATISTIC_H<|MERGE_RESOLUTION|>--- conflicted
+++ resolved
@@ -61,69 +61,6 @@
 
   struct AlwaysOnFrontendCounters
   {
-<<<<<<< HEAD
-    size_t NumSourceBuffers;
-    size_t NumSourceLines;
-    size_t NumSourceLinesPerSecond;
-    size_t NumLinkLibraries;
-    size_t NumLoadedModules;
-    size_t NumImportedExternalDefinitions;
-    size_t NumTotalClangImportedEntities;
-    size_t NumASTBytesAllocated;
-    size_t NumDependencies;
-    size_t NumReferencedTopLevelNames;
-    size_t NumReferencedDynamicNames;
-    size_t NumReferencedMemberNames;
-    size_t NumDecls;
-    size_t NumLocalTypeDecls;
-    size_t NumObjCMethods;
-    size_t NumInfixOperators;
-    size_t NumPostfixOperators;
-    size_t NumPrefixOperators;
-    size_t NumPrecedenceGroups;
-    size_t NumUsedConformances;
-
-    size_t NumConformancesDeserialized;
-    size_t NumConstraintScopes;
-    size_t NumDeclsDeserialized;
-    size_t NumDeclsValidated;
-    size_t NumFunctionsTypechecked;
-    size_t NumGenericSignatureBuilders;
-    size_t NumLazyGenericEnvironments;
-    size_t NumLazyGenericEnvironmentsLoaded;
-    size_t NumLazyIterableDeclContexts;
-    size_t NumTypesDeserialized;
-    size_t NumTypesValidated;
-    size_t NumUnloadedLazyIterableDeclContexts;
-
-    size_t NumSILGenFunctions;
-    size_t NumSILGenVtables;
-    size_t NumSILGenWitnessTables;
-    size_t NumSILGenDefaultWitnessTables;
-    size_t NumSILGenGlobalVariables;
-
-    size_t NumSILOptFunctions;
-    size_t NumSILOptVtables;
-    size_t NumSILOptWitnessTables;
-    size_t NumSILOptDefaultWitnessTables;
-    size_t NumSILOptGlobalVariables;
-
-    size_t NumIRGlobals;
-    size_t NumIRFunctions;
-    size_t NumIRAliases;
-    size_t NumIRIFuncs;
-    size_t NumIRNamedMetaData;
-    size_t NumIRValueSymbols;
-    size_t NumIRComdatSymbols;
-    size_t NumIRBasicBlocks;
-    size_t NumIRInsts;
-
-    size_t NumLLVMBytesOutput;
-  };
-
-private:
-  SmallString<128> Filename;
-=======
 #define FRONTEND_STATISTIC(NAME, ID) size_t ID;
 #include "Statistics.def"
 #undef FRONTEND_STATISTIC
@@ -172,7 +109,6 @@
   int currentProcessExitStatus;
   SmallString<128> StatsFilename;
   SmallString<128> TraceFilename;
->>>>>>> aad14e3c
   llvm::TimeRecord StartedTime;
   std::unique_ptr<llvm::NamedRegionTimer> Timer;
   SourceManager *SourceMgr;
@@ -188,13 +124,9 @@
 
   UnifiedStatsReporter(StringRef ProgramName,
                        StringRef AuxName,
-<<<<<<< HEAD
-                       StringRef Directory);
-=======
                        StringRef Directory,
                        SourceManager *SM,
                        bool TraceEvents);
->>>>>>> aad14e3c
 public:
   UnifiedStatsReporter(StringRef ProgramName,
                        StringRef ModuleName,
@@ -202,13 +134,9 @@
                        StringRef TripleName,
                        StringRef OutputType,
                        StringRef OptType,
-<<<<<<< HEAD
-                       StringRef Directory);
-=======
                        StringRef Directory,
                        SourceManager *SM=nullptr,
                        bool TraceEvents=false);
->>>>>>> aad14e3c
   ~UnifiedStatsReporter();
 
   AlwaysOnDriverCounters &getDriverCounters();
