//===--- Parser.h - Swift Language Parser -----------------------*- C++ -*-===//
//
// This source file is part of the Swift.org open source project
//
// Copyright (c) 2014 - 2017 Apple Inc. and the Swift project authors
// Licensed under Apache License v2.0 with Runtime Library Exception
//
// See https://swift.org/LICENSE.txt for license information
// See https://swift.org/CONTRIBUTORS.txt for the list of Swift project authors
//
//===----------------------------------------------------------------------===//
//
//  This file defines the Parser interface.
//
//===----------------------------------------------------------------------===//

#ifndef SWIFT_PARSER_H
#define SWIFT_PARSER_H

#include "swift/AST/ASTContext.h"
#include "swift/AST/ASTNode.h"
#include "swift/AST/DiagnosticsParse.h"
#include "swift/AST/Expr.h"
#include "swift/AST/LayoutConstraint.h"
#include "swift/AST/Module.h"
#include "swift/AST/Pattern.h"
#include "swift/AST/Stmt.h"
#include "swift/Basic/OptionSet.h"
#include "swift/Parse/Lexer.h"
#include "swift/Parse/LocalContext.h"
#include "swift/Parse/PersistentParserState.h"
#include "swift/Parse/Token.h"
#include "swift/Parse/ParserResult.h"
#include "swift/Parse/SyntaxParserResult.h"
#include "swift/Syntax/SyntaxParsingContext.h"
#include "swift/Config.h"
#include "llvm/ADT/SetVector.h"

namespace llvm {
  template <typename PT1, typename PT2, typename PT3> class PointerUnion3;
}

namespace swift {
  class DefaultArgumentInitializer;
  class DiagnosticEngine;
  class Lexer;
  class ScopeInfo;
  struct TypeLoc;
  class TupleType;
  class SILParserTUStateBase;
  class SourceManager;
  class PersistentParserState;
  class CodeCompletionCallbacks;
  class DelayedParsingCallbacks;
  
  struct EnumElementInfo;
  
  namespace syntax {
    class AbsolutePosition;
    struct RawTokenSyntax;
    enum class SyntaxKind;
    class TypeSyntax;
  }// end of syntax namespace

  /// Different contexts in which BraceItemList are parsed.
  enum class BraceItemListKind {
    /// A statement list terminated by a closing brace. The default.
    Brace,
    /// A statement list in a case block. The list is terminated
    /// by a closing brace or a 'case' or 'default' label.
    Case,
    /// The top-level of a file, when not in parse-as-library mode (i.e. the
    /// repl or a script).
    TopLevelCode,
    /// The top-level of a file, when in parse-as-library mode.
    TopLevelLibrary,
    /// The body of the inactive clause of an #if/#else/#endif block
    InactiveConditionalBlock,
    /// The body of the active clause of an #if/#else/#endif block
    ActiveConditionalBlock,
  };

/// The receiver will be fed with consumed tokens while parsing. The main purpose
/// is to generate a corrected token stream for tooling support like syntax
/// coloring.
class ConsumeTokenReceiver {
public:
  /// This is called when a token is consumed.
  virtual void receive(Token Tok) {}

  /// This is called to update the kind of a token whose start location is Loc.
  virtual void registerTokenKindChange(SourceLoc Loc, tok NewKind) {};

  /// This is called when a source file is fully parsed.
  virtual void finalize() {};
  virtual ~ConsumeTokenReceiver() = default;
};

/// The main class used for parsing a source file (.swift or .sil).
///
/// Rather than instantiating a Parser yourself, use one of the parsing APIs
/// provided in Subsystems.h.
class Parser {
  Parser(const Parser&) = delete;
  void operator=(const Parser&) = delete;

  bool IsInputIncomplete = false;
  SourceLoc DelayedDeclEnd;
  std::vector<Token> SplitTokens;

public:
  SourceManager &SourceMgr;
  DiagnosticEngine &Diags;
  SourceFile &SF;
  Lexer *L;
  SILParserTUStateBase *SIL; // Non-null when parsing a .sil file.
  PersistentParserState *State;
  std::unique_ptr<PersistentParserState> OwnedState;
  DeclContext *CurDeclContext;
  ASTContext &Context;
  CodeCompletionCallbacks *CodeCompletion = nullptr;
  std::vector<std::pair<SourceLoc, std::vector<ParamDecl*>>> AnonClosureVars;

  bool IsParsingInterfaceTokens = false;
  
  /// DisabledVars is a list of variables for whom local name lookup is
  /// disabled.  This is used when parsing a PatternBindingDecl to reject self
  /// uses and to disable uses of the bound variables in a let/else block.  The
  /// diagnostic to emit is stored in DisabledVarReason.
  ArrayRef<VarDecl *> DisabledVars;
  Diag<> DisabledVarReason;
  
  llvm::SmallPtrSet<Decl *, 2> AlreadyHandledDecls;
  enum {
    /// InVarOrLetPattern has this value when not parsing a pattern.
    IVOLP_NotInVarOrLet,
    
    /// InVarOrLetPattern has this value when we're in a matching pattern, but
    /// not within a var/let pattern.  In this phase, identifiers are references
    /// to the enclosing scopes, not a variable binding.
    IVOLP_InMatchingPattern,
    
    /// InVarOrLetPattern has this value when parsing a pattern in which bound
    /// variables are implicitly immutable, but allowed to be marked mutable by
    /// using a 'var' pattern.  This happens in for-each loop patterns.
    IVOLP_ImplicitlyImmutable,
    
    /// When InVarOrLetPattern has this value, bound variables are mutable, and
    /// nested let/var patterns are not permitted. This happens when parsing a
    /// 'var' decl or when parsing inside a 'var' pattern.
    IVOLP_InVar,

    /// When InVarOrLetPattern has this value, bound variables are immutable,and
    /// nested let/var patterns are not permitted. This happens when parsing a
    /// 'let' decl or when parsing inside a 'let' pattern.
    IVOLP_InLet
  } InVarOrLetPattern = IVOLP_NotInVarOrLet;

  bool InPoundLineEnvironment = false;
  bool InPoundIfEnvironment = false;
  bool InSwiftKeyPath = false;
  Expr* SwiftKeyPathRoot = nullptr;
  SourceLoc SwiftKeyPathSlashLoc = SourceLoc();

  LocalContext *CurLocalContext = nullptr;

  DelayedParsingCallbacks *DelayedParseCB = nullptr;

  bool isDelayedParsingEnabled() const { return DelayedParseCB != nullptr; }

  void setDelayedParsingCallbacks(DelayedParsingCallbacks *DelayedParseCB) {
    this->DelayedParseCB = DelayedParseCB;
  }

  void setCodeCompletionCallbacks(CodeCompletionCallbacks *Callbacks) {
    CodeCompletion = Callbacks;
  }

  bool isCodeCompletionFirstPass() {
    return L->isCodeCompletion() && !CodeCompletion;
  }

  bool allowTopLevelCode() const {
    return SF.isScriptMode();
  }

  const std::vector<Token> &getSplitTokens() { return SplitTokens; }

  void markSplitToken(tok Kind, StringRef Txt);

  /// Returns true if the parser reached EOF with incomplete source input, due
  /// for example, a missing right brace.
  bool isInputIncomplete() const { return IsInputIncomplete; }

  void checkForInputIncomplete() {
    IsInputIncomplete = IsInputIncomplete || Tok.is(tok::eof);
  }

  /// \brief This is the current token being considered by the parser.
  Token Tok;

  /// \brief leading trivias for \c Tok.
  /// Always empty if !SF.shouldKeepSyntaxInfo().
  syntax::Trivia LeadingTrivia;

  /// \brief trailing trivias for \c Tok.
  /// Always empty if !SF.shouldKeepSyntaxInfo().
  syntax::Trivia TrailingTrivia;

  /// \brief The receiver to collect all consumed tokens.
  ConsumeTokenReceiver *TokReceiver;

  /// \brief The location of the previous token.
  SourceLoc PreviousLoc;

  /// Stop parsing immediately.
  void cutOffParsing() {
    // Cut off parsing by acting as if we reached the end-of-file.
    Tok.setKind(tok::eof);
  }
  
  /// A RAII object for temporarily changing CurDeclContext.
  class ContextChange {
  protected:
    Parser &P;
    DeclContext *OldContext; // null signals that this has been popped
    LocalContext *OldLocal;

    ContextChange(const ContextChange &) = delete;
    ContextChange &operator=(const ContextChange &) = delete;

  public:
    ContextChange(Parser &P, DeclContext *DC,
                  LocalContext *newLocal = nullptr)
      : P(P), OldContext(P.CurDeclContext), OldLocal(P.CurLocalContext) {
      assert(DC && "pushing null context?");
      P.CurDeclContext = DC;
      P.CurLocalContext = newLocal;
    }

    /// Prematurely pop the DeclContext installed by the constructor.
    /// Makes the destructor a no-op.
    void pop() {
      assert(OldContext && "already popped context!");
      popImpl();
      OldContext = nullptr;
    }

    ~ContextChange() {
      if (OldContext) popImpl();
    }

  private:
    void popImpl() {
      P.CurDeclContext = OldContext;
      P.CurLocalContext = OldLocal;
    }
  };

  /// A RAII object for parsing a new local context.
  class ParseFunctionBody : public LocalContext {
  private:
    ContextChange CC;
  public:
    ParseFunctionBody(Parser &P, DeclContext *DC) : CC(P, DC, this) {
      assert(!isa<TopLevelCodeDecl>(DC) &&
             "top-level code should be parsed using TopLevelCodeContext!");
    }

    void pop() {
      CC.pop();
    }
  };

  /// Describes the kind of a lexical structure marker, indicating
  /// what kind of structural element we started parsing at a
  /// particular location.
  enum class StructureMarkerKind : unsigned char {
    /// The start of a declaration.
    Declaration,
    /// The start of a statement.
    Statement,
    /// An open parentheses.
    OpenParen,
    /// An open brace.
    OpenBrace,
    /// An open square bracket.
    OpenSquare,
    /// An #if conditional clause.
    IfConfig,
  };

  /// A structure marker, which identifies the location at which the
  /// parser saw an entity it is parsing.
  struct StructureMarker {
    /// The location at which the marker occurred.
    SourceLoc Loc;

    /// The kind of marker.
    StructureMarkerKind Kind;

    /// The leading whitespace for this marker, if it has already been
    /// computed.
    Optional<StringRef> LeadingWhitespace;
  };

  /// An RAII object that notes when we have seen a structure marker.
  class StructureMarkerRAII {
    Parser &P;

    /// Max nesting level
    // TODO: customizable.
    enum { MaxDepth = 256 };

    void diagnoseOverflow();

  public:
    StructureMarkerRAII(Parser &parser, SourceLoc loc,
                               StructureMarkerKind kind)
      : P(parser) {
      P.StructureMarkers.push_back({loc, kind, None});

      if (P.StructureMarkers.size() >= MaxDepth) {
        diagnoseOverflow();
        P.cutOffParsing();
      }
    }

    StructureMarkerRAII(Parser &parser, const Token &tok);

    ~StructureMarkerRAII() {
      P.StructureMarkers.pop_back();
    }
  };
  friend class StructureMarkerRAII;

  /// The stack of structure markers indicating the locations of
  /// structural elements actively being parsed, including the start
  /// of declarations, statements, and opening operators of various
  /// kinds.
  ///
  /// This vector is managed by \c StructureMarkerRAII objects.
  llvm::SmallVector<StructureMarker, 16> StructureMarkers;

  /// Current syntax parsing context where call backs should be directed to.
  syntax::SyntaxParsingContext *SyntaxContext;

public:
  Parser(unsigned BufferID, SourceFile &SF, SILParserTUStateBase *SIL,
         PersistentParserState *PersistentState = nullptr);
  Parser(std::unique_ptr<Lexer> Lex, SourceFile &SF,
         SILParserTUStateBase *SIL = nullptr,
         PersistentParserState *PersistentState = nullptr);
  ~Parser();

  bool isInSILMode() const { return SIL != nullptr; }

  //===--------------------------------------------------------------------===//
  // Routines to save and restore parser state.

  class ParserPosition {
  public:
    ParserPosition() = default;
    ParserPosition &operator=(const ParserPosition &) = default;

    bool isValid() const {
      return LS.isValid();
    }

  private:
    ParserPosition(Lexer::State LS, SourceLoc PreviousLoc):
        LS(LS), PreviousLoc(PreviousLoc)
    {}
    Lexer::State LS;
    SourceLoc PreviousLoc;
    friend class Parser;
  };

  ParserPosition getParserPosition() {
    return ParserPosition(L->getStateForBeginningOfToken(Tok, LeadingTrivia),
                          PreviousLoc);
  }

  ParserPosition getParserPosition(const PersistentParserState::ParserPos &Pos){
    return ParserPosition(L->getStateForBeginningOfTokenLoc(Pos.Loc),
                          Pos.PrevLoc);
  }

  void restoreParserPosition(ParserPosition PP, bool enableDiagnostics = false) {
    L->restoreState(PP.LS, enableDiagnostics);

    // We might be at tok::eof now, so ensure that consumeToken() does not
    // assert about lexing past eof.
    Tok.setKind(tok::unknown);
    consumeTokenWithoutFeedingReceiver();

    PreviousLoc = PP.PreviousLoc;
  }

  void backtrackToPosition(ParserPosition PP) {
    assert(PP.isValid());

    L->backtrackToState(PP.LS);

    // We might be at tok::eof now, so ensure that consumeToken() does not
    // assert about lexing past eof.
    Tok.setKind(tok::unknown);
    consumeTokenWithoutFeedingReceiver();

    PreviousLoc = PP.PreviousLoc;
  }

  /// RAII object that, when it is destructed, restores the parser and lexer to
  /// their positions at the time the object was constructed.  Will not jump
  /// forward in the token stream.
  class BacktrackingScope {
    Parser &P;
    ParserPosition PP;
    DiagnosticTransaction DT;
    /// This context immediately deconstructed with transparent accumulation
    /// on cancelBacktrack().
    llvm::Optional<syntax::SyntaxParsingContext> SynContext;
    bool Backtrack = true;

  public:
    BacktrackingScope(Parser &P)
        : P(P), PP(P.getParserPosition()), DT(P.Diags) {
      SynContext.emplace(P.SyntaxContext);
      SynContext->setDiscard();
    }

    ~BacktrackingScope();

    void cancelBacktrack() {
      Backtrack = false;
      SynContext->setTransparent();
      SynContext.reset();
      DT.commit();
    }
  };

  /// RAII object that, when it is destructed, restores the parser and lexer to
  /// their positions at the time the object was constructed.
  struct ParserPositionRAII {
  private:
    Parser &P;
    ParserPosition PP;

  public:
    ParserPositionRAII(Parser &P) : P(P), PP(P.getParserPosition()) {}

    ~ParserPositionRAII() {
      P.restoreParserPosition(PP);
    }
  };

  //===--------------------------------------------------------------------===//
  // Utilities

  /// \brief Return the next token that will be installed by \c consumeToken.
  const Token &peekToken();

  /// Consume a token that we created on the fly to correct the original token
  /// stream from lexer.
  void consumeExtraToken(Token K);
  SourceLoc consumeTokenWithoutFeedingReceiver();
  SourceLoc consumeToken();
  SourceLoc consumeToken(tok K) {
    assert(Tok.is(K) && "Consuming wrong token kind");
    return consumeToken();
  }

  SourceLoc consumeIdentifier(Identifier *Result = nullptr) {
    assert(Tok.isAny(tok::identifier, tok::kw_self, tok::kw_Self,
                     /* for Swift3 */tok::kw_throws, tok::kw_rethrows));
    if (Result)
      *Result = Context.getIdentifier(Tok.getText());
    return consumeToken();
  }

  /// \brief Retrieve the location just past the end of the previous
  /// source location.
  SourceLoc getEndOfPreviousLoc();

  /// \brief If the current token is the specified kind, consume it and
  /// return true.  Otherwise, return false without consuming it.
  bool consumeIf(tok K) {
    if (Tok.isNot(K)) return false;
    consumeToken(K);
    return true;
  }

  /// \brief If the current token is the specified kind, consume it and
  /// return true.  Otherwise, return false without consuming it.
  bool consumeIf(tok K, SourceLoc &consumedLoc) {
    if (Tok.isNot(K)) return false;
    consumedLoc = consumeToken(K);
    return true;
  }

  bool consumeIfNotAtStartOfLine(tok K) {
    if (Tok.isAtStartOfLine()) return false;
    return consumeIf(K);
  }
  
  /// \brief Read tokens until we get to one of the specified tokens, then
  /// return without consuming it.  Because we cannot guarantee that the token
  /// will ever occur, this skips to some likely good stopping point.
  void skipUntil(tok T1, tok T2 = tok::NUM_TOKENS);
  void skipUntilAnyOperator();

  /// \brief Skip until a token that starts with '>', and consume it if found.
  /// Applies heuristics that are suitable when trying to find the end of a list
  /// of generic parameters, generic arguments, or list of types in a protocol
  /// composition.
  SourceLoc skipUntilGreaterInTypeList(bool protocolComposition = false);

  /// skipUntilDeclStmtRBrace - Skip to the next decl or '}'.
  void skipUntilDeclRBrace();

  void skipUntilDeclStmtRBrace(tok T1);
  void skipUntilDeclStmtRBrace(tok T1, tok T2);

  void skipUntilDeclRBrace(tok T1, tok T2);
  
  /// Skip a single token, but match parentheses, braces, and square brackets.
  ///
  /// Note: this does \em not match angle brackets ("<" and ">")! These are
  /// matched in the source when they refer to a generic type,
  /// but not when used as comparison operators.
  void skipSingle();

  /// \brief Skip until the next '#else', '#endif' or until eof.
  void skipUntilConditionalBlockClose();

  /// Parse an #endif.
  bool parseEndIfDirective(SourceLoc &Loc);
  
public:
  InFlightDiagnostic diagnose(SourceLoc Loc, Diagnostic Diag) {
    if (Diags.isDiagnosticPointsToFirstBadToken(Diag.getID()) &&
        Loc == Tok.getLoc() && Tok.isAtStartOfLine())
      Loc = getEndOfPreviousLoc();
    return Diags.diagnose(Loc, Diag);
  }

  InFlightDiagnostic diagnose(Token Tok, Diagnostic Diag) {
    return diagnose(Tok.getLoc(), Diag);
  }

  template<typename ...DiagArgTypes, typename ...ArgTypes>
  InFlightDiagnostic diagnose(SourceLoc Loc, Diag<DiagArgTypes...> DiagID,
                              ArgTypes &&...Args) {
    return diagnose(Loc, Diagnostic(DiagID, std::forward<ArgTypes>(Args)...));
  }

  template<typename ...DiagArgTypes, typename ...ArgTypes>
  InFlightDiagnostic diagnose(Token Tok, Diag<DiagArgTypes...> DiagID,
                              ArgTypes &&...Args) {
    return diagnose(Tok.getLoc(),
                    Diagnostic(DiagID, std::forward<ArgTypes>(Args)...));
  }
  
  void diagnoseRedefinition(ValueDecl *Prev, ValueDecl *New);
  
  /// Add a fix-it to remove the space in consecutive identifiers.
  /// Add a camel-cased option if it is different than the first option.
  void diagnoseConsecutiveIDs(StringRef First, SourceLoc FirstLoc,
                              StringRef DeclKindName);

  bool startsWithSymbol(Token Tok, char symbol) {
    return (Tok.isAnyOperator() || Tok.isPunctuation()) &&
           Tok.getText()[0] == symbol;
  }
  /// \brief Check whether the current token starts with '<'.
  bool startsWithLess(Token Tok) { return startsWithSymbol(Tok, '<'); }

  /// \brief Check whether the current token starts with '>'.
  bool startsWithGreater(Token Tok) { return startsWithSymbol(Tok, '>'); }

  /// \brief Consume the starting '<' of the current token, which may either
  /// be a complete '<' token or some kind of operator token starting with '<',
  /// e.g., '<>'.
  SourceLoc consumeStartingLess();

  /// \brief Consume the starting '>' of the current token, which may either
  /// be a complete '>' token or some kind of operator token starting with '>',
  /// e.g., '>>'.
  SourceLoc consumeStartingGreater();

  /// \brief Consume the starting character of the current token, and split the
  /// remainder of the token into a new token (or tokens).
  SourceLoc
  consumeStartingCharacterOfCurrentToken(tok Kind = tok::oper_binary_unspaced,
                                         size_t Len = 1);

  swift::ScopeInfo &getScopeInfo() { return State->getScopeInfo(); }

  /// \brief Add the given Decl to the current scope.
  void addToScope(ValueDecl *D) {
    getScopeInfo().addToScope(D, *this);
  }

  ValueDecl *lookupInScope(DeclName Name) {
    if (Context.LangOpts.EnableASTScopeLookup)
      return nullptr;

    return getScopeInfo().lookupValueName(Name);
  }

  //===--------------------------------------------------------------------===//
  // Primitive Parsing

  /// \brief Consume an identifier (but not an operator) if present and return
  /// its name in \p Result.  Otherwise, emit an error.
  ///
  /// \returns false on success, true on error.
  bool parseIdentifier(Identifier &Result, SourceLoc &Loc, const Diagnostic &D);
  
  /// Consume an identifier with a specific expected name.  This is useful for
  /// contextually sensitive keywords that must always be present.
  bool parseSpecificIdentifier(StringRef expected, SourceLoc &Loc,
                               const Diagnostic &D);

  template<typename ...DiagArgTypes, typename ...ArgTypes>
  bool parseIdentifier(Identifier &Result, Diag<DiagArgTypes...> ID,
                       ArgTypes... Args) {
    SourceLoc L;
    return parseIdentifier(Result, L, Diagnostic(ID, Args...));
  }

  template<typename ...DiagArgTypes, typename ...ArgTypes>
  bool parseIdentifier(Identifier &Result, SourceLoc &L,
                       Diag<DiagArgTypes...> ID, ArgTypes... Args) {
    return parseIdentifier(Result, L, Diagnostic(ID, Args...));
  }
  
  template<typename ...DiagArgTypes, typename ...ArgTypes>
  bool parseSpecificIdentifier(StringRef expected,
                               Diag<DiagArgTypes...> ID, ArgTypes... Args) {
    SourceLoc L;
    return parseSpecificIdentifier(expected, L, Diagnostic(ID, Args...));
  }

  /// \brief Consume an identifier or operator if present and return its name
  /// in \p Result.  Otherwise, emit an error and return true.
  bool parseAnyIdentifier(Identifier &Result, SourceLoc &Loc,
                          const Diagnostic &D);

  template<typename ...DiagArgTypes, typename ...ArgTypes>
  bool parseAnyIdentifier(Identifier &Result, Diag<DiagArgTypes...> ID,
                          ArgTypes... Args) {
    SourceLoc L;
    return parseAnyIdentifier(Result, L, Diagnostic(ID, Args...));
  }

  template<typename ...DiagArgTypes, typename ...ArgTypes>
  bool parseAnyIdentifier(Identifier &Result, SourceLoc &L,
                          Diag<DiagArgTypes...> ID, ArgTypes... Args) {
    return parseAnyIdentifier(Result, L, Diagnostic(ID, Args...));
  }

  /// \brief The parser expects that \p K is next token in the input.  If so,
  /// it is consumed and false is returned.
  ///
  /// If the input is malformed, this emits the specified error diagnostic.
  bool parseToken(tok K, SourceLoc &TokLoc, const Diagnostic &D);
  
  template<typename ...DiagArgTypes, typename ...ArgTypes>
  bool parseToken(tok K, Diag<DiagArgTypes...> ID, ArgTypes... Args) {
    SourceLoc L;
    return parseToken(K, L, Diagnostic(ID, Args...));
  }
  template<typename ...DiagArgTypes, typename ...ArgTypes>
  bool parseToken(tok K, SourceLoc &L,
                  Diag<DiagArgTypes...> ID, ArgTypes... Args) {
    return parseToken(K, L, Diagnostic(ID, Args...));
  }
  
  /// \brief Parse the specified expected token and return its location
  /// on success.  On failure, emit the specified error diagnostic, and
  /// a note at the specified note location.
  bool parseMatchingToken(tok K, SourceLoc &TokLoc, Diag<> ErrorDiag,
                          SourceLoc OtherLoc);

  /// \brief Parse a comma separated list of some elements.
  ParserStatus parseList(tok RightK, SourceLoc LeftLoc, SourceLoc &RightLoc,
                         bool AllowSepAfterLast, Diag<> ErrorDiag,
                         syntax::SyntaxKind Kind,
                         std::function<ParserStatus()> callback);

  void consumeTopLevelDecl(ParserPosition BeginParserPosition,
                           TopLevelCodeDecl *TLCD);

  ParserStatus parseBraceItems(SmallVectorImpl<ASTNode> &Decls,
                               BraceItemListKind Kind =
                                   BraceItemListKind::Brace,
                               BraceItemListKind ConditionalBlockKind =
                                   BraceItemListKind::Brace);
  ParserResult<BraceStmt> parseBraceItemList(Diag<> ID);
  
  void parseTopLevelCodeDeclDelayed();

  //===--------------------------------------------------------------------===//
  // Decl Parsing

  /// Return true if parser is at the start of a decl or decl-import.
  bool isStartOfDecl();

  bool parseTopLevel();

  /// Flags that control the parsing of declarations.
  enum ParseDeclFlags {
    PD_Default              = 0,
    PD_AllowTopLevel        = 1 << 1,
    PD_HasContainerType     = 1 << 2,
    PD_DisallowInit         = 1 << 3,
    PD_AllowDestructor      = 1 << 4,
    PD_AllowEnumElement     = 1 << 5,
    PD_InProtocol           = 1 << 6,
    PD_InClass              = 1 << 7,
    PD_InExtension          = 1 << 8,
    PD_InStruct             = 1 << 9,
    PD_InEnum               = 1 << 10,
  };

  /// Options that control the parsing of declarations.
  typedef OptionSet<ParseDeclFlags> ParseDeclOptions;

  /// Skips the current token if it is '}', and emits a diagnostic.
  ///
  /// \returns true if any tokens were skipped.
  bool skipExtraTopLevelRBraces();

  void delayParseFromBeginningToHere(ParserPosition BeginParserPosition,
                                     ParseDeclOptions Flags);
  void consumeDecl(ParserPosition BeginParserPosition, ParseDeclOptions Flags,
                   bool IsTopLevel);

  // When compiling for the Debugger, some Decl's need to be moved from the
  // current scope.  In which case although the Decl will be returned in the
  // ParserResult, it should not be inserted into the Decl list for the current
  // context.  markWasHandled asserts that the Decl is already where it
  // belongs, and declWasHandledAlready is used to check this assertion.
  // To keep the handled decl array small, we remove the Decl when it is
  // checked, so you can only call declWasAlreadyHandled once for a given
  // decl.

  void markWasHandled(Decl *D) {
    AlreadyHandledDecls.insert(D);
  }

  bool declWasHandledAlready(Decl *D) {
    return AlreadyHandledDecls.erase(D);
  }

  ParserResult<Decl> parseDecl(ParseDeclOptions Flags,
                               llvm::function_ref<void(Decl*)> Handler);

  void parseDeclDelayed();

  ParserResult<TypeDecl> parseDeclTypeAlias(ParseDeclOptions Flags,
                                            DeclAttributes &Attributes);

  ParserResult<TypeDecl> parseDeclAssociatedType(ParseDeclOptions Flags,
                                                 DeclAttributes &Attributes);
  
  /// Parse a #if ... #endif directive.
  /// Delegate callback function to parse elements in the blocks.
  ParserResult<IfConfigDecl> parseIfConfig(
    llvm::function_ref<void(SmallVectorImpl<ASTNode> &, bool)> parseElements);

  /// Parse a #line/#sourceLocation directive.
  /// 'isLine = true' indicates parsing #line instead of #sourcelocation
  ParserStatus parseLineDirective(bool isLine = false);

  void setLocalDiscriminator(ValueDecl *D);

  /// Parse the optional attributes before a declaration.
  bool parseDeclAttributeList(DeclAttributes &Attributes,
                              bool &FoundCodeCompletionToken);

  /// Parse the @_specialize attribute.
  /// \p closingBrace is the expected closing brace, which can be either ) or ]
  /// \p Attr is where to store the parsed attribute
  bool parseSpecializeAttribute(swift::tok ClosingBrace, SourceLoc AtLoc,
                                SourceLoc Loc, SpecializeAttr *&Attr);

  /// Parse the @_implements attribute.
  /// \p Attr is where to store the parsed attribute
  ParserResult<ImplementsAttr> parseImplementsAttribute(SourceLoc AtLoc,
                                                        SourceLoc Loc);

  /// Parse a specific attribute.
  bool parseDeclAttribute(DeclAttributes &Attributes, SourceLoc AtLoc);

  bool parseNewDeclAttribute(DeclAttributes &Attributes, SourceLoc AtLoc,
                             DeclAttrKind DK);

  /// Parse a version tuple of the form x[.y[.z]]. Returns true if there was
  /// an error parsing.
  bool parseVersionTuple(clang::VersionTuple &Version, SourceRange &Range,
                         const Diagnostic &D);

  bool parseTypeAttributeList(VarDecl::Specifier &Specifier,
                              SourceLoc &SpecifierLoc,
                              TypeAttributes &Attributes) {
    if (Tok.isAny(tok::at_sign, tok::kw_inout) ||
        (Tok.is(tok::identifier) &&
         (Tok.getRawText().equals("__shared") ||
          Tok.getRawText().equals("__owned"))))
      return parseTypeAttributeListPresent(Specifier, SpecifierLoc, Attributes);
    return false;
  }
  bool parseTypeAttributeListPresent(VarDecl::Specifier &Specifier,
                                     SourceLoc &SpecifierLoc,
                                     TypeAttributes &Attributes);
  bool parseTypeAttribute(TypeAttributes &Attributes,
                          bool justChecking = false);
  
  
  ParserResult<ImportDecl> parseDeclImport(ParseDeclOptions Flags,
                                           DeclAttributes &Attributes);
  ParserStatus parseInheritance(SmallVectorImpl<TypeLoc> &Inherited,
<<<<<<< HEAD
                                bool allowClassRequirement);
=======
                                bool allowClassRequirement,
                                bool allowAnyObject);
>>>>>>> aad14e3c
  ParserStatus parseDeclItem(bool &PreviousHadSemi,
                             Parser::ParseDeclOptions Options,
                             llvm::function_ref<void(Decl*)> handler);
  bool parseDeclList(SourceLoc LBLoc, SourceLoc &RBLoc,
                     Diag<> ErrorDiag, ParseDeclOptions Options,
                     llvm::function_ref<void(Decl*)> handler);
  ParserResult<ExtensionDecl> parseDeclExtension(ParseDeclOptions Flags,
                                                 DeclAttributes &Attributes);
  ParserResult<EnumDecl> parseDeclEnum(ParseDeclOptions Flags,
                                       DeclAttributes &Attributes);
  ParserResult<EnumCaseDecl>
  parseDeclEnumCase(ParseDeclOptions Flags, DeclAttributes &Attributes,
                    SmallVectorImpl<Decl *> &decls);
  ParserResult<StructDecl>
  parseDeclStruct(ParseDeclOptions Flags, DeclAttributes &Attributes);
  ParserResult<ClassDecl>
  parseDeclClass(SourceLoc ClassLoc,
                 ParseDeclOptions Flags, DeclAttributes &Attributes);
  ParserResult<PatternBindingDecl>
  parseDeclVar(ParseDeclOptions Flags, DeclAttributes &Attributes,
               SmallVectorImpl<Decl *> &Decls,
               SourceLoc StaticLoc,
               StaticSpellingKind StaticSpelling,
               SourceLoc TryLoc);

  void consumeGetSetBody(AbstractFunctionDecl *AFD, SourceLoc LBLoc);

  struct ParsedAccessors {
    SourceLoc LBLoc, RBLoc;
    FuncDecl *Get = nullptr;
    FuncDecl *Set = nullptr;
    FuncDecl *Addressor = nullptr;
    FuncDecl *MutableAddressor = nullptr;
    FuncDecl *WillSet = nullptr;
    FuncDecl *DidSet = nullptr;

    void record(Parser &P, AbstractStorageDecl *storage, bool invalid,
                ParseDeclOptions flags, SourceLoc staticLoc,
                const DeclAttributes &attrs,
                TypeLoc elementTy, ParameterList *indices,
                SmallVectorImpl<Decl *> &decls);
  };

  bool parseGetSetImpl(ParseDeclOptions Flags,
                       GenericParamList *GenericParams,
                       ParameterList *Indices,
                       TypeLoc ElementTy,
                       ParsedAccessors &accessors,
                       SourceLoc &LastValidLoc,
                       SourceLoc StaticLoc, SourceLoc VarLBLoc,
                       SmallVectorImpl<Decl *> &Decls);
  bool parseGetSet(ParseDeclOptions Flags,
                   GenericParamList *GenericParams,
                   ParameterList *Indices,
                   TypeLoc ElementTy,
                   ParsedAccessors &accessors,
                   SourceLoc StaticLoc, SmallVectorImpl<Decl *> &Decls);
  void recordAccessors(AbstractStorageDecl *storage, ParseDeclOptions flags,
                       TypeLoc elementTy, const DeclAttributes &attrs,
                       SourceLoc staticLoc, ParsedAccessors &accessors);
  void parseAccessorBodyDelayed(AbstractFunctionDecl *AFD);
  VarDecl *parseDeclVarGetSet(Pattern *pattern, ParseDeclOptions Flags,
                              SourceLoc StaticLoc, SourceLoc VarLoc,
                              bool hasInitializer,
                              const DeclAttributes &Attributes,
                              SmallVectorImpl<Decl *> &Decls);
  
  void consumeAbstractFunctionBody(AbstractFunctionDecl *AFD,
                                   const DeclAttributes &Attrs);
  ParserResult<FuncDecl> parseDeclFunc(SourceLoc StaticLoc,
                                       StaticSpellingKind StaticSpelling,
                                       ParseDeclOptions Flags,
                                       DeclAttributes &Attributes);
  bool parseAbstractFunctionBodyDelayed(AbstractFunctionDecl *AFD);
  ParserResult<ProtocolDecl> parseDeclProtocol(ParseDeclOptions Flags,
                                               DeclAttributes &Attributes);

  ParserResult<SubscriptDecl>
  parseDeclSubscript(ParseDeclOptions Flags, DeclAttributes &Attributes,
                     SmallVectorImpl<Decl *> &Decls);

  ParserResult<ConstructorDecl>
  parseDeclInit(ParseDeclOptions Flags, DeclAttributes &Attributes);
  ParserResult<DestructorDecl>
  parseDeclDeinit(ParseDeclOptions Flags, DeclAttributes &Attributes);

  void addPatternVariablesToScope(ArrayRef<Pattern *> Patterns);
  void addParametersToScope(ParameterList *PL);

  ParserResult<OperatorDecl> parseDeclOperator(ParseDeclOptions Flags,
                                               DeclAttributes &Attributes);
  ParserResult<OperatorDecl> parseDeclOperatorImpl(SourceLoc OperatorLoc,
                                                   Identifier Name,
                                                   SourceLoc NameLoc,
                                                   DeclAttributes &Attrs);

  ParserResult<PrecedenceGroupDecl>
  parseDeclPrecedenceGroup(ParseDeclOptions flags, DeclAttributes &attributes);

  //===--------------------------------------------------------------------===//
  // Type Parsing
  
  ParserResult<TypeRepr> parseType();
  ParserResult<TypeRepr> parseType(Diag<> MessageID,
                                   bool HandleCodeCompletion = true,
                                   bool IsSILFuncDecl = false);

  ParserResult<TypeRepr>
    parseTypeSimpleOrComposition(Diag<> MessageID,
                                 bool HandleCodeCompletion = true);

  ParserResult<TypeRepr> parseTypeSimple(Diag<> MessageID,
                                         bool HandleCodeCompletion = true);

  /// \brief Parse layout constraint.
  LayoutConstraint parseLayoutConstraint(Identifier LayoutConstraintID);

  bool parseGenericArguments(SmallVectorImpl<TypeRepr*> &Args,
                             SourceLoc &LAngleLoc,
                             SourceLoc &RAngleLoc);

  SyntaxParserResult<syntax::TypeSyntax, TypeRepr> parseTypeIdentifier();
  ParserResult<TypeRepr> parseOldStyleProtocolComposition();
  SyntaxParserResult<syntax::TypeSyntax, CompositionTypeRepr> parseAnyType();
  ParserResult<TypeRepr> parseSILBoxType(GenericParamList *generics,
                                         const TypeAttributes &attrs,
                                         Optional<Scope> &GenericsScope);
  
  ParserResult<TupleTypeRepr> parseTypeTupleBody();
  ParserResult<TypeRepr> parseTypeArray(TypeRepr *Base);

  /// Parse a collection type.
  ///   type-simple:
  ///     '[' type ']'
  ///     '[' type ':' type ']'
  SyntaxParserResult<syntax::TypeSyntax, TypeRepr> parseTypeCollection();

  SyntaxParserResult<syntax::TypeSyntax, OptionalTypeRepr>
  parseTypeOptional(TypeRepr *Base);

  SyntaxParserResult<syntax::TypeSyntax, ImplicitlyUnwrappedOptionalTypeRepr>
  parseTypeImplicitlyUnwrappedOptional(TypeRepr *Base);

  bool isOptionalToken(const Token &T) const;
  SourceLoc consumeOptionalToken();
  
  bool isImplicitlyUnwrappedOptionalToken(const Token &T) const;
  SourceLoc consumeImplicitlyUnwrappedOptionalToken();

  TypeRepr *applyAttributeToType(TypeRepr *Ty, const TypeAttributes &Attr,
                                 VarDecl::Specifier Specifier,
                                 SourceLoc SpecifierLoc);

  //===--------------------------------------------------------------------===//
  // Pattern Parsing

  /// A structure for collecting information about the default
  /// arguments of a context.
  struct DefaultArgumentInfo {
    llvm::SmallVector<DefaultArgumentInitializer *, 4> ParsedContexts;
    unsigned NextIndex : 31;
    
    /// Track whether or not one of the parameters in a signature's argument
    /// list accepts a default argument.
    unsigned HasDefaultArgument : 1;

    /// Claim the next argument index.  It's important to do this for
    /// all the arguments, not just those that have default arguments.
    unsigned claimNextIndex() { return NextIndex++; }

    /// Set the parsed context for all the initializers to the given
    /// function.
    void setFunctionContext(AbstractFunctionDecl *AFD);
    
    DefaultArgumentInfo(bool inTypeContext) {
      NextIndex = inTypeContext ? 1 : 0;
      HasDefaultArgument = false;
    }
  };

  /// Describes a parsed parameter.
  struct ParsedParameter {
    /// Any declaration attributes attached to the parameter.
    DeclAttributes Attrs;

    /// The location of the 'inout' keyword, if present.
    SourceLoc SpecifierLoc;
    
    /// The parsed specifier kind, if present.
    VarDecl::Specifier SpecifierKind = VarDecl::Specifier::Owned;

    /// The location of the first name.
    ///
    /// \c FirstName is the name.
    SourceLoc FirstNameLoc;

    /// The location of the second name, if present.
    ///
    /// \p SecondName is the name.
    SourceLoc SecondNameLoc;

    /// The location of the '...', if present.
    SourceLoc EllipsisLoc;

    /// The first name.
    Identifier FirstName;

    /// The second name, the presence of which is indicated by \c SecondNameLoc.
    Identifier SecondName;

    /// The type following the ':'.
    TypeRepr *Type = nullptr;

    /// The default argument for this parameter.
    Expr *DefaultArg = nullptr;
    
    /// True if we emitted a parse error about this parameter.
    bool isInvalid = false;
  };

  /// Describes the context in which the given parameter is being parsed.
  enum class ParameterContextKind {
    /// An operator.
    Operator,
    /// A function.
    Function,
    /// An initializer.
    Initializer,
    /// A closure.
    Closure,
    /// A subscript.
    Subscript,
    /// A curried argument clause.
    Curried,
  };

  /// Parse a parameter-clause.
  ///
  /// \verbatim
  ///   parameter-clause:
  ///     '(' ')'
  ///     '(' parameter (',' parameter)* '...'? )'
  ///
  ///   parameter:
  ///     'inout'? ('let' | 'var')? '`'? identifier-or-none identifier-or-none?
  ///         (':' type)? ('...' | '=' expr)?
  ///
  ///   identifier-or-none:
  ///     identifier
  ///     '_'
  /// \endverbatim
  ParserStatus parseParameterClause(SourceLoc &leftParenLoc,
                                    SmallVectorImpl<ParsedParameter> &params,
                                    SourceLoc &rightParenLoc,
                                    DefaultArgumentInfo *defaultArgs,
                                    ParameterContextKind paramContext);

  ParserResult<ParameterList> parseSingleParameterClause(
                          ParameterContextKind paramContext,
                          SmallVectorImpl<Identifier> *namePieces = nullptr,
                          DefaultArgumentInfo *defaultArgs = nullptr);

  ParserStatus parseFunctionArguments(SmallVectorImpl<Identifier> &NamePieces,
                                    SmallVectorImpl<ParameterList*> &BodyParams,
                                      ParameterContextKind paramContext,
                                      DefaultArgumentInfo &defaultArgs);
  ParserStatus parseFunctionSignature(Identifier functionName,
                                      DeclName &fullName,
                              SmallVectorImpl<ParameterList *> &bodyParams,
                                      DefaultArgumentInfo &defaultArgs,
                                      SourceLoc &throws,
                                      bool &rethrows,
                                      TypeRepr *&retType);

  //===--------------------------------------------------------------------===//
  // Pattern Parsing

  ParserResult<Pattern> parseTypedPattern();
  ParserResult<Pattern> parsePattern();
  
  /// \brief Parse a tuple pattern element.
  ///
  /// \code
  ///   pattern-tuple-element:
  ///     pattern ('=' expr)?
  /// \endcode
  ///
  /// \returns The tuple pattern element, if successful.
  std::pair<ParserStatus, Optional<TuplePatternElt>>
  parsePatternTupleElement();
  ParserResult<Pattern> parsePatternTuple();
  
  ParserResult<Pattern>
  parseOptionalPatternTypeAnnotation(ParserResult<Pattern> P,
                                     bool isOptional);
  ParserResult<Pattern> parseMatchingPattern(bool isExprBasic);
  ParserResult<Pattern> parseMatchingPatternAsLetOrVar(bool isLet,
                                                       SourceLoc VarLoc,
                                                       bool isExprBasic);
  

  Pattern *createBindingFromPattern(SourceLoc loc, Identifier name,
                                    VarDecl::Specifier specifier);
  

  /// \brief Determine whether this token can only start a matching pattern
  /// production and not an expression.
  bool isOnlyStartOfMatchingPattern();

  //===--------------------------------------------------------------------===//
  // Speculative type list parsing
  //===--------------------------------------------------------------------===//
  
  /// Returns true if we can parse a generic argument list at the current
  /// location in expression context. This parses types without generating
  /// AST nodes from the '<' at the current location up to a matching '>'. If
  /// the type list parse succeeds, and the closing '>' is followed by one
  /// of the following tokens:
  ///   lparen_following rparen lsquare_following rsquare lbrace rbrace
  ///   period_following comma semicolon
  /// then this function returns true, and the expression will parse as a
  /// generic parameter list. If the parse fails, or the closing '>' is not
  /// followed by one of the above tokens, then this function returns false,
  /// and the expression will parse with the '<' as an operator.
  bool canParseAsGenericArgumentList();

  bool canParseType();
  bool canParseTypeIdentifier();
  bool canParseTypeIdentifierOrTypeComposition();
  bool canParseOldStyleProtocolComposition();
  bool canParseTypeTupleBody();
  bool canParseTypeAttribute();
  bool canParseGenericArguments();

  bool canParseTypedPattern();

  //===--------------------------------------------------------------------===//
  // Expression Parsing
  ParserResult<Expr> parseExpr(Diag<> ID) {
    return parseExprImpl(ID, /*isExprBasic=*/false);
  }
  ParserResult<Expr> parseExprBasic(Diag<> ID) {
    return parseExprImpl(ID, /*isExprBasic=*/true);
  }
  ParserResult<Expr> parseExprImpl(Diag<> ID, bool isExprBasic = false);
  ParserResult<Expr> parseExprIs();
  ParserResult<Expr> parseExprAs();
  ParserResult<Expr> parseExprArrow();
  ParserResult<Expr> parseExprSequence(Diag<> ID,
                                       bool isExprBasic,
                                       bool isForConditionalDirective = false);
  ParserResult<Expr> parseExprSequenceElement(Diag<> ID,
                                              bool isExprBasic);
  ParserResult<Expr> parseExprPostfixSuffix(ParserResult<Expr> inner,
                                            bool isExprBasic,
                                            bool periodHasKeyPathBehavior,
                                            bool &hasBindOptional);
  ParserResult<Expr> parseExprPostfix(Diag<> ID, bool isExprBasic);
  ParserResult<Expr> parseExprPostfixWithoutSuffix(Diag<> ID, bool isExprBasic);
  ParserResult<Expr> parseExprUnary(Diag<> ID, bool isExprBasic);
  ParserResult<Expr> parseExprKeyPathObjC();
  ParserResult<Expr> parseExprKeyPath();
  ParserResult<Expr> parseExprSelector();
  ParserResult<Expr> parseExprSuper(bool isExprBasic);
  ParserResult<Expr> parseExprConfiguration();
  ParserResult<Expr> parseExprStringLiteral();
  ParserResult<Expr> parseExprTypeOf();

  /// Parse an argument label `identifier ':'`, if it exists.
  ///
  /// \param name The parsed name of the label (empty if it doesn't exist, or is
  /// _)
  /// \param loc The location of the label (empty if it doesn't exist)
  void parseOptionalArgumentLabel(Identifier &name, SourceLoc &loc);

  /// Parse an unqualified-decl-name.
  ///
  ///   unqualified-decl-name:
  ///     identifier
  ///     identifier '(' ((identifier | '_') ':') + ')'
  ///
  /// \param afterDot Whether this identifier is coming after a period, which
  /// enables '.init' and '.default' like expressions.
  /// \param loc Will be populated with the location of the name.
  /// \param diag The diagnostic to emit if this is not a name.
  /// \param allowOperators Whether to allow operator basenames too.
  /// \param allowZeroArgCompoundNames Whether to allow empty argument lists.
  DeclName parseUnqualifiedDeclName(bool afterDot, DeclNameLoc &loc,
                                    const Diagnostic &diag,
                                    bool allowOperators=false,
                                    bool allowZeroArgCompoundNames=false);

  Expr *parseExprIdentifier();
  Expr *parseExprEditorPlaceholder(Token PlaceholderTok,
                                   Identifier PlaceholderId);

  /// \brief Parse a closure expression after the opening brace.
  ///
  /// \verbatim
  ///   expr-closure:
  ///     '{' closure-signature? brace-item-list* '}'
  ///
  ///   closure-signature:
  ///     '|' closure-signature-arguments? '|' closure-signature-result?
  ///
  ///   closure-signature-arguments:
  ///     pattern-tuple-element (',' pattern-tuple-element)*
  ///
  ///   closure-signature-result:
  ///     '->' type
  /// \endverbatim
  ParserResult<Expr> parseExprClosure();

  /// \brief Parse the closure signature, if present.
  ///
  /// \verbatim
  ///   closure-signature:
  ///     parameter-clause func-signature-result? 'in'
  ///     identifier (',' identifier)* func-signature-result? 'in'
  /// \endverbatim
  ///
  /// \param captureList The entries in the capture list.
  /// \param params The parsed parameter list, or null if none was provided.
  /// \param arrowLoc The location of the arrow, if present.
  /// \param explicitResultType The explicit result type, if specified.
  /// \param inLoc The location of the 'in' keyword, if present.
  ///
  /// \returns true if an error occurred, false otherwise.
  bool parseClosureSignatureIfPresent(
                                SmallVectorImpl<CaptureListEntry> &captureList,
                                      ParameterList *&params,
                                      SourceLoc &throwsLoc,
                                      SourceLoc &arrowLoc,
                                      TypeRepr *&explicitResultType,
                                      SourceLoc &inLoc);

  Expr *parseExprAnonClosureArg();
  ParserResult<Expr> parseExprList(tok LeftTok, tok RightTok,
                                   syntax::SyntaxKind Kind);

  /// Parse an expression list, keeping all of the pieces separated.
  ParserStatus parseExprList(tok leftTok, tok rightTok,
                             bool isPostfix,
                             bool isExprBasic,
                             SourceLoc &leftLoc,
                             SmallVectorImpl<Expr *> &exprs,
                             SmallVectorImpl<Identifier> &exprLabels,
                             SmallVectorImpl<SourceLoc> &exprLabelLocs,
                             SourceLoc &rightLoc,
                             Expr *&trailingClosure,
                             syntax::SyntaxKind Kind);

  ParserResult<Expr> parseTrailingClosure(SourceRange calleeRange);

  // NOTE: used only for legacy support for old object literal syntax.
  // Will be removed in the future.
  bool isCollectionLiteralStartingWithLSquareLit();

  /// Parse an object literal.
  ///
  /// \param LK The literal kind as determined by the first token.
  /// \param NewName New name for a legacy literal.
  ParserResult<Expr> parseExprObjectLiteral(ObjectLiteralExpr::LiteralKind LK,
                                            bool isExprBasic,
                                            StringRef NewName = StringRef());
  ParserResult<Expr> parseExprCallSuffix(ParserResult<Expr> fn,
                                         bool isExprBasic);
  ParserResult<Expr> parseExprCollection(SourceLoc LSquareLoc = SourceLoc());
<<<<<<< HEAD
  ParserResult<Expr> parseExprArray(SourceLoc LSquareLoc,
                                    ParserResult<Expr> FirstExpr);
  ParserResult<Expr> parseExprDictionary(SourceLoc LSquareLoc,
                                         ParserResult<Expr> FirstKey);
=======
  ParserResult<Expr> parseExprArray(SourceLoc LSquareLoc);
  ParserResult<Expr> parseExprDictionary(SourceLoc LSquareLoc);
>>>>>>> aad14e3c

  UnresolvedDeclRefExpr *parseExprOperator();

  //===--------------------------------------------------------------------===//
  // Statement Parsing

  bool isStartOfStmt();
  bool isTerminatorForBraceItemListKind(BraceItemListKind Kind,
                                        ArrayRef<ASTNode> ParsedDecls);
  ParserResult<Stmt> parseStmt();
  ParserStatus parseExprOrStmt(ASTNode &Result);
  ParserResult<Stmt> parseStmtBreak();
  ParserResult<Stmt> parseStmtContinue();
  ParserResult<Stmt> parseStmtReturn(SourceLoc tryLoc);
  ParserResult<Stmt> parseStmtThrow(SourceLoc tryLoc);
  ParserResult<Stmt> parseStmtDefer();
  ParserStatus parseStmtCondition(StmtCondition &Result, Diag<> ID,
                                  StmtKind ParentKind);
  ParserResult<PoundAvailableInfo> parseStmtConditionPoundAvailable();
  ParserResult<Stmt> parseStmtIf(LabeledStmtInfo LabelInfo);
  ParserResult<Stmt> parseStmtGuard();
  ParserResult<Stmt> parseStmtWhile(LabeledStmtInfo LabelInfo);
  ParserResult<Stmt> parseStmtRepeat(LabeledStmtInfo LabelInfo);
  ParserResult<Stmt> parseStmtDo(LabeledStmtInfo LabelInfo);
  ParserResult<CatchStmt> parseStmtCatch();
  ParserResult<Stmt> parseStmtForEach(LabeledStmtInfo LabelInfo);
  ParserResult<Stmt> parseStmtSwitch(LabeledStmtInfo LabelInfo);
  ParserStatus parseStmtCases(SmallVectorImpl<ASTNode> &cases, bool IsActive);
  ParserResult<CaseStmt> parseStmtCase(bool IsActive);

  //===--------------------------------------------------------------------===//
  // Generics Parsing

  ParserResult<GenericParamList> parseGenericParameters();
  ParserResult<GenericParamList> parseGenericParameters(SourceLoc LAngleLoc);
  ParserResult<GenericParamList> maybeParseGenericParams();
  void
  diagnoseWhereClauseInGenericParamList(const GenericParamList *GenericParams);

  enum class WhereClauseKind : unsigned {
    Declaration,
    Protocol,
    AssociatedType
  };
  ParserStatus
  parseFreestandingGenericWhereClause(GenericParamList *&GPList,
                             WhereClauseKind kind=WhereClauseKind::Declaration);

  ParserStatus parseGenericWhereClause(
      SourceLoc &WhereLoc, SmallVectorImpl<RequirementRepr> &Requirements,
      bool &FirstTypeInComplete, bool AllowLayoutConstraints = false);

  ParserStatus
  parseProtocolOrAssociatedTypeWhereClause(TrailingWhereClause *&trailingWhere,
                                           bool isProtocol);

  //===--------------------------------------------------------------------===//
  // Availability Specification Parsing

  /// Parse a comma-separated list of availability specifications.
  ParserStatus
  parseAvailabilitySpecList(SmallVectorImpl<AvailabilitySpec *> &Specs);

  ParserResult<AvailabilitySpec> parseAvailabilitySpec();
  ParserResult<PlatformVersionConstraintAvailabilitySpec>
  parsePlatformVersionConstraintSpec();
  ParserResult<LanguageVersionConstraintAvailabilitySpec>
  parseLanguageVersionConstraintSpec();
};

/// Describes a parsed declaration name.
struct ParsedDeclName {
  /// The name of the context of which the corresponding entity should
  /// become a member.
  StringRef ContextName;

  /// The base name of the declaration.
  StringRef BaseName;

  /// The argument labels for a function declaration.
  SmallVector<StringRef, 4> ArgumentLabels;

  /// Whether this is a function name (vs. a value name).
  bool IsFunctionName = false;

  /// Whether this is a getter for the named property.
  bool IsGetter = false;

  /// Whether this is a setter for the named property.
  bool IsSetter = false;

  /// For a declaration name that makes the declaration into an
  /// instance member, the index of the "Self" parameter.
  Optional<unsigned> SelfIndex;

  /// Determine whether this is a valid name.
  explicit operator bool() const { return !BaseName.empty(); }

  /// Whether this declaration name turns the declaration into a
  /// member of some named context.
  bool isMember() const { return !ContextName.empty(); }

  /// Whether the result is translated into an instance member.
  bool isInstanceMember() const {
    return isMember() && static_cast<bool>(SelfIndex);
  }

  /// Whether the result is translated into a static/class member.
  bool isClassMember() const {
    return isMember() && !static_cast<bool>(SelfIndex);
  }

  /// Whether this is a property accessor.
  bool isPropertyAccessor() const { return IsGetter || IsSetter; }

  /// Whether this is an operator.
  bool isOperator() const {
    return Lexer::isOperator(BaseName);
  }

  /// Form a declaration name from this parsed declaration name.
  DeclName formDeclName(ASTContext &ctx) const;
};

/// Parse a stringified Swift declaration name,
/// e.g. "Foo.translateBy(self:x:y:)".
ParsedDeclName parseDeclName(StringRef name) LLVM_READONLY;

/// Form a Swift declaration name from its constituent parts.
DeclName formDeclName(ASTContext &ctx,
                      StringRef baseName,
                      ArrayRef<StringRef> argumentLabels,
                      bool isFunctionName);

/// Parse a stringified Swift declaration name, e.g. "init(frame:)".
DeclName parseDeclName(ASTContext &ctx, StringRef name);

/// Whether a given token can be the start of a decl.
bool isKeywordPossibleDeclStart(const Token &Tok);

/// \brief Lex and return a vector of `TokenSyntax` tokens, which include
/// leading and trailing trivia.
std::vector<std::pair<RC<syntax::RawTokenSyntax>,
                                 syntax::AbsolutePosition>>
tokenizeWithTrivia(const LangOptions &LangOpts,
                   const SourceManager &SM,
                   unsigned BufferID,
                   unsigned Offset = 0,
                   unsigned EndOffset = 0);
} // end namespace swift

#endif<|MERGE_RESOLUTION|>--- conflicted
+++ resolved
@@ -822,12 +822,8 @@
   ParserResult<ImportDecl> parseDeclImport(ParseDeclOptions Flags,
                                            DeclAttributes &Attributes);
   ParserStatus parseInheritance(SmallVectorImpl<TypeLoc> &Inherited,
-<<<<<<< HEAD
-                                bool allowClassRequirement);
-=======
                                 bool allowClassRequirement,
                                 bool allowAnyObject);
->>>>>>> aad14e3c
   ParserStatus parseDeclItem(bool &PreviousHadSemi,
                              Parser::ParseDeclOptions Options,
                              llvm::function_ref<void(Decl*)> handler);
@@ -1296,15 +1292,8 @@
   ParserResult<Expr> parseExprCallSuffix(ParserResult<Expr> fn,
                                          bool isExprBasic);
   ParserResult<Expr> parseExprCollection(SourceLoc LSquareLoc = SourceLoc());
-<<<<<<< HEAD
-  ParserResult<Expr> parseExprArray(SourceLoc LSquareLoc,
-                                    ParserResult<Expr> FirstExpr);
-  ParserResult<Expr> parseExprDictionary(SourceLoc LSquareLoc,
-                                         ParserResult<Expr> FirstKey);
-=======
   ParserResult<Expr> parseExprArray(SourceLoc LSquareLoc);
   ParserResult<Expr> parseExprDictionary(SourceLoc LSquareLoc);
->>>>>>> aad14e3c
 
   UnresolvedDeclRefExpr *parseExprOperator();
 
