//===--- CodeCompletionCallbacks.h - Parser's interface to code completion ===//
//
// This source file is part of the Swift.org open source project
//
// Copyright (c) 2014 - 2017 Apple Inc. and the Swift project authors
// Licensed under Apache License v2.0 with Runtime Library Exception
//
// See https://swift.org/LICENSE.txt for license information
// See https://swift.org/CONTRIBUTORS.txt for the list of Swift project authors
//
//===----------------------------------------------------------------------===//

#ifndef SWIFT_PARSE_CODE_COMPLETION_CALLBACKS_H
#define SWIFT_PARSE_CODE_COMPLETION_CALLBACKS_H

#include "swift/AST/ASTContext.h"
#include "swift/Parse/Parser.h"

namespace swift {

enum class ObjCSelectorContext {
  /// Code completion is not performed inside #selector
  None,
  /// Code completion is performed in a method #selector
  MethodSelector,
  /// Code completion is performed inside #selector(getter:)
  GetterSelector,
  /// Code completion is performed inside #selector(setter:)
  SetterSelector
};

/// \brief Parser's interface to code completion.
class CodeCompletionCallbacks {
protected:
  Parser &P;
  ASTContext &Context;
  Parser::ParserPosition ExprBeginPosition;

  /// The declaration parsed during delayed parsing that was caused by code
  /// completion. This declaration contained the code completion token.
  Decl *ParsedDecl = nullptr;
<<<<<<< HEAD

  /// If code completion is done inside a controlling expression of a C-style
  /// for loop statement, this is the declaration of the iteration variable.
  Decl *CStyleForLoopIterationVariable = nullptr;
=======
>>>>>>> aad14e3c

  /// True if code completion is done inside a raw value expression of an enum
  /// case.
  bool InEnumElementRawValue = false;

  /// Whether or not the expression that is currently parsed is inside a
  /// \c #selector and if so, which kind of selector
  ObjCSelectorContext ParseExprSelectorContext = ObjCSelectorContext::None;

  /// Whether or not the expression that shall be completed is inside a
  /// \c #selector and if so, which kind of selector
  ObjCSelectorContext CompleteExprSelectorContext = ObjCSelectorContext::None;

  std::vector<Expr *> leadingSequenceExprs;

public:
  CodeCompletionCallbacks(Parser &P)
      : P(P), Context(P.Context) {
  }

  virtual ~CodeCompletionCallbacks() {}

  bool isInsideObjCSelector() const {
    return CompleteExprSelectorContext != ObjCSelectorContext::None;
  }

  void setExprBeginning(Parser::ParserPosition PP) {
    ExprBeginPosition = PP;
  }

  /// Set the decl inside which the code-completion occurred.  This is used when
  /// completing inside a parameter list or where clause where the Parser's
  /// CurDeclContext will not be where we want to perform lookup.
  void setParsedDecl(Decl *D) {
    ParsedDecl = D;
  }

  void setLeadingSequenceExprs(ArrayRef<Expr *> exprs) {
    leadingSequenceExprs.assign(exprs.begin(), exprs.end());
  }

  class InEnumElementRawValueRAII {
    CodeCompletionCallbacks *Callbacks;

  public:
    InEnumElementRawValueRAII(CodeCompletionCallbacks *Callbacks)
        : Callbacks(Callbacks) {
      if (Callbacks)
        Callbacks->InEnumElementRawValue = true;
    }

    ~InEnumElementRawValueRAII() {
      if (Callbacks)
        Callbacks->InEnumElementRawValue = false;
    }
  };

  /// RAII type that temporarily sets the "in Objective-C #selector expression"
  /// flag on the code completion callbacks object.
  class InObjCSelectorExprRAII {
    CodeCompletionCallbacks *Callbacks;

  public:
    InObjCSelectorExprRAII(CodeCompletionCallbacks *Callbacks,
                           ObjCSelectorContext SelectorContext)
        : Callbacks(Callbacks) {
      if (Callbacks)
        Callbacks->ParseExprSelectorContext = SelectorContext;
    }

    ~InObjCSelectorExprRAII() {
      if (Callbacks)
        Callbacks->ParseExprSelectorContext = ObjCSelectorContext::None;
    }
  };

  /// \brief Complete the whole expression.  This is a fallback that should
  /// produce results when more specific completion methods failed.
  virtual void completeExpr() = 0;

  /// \brief Complete expr-dot after we have consumed the dot.
  virtual void completeDotExpr(Expr *E, SourceLoc DotLoc) = 0;

  /// \brief Complete the beginning of a statement or expression.
  virtual void completeStmtOrExpr() = 0;

  /// \brief Complete the beginning of expr-postfix -- no tokens provided
  /// by user.
  virtual void completePostfixExprBeginning(CodeCompletionExpr *E) = 0;

  /// \brief Complete the beginning of expr-postfix in a for-each loop sequqence
  /// -- no tokens provided by user.
  virtual void completeForEachSequenceBeginning(CodeCompletionExpr *E) = 0;

  /// \brief Complete a given expr-postfix.
  virtual void completePostfixExpr(Expr *E, bool hasSpace) = 0;

  /// \brief Complete a given expr-postfix, given that there is a following
  /// left parenthesis.
  virtual void completePostfixExprParen(Expr *E, Expr *CodeCompletionE) = 0;

  /// \brief Complete expr-super after we have consumed the 'super' keyword.
  virtual void completeExprSuper(SuperRefExpr *SRE) = 0;

  /// \brief Complete expr-super after we have consumed the 'super' keyword and
  /// a dot.
  virtual void completeExprSuperDot(SuperRefExpr *SRE) = 0;

  /// \brief Complete the argument to an Objective-C #keyPath
  /// expression.
  ///
  /// \param KPE A partial #keyPath expression that can be used to
  /// provide context. This will be \c NULL if no components of the
  /// #keyPath argument have been parsed yet.
  virtual void completeExprKeyPath(KeyPathExpr *KPE, bool HasDot) = 0;

  /// \brief Complete the beginning of type-simple -- no tokens provided
  /// by user.
  virtual void completeTypeSimpleBeginning() = 0;

  /// \brief Complete a given type-identifier after we have consumed the dot.
  virtual void completeTypeIdentifierWithDot(IdentTypeRepr *ITR) = 0;

  /// \brief Complete a given type-identifier when there is no trailing dot.
  virtual void completeTypeIdentifierWithoutDot(IdentTypeRepr *ITR) = 0;

  /// \brief Complete at the beginning of a case stmt pattern.
  virtual void completeCaseStmtBeginning() = 0;

  /// \brief Complete a case stmt pattern that starts with a dot.
  virtual void completeCaseStmtDotPrefix() = 0;

  /// Complete at the beginning of member of a nominal decl member -- no tokens
  /// provided by user.
  virtual void completeNominalMemberBeginning(
      SmallVectorImpl<StringRef> &Keywords) = 0;

  /// Complete the keyword in attribute, for instance, @available.
  virtual void completeDeclAttrKeyword(Decl *D, bool Sil, bool Param) = 0;

  /// Complete the parameters in attribute, for instance, version specifier for
  /// @available.
  virtual void completeDeclAttrParam(DeclAttrKind DK, int Index) = 0;

  /// Complete the platform names inside #available statements.
  virtual void completePoundAvailablePlatform() = 0;

  /// Complete the import decl with importable modules.
  virtual void completeImportDecl(std::vector<std::pair<Identifier, SourceLoc>> &Path) = 0;

  /// Complete unresolved members after dot.
  virtual void completeUnresolvedMember(UnresolvedMemberExpr *E,
                                        ArrayRef<StringRef> Identifiers,
                                        bool HasReturn) = 0;

  virtual void completeAssignmentRHS(AssignExpr *E) = 0;

  virtual void completeCallArg(CallExpr *E) = 0;

  virtual void completeReturnStmt(CodeCompletionExpr *E) = 0;

  virtual void completeAfterPound(CodeCompletionExpr *E, StmtKind ParentKind) = 0;

  virtual void completeGenericParams(TypeLoc TL) = 0;

  /// \brief Signals that the AST for the all the delayed-parsed code was
  /// constructed.  No \c complete*() callbacks will be done after this.
  virtual void doneParsing() = 0;
};

/// \brief A factory to create instances of \c CodeCompletionCallbacks.
class CodeCompletionCallbacksFactory {
public:
  virtual ~CodeCompletionCallbacksFactory() {}

  /// \brief Create an instance of \c CodeCompletionCallbacks.  The result
  /// should be deallocated with 'delete'.
  virtual CodeCompletionCallbacks *createCodeCompletionCallbacks(Parser &P) = 0;
};

} // namespace swift

#endif // LLVM_SWIFT_PARSE_CODE_COMPLETION_CALLBACKS_H
<|MERGE_RESOLUTION|>--- conflicted
+++ resolved
@@ -39,13 +39,6 @@
   /// The declaration parsed during delayed parsing that was caused by code
   /// completion. This declaration contained the code completion token.
   Decl *ParsedDecl = nullptr;
-<<<<<<< HEAD
-
-  /// If code completion is done inside a controlling expression of a C-style
-  /// for loop statement, this is the declaration of the iteration variable.
-  Decl *CStyleForLoopIterationVariable = nullptr;
-=======
->>>>>>> aad14e3c
 
   /// True if code completion is done inside a raw value expression of an enum
   /// case.
