//===--- Local.h - Local SIL transformations. -------------------*- C++ -*-===//
//
// This source file is part of the Swift.org open source project
//
// Copyright (c) 2014 - 2016 Apple Inc. and the Swift project authors
// Licensed under Apache License v2.0 with Runtime Library Exception
//
// See http://swift.org/LICENSE.txt for license information
// See http://swift.org/CONTRIBUTORS.txt for the list of Swift project authors
//
//===----------------------------------------------------------------------===//

#ifndef SWIFT_SILOPTIMIZER_UTILS_LOCAL_H
#define SWIFT_SILOPTIMIZER_UTILS_LOCAL_H

#include "swift/Basic/ArrayRefView.h"
#include "swift/SILOptimizer/Analysis/ARCAnalysis.h"
#include "swift/SILOptimizer/Analysis/SimplifyInstruction.h"
#include "swift/SIL/SILInstruction.h"
#include "swift/SIL/SILBuilder.h"
#include "swift/SIL/SILCloner.h"
#include "llvm/ADT/SmallPtrSet.h"
#include "llvm/Support/Allocator.h"
#include <functional>
#include <utility>

namespace swift {

class DominanceInfo;

/// Transform a Use Range (Operand*) into a User Range (SILInstruction*)
using UserTransform = std::function<SILInstruction *(Operand *)>;
using ValueBaseUserRange =
  TransformRange<IteratorRange<ValueBase::use_iterator>, UserTransform>;

inline ValueBaseUserRange makeUserRange(
    iterator_range<ValueBase::use_iterator> R) {
  auto toUser = [](Operand *O) { return O->getUser(); };
  return makeTransformRange(makeIteratorRange(R.begin(), R.end()),
                            UserTransform(toUser));
}

using DeadInstructionSet = llvm::SmallSetVector<SILInstruction *, 8>;

/// \brief Create a retain of \p Ptr before the \p InsertPt.
SILInstruction *createIncrementBefore(SILValue Ptr, SILInstruction *InsertPt);

/// \brief Create a release of \p Ptr before the \p InsertPt.
SILInstruction *createDecrementBefore(SILValue Ptr, SILInstruction *InsertPt);

/// \brief For each of the given instructions, if they are dead delete them
/// along with their dead operands.
///
/// \param I The instruction to be deleted.
/// \param Force If Force is set, don't check if the top level instructions
///        are considered dead - delete them regardless.
/// \param C a callback called whenever an instruction is deleted.
void
recursivelyDeleteTriviallyDeadInstructions(
  ArrayRef<SILInstruction*> I, bool Force = false,
  std::function<void(SILInstruction *)> C = [](SILInstruction *){});

/// \brief If the given instruction is dead, delete it along with its dead
/// operands.
///
/// \param I The instruction to be deleted.
/// \param Force If Force is set, don't check if the top level instruction is
///        considered dead - delete it regardless.
/// \param C a callback called whenever an instruction is deleted.
void
recursivelyDeleteTriviallyDeadInstructions(
  SILInstruction *I,
  bool Force = false,
  std::function<void(SILInstruction *)> C = [](SILInstruction *){});

/// \brief Perform a fast local check to see if the instruction is dead.
///
/// This routine only examines the state of the instruction at hand.
bool isInstructionTriviallyDead(SILInstruction *I);

/// \brief Return true if this is a release instruction that's not going to
/// free the object.
bool isIntermediateRelease(SILInstruction *I,
                           ConsumedArgToEpilogueReleaseMatcher &ERM); 

/// \brief Recursively collect all the uses and transitive uses of the
/// instruction.
void
collectUsesOfValue(SILValue V, llvm::SmallPtrSetImpl<SILInstruction *> &Insts);

/// \brief Recursively erase all of the uses of the instruction (but not the
/// instruction itself)
void eraseUsesOfInstruction(
    SILInstruction *Inst,
    std::function<void(SILInstruction *)> C = [](SILInstruction *){});

/// \brief Recursively erase all of the uses of the value (but not the
/// value itself)
void eraseUsesOfValue(SILValue V);

FullApplySite findApplyFromDevirtualizedResult(SILInstruction *I);

/// Check that this is a partial apply of a reabstraction thunk and return the
/// argument of the partial apply if it is.
SILValue isPartialApplyOfReabstractionThunk(PartialApplyInst *PAI);

/// Cast a value into the expected, ABI compatible type if necessary.
/// This may happen e.g. when:
/// - a type of the return value is a subclass of the expected return type.
/// - actual return type and expected return type differ in optionality.
/// - both types are tuple-types and some of the elements need to be casted.
///
/// If CheckOnly flag is set, then this function only checks if the
/// required casting is possible. If it is not possible, then None
/// is returned.
/// If CheckOnly is not set, then a casting code is generated and the final
/// casted value is returned.
Optional<SILValue> castValueToABICompatibleType(SILBuilder *B, SILLocation Loc,
                                                SILValue Value,
                                                SILType SrcTy,
                                                SILType DestTy,
                                                bool CheckOnly = false);

/// Check if the optimizer can cast a value into the expected,
/// ABI compatible type if necessary.
bool canCastValueToABICompatibleType(SILModule &M,
                                     SILType SrcTy, SILType DestTy);

/// Returns a project_box if it is the next instruction after \p ABI and
/// and has \p ABI as operand. Otherwise it creates a new project_box right
/// after \p ABI and returns it.
ProjectBoxInst *getOrCreateProjectBox(AllocBoxInst *ABI);

/// Replace an apply with an instruction that produces the same value,
/// then delete the apply and the instructions that produce its callee
/// if possible.
void replaceDeadApply(ApplySite Old, ValueBase *New);

/// \brief Return true if the substitution map contains a
/// substitution that is an unbound generic type.
bool hasUnboundGenericTypes(TypeSubstitutionMap &SubsMap);

/// Return true if the substitution list contains a substitution
/// that is an unbound generic.
bool hasUnboundGenericTypes(ArrayRef<Substitution> Subs);

/// \brief Return true if the substitution map contains a
/// substitution that refers to the dynamic Self type.
bool hasDynamicSelfTypes(TypeSubstitutionMap &SubsMap);

/// \brief Return true if the substitution list contains a
/// substitution that refers to the dynamic Self type.
bool hasDynamicSelfTypes(ArrayRef<Substitution> Subs);

/// \brief Return true if any call inside the given function may bind dynamic
/// 'Self' to a generic argument of the callee.
bool computeMayBindDynamicSelf(SILFunction *F);

/// \brief Move an ApplyInst's FuncRef so that it dominates the call site.
void placeFuncRef(ApplyInst *AI, DominanceInfo *DT);

/// \brief Add an argument, \p val, to the branch-edge that is pointing into
/// block \p Dest. Return a new instruction and do not erase the old
/// instruction.
TermInst *addArgumentToBranch(SILValue Val, SILBasicBlock *Dest,
                              TermInst *Branch);

/// Handle the mechanical aspects of removing an unreachable block.
void removeDeadBlock(SILBasicBlock *BB);

/// Remove all instructions in the body of \p BB in safe manner by using
/// undef.
void clearBlockBody(SILBasicBlock *BB);

/// \brief Get the linkage to be used for specializations of a function with
/// the given linkage.
SILLinkage getSpecializedLinkage(SILFunction *F, SILLinkage L);

/// Tries to optimize a given apply instruction if it is a concatenation of
/// string literals. Returns a new instruction if optimization was possible.
SILInstruction *tryToConcatenateStrings(ApplyInst *AI, SILBuilder &B);


/// Tries to perform jump-threading on all checked_cast_br instruction in
/// function \p Fn.
bool tryCheckedCastBrJumpThreading(SILFunction *Fn, DominanceInfo *DT,
                          SmallVectorImpl<SILBasicBlock *> &BlocksForWorklist);

void recalcDomTreeForCCBOpt(DominanceInfo *DT, SILFunction &F);

/// A structure containing callbacks that are called when an instruction is
/// removed or added.
struct InstModCallbacks {
  using CallbackTy = std::function<void (SILInstruction *)>;
  CallbackTy DeleteInst = [](SILInstruction *I) {
    I->eraseFromParent();
  };
  CallbackTy CreatedNewInst = [](SILInstruction *){};

  InstModCallbacks(CallbackTy DeleteInst, CallbackTy CreatedNewInst)
    : DeleteInst(DeleteInst), CreatedNewInst(CreatedNewInst) {}
  InstModCallbacks() = default;
  ~InstModCallbacks() = default;
  InstModCallbacks(const InstModCallbacks &) = default;
  InstModCallbacks(InstModCallbacks &&) = default;
};

/// If Closure is a partial_apply or thin_to_thick_function with only local
/// ref count users and a set of post-dominating releases:
///
/// 1. Remove all ref count operations and the closure.
/// 2. Add each one of the last release locations insert releases for the
///    captured args if we have a partial_apply.
///
/// In the future this should be extended to be less conservative with users.
bool
tryDeleteDeadClosure(SILInstruction *Closure,
                     InstModCallbacks Callbacks = InstModCallbacks());

/// Given a SILValue argument to a partial apply \p Arg and the associated
/// parameter info for that argument, perform the necessary cleanups to Arg when
/// one is attempting to delete the partial apply.
void releasePartialApplyCapturedArg(
    SILBuilder &Builder, SILLocation Loc, SILValue Arg, SILParameterInfo PInfo,
    InstModCallbacks Callbacks = InstModCallbacks());

/// This computes the lifetime of a single SILValue.
///
/// This does not compute a set of jointly postdominating use points. Instead it
/// assumes that the value's existing uses already jointly postdominate the
/// definition. This makes sense for values that are returned +1 from an
/// instruction, like partial_apply, and therefore must be released on all paths
/// via strong_release or apply.
class ValueLifetimeAnalysis {
public:

  /// The lifetime frontier for the value. It is the list of instructions
  /// following the last uses of the value. All the frontier instructions
  /// end the value's lifetime.
  typedef llvm::SmallVector<SILInstruction *, 4> Frontier;

  /// Constructor for the value \p Def with a specific set of users of Def's
  /// users.
  ValueLifetimeAnalysis(SILValue Def, ArrayRef<SILInstruction*> UserList) :
      DefValue(Def), UserSet(UserList.begin(), UserList.end()) {
    propagateLiveness();
  }

  /// Constructor for the value \p Def considering all the value's uses.
  ValueLifetimeAnalysis(SILValue Def) : DefValue(Def) {
    for (Operand *Op : Def->getUses()) {
      UserSet.insert(Op->getUser());
    }
    propagateLiveness();
  }

  enum Mode {
    /// Don't split critical edges if the frontier instructions are located on
    /// a critical edges. Instead fail.
    DontModifyCFG,
    
    /// Split critical edges if the frontier instructions are located on
    /// a critical edges.
    AllowToModifyCFG,
    
    /// Ignore exit edges from the lifetime region at all.
    IgnoreExitEdges
  };

  /// Computes and returns the lifetime frontier for the value in \p Fr.
  /// Returns true if all instructions in the frontier could be found in
  /// non-critical edges.
  /// Returns false if some frontier instructions are located on critical edges.
  /// In this case, if \p mode is AllowToModifyCFG, those critical edges are
  /// split, otherwise nothing is done and the returned \p Fr is not valid.
  bool computeFrontier(Frontier &Fr, Mode mode);

  /// Returns true if the instruction \p Inst is located within the value's
  /// lifetime.
  /// It is assumed that \p Inst is located after the value's definition.
  bool isWithinLifetime(SILInstruction *Inst);

  /// For debug dumping.
  void dump() const;

private:

  /// The value.
  SILValue DefValue;

  /// The set of blocks where the value is live.
  llvm::SmallSetVector<SILBasicBlock *, 16> LiveBlocks;

  /// The set of instructions where the value is used, or the users-list
  /// provided with the constructor.
  llvm::SmallPtrSet<SILInstruction*, 16> UserSet;

  /// Propagates the liveness information up the control flow graph.
  void propagateLiveness();

  /// Returns the last use of the value in the live block \p BB.
  SILInstruction *findLastUserInBlock(SILBasicBlock *BB);
};

/// Base class for BB cloners.
class BaseThreadingCloner : public SILClonerWithScopes<BaseThreadingCloner> {
  friend class SILVisitor<BaseThreadingCloner>;
  friend class SILCloner<BaseThreadingCloner>;

  protected:
  SILBasicBlock *FromBB, *DestBB;

  public:
  // A map of old to new available values.
  SmallVector<std::pair<ValueBase *, SILValue>, 16> AvailVals;

  /// If WithinFunction is true, the debug scopes of the cloned
  /// instructions will not be updated.
  BaseThreadingCloner(SILFunction &To, bool WithinFunction)
      : SILClonerWithScopes(To, WithinFunction), FromBB(nullptr),
        DestBB(nullptr) {}

  BaseThreadingCloner(SILFunction &To, SILBasicBlock *From, SILBasicBlock *Dest)
      : SILClonerWithScopes(To, From->getParent() == &To), FromBB(From),
        DestBB(Dest) {}

  void process(SILInstruction *I) { visit(I); }

  SILBasicBlock *remapBasicBlock(SILBasicBlock *BB) { return BB; }

  SILValue remapValue(SILValue Value) {
    // If this is a use of an instruction in another block, then just use it.
    if (auto SI = dyn_cast<SILInstruction>(Value)) {
      if (SI->getParent() != FromBB)
        return Value;
    } else if (auto BBArg = dyn_cast<SILArgument>(Value)) {
      if (BBArg->getParent() != FromBB)
        return Value;
    } else {
      assert(isa<SILUndef>(Value) && "Unexpected Value kind");
      return Value;
    }

    return SILCloner<BaseThreadingCloner>::remapValue(Value);
  }

  void postProcess(SILInstruction *Orig, SILInstruction *Cloned) {
    DestBB->push_back(Cloned);
    SILCloner<BaseThreadingCloner>::postProcess(Orig, Cloned);
    // A terminator defines no values. Keeping terminators in the AvailVals list
    // is problematic because terminators get replaced during SSA update.
    if (!isa<TermInst>(Orig))
      AvailVals.push_back(std::make_pair(Orig, SILValue(Cloned)));
  }
};

/// Clone a basic block to edge \p BI.
class EdgeThreadingCloner : public BaseThreadingCloner {
public:
  EdgeThreadingCloner(BranchInst *BI)
      : BaseThreadingCloner(*BI->getFunction(),
                            BI->getDestBB(), nullptr) {
    DestBB = createEdgeBlockAndRedirectBranch(BI);
  }

  SILBasicBlock *createEdgeBlockAndRedirectBranch(BranchInst *BI) {
    auto *Fn = BI->getFunction();
    auto *SrcBB = BI->getParent();
    auto *DestBB = BI->getDestBB();
    auto *EdgeBB = new (Fn->getModule()) SILBasicBlock(Fn, SrcBB);

    // Create block arguments.
    unsigned ArgIdx = 0;
    for (auto Arg : BI->getArgs()) {
      assert(Arg->getType() == DestBB->getBBArg(ArgIdx)->getType() &&
             "Types must match");
      auto *BlockArg = EdgeBB->createBBArg(Arg->getType());
      ValueMap[DestBB->getBBArg(ArgIdx)] = SILValue(BlockArg);
      AvailVals.push_back(std::make_pair(DestBB->getBBArg(ArgIdx), BlockArg));
      ++ArgIdx;
    }

    // Redirect the branch.
    SILBuilderWithScope(BI).createBranch(BI->getLoc(), EdgeBB, BI->getArgs());
    BI->eraseFromParent();
    return EdgeBB;
  }

  SILBasicBlock *getEdgeBB() {
    // DestBB really is the edge basic block we created to clone instructions
    // to.
    return DestBB;
  }
};

/// Helper class for cloning of basic blocks.
class BasicBlockCloner : public BaseThreadingCloner {
  public:
    BasicBlockCloner(SILBasicBlock *From, SILBasicBlock *To = nullptr,
                     bool WithinFunction = true)
        : BaseThreadingCloner(To ? *To->getParent() : *From->getParent(),
                              WithinFunction) {
      FromBB = From;
      if (To == nullptr) {
        // Create a new BB that is to be used as a target
        // for cloning.
        To = From->getParent()->createBasicBlock();
        for (auto *Arg : FromBB->getBBArgs()) {
          To->createBBArg(Arg->getType(), Arg->getDecl());
        }
      }
      DestBB = To;

      // Populate the value map so that uses of the BBArgs in the SrcBB are
      // replaced with the BBArgs of the DestBB.
      for (unsigned i = 0, e = FromBB->bbarg_size(); i != e; ++i) {
        ValueMap[FromBB->getBBArg(i)] = DestBB->getBBArg(i);
        AvailVals.push_back(
            std::make_pair(FromBB->getBBArg(i), DestBB->getBBArg(i)));
      }
    }

    // Clone all instructions of the FromBB into DestBB
    void clone() {
      for (auto &I : *FromBB)
        process(&I);
    }

    SILBasicBlock *getDestBB() { return DestBB; }
};

/// Helper function to perform SSA updates in case of jump threading. Set
/// 'NeedToSplitCriticalEdges' to false if all critical edges are split,
/// otherwise this call will try to split all critical edges.
void updateSSAAfterCloning(BaseThreadingCloner &Cloner, SILBasicBlock *SrcBB,
                           SILBasicBlock *DestBB,
                           bool NeedToSplitCriticalEdges = true);

/// \brief This is a helper class used to optimize casts.
class CastOptimizer {
  // Callback to be called when uses of an instruction should be replaced.
  std::function<void (SILInstruction *I, ValueBase *V)> ReplaceInstUsesAction;

  // Callback to call when an instruction needs to be erased.
  std::function<void (SILInstruction *)> EraseInstAction;

  // Callback to call after an optimization was performed based on the fact
  // that a cast will succeed.
  std::function<void ()> WillSucceedAction;

  // Callback to call after an optimization was performed based on the fact
  // that a cast will fail.
  std::function<void ()> WillFailAction;

  /// Optimize a cast from a bridged ObjC type into
  /// a corresponding Swift type implementing _ObjectiveCBridgeable.
  SILInstruction *
  optimizeBridgedObjCToSwiftCast(SILInstruction *Inst,
      bool isConditional,
      SILValue Src,
      SILValue Dest,
      CanType Source,
      CanType Target,
      Type BridgedSourceTy,
      Type BridgedTargetTy,
      SILBasicBlock *SuccessBB,
      SILBasicBlock *FailureBB);

  /// Optimize a cast from a Swift type implementing _ObjectiveCBridgeable
  /// into a bridged ObjC type.
  SILInstruction *
  optimizeBridgedSwiftToObjCCast(SILInstruction *Inst,
      bool isConditional,
      SILValue Src,
      SILValue Dest,
      CanType Source,
      CanType Target,
      Type BridgedSourceTy,
      Type BridgedTargetTy,
      SILBasicBlock *SuccessBB,
      SILBasicBlock *FailureBB);

  void deleteInstructionsAfterUnreachable(SILInstruction *UnreachableInst,
                                          SILInstruction *TrapInst);

public:
  CastOptimizer(std::function<void (SILInstruction *I, ValueBase *V)> ReplaceInstUsesAction,
                std::function<void (SILInstruction *)> EraseAction,
                std::function<void ()> WillSucceedAction,
                std::function<void ()> WillFailAction = [](){})
    : ReplaceInstUsesAction(ReplaceInstUsesAction),
      EraseInstAction(EraseAction),
      WillSucceedAction(WillSucceedAction),
      WillFailAction(WillFailAction) {}

<<<<<<< HEAD
=======
  // This constructor is used in
  // 'SILOptimizer/Mandatory/ConstantPropagation.cpp'. MSVC2015 compiler
  // couldn't use the single constructor version which has three default
  // arguments. It seems the number of the default argument with lambda is
  // limited.
>>>>>>> 395e9678
  CastOptimizer(std::function<void (SILInstruction *I, ValueBase *V)> ReplaceInstUsesAction,
                std::function<void (SILInstruction *)> EraseAction = [](SILInstruction*){})
    : CastOptimizer(ReplaceInstUsesAction, EraseAction, [](){}, [](){}) {}

  /// Simplify checked_cast_br. It may change the control flow.
  SILInstruction *
  simplifyCheckedCastBranchInst(CheckedCastBranchInst *Inst);

  /// Simplify checked_cast_addr_br. It may change the control flow.
  SILInstruction *
  simplifyCheckedCastAddrBranchInst(CheckedCastAddrBranchInst *Inst);

  /// Optimize checked_cast_br. This cannot change the control flow.
  SILInstruction *
  optimizeCheckedCastBranchInst(CheckedCastBranchInst *Inst);

  /// Optimize checked_cast_addr_br. This cannot change the control flow.
  SILInstruction *
  optimizeCheckedCastAddrBranchInst(CheckedCastAddrBranchInst *Inst);

  /// Optimize unconditional_checked_cast. This cannot change the control flow.
  ValueBase *
  optimizeUnconditionalCheckedCastInst(UnconditionalCheckedCastInst *Inst);

  /// Optimize unconditional_checked_cast_addr. This cannot change the control
  /// flow.
  SILInstruction *
  optimizeUnconditionalCheckedCastAddrInst(UnconditionalCheckedCastAddrInst *Inst);

  /// Check if it is a bridged cast and optimize it.
  /// May change the control flow.
  SILInstruction *
  optimizeBridgedCasts(SILInstruction *Inst,
      bool isConditional,
      SILValue Src,
      SILValue Dest,
      CanType Source,
      CanType Target,
      SILBasicBlock *SuccessBB,
      SILBasicBlock *FailureBB);

};

// Helper class that provides a callback that can be used in
// inliners/cloners for collecting new call sites.
class CloneCollector {
public:
  typedef std::pair<SILInstruction *, SILInstruction *> value_type;
  typedef std::function<void(SILInstruction *, SILInstruction *)> CallbackType;
  typedef std::function<bool (SILInstruction *)> FilterType;

private:
  FilterType Filter;

  // Pairs of collected instructions; (new, old)
  llvm::SmallVector<value_type, 4> InstructionPairs;

  void collect(SILInstruction *Old, SILInstruction *New) {
    if (Filter(New))
      InstructionPairs.push_back(std::make_pair(New, Old));
  }

public:
  CloneCollector(FilterType Filter) : Filter(Filter) {}

  CallbackType getCallback() {
    return std::bind(&CloneCollector::collect, this, std::placeholders::_1,
                     std::placeholders::_2);
  }

  llvm::SmallVectorImpl<value_type> &getInstructionPairs() {
    return InstructionPairs;
  }
};

/// This iterator 'looks through' one level of builtin expect users exposing all
/// users of the looked through builtin expect instruction i.e it presents a
/// view that shows all users as if there were no builtin expect instructions
/// interposed.
class IgnoreExpectUseIterator
    : public std::iterator<std::forward_iterator_tag, Operand *, ptrdiff_t> {
  ValueBaseUseIterator OrigUseChain;
  ValueBaseUseIterator CurrentIter;

  static bool isExpect(Operand *Use) {
    if (auto *BI = dyn_cast<BuiltinInst>(Use->getUser()))
      if (BI->getIntrinsicInfo().ID == llvm::Intrinsic::expect)
        return true;
    return false;
  }

  // Advance through expect users to their users until we encounter a user that
  // is not an expect.
  void advanceThroughExpects() {
    while (CurrentIter == OrigUseChain &&
           CurrentIter != ValueBaseUseIterator(nullptr) &&
           isExpect(*CurrentIter)) {
      auto *Expect = CurrentIter->getUser();
      CurrentIter = Expect->use_begin();
      // Expect with no users advance to next item in original use chain.
      if (CurrentIter == Expect->use_end())
        CurrentIter = ++OrigUseChain;
    }
  }

public:
  IgnoreExpectUseIterator(ValueBase *V)
      : OrigUseChain(V->use_begin()), CurrentIter(V->use_begin()) {
    advanceThroughExpects();
  }

  IgnoreExpectUseIterator() = default;

  Operand *operator*() const { return *CurrentIter; }
  Operand *operator->() const { return *CurrentIter; }
  SILInstruction *getUser() const { return CurrentIter->getUser(); }

  IgnoreExpectUseIterator &operator++() {
    assert(**this && "increment past end()!");
    if (OrigUseChain == CurrentIter) {
      // Use chain of the original value.
      ++OrigUseChain;
      ++CurrentIter;
      // Ignore expects.
      advanceThroughExpects();
      } else {
      // Use chain of an expect.
      ++CurrentIter;
      if (CurrentIter == ValueBaseUseIterator(nullptr)) {
        // At the end of the use chain of an expect.
        CurrentIter = ++OrigUseChain;
        advanceThroughExpects();
      }
    }
    return *this;
  }

  IgnoreExpectUseIterator operator++(int unused) {
    IgnoreExpectUseIterator Copy = *this;
    ++*this;
    return Copy;
  }
  friend bool operator==(IgnoreExpectUseIterator lhs,
                         IgnoreExpectUseIterator rhs) {
    return lhs.CurrentIter == rhs.CurrentIter;
  }
  friend bool operator!=(IgnoreExpectUseIterator lhs,
                         IgnoreExpectUseIterator rhs) {
    return !(lhs == rhs);
  }
};

inline iterator_range<IgnoreExpectUseIterator>
ignore_expect_uses(ValueBase *V) {
  return make_range(IgnoreExpectUseIterator(V),
                    IgnoreExpectUseIterator());
}

/// Run simplifyInstruction() on all of the instruction I's users if they only
/// have one result (since simplifyInstruction assumes that). Replace all uses
/// of the user with its simplification of we succeed. Returns true if we
/// succeed and false otherwise.
///
/// An example of how this is useful is in cases where one is splitting up an
/// aggregate and reforming it, the reformed aggregate may have extract
/// operations from it. These can be simplified and removed.
bool simplifyUsers(SILInstruction *I);

/// Check if a given type is a simple type, i.e. a builtin
/// integer or floating point type or a struct/tuple whose members
/// are of simple types.
bool isSimpleType(SILType SILTy, SILModule& Module);

/// Check if the value of V is computed by means of a simple initialization.
/// Store the actual SILValue into \p Val and the reversed list of instructions
/// initializing it in \p Insns.
/// The check is performed by recursively walking the computation of the
/// SIL value being analyzed.
bool analyzeStaticInitializer(SILValue V,
                              SmallVectorImpl<SILInstruction *> &Insns);

/// Replace load sequence which may contain
/// a chain of struct_element_addr followed by a load.
/// The sequence is traversed inside out, i.e.
/// starting with the innermost struct_element_addr
void replaceLoadSequence(SILInstruction *I,
                         SILInstruction *Value,
                         SILBuilder &B);


/// Do we have enough information to determine all callees that could
/// be reached by calling the function represented by Decl?
bool calleesAreStaticallyKnowable(SILModule &M, SILDeclRef Decl);

/// Hoist the address projection rooted in \p Op to \p InsertBefore.
/// Requires the projected value to dominate the insertion point.
///
/// Will look through single basic block predecessor arguments.
void hoistAddressProjections(Operand &Op, SILInstruction *InsertBefore,
                             DominanceInfo *DomTree);

} // end namespace swift

#endif<|MERGE_RESOLUTION|>--- conflicted
+++ resolved
@@ -493,14 +493,11 @@
       WillSucceedAction(WillSucceedAction),
       WillFailAction(WillFailAction) {}
 
-<<<<<<< HEAD
-=======
   // This constructor is used in
   // 'SILOptimizer/Mandatory/ConstantPropagation.cpp'. MSVC2015 compiler
   // couldn't use the single constructor version which has three default
   // arguments. It seems the number of the default argument with lambda is
   // limited.
->>>>>>> 395e9678
   CastOptimizer(std::function<void (SILInstruction *I, ValueBase *V)> ReplaceInstUsesAction,
                 std::function<void (SILInstruction *)> EraseAction = [](SILInstruction*){})
     : CastOptimizer(ReplaceInstUsesAction, EraseAction, [](){}, [](){}) {}
