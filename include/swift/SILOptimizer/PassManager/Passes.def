//===--- Passes.def - Swift SILPass Metaprogramming -------------*- C++ -*-===//
//
// This source file is part of the Swift.org open source project
//
// Copyright (c) 2014 - 2017 Apple Inc. and the Swift project authors
// Licensed under Apache License v2.0 with Runtime Library Exception
//
// See https://swift.org/LICENSE.txt for license information
// See https://swift.org/CONTRIBUTORS.txt for the list of Swift project authors
//
//===----------------------------------------------------------------------===//
//
// This file defines macros used for macro-metaprogramming with SILPasses.
//
//===----------------------------------------------------------------------===//

/// PASS(Id, Tag, Name)
///   Id is a pass "identifier", used for its enum case, PassKind::Id,
///   and type name, as returned by the global function swift::create##Id().
///
///   Tag identifies the pass as a command-line compatible option string.
///
///   Name is the descriptive, human readable pass name.
///
///   All three if these fields are unique identifiers which may be used in test
///   cases and tools to specify a pass by string. Different tools simply prefer
///   different identifier formats. Changing any of one these strings may change
///   the functionality of some tests.
///
///   This macro must be defined by the includer.
#ifndef PASS
#error "Macro must be defined by includer"
#endif

/// IRGEN_PASS(Id, Tag, Name)
///   This macro follows the same conventions as PASS(Id, Tag, Name),
///   but is used for IRGen passes which are built outside of the
///   SILOptimizer library.
///   
///   An IRGen pass is created by IRGen and needs to be registered with the pass
///   manager dynamically.
#ifndef IRGEN_PASS
#define IRGEN_PASS(Id, Tag, Name) PASS(Id, Tag, Name)
#endif

/// PASS_RANGE(RANGE_ID, START, END)
///   Pass IDs between PassKind::START and PassKind::END, inclusive,
///   fall within the set known as
#ifndef PASS_RANGE
#define PASS_RANGE(Id, First, Last)
#endif

PASS(AADumper, "aa-dump",
     "Dump Alias Analysis over all Pairs")
PASS(ABCOpt, "abcopts",
     "Array Bounds Check Optimization")
PASS(AccessEnforcementSelection, "access-enforcement-selection",
     "Access Enforcement Selection")
PASS(AccessSummaryDumper, "access-summary-dump",
     "Dump Address Parameter Access Summary")
<<<<<<< HEAD
PASS(InactiveAccessMarkerElimination, "inactive-access-marker-elim",
     "Inactive Access Marker Elimination.")
PASS(FullAccessMarkerElimination, "full-access-marker-elim",
     "Full Access Marker Elimination.")
=======
PASS(AccessMarkerElimination, "access-marker-elim",
     "Access Marker Elimination.")
>>>>>>> aad14e3c
PASS(AddressLowering, "address-lowering",
     "SIL Address Lowering")
PASS(AllocBoxToStack, "allocbox-to-stack",
     "Stack Promotion of Box Objects")
IRGEN_PASS(AllocStackHoisting, "alloc-stack-hoisting",
           "SIL alloc_stack Hoisting")
PASS(ArrayCountPropagation, "array-count-propagation",
     "Array Count Propagation")
PASS(ArrayElementPropagation, "array-element-propagation",
     "Array Element Propagation")
PASS(AssumeSingleThreaded, "sil-assume-single-threaded",
     "Assume Single-Threaded Environment")
PASS(BasicInstructionPropertyDumper, "basic-instruction-property-dump",
     "Print SIL Instruction MemBehavior and ReleaseBehavior Information")
PASS(BasicCalleePrinter, "basic-callee-printer",
     "Print Basic Callee Analysis for Testing")
PASS(CFGPrinter, "view-cfg",
     "View Function CFGs")
PASS(COWArrayOpts, "cowarray-opt",
     "COW Array Optimization")
PASS(CSE, "cse",
     "Common Subexpression Elimination")
PASS(CallerAnalysisPrinter, "caller-analysis-printer",
     "Print Caller Analysis for Testing")
PASS(CapturePromotion, "capture-promotion",
     "Capture Promotion to Eliminate Escaping Boxes")
PASS(CapturePropagation, "capture-prop",
     "Captured Constant Propagation")
PASS(ClosureSpecializer, "closure-specialize",
     "Closure Specialization on Constant Function Arguments")
PASS(CodeSinking, "code-sinking",
     "Code Sinking")
PASS(ComputeDominanceInfo, "compute-dominance-info",
     "Compute Dominance Information for Testing")
PASS(ComputeLoopInfo, "compute-loop-info",
     "Compute Loop Information for Testing")
PASS(ConditionForwarding, "condition-forwarding",
     "Conditional Branch Forwarding to Fold SIL switch_enum")
PASS(CopyForwarding, "copy-forwarding",
     "Copy Forwarding to Remove Redundant Copies")
PASS(EpilogueARCMatcherDumper, "sil-epilogue-arc-dumper",
     "Print Epilogue retains of Returned Values and Argument releases")
PASS(EpilogueRetainReleaseMatcherDumper, "sil-epilogue-retain-release-dumper",
     "Print Epilogue retains of Returned Values and Argument releases")
PASS(RedundantOverflowCheckRemoval, "remove-redundant-overflow-checks",
     "Redundant Overflow Check Removal")
PASS(DCE, "dce",
     "Dead Code Elimination")
PASS(DeadArgSignatureOpt, "dead-arg-signature-opt",
     "Dead Argument Elimination via Function Specialization")
PASS(DeadFunctionElimination, "sil-deadfuncelim",
     "Dead Function Elimination")
PASS(DeadObjectElimination, "deadobject-elim",
     "Dead Object Elimination for Classes with Trivial Destruction")
PASS(DefiniteInitialization, "definite-init",
     "Definite Initialization for Diagnostics")
PASS(Devirtualizer, "devirtualizer",
     "Indirect Call Devirtualization")
PASS(DiagnoseStaticExclusivity, "diagnose-static-exclusivity",
     "Static Enforcement of Law of Exclusivity")
PASS(DiagnoseUnreachable, "diagnose-unreachable",
     "Diagnose Unreachable Code")
PASS(DiagnosticConstantPropagation, "diagnostic-constant-propagation",
     "Constants Propagation for Diagnostics")
PASS(EagerSpecializer, "eager-specializer",
     "Eager Specialization via @_specialize")
PASS(EarlyCodeMotion, "early-codemotion",
     "Early Code Motion without Release Hoisting")
PASS(EarlyInliner, "early-inline",
     "Early Inlining Preserving Semantic Functions")
PASS(EmitDFDiagnostics, "dataflow-diagnostics",
     "Emit SIL Diagnostics")
PASS(EscapeAnalysisDumper, "escapes-dump",
     "Dump Escape Analysis Results")
PASS(FunctionOrderPrinter, "function-order-printer",
     "Print Function Order for Testing")
PASS(FunctionSignatureOpts, "function-signature-opts",
     "Function Signature Optimization")
PASS(ARCSequenceOpts, "arc-sequence-opts",
     "ARC Sequence Optimization")
PASS(ARCLoopOpts, "arc-loop-opts",
     "ARC Loop Optimization")
PASS(RedundantLoadElimination, "redundant-load-elim",
     "Redundant Load Elimination")
PASS(DeadStoreElimination, "dead-store-elim",
     "Dead Store Elimination")
PASS(GenericSpecializer, "generic-specializer",
     "Generic Function Specialization on Static Types")
PASS(GlobalOpt, "global-opt",
     "SIL Global Optimization")
PASS(GlobalPropertyOpt, "global-property-opt",
     "Global Property Optimization")
PASS(GuaranteedARCOpts, "guaranteed-arc-opts",
     "Guaranteed ARC Optimization")
PASS(HighLevelCSE, "high-level-cse",
     "Common Subexpression Elimination on High-Level SIL")
PASS(HighLevelLICM, "high-level-licm",
     "Loop Invariant Code Motion in High-Level SIL")
PASS(IVInfoPrinter, "iv-info-printer",
     "Print Induction Variable Information for Testing")
PASS(InstCount, "inst-count",
     "Record SIL Instruction, Block, and Function Counts as LLVM Statistics")
PASS(JumpThreadSimplifyCFG, "simplify-cfg",
     "Simplify CFG via Jump Threading")
PASS(LetPropertiesOpt, "let-properties-opt",
     "Let Property Optimization")
PASS(LICM, "licm",
     "Loop Invariant Code Motion")
PASS(LateCodeMotion, "late-codemotion",
     "Late Code Motion with Release Hoisting")
PASS(LateInliner, "late-inline",
     "Late Function Inlining")
PASS(LoopCanonicalizer, "loop-canonicalizer",
     "Loop Canonicalization")
PASS(LoopInfoPrinter, "loop-info-printer",
     "Print Loop Information for Testing")
PASS(LoopRegionViewText, "loop-region-view-text",
     "Print Loop Region Information for Testing")
PASS(LoopRegionViewCFG, "loop-region-view-cfg",
     "View Loop Region CFG")
PASS(LoopRotate, "loop-rotate",
     "Loop Rotation")
PASS(LoopUnroll, "loop-unroll",
     "Loop Unrolling")
PASS(LowerAggregateInstrs, "lower-aggregate-instrs",
     "Lower Aggregate SIL Instructions to Multiple Scalar Operations")
PASS(MandatoryInlining, "mandatory-inlining",
     "Mandatory Inlining of Transparent Functions")
PASS(Mem2Reg, "mem2reg",
     "Memory to SSA Value Conversion to Remove Stack Allocation")
PASS(MemBehaviorDumper, "mem-behavior-dump",
     "Print SIL Instruction MemBehavior from Alias Analysis over all Pairs")
PASS(LSLocationPrinter, "lslocation-dump",
     "Print Load-Store Location Results Covering all Accesses")
PASS(MergeCondFails, "merge-cond_fails",
     "Merge SIL cond_fail to Eliminate Redundant Overflow Checks")
PASS(MoveCondFailToPreds, "move-cond-fail-to-preds",
     "Move SIL cond_fail by Hoisting Checks")
PASS(NoReturnFolding, "noreturn-folding",
     "Prune Control Flow at No-Return Calls Using SIL unreachable")
PASS(Outliner, "outliner",
     "Function Outlining Optimization")
PASS(OwnershipModelEliminator, "ownership-model-eliminator",
     "Eliminate Ownership Annotation of SIL")
PASS(RCIdentityDumper, "rc-id-dumper",
     "Print Reference Count Identities")
PASS(PerfInliner, "inline",
     "Performance Function Inlining")
PASS(PerformanceConstantPropagation, "performance-constant-propagation",
     "Constant Propagation for Performance without Diagnostics")
PASS(PredictableMemoryOptimizations, "predictable-memopt",
     "Predictable Memory Optimization for Diagnostics")
PASS(ReleaseDevirtualizer, "release-devirtualizer",
     "SIL release Devirtualization")
PASS(RetainSinking, "retain-sinking",
     "SIL retain Sinking")
PASS(ReleaseHoisting, "release-hoisting",
     "SIL release Hoisting")
PASS(LateReleaseHoisting, "late-release-hoisting",
     "Late SIL release Hoisting Preserving Epilogues")
IRGEN_PASS(LoadableByAddress, "loadable-address",
     "SIL Large Loadable type by-address lowering.")
PASS(RemovePins, "remove-pins",
     "Remove SIL pin/unpin pairs")
PASS(TempRValueOpt, "temp-rvalue-opt",
     "Remove short-lived immutable temporary copies")
PASS(SideEffectsDumper, "side-effects-dump",
     "Print Side-Effect Information for all Functions")
PASS(SILCleanup, "cleanup",
     "SIL Cleanup Preparation for IRGen")
PASS(SILCombine, "sil-combine",
     "Combine SIL Instructions via Peephole Optimization")
PASS(SILDebugInfoGenerator, "sil-debuginfo-gen",
     "Generate Debug Information with Source Locations into Textual SIL")
PASS(SILLinker, "linker",
     "Link all SIL Referenced within the Module via Deserialization")
PASS(SROA, "sroa",
     "Scalar Replacement of Aggregate Stack Objects")
PASS(SROABBArgs, "sroa-bb-args",
     "Scalar Replacement of Aggregate SIL Block Arguments")
PASS(SimplifyBBArgs, "simplify-bb-args",
     "SIL Block Argument Simplification")
// TODO: Rename this command line string.
PASS(SimplifyCFG, "normal-simplify-cfg",
     "SIL CFG Simplification")
PASS(SpeculativeDevirtualization, "specdevirt",
     "Speculative Devirtualization via Guarded Calls")
PASS(SplitAllCriticalEdges, "split-critical-edges",
     "Split all Critical Edges in the SIL CFG")
PASS(SplitNonCondBrCriticalEdges, "split-non-cond_br-critical-edges",
     "Split all Critical Edges not from SIL cond_br")
PASS(StackPromotion, "stack-promotion",
     "Stack Promotion of Class Objects")
PASS(StripDebugInfo, "strip-debug-info",
     "Strip Debug Information")
PASS(SwiftArrayOpts, "array-specialize",
     "Loop Specialization for Array Properties")
PASS(UnsafeGuaranteedPeephole, "unsafe-guaranteed-peephole",
     "SIL retain/release Peephole Removal for Builtin.unsafeGuaranteed")
PASS(UsePrespecialized, "use-prespecialized",
     "Use Pre-Specialized Functions")
PASS(ValueOwnershipKindDumper, "value-ownership-kind-dumper",
     "Print Value Ownership Kind for Testing")
PASS(SemanticARCOpts, "semantic-arc-opts",
     "Semantic ARC Optimization")
PASS(MarkUninitializedFixup, "mark-uninitialized-fixup",
     "Temporary pass for staging in mark_uninitialized changes.")
PASS(SimplifyUnreachableContainingBlocks, "simplify-unreachable-containing-blocks",
     "Utility pass. Removes all non-term insts from blocks with unreachable terms")
<<<<<<< HEAD
=======
PASS(SerializeSILPass, "serialize-sil",
     "Utility pass. Serializes the current SILModule")
>>>>>>> aad14e3c
PASS(BugReducerTester, "bug-reducer-tester",
     "sil-bug-reducer Tool Testing by Asserting on a Sentinel Function")
PASS_RANGE(AllPasses, AADumper, BugReducerTester)

#undef IRGEN_PASS
#undef PASS
#undef PASS_RANGE<|MERGE_RESOLUTION|>--- conflicted
+++ resolved
@@ -58,15 +58,8 @@
      "Access Enforcement Selection")
 PASS(AccessSummaryDumper, "access-summary-dump",
      "Dump Address Parameter Access Summary")
-<<<<<<< HEAD
-PASS(InactiveAccessMarkerElimination, "inactive-access-marker-elim",
-     "Inactive Access Marker Elimination.")
-PASS(FullAccessMarkerElimination, "full-access-marker-elim",
-     "Full Access Marker Elimination.")
-=======
 PASS(AccessMarkerElimination, "access-marker-elim",
      "Access Marker Elimination.")
->>>>>>> aad14e3c
 PASS(AddressLowering, "address-lowering",
      "SIL Address Lowering")
 PASS(AllocBoxToStack, "allocbox-to-stack",
@@ -276,11 +269,8 @@
      "Temporary pass for staging in mark_uninitialized changes.")
 PASS(SimplifyUnreachableContainingBlocks, "simplify-unreachable-containing-blocks",
      "Utility pass. Removes all non-term insts from blocks with unreachable terms")
-<<<<<<< HEAD
-=======
 PASS(SerializeSILPass, "serialize-sil",
      "Utility pass. Serializes the current SILModule")
->>>>>>> aad14e3c
 PASS(BugReducerTester, "bug-reducer-tester",
      "sil-bug-reducer Tool Testing by Asserting on a Sentinel Function")
 PASS_RANGE(AllPasses, AADumper, BugReducerTester)
