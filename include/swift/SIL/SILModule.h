--- conflicted
+++ resolved
@@ -359,16 +359,11 @@
     return wholeModule;
   }
 
-<<<<<<< HEAD
-  /// Returns true if everything in this SILModule is being serialized.
-  bool isWholeModuleSerialized() const { return Options.SILSerializeAll; }
-=======
   /// Returns true if it is the OnoneSupport module.
   bool isOnoneSupportModule() const;
 
   /// Returns true if it is the optimized OnoneSupport module.
   bool isOptimizedOnoneSupportModule() const;
->>>>>>> aad14e3c
 
   SILOptions &getOptions() const { return Options; }
 
