//===--- SILVTableVisitor.h - Class vtable visitor --------------*- C++ -*-===//
//
// This source file is part of the Swift.org open source project
//
// Copyright (c) 2014 - 2017 Apple Inc. and the Swift project authors
// Licensed under Apache License v2.0 with Runtime Library Exception
//
// See https://swift.org/LICENSE.txt for license information
// See https://swift.org/CONTRIBUTORS.txt for the list of Swift project authors
//
//===----------------------------------------------------------------------===//
//
// This file defines the SILVTableVisitor class, which is used to generate and
// perform lookups in class method vtables.
//
//===----------------------------------------------------------------------===//

#ifndef SWIFT_SIL_SILVTABLEVISITOR_H
#define SWIFT_SIL_SILVTABLEVISITOR_H

#include "swift/AST/Attr.h"
#include "swift/AST/Decl.h"
#include "swift/AST/Types.h"
#include "swift/SIL/TypeLowering.h"

namespace swift {

/// A CRTP class for visiting virtually-dispatched methods of a class.
///
/// You must override these two methods in your subclass:
///
/// - addMethod(SILDeclRef):
///   introduce a new vtable entry
///
/// - addMethodOverride(SILDeclRef baseRef, SILDeclRef derivedRef):
///   update vtable entry for baseRef to call derivedRef
///
template <class T> class SILVTableVisitor {
  Lowering::TypeConverter &Types;

  T &asDerived() { return *static_cast<T*>(this); }

  void maybeAddMethod(FuncDecl *fd) {
    assert(!fd->hasClangNode());

    SILDeclRef constant(fd, SILDeclRef::Kind::Func);
    maybeAddEntry(constant, constant.requiresNewVTableEntry());
  }

  void maybeAddConstructor(ConstructorDecl *cd) {
    assert(!cd->hasClangNode());

    // Required constructors (or overrides thereof) have their allocating entry
    // point in the vtable.
    if (cd->isRequired()) {
<<<<<<< HEAD
      bool needsAllocatingEntry = cd->needsNewVTableEntry();
      if (!needsAllocatingEntry)
        if (auto *baseCD = cd->getOverriddenDecl())
          needsAllocatingEntry = !baseCD->isRequired() || baseCD->hasClangNode();
      maybeAddEntry(SILDeclRef(cd, SILDeclRef::Kind::Allocator),
                    needsAllocatingEntry);
=======
      SILDeclRef constant(cd, SILDeclRef::Kind::Allocator);
      maybeAddEntry(constant, constant.requiresNewVTableEntry());
>>>>>>> aad14e3c
    }

    // All constructors have their initializing constructor in the
    // vtable, which can be used by a convenience initializer.
    SILDeclRef constant(cd, SILDeclRef::Kind::Initializer);
    maybeAddEntry(constant, constant.requiresNewVTableEntry());
  }

  void maybeAddEntry(SILDeclRef declRef, bool needsNewEntry) {
    // Introduce a new entry if required.
    if (needsNewEntry)
      asDerived().addMethod(declRef);

    // Update any existing entries that it overrides.
    auto nextRef = declRef;
    while ((nextRef = nextRef.getNextOverriddenVTableEntry())) {
      auto baseRef = Types.getOverriddenVTableEntry(nextRef);
      asDerived().addMethodOverride(baseRef, declRef);
      nextRef = baseRef;
    }
  }

protected:
  SILVTableVisitor(Lowering::TypeConverter &Types) : Types(Types) {}

  void addVTableEntries(ClassDecl *theClass) {
    // Imported classes do not have a vtable.
    if (!theClass->hasKnownSwiftImplementation())
      return;

    for (auto member : theClass->getMembers()) {
      if (auto *fd = dyn_cast<FuncDecl>(member))
        maybeAddMethod(fd);
      else if (auto *cd = dyn_cast<ConstructorDecl>(member))
        maybeAddConstructor(cd);
      else if (auto *placeholder = dyn_cast<MissingMemberDecl>(member))
        asDerived().addPlaceholder(placeholder);
    }
  }
};

}

#endif<|MERGE_RESOLUTION|>--- conflicted
+++ resolved
@@ -53,17 +53,8 @@
     // Required constructors (or overrides thereof) have their allocating entry
     // point in the vtable.
     if (cd->isRequired()) {
-<<<<<<< HEAD
-      bool needsAllocatingEntry = cd->needsNewVTableEntry();
-      if (!needsAllocatingEntry)
-        if (auto *baseCD = cd->getOverriddenDecl())
-          needsAllocatingEntry = !baseCD->isRequired() || baseCD->hasClangNode();
-      maybeAddEntry(SILDeclRef(cd, SILDeclRef::Kind::Allocator),
-                    needsAllocatingEntry);
-=======
       SILDeclRef constant(cd, SILDeclRef::Kind::Allocator);
       maybeAddEntry(constant, constant.requiresNewVTableEntry());
->>>>>>> aad14e3c
     }
 
     // All constructors have their initializing constructor in the
