//===--- SILLinkage.h - Defines the SILLinkage type -------------*- C++ -*-===//
//
// This source file is part of the Swift.org open source project
//
// Copyright (c) 2014 - 2017 Apple Inc. and the Swift project authors
// Licensed under Apache License v2.0 with Runtime Library Exception
//
// See https://swift.org/LICENSE.txt for license information
// See https://swift.org/CONTRIBUTORS.txt for the list of Swift project authors
//
//===----------------------------------------------------------------------===//

#ifndef SWIFT_SIL_SILLINKAGE_H
#define SWIFT_SIL_SILLINKAGE_H

#include "llvm/Support/ErrorHandling.h"

namespace swift {

/// Linkage for a SIL object.  This concept combines the notions
/// of symbol linkage and visibility.
///
/// Note that a Swift module is not the same thing as a SILModule.
/// A SILModule is just a collection of objects.
///
/// Semantic equivalence does not imply exact operational equivalence.
/// For example, a function definition might be semantically
/// equivalent to a second definition which uses a parameter that the
/// first does not, perhaps by reading a value out of it (and then
/// ignoring the result) or retaining it (and then releasing it
/// later).
enum class SILLinkage : unsigned char {
  /// This object definition is visible to multiple Swift modules (and
  /// thus potentially across linkage-unit boundaries).  There are no
  /// other object definitions with this name in the program.
  Public,

  /// This object definition is visible only to the current Swift
  /// module (and thus should not be visible across linkage-unit
  /// boundaries).  There are no other object definitions with this
  /// name in the module.
  Hidden,

  /// This object definition is visible only within a single Swift
  /// module.  There may be other object definitions with this name in
  /// the module; those definitions are all guaranteed to be
  /// semantically equivalent to this one.
  Shared,

  /// This object definition is visible only within a single Swift
  /// file.
  Private,

  /// A Public definition with the same name as this object will be
  /// available to the current Swift module at runtime.  If this
  /// object is a definition, it is semantically equivalent to that
  /// definition.
  PublicExternal,

  /// A Public or Hidden definition with the same name as this object
  /// will be defined by the current Swift module at runtime.  If this
  /// object is a definition, it is semantically equivalent to that
  /// definition.
  HiddenExternal,

  /// This Shared definition was imported from another module. It is not
  /// necessary to serialize it since it can be deserialized from the original
  /// module. Besides that caveat this should be treated exactly the same as
  /// shared.
  SharedExternal,
  
  /// The same as SharedExternal, except that the definition is private in the
  /// other module. This can only occur if an inlined fragile function from
  /// another module references a private definition in the other module.
  PrivateExternal,

  /// The default linkage for a definition.
  DefaultForDefinition = Public,

  /// The default linkage for an external declaration.
  DefaultForDeclaration = PublicExternal,
};

enum {
  /// The number of bits required to store a SILLinkage value.
  NumSILLinkageBits = 3
};

/// Related to linkage: flag if a function or global variable is serialized,
/// either unconditionally, or if referenced from another serialized function.
enum IsSerialized_t : unsigned char {
  // Never serialized.
  IsNotSerialized,
  // Serialized if referenced from another serialized function.
  IsSerializable,
  // Always serialized.
  IsSerialized
};

/// The scope in which a subclassable class can be subclassed.
enum class SubclassScope : unsigned char {
  /// This class can be subclassed in other modules.
  External,

  /// This class can only be subclassed in this module.
  Internal,

  /// There is no class to subclass, or it is final.
  NotApplicable,
};

/// Strip external from public_external, hidden_external. Otherwise just return
/// the linkage.
inline SILLinkage stripExternalFromLinkage(SILLinkage linkage) {
  if (linkage == SILLinkage::PublicExternal)
    return SILLinkage::Public;
  if (linkage == SILLinkage::HiddenExternal)
    return SILLinkage::Hidden;
  if (linkage == SILLinkage::SharedExternal)
    return SILLinkage::Shared;
  if (linkage == SILLinkage::PrivateExternal)
    return SILLinkage::Private;
  return linkage;
}

/// Add the 'external' attribute to \p linkage.
inline SILLinkage addExternalToLinkage(SILLinkage linkage) {
  if (linkage == SILLinkage::Public)
    return SILLinkage::PublicExternal;
  if (linkage == SILLinkage::Hidden)
    return SILLinkage::HiddenExternal;
  if (linkage == SILLinkage::Shared)
    return SILLinkage::SharedExternal;
  if (linkage == SILLinkage::Private)
    return SILLinkage::PrivateExternal;
  return linkage;
}

/// Return whether the linkage indicates that an object has a
/// definition outside the current SILModule.
inline bool isAvailableExternally(SILLinkage linkage) {
  return linkage >= SILLinkage::PublicExternal;
}

/// Return whether the given linkage indicates that an object's
/// definition might be required outside the current SILModule.
/// If \p is true then we are in whole-module compilation.
inline bool isPossiblyUsedExternally(SILLinkage linkage, bool wholeModule) {
  if (wholeModule) {
    return linkage <= SILLinkage::Public;
  }
  return linkage <= SILLinkage::Hidden;
}

inline bool hasPublicVisibility(SILLinkage linkage) {
  switch (linkage) {
    case SILLinkage::Public:
    case SILLinkage::PublicExternal:
      return true;
    case SILLinkage::Hidden:
    case SILLinkage::Shared:
    case SILLinkage::SharedExternal:
    case SILLinkage::Private:
    case SILLinkage::PrivateExternal:
    case SILLinkage::HiddenExternal:
      return false;
  }

  llvm_unreachable("Unhandled SILLinkage in switch.");
}

inline bool hasSharedVisibility(SILLinkage linkage) {
  switch (linkage) {
  case SILLinkage::Shared:
  case SILLinkage::SharedExternal:
    return true;
  case SILLinkage::Public:
  case SILLinkage::PublicExternal:
  case SILLinkage::Hidden:
  case SILLinkage::HiddenExternal:
  case SILLinkage::Private:
  case SILLinkage::PrivateExternal:
    return false;
  }

  llvm_unreachable("Unhandled SILLinkage in switch.");
}

inline bool hasPrivateVisibility(SILLinkage linkage) {
  switch (linkage) {
  case SILLinkage::Private:
  case SILLinkage::PrivateExternal:
    return true;
  case SILLinkage::Public:
  case SILLinkage::PublicExternal:
  case SILLinkage::Hidden:
  case SILLinkage::HiddenExternal:
  case SILLinkage::Shared:
  case SILLinkage::SharedExternal:
    return false;
  }

  llvm_unreachable("Unhandled SILLinkage in switch.");
}

/// Returns true if l1 is less visible than l2.
inline bool isLessVisibleThan(SILLinkage l1, SILLinkage l2) {
  if (l1 == SILLinkage::PublicExternal)
    l1 = SILLinkage::Public;
  else if (l1 == SILLinkage::HiddenExternal)
    l1 = SILLinkage::Hidden;
  else if (l1 == SILLinkage::Shared)
    l1 = SILLinkage::Public;
  else if (l1 == SILLinkage::SharedExternal)
    l1 = SILLinkage::Public;
  else if (l1 == SILLinkage::PrivateExternal)
    l1 = SILLinkage::Private;

  if (l2 == SILLinkage::PublicExternal)
    l2 = SILLinkage::Public;
  else if (l2 == SILLinkage::HiddenExternal)
    l2 = SILLinkage::Hidden;
  else if (l2 == SILLinkage::Shared)
    l2 = SILLinkage::Public;
  else if (l2 == SILLinkage::SharedExternal)
    l2 = SILLinkage::Public;
  else if (l2 == SILLinkage::PrivateExternal)
    l2 = SILLinkage::Private;

  return unsigned(l1) > unsigned(l2);
}

inline SILLinkage effectiveLinkageForClassMember(SILLinkage linkage,
                                                 SubclassScope scope) {
  switch (scope) {
  case SubclassScope::External:
    if (linkage == SILLinkage::Private || linkage == SILLinkage::Hidden)
      return SILLinkage::Public;
    if (linkage == SILLinkage::PrivateExternal ||
        linkage == SILLinkage::HiddenExternal)
      return SILLinkage::PublicExternal;
    break;

  case SubclassScope::Internal:
    if (linkage == SILLinkage::Private)
      return SILLinkage::Hidden;
    break;

  case SubclassScope::NotApplicable:
    break;
  }
  return linkage;
}

// FIXME: This should not be necessary, but it looks like visibility rules for
// extension members are slightly bogus, and so some protocol witness thunks
// need to be public.
//
// We allow a 'public' member of an extension to witness a public
// protocol requirement, even if the extended type is not public;
// then SILGen gives the member private linkage, ignoring the more
<<<<<<< HEAD
// visible accessibility it was given in the AST.
=======
// visible access level it was given in the AST.
>>>>>>> aad14e3c
inline bool
fixmeWitnessHasLinkageThatNeedsToBePublic(SILLinkage witnessLinkage) {
  return !hasPublicVisibility(witnessLinkage) &&
         !hasSharedVisibility(witnessLinkage);
}

} // end swift namespace

#endif<|MERGE_RESOLUTION|>--- conflicted
+++ resolved
@@ -259,11 +259,7 @@
 // We allow a 'public' member of an extension to witness a public
 // protocol requirement, even if the extended type is not public;
 // then SILGen gives the member private linkage, ignoring the more
-<<<<<<< HEAD
-// visible accessibility it was given in the AST.
-=======
 // visible access level it was given in the AST.
->>>>>>> aad14e3c
 inline bool
 fixmeWitnessHasLinkageThatNeedsToBePublic(SILLinkage witnessLinkage) {
   return !hasPublicVisibility(witnessLinkage) &&
