--- conflicted
+++ resolved
@@ -287,11 +287,6 @@
 DECL_ATTR(_restatedObjCConformance, RestatedObjCConformance,
           OnProtocol | NotSerialized | LongAttribute | RejectByParser,
          /*Not serialized */ 70)
-<<<<<<< HEAD
-
-// 70 is available; it was not a serialized attribute.
-=======
->>>>>>> aad14e3c
 
 // HACK: Attribute needed to preserve source compatibility by downgrading errors
 // due to an SDK change in Dispatch
