//===--- ProtocolConformance.h - AST Protocol Conformance -------*- C++ -*-===//
//
// This source file is part of the Swift.org open source project
//
// Copyright (c) 2014 - 2017 Apple Inc. and the Swift project authors
// Licensed under Apache License v2.0 with Runtime Library Exception
//
// See https://swift.org/LICENSE.txt for license information
// See https://swift.org/CONTRIBUTORS.txt for the list of Swift project authors
//
//===----------------------------------------------------------------------===//
//
// This file defines the protocol conformance data structures.
//
//===----------------------------------------------------------------------===//
#ifndef SWIFT_AST_PROTOCOLCONFORMANCE_H
#define SWIFT_AST_PROTOCOLCONFORMANCE_H

#include "swift/AST/ConcreteDeclRef.h"
#include "swift/AST/Decl.h"
#include "swift/AST/SubstitutionList.h"
#include "swift/AST/Type.h"
#include "swift/AST/Types.h"
#include "swift/AST/TypeAlignments.h"
#include "swift/AST/Witness.h"
#include "swift/Basic/Compiler.h"
#include "llvm/ADT/ArrayRef.h"
#include "llvm/ADT/DenseMap.h"
#include "llvm/ADT/FoldingSet.h"
#include "llvm/ADT/SmallPtrSet.h"
#include <utility>

namespace swift {

class ASTContext;
class DiagnosticEngine;
class GenericParamList;
class NormalProtocolConformance;
class ProtocolConformance;
class ModuleDecl;
class SubstitutableType;
enum class AllocationArena;

/// \brief Type substitution mapping from substitutable types to their
/// replacements.
typedef llvm::DenseMap<SubstitutableType *, Type> TypeSubstitutionMap;

/// Map from non-type requirements to the corresponding conformance witnesses.
typedef llvm::DenseMap<ValueDecl *, Witness> WitnessMap;

/// Map from associated type requirements to the corresponding type and
/// the type declaration that was used to satisfy the requirement.
typedef llvm::DenseMap<AssociatedTypeDecl *, std::pair<Type, TypeDecl*>>
  TypeWitnessMap;

/// Describes the kind of protocol conformance structure used to encode
/// conformance.
enum class ProtocolConformanceKind {
  /// "Normal" conformance of a (possibly generic) nominal type, which
  /// contains complete mappings.
  Normal,
  /// Conformance for a specialization of a generic type, which projects the
  /// underlying generic conformance.
  Specialized,
  /// Conformance of a generic class type projected through one of its
  /// superclass's conformances.
  Inherited
};

/// Describes the state of a protocol conformance, which may be complete,
/// incomplete, or currently being checked.
enum class ProtocolConformanceState {
  /// The conformance has been fully checked.
  Complete,
  /// The conformance is known but is not yet complete.
  Incomplete,
  /// The conformance's type witnesses are currently being resolved.
  CheckingTypeWitnesses,
  /// The conformance is being checked.
  Checking,
};

/// \brief Describes how a particular type conforms to a given protocol,
/// providing the mapping from the protocol members to the type (or extension)
/// members that provide the functionality for the concrete type.
///
/// ProtocolConformance is an abstract base class, implemented by subclasses
/// for the various kinds of conformance (normal, specialized, inherited).
class alignas(1 << DeclAlignInBits) ProtocolConformance {
  /// The kind of protocol conformance.
  ProtocolConformanceKind Kind;

  /// \brief The type that conforms to the protocol, in the context of the
  /// conformance definition.
  Type ConformingType;

protected:
  ProtocolConformance(ProtocolConformanceKind kind, Type conformingType)
    : Kind(kind), ConformingType(conformingType) {}

public:
  /// Determine the kind of protocol conformance.
  ProtocolConformanceKind getKind() const { return Kind; }

  /// Get the conforming type.
  Type getType() const { return ConformingType; }

  /// Get the protocol being conformed to.
  ProtocolDecl *getProtocol() const;

  /// Get the declaration context that contains the conforming extension or
  /// nominal type declaration.
  DeclContext *getDeclContext() const;

  /// Retrieve the state of this conformance.
  ProtocolConformanceState getState() const;

  /// Determine whether this conformance is complete.
  bool isComplete() const {
    return getState() == ProtocolConformanceState::Complete;
  }

  /// Determine whether this conformance is invalid.
  bool isInvalid() const;

  /// Determine whether this conformance is incomplete.
  bool isIncomplete() const {
    return getState() == ProtocolConformanceState::Incomplete ||
           getState() == ProtocolConformanceState::CheckingTypeWitnesses ||
           getState() == ProtocolConformanceState::Checking;
  }

  /// Determine whether this conformance is canonical.
  bool isCanonical() const;

  /// Create a canonical conformance from the current one.
  /// If the current conformance is canonical already, it will be returned.
  /// Otherwise a new conformance will be created.
  ProtocolConformance *getCanonicalConformance();

  /// Return true if the conformance has a witness for the given associated
  /// type.
  bool hasTypeWitness(AssociatedTypeDecl *assocType,
                      LazyResolver *resolver = nullptr) const;

  /// Retrieve the type witness for the given associated type.
  Type getTypeWitness(AssociatedTypeDecl *assocType,
                      LazyResolver *resolver,
                      SubstOptions options = None) const;

  /// Retrieve the type witness and type decl (if one exists)
  /// for the given associated type.
  std::pair<Type, TypeDecl *>
  getTypeWitnessAndDecl(AssociatedTypeDecl *assocType,
                        LazyResolver *resolver,
                        SubstOptions options = None) const;

  /// Apply the given function object to each type witness within this
  /// protocol conformance.
  ///
  /// The function object should accept an \c AssociatedTypeDecl* for the
  /// requirement followed by the \c Type for the witness and a
  /// (possibly null) \c TypeDecl* that explicitly declared the type.
  /// It should return true to indicate an early exit.
  ///
  /// \returns true if the function ever returned true
  template<typename F>
  bool forEachTypeWitness(LazyResolver *resolver, F f) const {
    const ProtocolDecl *protocol = getProtocol();
    for (auto req : protocol->getMembers()) {
      auto assocTypeReq = dyn_cast<AssociatedTypeDecl>(req);
      if (!assocTypeReq || req->isInvalid())
        continue;

      // If we don't have and cannot resolve witnesses, skip it.
      if (!resolver && !hasTypeWitness(assocTypeReq))
        continue;

      const auto &TWInfo = getTypeWitnessAndDecl(assocTypeReq, resolver);
      if (f(assocTypeReq, TWInfo.first, TWInfo.second))
        return true;
    }

    return false;
  }

  /// Retrieve the value witness declaration corresponding to the given
  /// requirement.
  ValueDecl *getWitnessDecl(ValueDecl *requirement,
                            LazyResolver *resolver) const;

  /// Retrieve the witness corresponding to the given value requirement.
  /// TODO: maybe this should return a Witness?
  ConcreteDeclRef getWitnessDeclRef(ValueDecl *requirement,
                                    LazyResolver *resolver) const;

private:
  /// Determine whether we have a witness for the given requirement.
  bool hasWitness(ValueDecl *requirement) const;

public:
  /// Apply the given function object to each requirement, either type or value,
  /// that is not witnessed.
  ///
  /// The function object should accept a \c ValueDecl* for the requirement.
  template<typename F>
  void forEachNonWitnessedRequirement(LazyResolver *Resolver, F f) const {
    const ProtocolDecl *protocol = getProtocol();
    for (auto req : protocol->getMembers()) {
      auto valueReq = dyn_cast<ValueDecl>(req);
      if (!valueReq || valueReq->isInvalid())
        continue;

      if (auto assocTypeReq = dyn_cast<AssociatedTypeDecl>(req)) {
        // If we don't have witness for the associated type, apply the function.
        if (getTypeWitness(assocTypeReq, Resolver)->hasError()) {
          f(valueReq);
        }
        continue;
      }

      if (!valueReq->isProtocolRequirement())
        continue;

      // If we don't have witness for the value, apply the function.
      if (!hasWitness(valueReq)) {
        f(valueReq);
      }
    }
  }

  /// Retrieve the protocol conformance for the inherited protocol.
  ProtocolConformance *getInheritedConformance(ProtocolDecl *protocol) const;

  /// Given a dependent type expressed in terms of the self parameter,
  /// map it into the context of this conformance.
  Type getAssociatedType(Type assocType,
                         LazyResolver *resolver = nullptr) const;

  /// Given that the requirement signature of the protocol directly states
  /// that the given dependent type must conform to the given protocol,
  /// return its associated conformance.
  ProtocolConformanceRef
  getAssociatedConformance(Type assocType, ProtocolDecl *protocol,
                           LazyResolver *resolver = nullptr) const;

  /// Get the generic parameters open on the conforming type.
  GenericEnvironment *getGenericEnvironment() const;

  /// Get the generic signature containing the parameters open on the conforming
  /// interface type.
  GenericSignature *getGenericSignature() const;

  /// Get the substitutions associated with this conformance.
  SubstitutionMap getSubstitutions(ModuleDecl *M) const;

  /// Determine whether the witness table access function for this conformance
  /// needs to be passed information when called, or if it stands alone.
  bool witnessTableAccessorRequiresArguments() const;

  /// Get the underlying normal conformance.
  const NormalProtocolConformance *getRootNormalConformance() const;

  /// Get the underlying normal conformance.
  NormalProtocolConformance *getRootNormalConformance() {
    return const_cast<NormalProtocolConformance *>(
             const_cast<const ProtocolConformance *>(this)
               ->getRootNormalConformance());
  }

  /// Determine whether this protocol conformance is visible from the
  /// given declaration context.
  bool isVisibleFrom(const DeclContext *dc) const;

  /// Determine whether the witness for the given requirement
  /// is either the default definition or was otherwise deduced.
  bool usesDefaultDefinition(AssociatedTypeDecl *requirement) const;

  // Make vanilla new/delete illegal for protocol conformances.
  void *operator new(size_t bytes) = delete;
  void operator delete(void *data) SWIFT_DELETE_OPERATOR_DELETED;

  // Only allow allocation of protocol conformances using the allocator in
  // ASTContext or by doing a placement new.
  void *operator new(size_t bytes, ASTContext &context,
                     AllocationArena arena,
                     unsigned alignment = alignof(ProtocolConformance));
  void *operator new(size_t bytes, void *mem) {
    assert(mem);
    return mem;
  }

  /// Print a parseable and human-readable description of the identifying
  /// information of the protocol conformance.
  void printName(raw_ostream &os,
                 const PrintOptions &PO = PrintOptions()) const;

  /// True if the conformance is for a property behavior instantiation.
  bool isBehaviorConformance() const;

  /// Get the property declaration for a behavior conformance, if this is one.
  AbstractStorageDecl *getBehaviorDecl() const;

  /// Get any additional requirements that are required for this conformance to
  /// be satisfied.
  ArrayRef<Requirement> getConditionalRequirements() const;

  /// Substitute the conforming type and produce a ProtocolConformance that
  /// applies to the substituted type.
  ProtocolConformance *subst(Type substType,
                             TypeSubstitutionFn subs,
                             LookupConformanceFn conformances) const;

  void dump() const;
  void dump(llvm::raw_ostream &out, unsigned indent = 0) const;
};

/// Normal protocol conformance, which involves mapping each of the protocol
/// requirements to a witness.
///
/// Normal protocol conformance is used for the explicit conformances placed on
/// nominal types and extensions. For example:
///
/// \code
/// protocol P { func foo() }
/// struct A : P { func foo() { } }
/// class B<T> : P { func foo() { } }
/// \endcode
///
/// Here, there is a normal protocol conformance for both \c A and \c B<T>,
/// providing the witnesses \c A.foo and \c B<T>.foo, respectively, for the
/// requirement \c foo.
class NormalProtocolConformance : public ProtocolConformance,
                                  public llvm::FoldingSetNode
{
  /// \brief The protocol being conformed to and its current state.
  llvm::PointerIntPair<ProtocolDecl *, 2, ProtocolConformanceState>
    ProtocolAndState;

  /// The location of this protocol conformance in the source.
  SourceLoc Loc;

  using Context = llvm::PointerUnion<DeclContext *, AbstractStorageDecl *>;

  /// The declaration context containing the ExtensionDecl or
  /// NominalTypeDecl that declared the conformance, or the VarDecl whose
  /// behavior this conformance represents.
  ///
  /// Also stores the "invalid" bit.
  llvm::PointerIntPair<Context, 1, bool> ContextAndInvalid;

  /// \brief The mapping of individual requirements in the protocol over to
  /// the declarations that satisfy those requirements.
  mutable WitnessMap Mapping;

  /// The mapping from associated type requirements to their types.
  mutable TypeWitnessMap TypeWitnesses;

  /// Conformances that satisfy each of conformance requirements of the
  /// requirement signature of the protocol.
  ArrayRef<ProtocolConformanceRef> SignatureConformances;

  /// Any additional requirements that are required for this conformance to
  /// apply, e.g. 'Something: Baz' in 'extension Foo: Bar where Something: Baz'.
  ArrayRef<Requirement> ConditionalRequirements;

  /// The lazy member loader provides callbacks for populating imported and
  /// deserialized conformances.
  ///
  /// This is not use for parsed conformances -- those are lazily populated
  /// by the ASTContext's LazyResolver, which is really a Sema instance.
  LazyConformanceLoader *Loader = nullptr;
  uint64_t LoaderContextData;
  friend class ASTContext;

  NormalProtocolConformance(Type conformingType, ProtocolDecl *protocol,
                            SourceLoc loc, DeclContext *dc,
                            ProtocolConformanceState state)
    : ProtocolConformance(ProtocolConformanceKind::Normal, conformingType),
      ProtocolAndState(protocol, state), Loc(loc), ContextAndInvalid(dc, false)
  {
    assert(!conformingType->hasArchetype() &&
           "ProtocolConformances should store interface types");
    differenceAndStoreConditionalRequirements();
  }

  NormalProtocolConformance(Type conformingType,
                            ProtocolDecl *protocol,
                            SourceLoc loc, AbstractStorageDecl *behaviorStorage,
                            ProtocolConformanceState state)
    : ProtocolConformance(ProtocolConformanceKind::Normal, conformingType),
      ProtocolAndState(protocol, state), Loc(loc),
      ContextAndInvalid(behaviorStorage, false)
  {
    assert(!conformingType->hasArchetype() &&
           "ProtocolConformances should store interface types");
    differenceAndStoreConditionalRequirements();
  }

  void resolveLazyInfo() const;

  void differenceAndStoreConditionalRequirements();

public:
  /// Get the protocol being conformed to.
  ProtocolDecl *getProtocol() const { return ProtocolAndState.getPointer(); }

  /// Retrieve the location of this
  SourceLoc getLoc() const { return Loc; }

  /// Get the declaration context that contains the conforming extension or
  /// nominal type declaration.
  DeclContext *getDeclContext() const {
    auto context = ContextAndInvalid.getPointer();
    if (auto DC = context.dyn_cast<DeclContext *>()) {
      return DC;
    } else {
      return context.get<AbstractStorageDecl *>()->getDeclContext();
    }
  }

  /// Get any additional requirements that are required for this conformance to
  /// be satisfied, e.g. for Array<T>: Equatable, T: Equatable also needs
  /// to be satisfied.
  ArrayRef<Requirement> getConditionalRequirements() const {
    return ConditionalRequirements;
  }

  /// Retrieve the state of this conformance.
  ProtocolConformanceState getState() const {
    return ProtocolAndState.getInt();
  }

  /// Set the state of this conformance.
  void setState(ProtocolConformanceState state) {
    ProtocolAndState.setInt(state);
  }

  /// Determine whether this conformance is invalid.
  bool isInvalid() const {
    return ContextAndInvalid.getInt();
  }

  /// Mark this conformance as invalid.
  void setInvalid() {
    ContextAndInvalid.setInt(true);
    SignatureConformances = {};
  }

  /// Determine whether this conformance is lazily loaded.
  ///
  /// This only matters to the AST verifier.
  bool isLazilyLoaded() const { return Loader != nullptr; }

  /// True if the conformance describes a property behavior.
  bool isBehaviorConformance() const {
    return ContextAndInvalid.getPointer().is<AbstractStorageDecl *>();
  }

  /// Return the declaration using the behavior for this conformance, or null
  /// if this isn't a behavior conformance.
  AbstractStorageDecl *getBehaviorDecl() const {
    return ContextAndInvalid.getPointer().dyn_cast<AbstractStorageDecl *>();
  }

  /// Retrieve the type witness and type decl (if one exists)
  /// for the given associated type.
  std::pair<Type, TypeDecl *>
  getTypeWitnessAndDecl(AssociatedTypeDecl *assocType,
                        LazyResolver *resolver,
                        SubstOptions options = None) const;

  /// Determine whether the protocol conformance has a type witness for the
  /// given associated type.
  bool hasTypeWitness(AssociatedTypeDecl *assocType,
                      LazyResolver *resolver = nullptr) const;

  /// Set the type witness for the given associated type.
  /// \param typeDecl the type decl the witness type came from, if one exists.
  void setTypeWitness(AssociatedTypeDecl *assocType, Type type,
                      TypeDecl *typeDecl) const;

  /// Given that the requirement signature of the protocol directly states
  /// that the given dependent type must conform to the given protocol,
  /// return its associated conformance.
  ProtocolConformanceRef
  getAssociatedConformance(Type assocType, ProtocolDecl *protocol,
                           LazyResolver *resolver = nullptr) const;

  /// Retrieve the value witness corresponding to the given requirement.
  Witness getWitness(ValueDecl *requirement, LazyResolver *resolver) const;
  ConcreteDeclRef getWitnessDeclRef(ValueDecl *requirement,
                                    LazyResolver *resolver) const;

  /// Determine whether the protocol conformance has a witness for the given
  /// requirement.
  bool hasWitness(ValueDecl *requirement) const {
    if (Loader)
      resolveLazyInfo();
    return Mapping.count(requirement) > 0;
  }

  /// Set the witness for the given requirement.
  void setWitness(ValueDecl *requirement, Witness witness) const;

  /// Apply the given function object to each value witness within this
  /// protocol conformance.
  ///
  /// The function object should accept a \c ValueDecl* for the requirement
  /// followed by the \c Witness for the witness. Note that a generic
  /// witness will only be specialized if the conformance came from the current
  /// file.
  template<typename F>
  void forEachValueWitness(LazyResolver *resolver, F f) const {
    const ProtocolDecl *protocol = getProtocol();
    for (auto req : protocol->getMembers()) {
      auto valueReq = dyn_cast<ValueDecl>(req);
      if (!valueReq || isa<AssociatedTypeDecl>(valueReq) ||
          valueReq->isInvalid())
        continue;

      if (!valueReq->isProtocolRequirement())
        continue;

      // If we don't have and cannot resolve witnesses, skip it.
      if (!resolver && !hasWitness(valueReq))
        continue;

      f(valueReq, getWitness(valueReq, resolver));
    }
  }

  /// Retrieve the protocol conformances that satisfy the requirements of the
  /// protocol, which line up with the conformance constraints in the
  /// protocol's requirement signature.
  ArrayRef<ProtocolConformanceRef> getSignatureConformances() const {
<<<<<<< HEAD
    if (Resolver)
=======
    if (Loader)
>>>>>>> aad14e3c
      resolveLazyInfo();
    return SignatureConformances;
  }

  /// Copy the given protocol conformances for the requirement signature into
  /// the normal conformance.
  void setSignatureConformances(ArrayRef<ProtocolConformanceRef> conformances);

  /// Retrieves a function object that should be called with each of the
  /// conformances required by the requirement signature.
  ///
  /// This can be used to iteratively build up the signature conformances in
  /// the type checker (rather than emitting them in a batch via
  /// \c setSignatureConformances). The callee is responsible for calling
  /// the returned function object with protocol conformances that line up
  /// with the conformance requirements in the requirement signature (in order).
  std::function<void(ProtocolConformanceRef)> populateSignatureConformances();

  /// Determine whether the witness for the given type requirement
  /// is the default definition.
  bool usesDefaultDefinition(AssociatedTypeDecl *requirement) const {
    TypeDecl *witnessDecl = getTypeWitnessAndDecl(requirement, nullptr).second;
    if (witnessDecl)
      return witnessDecl->isImplicit();
    // Conservatively assume it does not.
    return false;
  }

  void setLazyLoader(LazyConformanceLoader *resolver, uint64_t contextData);

  void Profile(llvm::FoldingSetNodeID &ID) {
    Profile(ID, getProtocol(), getDeclContext());
  }

  static void Profile(llvm::FoldingSetNodeID &ID, ProtocolDecl *protocol,
                      DeclContext *dc) {
    ID.AddPointer(protocol);
    ID.AddPointer(dc);
  }

  static bool classof(const ProtocolConformance *conformance) {
    return conformance->getKind() == ProtocolConformanceKind::Normal;
  }
};

/// Specialized protocol conformance, which projects a generic protocol
/// conformance to one of the specializations of the generic type.
///
/// For example:
/// \code
/// protocol P { func foo() }
/// class A<T> : P { func foo() { } }
/// \endcode
///
/// \c A<T> conforms to \c P via normal protocol conformance. Any specialization
/// of \c A<T> conforms to \c P via a specialized protocol conformance. For
/// example, \c A<Int> conforms to \c P via a specialized protocol conformance
/// that refers to the normal protocol conformance \c A<T> to \c P with the
/// substitution \c T -> \c Int.
class SpecializedProtocolConformance : public ProtocolConformance,
                                       public llvm::FoldingSetNode {
  /// The generic conformance from which this conformance was derived.
  ProtocolConformance *GenericConformance;

  /// The substitutions applied to the generic conformance to produce this
  /// conformance.
  SubstitutionList GenericSubstitutions;

  /// The mapping from associated type requirements to their substitutions.
  ///
  /// This mapping is lazily produced by specializing the underlying,
  /// generic conformance.
  mutable TypeWitnessMap TypeWitnesses;

  /// Any conditional requirements, in substituted form. (E.g. given Foo<T>: Bar
  /// where T: Bar, Foo<Baz<U>> will include Baz<U>: Bar.)
  ArrayRef<Requirement> ConditionalRequirements;

  friend class ASTContext;

  SpecializedProtocolConformance(Type conformingType,
                                 ProtocolConformance *genericConformance,
                                 SubstitutionList substitutions);

public:
  /// Get the generic conformance from which this conformance was derived,
  /// if there is one.
  ProtocolConformance *getGenericConformance() const {
    return GenericConformance;
  }

  /// Get the substitutions used to produce this specialized conformance from
  /// the generic conformance.
  SubstitutionList getGenericSubstitutions() const {
    return GenericSubstitutions;
  }

  /// Get the substitution map representing the substitutions used to produce
  /// this specialized conformance.
  SubstitutionMap getSubstitutionMap() const;

  /// Get any requirements that must be satisfied for this conformance to apply.
  ArrayRef<Requirement> getConditionalRequirements() const {
    return ConditionalRequirements;
  }

  /// Get the protocol being conformed to.
  ProtocolDecl *getProtocol() const {
    return GenericConformance->getProtocol();
  }

  /// Get the declaration context that contains the conforming extension or
  /// nominal type declaration.
  DeclContext *getDeclContext() const {
    return GenericConformance->getDeclContext();
  }

  /// Retrieve the state of this conformance.
  ProtocolConformanceState getState() const {
    return GenericConformance->getState();
  }

  bool hasTypeWitness(AssociatedTypeDecl *assocType,
                      LazyResolver *resolver = nullptr) const;

  /// Retrieve the type witness and type decl (if one exists)
  /// for the given associated type.
  std::pair<Type, TypeDecl *>
  getTypeWitnessAndDecl(AssociatedTypeDecl *assocType,
                        LazyResolver *resolver,
                        SubstOptions options = None) const;

  /// Given that the requirement signature of the protocol directly states
  /// that the given dependent type must conform to the given protocol,
  /// return its associated conformance.
  ProtocolConformanceRef
  getAssociatedConformance(Type assocType, ProtocolDecl *protocol,
                           LazyResolver *resolver = nullptr) const;

  /// Retrieve the witness corresponding to the given value requirement.
  ConcreteDeclRef getWitnessDeclRef(ValueDecl *requirement,
                                    LazyResolver *resolver) const;

  /// Determine whether the witness for the given requirement
  /// is either the default definition or was otherwise deduced.
  bool usesDefaultDefinition(AssociatedTypeDecl *requirement) const {
    return GenericConformance->usesDefaultDefinition(requirement);
  }

  void Profile(llvm::FoldingSetNodeID &ID) {
    Profile(ID, getType(), getGenericConformance(),
            getGenericSubstitutions());
  }

  static void Profile(llvm::FoldingSetNodeID &ID, Type type,
                      ProtocolConformance *genericConformance,
                      SubstitutionList subs) {
    ID.AddPointer(type.getPointer());
    ID.AddPointer(genericConformance);
    profileSubstitutionList(ID, subs);
  }

  static bool classof(const ProtocolConformance *conformance) {
    return conformance->getKind() == ProtocolConformanceKind::Specialized;
  }
};

/// Inherited protocol conformance, which projects the conformance of a
/// superclass to its subclasses.
///
/// An example:
/// \code
/// protocol P { func foo() }
/// class A : P { func foo() { } }
/// class B : A { }
/// \endcode
///
/// \c A conforms to \c P via normal protocol conformance. The subclass \c B
/// of \c A conforms to \c P via an inherited protocol conformance.
class InheritedProtocolConformance : public ProtocolConformance,
                                     public llvm::FoldingSetNode {
  /// The conformance inherited from the superclass.
  ProtocolConformance *InheritedConformance;

  friend class ASTContext;

  InheritedProtocolConformance(Type conformingType,
                               ProtocolConformance *inheritedConformance)
    : ProtocolConformance(ProtocolConformanceKind::Inherited, conformingType),
      InheritedConformance(inheritedConformance)
  {
  }

public:
  /// Retrieve the conformance for the inherited type.
  ProtocolConformance *getInheritedConformance() const {
    return InheritedConformance;
  }

  /// Get the protocol being conformed to.
  ProtocolDecl *getProtocol() const {
    return InheritedConformance->getProtocol();
  }

  /// Get any requirements that must be satisfied for this conformance to apply.
  ArrayRef<Requirement> getConditionalRequirements() const {
    return InheritedConformance->getConditionalRequirements();
  }

  /// Get the declaration context that contains the conforming extension or
  /// nominal type declaration.
  DeclContext *getDeclContext() const {
    auto bgc = getType()->getClassOrBoundGenericClass();

    // In some cases, we may not have a BGC handy, in which case we should
    // delegate to the inherited conformance for the decl context.
    return bgc ? bgc : InheritedConformance->getDeclContext();
  }

  /// Retrieve the state of this conformance.
  ProtocolConformanceState getState() const {
    return InheritedConformance->getState();
  }

  bool hasTypeWitness(AssociatedTypeDecl *assocType,
                      LazyResolver *resolver = nullptr) const {
    return InheritedConformance->hasTypeWitness(assocType, resolver);
  }

  /// Retrieve the type witness and type decl (if one exists)
  /// for the given associated type.
  std::pair<Type, TypeDecl *>
  getTypeWitnessAndDecl(AssociatedTypeDecl *assocType,
                        LazyResolver *resolver,
                        SubstOptions options = None) const {
    return InheritedConformance->getTypeWitnessAndDecl(assocType, resolver,
                                                       options);
  }

  /// Given that the requirement signature of the protocol directly states
  /// that the given dependent type must conform to the given protocol,
  /// return its associated conformance.
  ProtocolConformanceRef
  getAssociatedConformance(Type assocType, ProtocolDecl *protocol,
                           LazyResolver *resolver = nullptr) const;

  /// Retrieve the witness corresponding to the given value requirement.
  ConcreteDeclRef getWitnessDeclRef(ValueDecl *requirement,
                                    LazyResolver *resolver) const;

  /// Determine whether the witness for the given requirement
  /// is either the default definition or was otherwise deduced.
  bool usesDefaultDefinition(AssociatedTypeDecl *requirement) const {
    return InheritedConformance->usesDefaultDefinition(requirement);
  }

  void Profile(llvm::FoldingSetNodeID &ID) {
    Profile(ID, getType(), getInheritedConformance());
  }

  static void Profile(llvm::FoldingSetNodeID &ID, Type type,
                      ProtocolConformance *inheritedConformance) {
    ID.AddPointer(type.getPointer());
    ID.AddPointer(inheritedConformance);
  }

  static bool classof(const ProtocolConformance *conformance) {
    return conformance->getKind() == ProtocolConformanceKind::Inherited;
  }
};

inline bool ProtocolConformance::isInvalid() const {
  return getRootNormalConformance()->isInvalid();
}

inline bool ProtocolConformance::hasWitness(ValueDecl *requirement) const {
  return getRootNormalConformance()->hasWitness(requirement);
}

} // end namespace swift

#endif // LLVM_SWIFT_AST_PROTOCOLCONFORMANCE_H<|MERGE_RESOLUTION|>--- conflicted
+++ resolved
@@ -534,11 +534,7 @@
   /// protocol, which line up with the conformance constraints in the
   /// protocol's requirement signature.
   ArrayRef<ProtocolConformanceRef> getSignatureConformances() const {
-<<<<<<< HEAD
-    if (Resolver)
-=======
     if (Loader)
->>>>>>> aad14e3c
       resolveLazyInfo();
     return SignatureConformances;
   }
