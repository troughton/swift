//===--- IRGenOptions.h - Swift Language IR Generation Options --*- C++ -*-===//
//
// This source file is part of the Swift.org open source project
//
// Copyright (c) 2014 - 2017 Apple Inc. and the Swift project authors
// Licensed under Apache License v2.0 with Runtime Library Exception
//
// See https://swift.org/LICENSE.txt for license information
// See https://swift.org/CONTRIBUTORS.txt for the list of Swift project authors
//
//===----------------------------------------------------------------------===//
//
// This file defines the options which control the generation of IR for
// swift files.
//
//===----------------------------------------------------------------------===//

#ifndef SWIFT_AST_IRGENOPTIONS_H
#define SWIFT_AST_IRGENOPTIONS_H

#include "swift/AST/LinkLibrary.h"
#include "swift/Basic/Sanitizers.h"
#include "swift/Basic/OptionSet.h"
#include "swift/Basic/OptimizationMode.h"
// FIXME: This include is just for llvm::SanitizerCoverageOptions. We should
// split the header upstream so we don't include so much.
#include "llvm/Transforms/Instrumentation.h"
#include <string>
#include <vector>

namespace swift {

enum class IRGenOutputKind : unsigned {
  /// Just generate an LLVM module and return it.
  Module,

  /// Generate an LLVM module and write it out as LLVM assembly.
  LLVMAssembly,

  /// Generate an LLVM module and write it out as LLVM bitcode.
  LLVMBitcode,

  /// Generate an LLVM module and compile it to assembly.
  NativeAssembly,

  /// Generate an LLVM module, compile it, and assemble into an object file.
  ObjectFile
};

enum class IRGenDebugInfoKind : unsigned {
  None,       /// No debug info.
  LineTables, /// Line tables only.
  ASTTypes,   /// Line tables + AST type references.
  DwarfTypes, /// Line tables + AST type references + DWARF types.
  Normal = ASTTypes /// The setting LLDB prefers.
};

enum class IRGenEmbedMode : unsigned {
  None,
  EmbedMarker,
  EmbedBitcode
};

/// The set of options supported by IR generation.
class IRGenOptions {
public:
  /// The name of the first input file, used by the debug info.
  std::string MainInputFilename;
  std::vector<std::string> OutputFilenames;
  std::string ModuleName;

  /// The compilation directory for the debug info.
  std::string DebugCompilationDir;

  /// The DWARF version of debug info.
  unsigned DWARFVersion;

  /// The command line string that is to be stored in the DWARF debug info.
  std::string DWARFDebugFlags;

  /// List of -Xcc -D macro definitions.
  std::vector<std::string> ClangDefines;

  /// The libraries and frameworks specified on the command line.
  SmallVector<LinkLibrary, 4> LinkLibraries;

  /// If non-empty, the (unmangled) name of a dummy symbol to emit that can be
  /// used to force-load this module.
  std::string ForceLoadSymbolName;

  /// The kind of compilation we should do.
  IRGenOutputKind OutputKind : 3;

  /// Should we spend time verifying that the IR we produce is
  /// well-formed?
  unsigned Verify : 1;

  OptimizationMode OptMode;

  /// Whether or not to optimize for code size.
  unsigned OptimizeForSize : 1;

  /// Which sanitizer is turned on.
  OptionSet<SanitizerKind> Sanitizers;

  /// Whether we should emit debug info.
  IRGenDebugInfoKind DebugInfoKind : 2;

  /// \brief Whether we're generating IR for the JIT.
  unsigned UseJIT : 1;
  
  /// \brief Whether we should run LLVM optimizations after IRGen.
  unsigned DisableLLVMOptzns : 1;

  /// \brief Whether we should run LLVM ARC optimizations after IRGen.
  unsigned DisableLLVMARCOpts : 1;

  /// \brief Whether we should run LLVM SLP vectorizer.
  unsigned DisableLLVMSLPVectorizer : 1;

  /// Disable frame pointer elimination?
  unsigned DisableFPElim : 1;
  
  /// Special codegen for playgrounds.
  unsigned Playground : 1;

  /// Emit runtime calls to check the end of the lifetime of stack promoted
  /// objects.
  unsigned EmitStackPromotionChecks : 1;

  /// The maximum number of bytes used on a stack frame for stack promotion
  /// (includes alloc_stack allocations).
  unsigned StackPromotionSizeLimit = 1024;

  /// Emit code to verify that static and runtime type layout are consistent for
  /// the given type names.
  SmallVector<StringRef, 1> VerifyTypeLayoutNames;

  /// Frameworks that we should not autolink against.
  SmallVector<std::string, 1> DisableAutolinkFrameworks;

  /// Print the LLVM inline tree at the end of the LLVM pass pipeline.
  unsigned PrintInlineTree : 1;

  /// Whether we should embed the bitcode file.
  IRGenEmbedMode EmbedMode : 2;

  /// Add names to LLVM values.
  unsigned HasValueNamesSetting : 1;
  unsigned ValueNames : 1;

  /// Emit nominal type field metadata.
  unsigned EnableReflectionMetadata : 1;

  /// Emit names of struct stored properties and enum cases.
  unsigned EnableReflectionNames : 1;

  /// Should we try to build incrementally by not emitting an object file if it
  /// has the same IR hash as the module that we are preparing to emit?
  ///
  /// This is a debugging option meant to make it easier to perform compile time
  /// measurements on a non-clean build directory.
  unsigned UseIncrementalLLVMCodeGen : 1;

  /// Enable use of the swiftcall calling convention.
  unsigned UseSwiftCall : 1;

  /// Instrument code to generate profiling information.
  unsigned GenerateProfile : 1;

  /// Path to the profdata file to be used for PGO, or the empty string.
  std::string UseProfile = "";

  /// List of backend command-line options for -embed-bitcode.
  std::vector<uint8_t> CmdArgs;

  /// Which sanitizer coverage is turned on.
  llvm::SanitizerCoverageOptions SanitizeCoverage;

  IRGenOptions()
      : DWARFVersion(2), OutputKind(IRGenOutputKind::LLVMAssembly),
<<<<<<< HEAD
        Verify(true), Optimize(false), OptimizeForSize(false),
        Sanitize(SanitizerKind::None),
=======
        Verify(true), OptMode(OptimizationMode::NotSet),
        Sanitizers(OptionSet<SanitizerKind>()),
>>>>>>> aad14e3c
        DebugInfoKind(IRGenDebugInfoKind::None), UseJIT(false),
        DisableLLVMOptzns(false), DisableLLVMARCOpts(false),
        DisableLLVMSLPVectorizer(false), DisableFPElim(true), Playground(false),
        EmitStackPromotionChecks(false), PrintInlineTree(false),
        EmbedMode(IRGenEmbedMode::None), HasValueNamesSetting(false),
        ValueNames(false), EnableReflectionMetadata(true),
        EnableReflectionNames(true), UseIncrementalLLVMCodeGen(true),
        UseSwiftCall(false), GenerateProfile(false), CmdArgs(),
        SanitizeCoverage(llvm::SanitizerCoverageOptions()) {}

  /// Gets the name of the specified output filename.
  /// If multiple files are specified, the last one is returned.
  StringRef getSingleOutputFilename() const {
    if (OutputFilenames.size() >= 1)
      return OutputFilenames.back();
    return StringRef();
  }

  // Get a hash of all options which influence the llvm compilation but are not
  // reflected in the llvm module itself.
  unsigned getLLVMCodeGenOptionsHash() {
<<<<<<< HEAD
    unsigned Hash = 0;
    Hash = (Hash << 1) | Optimize;
    Hash = (Hash << 1) | OptimizeForSize;
=======
    unsigned Hash = (unsigned)OptMode;
>>>>>>> aad14e3c
    Hash = (Hash << 1) | DisableLLVMOptzns;
    Hash = (Hash << 1) | DisableLLVMARCOpts;
    return Hash;
  }

  /// Should LLVM IR value names be emitted and preserved?
  bool shouldProvideValueNames() const {
    // If the command line contains an explicit request about whether to add
    // LLVM value names, honor it.  Otherwise, add value names only if the
    // final result is textual LLVM assembly.
    if (HasValueNamesSetting) {
      return ValueNames;
    } else {
      return OutputKind == IRGenOutputKind::LLVMAssembly;
    }
  }

  bool shouldOptimize() const {
    return OptMode > OptimizationMode::NoOptimization;
  }

  bool optimizeForSize() const {
    return OptMode == OptimizationMode::ForSize;
  }

  /// Return a hash code of any components from these options that should
  /// contribute to a Swift Bridging PCH hash.
  llvm::hash_code getPCHHashComponents() const {
    return llvm::hash_value(0);
  }
};

} // end namespace swift

#endif<|MERGE_RESOLUTION|>--- conflicted
+++ resolved
@@ -97,9 +97,6 @@
 
   OptimizationMode OptMode;
 
-  /// Whether or not to optimize for code size.
-  unsigned OptimizeForSize : 1;
-
   /// Which sanitizer is turned on.
   OptionSet<SanitizerKind> Sanitizers;
 
@@ -179,13 +176,8 @@
 
   IRGenOptions()
       : DWARFVersion(2), OutputKind(IRGenOutputKind::LLVMAssembly),
-<<<<<<< HEAD
-        Verify(true), Optimize(false), OptimizeForSize(false),
-        Sanitize(SanitizerKind::None),
-=======
         Verify(true), OptMode(OptimizationMode::NotSet),
         Sanitizers(OptionSet<SanitizerKind>()),
->>>>>>> aad14e3c
         DebugInfoKind(IRGenDebugInfoKind::None), UseJIT(false),
         DisableLLVMOptzns(false), DisableLLVMARCOpts(false),
         DisableLLVMSLPVectorizer(false), DisableFPElim(true), Playground(false),
@@ -207,13 +199,7 @@
   // Get a hash of all options which influence the llvm compilation but are not
   // reflected in the llvm module itself.
   unsigned getLLVMCodeGenOptionsHash() {
-<<<<<<< HEAD
-    unsigned Hash = 0;
-    Hash = (Hash << 1) | Optimize;
-    Hash = (Hash << 1) | OptimizeForSize;
-=======
     unsigned Hash = (unsigned)OptMode;
->>>>>>> aad14e3c
     Hash = (Hash << 1) | DisableLLVMOptzns;
     Hash = (Hash << 1) | DisableLLVMARCOpts;
     return Hash;
