//===--- DiagnosticsSIL.def - Diagnostics Text ------------------*- C++ -*-===//
//
// This source file is part of the Swift.org open source project
//
// Copyright (c) 2014 - 2017 Apple Inc. and the Swift project authors
// Licensed under Apache License v2.0 with Runtime Library Exception
//
// See https://swift.org/LICENSE.txt for license information
// See https://swift.org/CONTRIBUTORS.txt for the list of Swift project authors
//
//===----------------------------------------------------------------------===//
//
//  This file defines diagnostics emitted during SIL (dataflow) analysis.
//  Each diagnostic is described using one of three kinds (error, warning, or
//  note) along with a unique identifier, category, options, and text, and is
//  followed by a signature describing the diagnostic argument kinds.
//
//===----------------------------------------------------------------------===//

#if !(defined(DIAG) || (defined(ERROR) && defined(WARNING) && defined(NOTE) && defined(REMARK)))
#  error Must define either DIAG or the set {ERROR,WARNING,NOTE,REMARK}
#endif

#ifndef ERROR
#  define ERROR(ID,Options,Text,Signature)   \
  DIAG(ERROR,ID,Options,Text,Signature)
#endif

#ifndef WARNING
#  define WARNING(ID,Options,Text,Signature) \
  DIAG(WARNING,ID,Options,Text,Signature)
#endif

#ifndef NOTE
#  define NOTE(ID,Options,Text,Signature) \
  DIAG(NOTE,ID,Options,Text,Signature)
#endif

#ifndef REMARK
#  define REMARK(ID,Options,Text,Signature) \
  DIAG(REMARK,ID,Options,Text,Signature)
#endif


// SILGen issues.
ERROR(bridging_module_missing,none,
      "unable to find module '%0' for implicit conversion function '%0.%1'",
      (StringRef, StringRef))
ERROR(bridging_function_missing,none,
      "unable to find implicit conversion function '%0.%1'",
      (StringRef, StringRef))
ERROR(bridging_function_overloaded,none,
      "multiple definitions of implicit conversion function '%0.%1'",
      (StringRef, StringRef))
ERROR(bridging_function_not_function,none,
      "definition of implicit conversion function '%0.%1' is not a function",
      (StringRef, StringRef))
ERROR(bridging_function_not_correct_type,none,
      "definition of implicit conversion function '%0.%1' is not of the correct"
      " type",
      (StringRef, StringRef))
ERROR(bridging_objcbridgeable_missing,none,
      "cannot find definition of '_ObjectiveCBridgeable' protocol", ())
ERROR(bridging_objcbridgeable_broken,none,
      "broken definition of '_ObjectiveCBridgeable' protocol: missing %0",
      (DeclName))

ERROR(invalid_sil_builtin,none,
      "INTERNAL ERROR: invalid use of builtin: %0",
      (StringRef))
ERROR(could_not_find_bridge_type,none,
      "could not find Objective-C bridge type for type %0; "
      "did you forget to import Foundation?", (Type))
ERROR(could_not_find_pointer_pointee_property,none,
      "could not find 'pointee' property of pointer type %0", (Type))

ERROR(writeback_overlap_property,none,
      "inout writeback to computed property %0 occurs in multiple arguments to"
      " call, introducing invalid aliasing", (Identifier))
ERROR(writeback_overlap_subscript,none,
      "inout writeback through subscript occurs in multiple arguments to call,"
      " introducing invalid aliasing",
      ())
NOTE(writebackoverlap_note,none,
      "concurrent writeback occurred here", ())

ERROR(addressonly_type_used_in_multipattern_case,none,
      "matching %select{type '%1'|a protocol value|a generic value}0 in multiple patterns "
      "is not yet supported; use separate cases instead",
      (unsigned, Type))

ERROR(inout_argument_alias,none,
      "inout arguments are not allowed to alias each other", ())
NOTE(previous_inout_alias,none,
      "previous aliasing argument", ())

<<<<<<< HEAD
WARNING(exclusivity_access_required_swift3,none,
=======
WARNING(exclusivity_access_required_warn,none,
>>>>>>> aad14e3c
        "overlapping accesses to %0, but "
        "%select{initialization|read|modification|deinitialization}1 requires "
        "exclusive access; "
        "%select{consider copying to a local variable|"
                "consider calling MutableCollection.swapAt(_:_:)}2",
        (StringRef, unsigned, bool))

ERROR(exclusivity_access_required,none,
      "overlapping accesses to %0, but "
      "%select{initialization|read|modification|deinitialization}1 requires "
      "exclusive access; "
      "%select{consider copying to a local variable|"
              "consider calling MutableCollection.swapAt(_:_:)}2",
      (StringRef, unsigned, bool))

ERROR(exclusivity_access_required_unknown_decl,none,
        "overlapping accesses, but "
        "%select{initialization|read|modification|deinitialization}0 requires "
        "exclusive access; consider copying to a local variable", (unsigned))

<<<<<<< HEAD
WARNING(exclusivity_access_required_unknown_decl_swift3,none,
=======
WARNING(exclusivity_access_required_unknown_decl_warn,none,
>>>>>>> aad14e3c
        "overlapping accesses, but "
        "%select{initialization|read|modification|deinitialization}0 requires "
"exclusive access; consider copying to a local variable", (unsigned))

NOTE(exclusivity_conflicting_access,none,
     "conflicting access is here", ())

ERROR(unsupported_c_function_pointer_conversion,none,
      "C function pointer signature %0 is not compatible with expected type %1",
      (Type, Type))

ERROR(objc_selector_malformed,none,"the type ObjectiveC.Selector is malformed",
      ())

// Definite initialization diagnostics.
NOTE(variable_defined_here,none,
     "%select{variable|constant}0 defined here", (bool))
ERROR(variable_used_before_initialized,none,
      "%select{variable|constant}1 '%0' used before being initialized",
      (StringRef, bool))
ERROR(variable_inout_before_initialized,none,
      "%select{variable|constant}1 '%0' passed by reference before being"
      " initialized", (StringRef, bool))
ERROR(variable_closure_use_uninit,none,
      "%select{variable|constant}1 '%0' captured by a closure before being"
      " initialized", (StringRef, bool))
ERROR(self_closure_use_uninit,none,
      "'self' captured by a closure before all members were initialized", ())


ERROR(variable_addrtaken_before_initialized,none,
      "address of %select{variable|constant}1 '%0' taken before it is"
      " initialized", (StringRef, bool))
ERROR(ivar_not_initialized_at_superinit,none,
      "property '%0' not initialized at super.init call", (StringRef, bool))
ERROR(ivar_not_initialized_at_implicit_superinit,none,
      "property '%0' not initialized at implicitly generated super.init call",
      (StringRef, bool))

ERROR(self_use_before_fully_init,none,
      "'self' used in %select{method call|property access}1 %0 before "
      "%select{all stored properties are initialized|"
      "'super.init' call|"
      "'self.init' call}2", (DeclBaseName, bool, unsigned))
ERROR(use_of_self_before_fully_init,none,
      "'self' used before all stored properties are initialized", ())


NOTE(stored_property_not_initialized,none,
     "'%0' not initialized", (StringRef))

ERROR(selfinit_multiple_times,none,
      "'%select{super|self}0.init' called multiple times in initializer",
      (unsigned))
ERROR(superselfinit_not_called_before_return,none,
      "'%select{super|self}0.init' isn't called on all paths before returning "
      "from initializer", (unsigned))
ERROR(self_before_superinit,none,
      "'self' used before 'super.init' call", ())
ERROR(self_before_selfinit,none,
      "'self' used before 'self.init' call", ())
ERROR(self_before_selfinit_value_type,none,
      "'self' used before 'self.init' call or assignment to 'self'", ())
ERROR(self_inside_catch_superselfinit,none,
      "'self' used inside 'catch' block reachable from "
      "%select{super|self}0.init call",
      (unsigned))
ERROR(return_from_init_without_initing_self,none,
      "return from initializer before 'self.init' call or assignment to 'self'", ())
ERROR(return_from_init_without_initing_stored_properties,none,
      "return from initializer without initializing all"
      " stored properties", ())

ERROR(variable_function_use_uninit,none,
      "%select{variable|constant}1 '%0' used by function definition before"
      " being initialized",
      (StringRef, bool))
ERROR(struct_not_fully_initialized,none,
      "struct '%0' must be completely initialized before a member is stored to",
      (StringRef, bool))
ERROR(immutable_property_already_initialized,none,
      "immutable value '%0' may only be initialized once",
      (StringRef))
NOTE(initial_value_provided_in_let_decl,none,
     "initial value already provided in 'let' declaration", ())
ERROR(mutating_method_called_on_immutable_value,none,
      "mutating %select{method|property access|subscript|operator}1 %0 may not"
      " be used on immutable value '%2'",
      (DeclBaseName, unsigned, StringRef))
ERROR(immutable_value_passed_inout,none,
      "immutable value '%0' must not be passed inout",
      (StringRef))
ERROR(assignment_to_immutable_value,none,
      "immutable value '%0' must not be assigned to",
      (StringRef))
ERROR(mutating_protocol_witness_method_on_let_constant,none,
      "cannot perform mutating operation: '%0' is a 'let' constant",
      (StringRef))

WARNING(designated_init_in_cross_module_extension,none,
        "initializer for struct %0 must use \"self.init(...)\" or \"self = ...\""
        "%select{| on all paths}1 because "
        "%select{it is not in module %2|the struct was imported from C}3",
        (Type, bool, Identifier, bool))
NOTE(designated_init_c_struct_fix,none,
     "use \"self.init()\" to initialize the struct with zero values", ())


// Control flow diagnostics.
ERROR(missing_return,none,
      "missing return in a %select{function|closure}1 expected to return %0",
      (Type, unsigned))
ERROR(missing_never_call,none,
      "%select{function|closure}1 with uninhabited return type %0 is missing "
      "call to another never-returning function on all paths",
      (Type, unsigned))
ERROR(guard_body_must_not_fallthrough,none,
      "'guard' body must not fall through, consider using a 'return' or 'throw'"
      " to exit the scope", ())
WARNING(unreachable_code,none, "will never be executed", ())
NOTE(unreachable_code_branch,none,
     "condition always evaluates to %select{false|true}0", (bool))
NOTE(call_to_noreturn_note,none,
     "a call to a never-returning function", ())
WARNING(unreachable_code_after_stmt,none,
        "code after '%select{return|break|continue|throw}0' will never "
        "be executed", (unsigned))
WARNING(unreachable_case,none,
        "%select{case|default}0 will never be executed", (bool))
WARNING(switch_on_a_constant,none,
        "switch condition evaluates to a constant", ())
NOTE(unreachable_code_note,none, "will never be executed", ())

// 'transparent' diagnostics
ERROR(circular_transparent,none,
      "inlining 'transparent' functions forms circular loop", ())
NOTE(note_while_inlining,none,
     "while inlining here", ())

// Arithmetic diagnostics.
ERROR(integer_conversion_overflow,none,
      "integer overflows when converted from %0 to %1",
      (Type, Type))
ERROR(integer_conversion_overflow_builtin_types,none,
      "integer overflows when converted from %select{unsigned|signed}0 "
      "%1 to %select{unsigned|signed}2 %3",
      (bool, Type, bool, Type))
WARNING(integer_conversion_overflow_warn,none,
      "integer overflows when converted from %0 to %1",
      (Type, Type))
ERROR(integer_conversion_sign_error,none,
      "negative integer cannot be converted to unsigned type %0",
      (Type))
ERROR(negative_integer_literal_overflow_unsigned,none,
      "negative integer '%1' overflows when stored into unsigned type %0",
      (Type, StringRef))

ERROR(integer_literal_overflow,none,
      "integer literal '%1' overflows when stored into %0",
      (Type, StringRef))
ERROR(integer_literal_overflow_builtin_types,none,
      "integer literal '%2' overflows when stored into "
      "%select{unsigned|signed}0 %1", (bool, Type, StringRef))
WARNING(integer_literal_overflow_warn,none,
      "integer literal overflows when stored into %0",
      (Type))
ERROR(arithmetic_operation_overflow,none,
      "arithmetic operation '%0 %1 %2' (on type %3) results in an overflow",
      (StringRef, StringRef, StringRef, Type))
ERROR(arithmetic_operation_overflow_generic_type,none,
      "arithmetic operation '%0 %1 %2' (on %select{unsigned|signed}3 "
      "%4-bit integer type) results in an overflow",
      (StringRef, StringRef, StringRef, bool, unsigned))
ERROR(division_overflow,none,
      "division '%0 %1 %2' results in an overflow",
      (StringRef, StringRef, StringRef))
ERROR(division_by_zero,none, "division by zero", ())
ERROR(wrong_non_negative_assumption,none,
      "assumed non-negative value '%0' is negative", (StringRef))
ERROR(shifting_all_significant_bits,none,
      "shift amount is greater than or equal to type size in bits", ())

// FIXME: We won't need this as it will be replaced with user-generated strings.
// staticReport diagnostics.
ERROR(static_report_error, none,
      "static report error", ())

REMARK(opt_remark_passed, none, "%0", (StringRef))
REMARK(opt_remark_missed, none, "%0", (StringRef))

#ifndef DIAG_NO_UNDEF
# if defined(DIAG)
#  undef DIAG
# endif
# undef REMARK
# undef NOTE
# undef WARNING
# undef ERROR
#endif<|MERGE_RESOLUTION|>--- conflicted
+++ resolved
@@ -94,11 +94,7 @@
 NOTE(previous_inout_alias,none,
       "previous aliasing argument", ())
 
-<<<<<<< HEAD
-WARNING(exclusivity_access_required_swift3,none,
-=======
 WARNING(exclusivity_access_required_warn,none,
->>>>>>> aad14e3c
         "overlapping accesses to %0, but "
         "%select{initialization|read|modification|deinitialization}1 requires "
         "exclusive access; "
@@ -119,11 +115,7 @@
         "%select{initialization|read|modification|deinitialization}0 requires "
         "exclusive access; consider copying to a local variable", (unsigned))
 
-<<<<<<< HEAD
-WARNING(exclusivity_access_required_unknown_decl_swift3,none,
-=======
 WARNING(exclusivity_access_required_unknown_decl_warn,none,
->>>>>>> aad14e3c
         "overlapping accesses, but "
         "%select{initialization|read|modification|deinitialization}0 requires "
 "exclusive access; consider copying to a local variable", (unsigned))
