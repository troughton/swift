--- conflicted
+++ resolved
@@ -147,11 +147,7 @@
 /// Returns true if InstanceTypeRef and StartOfInstanceData contain valid
 /// valid values.
 int swift_reflection_projectExistential(SwiftReflectionContextRef ContextRef,
-<<<<<<< HEAD
-                                        swift_addr_t InstanceAddress,
-=======
-                                        addr_t ExistentialAddress,
->>>>>>> 1c720b8f
+                                        swift_addr_t ExistentialAddress,
                                         swift_typeref_t ExistentialTypeRef,
                                         swift_typeref_t *OutInstanceTypeRef,
                                         swift_addr_t *OutStartOfInstanceData);
