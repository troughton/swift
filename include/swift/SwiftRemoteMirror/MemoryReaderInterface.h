--- conflicted
+++ resolved
@@ -26,13 +26,10 @@
 extern "C" {
 #endif
 
-<<<<<<< HEAD
-=======
 // They would think the type 'addr_t' is defined in the standard library
 // because it has the same name format with the types in <cstdint>. In
 // addition, the definition conflicts in Cygwin which defines it differently
 // in the system library, so we use 'swift_addr_t'.
->>>>>>> 9e8266aa
 typedef uint64_t swift_addr_t;
 
 typedef uint8_t (*PointerSizeFunction)(void *reader_context);
