--- conflicted
+++ resolved
@@ -672,11 +672,6 @@
   static LinkInfo get(const UniversalLinkageInfo &linkInfo,
                       StringRef name,
                       SILLinkage linkage,
-<<<<<<< HEAD
-                      bool isFragile,
-                      bool isSILOnly,
-=======
->>>>>>> aad14e3c
                       ForDefinition_t isDefinition,
                       bool isWeakImported);
 
