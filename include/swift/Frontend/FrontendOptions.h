--- conflicted
+++ resolved
@@ -362,13 +362,6 @@
   /// too complex.
   unsigned SolverExpressionTimeThreshold = 0;
 
-<<<<<<< HEAD
-  enum ActionType {
-    NoneAction, ///< No specific action
-    Parse, ///< Parse only
-    Typecheck, ///< Parse and type-check only
-    DumpParse, ///< Parse only and dump AST
-=======
   /// The module for which we should verify all of the generic signatures.
   std::string VerifyGenericSignaturesInModule;
 
@@ -377,7 +370,6 @@
     Parse,             ///< Parse only
     Typecheck,         ///< Parse and type-check only
     DumpParse,         ///< Parse only and dump AST
->>>>>>> aad14e3c
     DumpInterfaceHash, ///< Parse and dump the interface token hash.
     EmitSyntax,        ///< Parse and dump Syntax tree as JSON
     DumpAST,           ///< Parse, type-check, and dump AST
