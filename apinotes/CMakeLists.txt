set(SWIFT_API_NOTES_INPUTS
  Accelerate
<<<<<<< HEAD
  AVFoundation
  AVKit
  AppKit
  AudioToolbox
  CallKit
  CloudKit
  Contacts
  CoreBluetooth
  CoreData
  CoreGraphics
  CoreLocation
  CoreSpotlight
  CoreText
  CryptoTokenKit
  Dispatch
  EventKit
  ExternalAccessory
  Foundation
  GameKit
  GameplayKit
  GLKit
  HealthKit
  HomeKit
  iAd
  Intents
  LocalAuthentication
  MapKit
  MediaPlayer
  MessageUI
  Metal
  ModelIO
  MultipeerConnectivity
  NetworkExtension
  NotificationCenter
  ObjectiveC
  PassKit
  Photos
  QuickLook
  SafariServices
  SceneKit
  ScreenSaver
=======
  Dispatch
>>>>>>> aad14e3c
  ScriptingBridge
  os
)

if(NOT DEFINED SWIFT_API_NOTES_PATH)
  message(FATAL_ERROR "Define SWIFT_API_NOTES_PATH before including this file")
endif()

foreach(module ${SWIFT_API_NOTES_INPUTS})
  if(NOT EXISTS "${SWIFT_API_NOTES_PATH}/${module}.apinotes")
    message(SEND_ERROR "Missing apinotes for ${module}")
  endif()
endforeach()

file(GLOB SWIFT_API_NOTES_INPUT_FILES "${SWIFT_API_NOTES_PATH}/*.apinotes")
foreach(file ${SWIFT_API_NOTES_INPUT_FILES})
  get_filename_component(name "${file}" NAME_WE)
  if(NOT "${name}" IN_LIST SWIFT_API_NOTES_INPUTS)
    message(SEND_ERROR "Found apinotes for ${name}; please add to CMakeLists.txt")
  endif()
endforeach()<|MERGE_RESOLUTION|>--- conflicted
+++ resolved
@@ -1,50 +1,6 @@
 set(SWIFT_API_NOTES_INPUTS
   Accelerate
-<<<<<<< HEAD
-  AVFoundation
-  AVKit
-  AppKit
-  AudioToolbox
-  CallKit
-  CloudKit
-  Contacts
-  CoreBluetooth
-  CoreData
-  CoreGraphics
-  CoreLocation
-  CoreSpotlight
-  CoreText
-  CryptoTokenKit
   Dispatch
-  EventKit
-  ExternalAccessory
-  Foundation
-  GameKit
-  GameplayKit
-  GLKit
-  HealthKit
-  HomeKit
-  iAd
-  Intents
-  LocalAuthentication
-  MapKit
-  MediaPlayer
-  MessageUI
-  Metal
-  ModelIO
-  MultipeerConnectivity
-  NetworkExtension
-  NotificationCenter
-  ObjectiveC
-  PassKit
-  Photos
-  QuickLook
-  SafariServices
-  SceneKit
-  ScreenSaver
-=======
-  Dispatch
->>>>>>> aad14e3c
   ScriptingBridge
   os
 )
