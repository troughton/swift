set(generated_tests UnicodeGraphemeBreakTest.cpp.gyb)

handle_gyb_sources(
    gyb_dependency_targets
    generated_tests
    ${SWIFT_HOST_VARIANT_ARCH})

add_swift_unittest(SwiftBasicTests
  BlotMapVectorTest.cpp
  ClusteredBitVectorTest.cpp
  DemangleTest.cpp
  DiverseStackTest.cpp
  EditorPlaceholderTest.cpp
  EncodedSequenceTest.cpp
  FileSystemTest.cpp
  ImmutablePointerSetTest.cpp
  OptionSetTest.cpp
  OwnedStringTest.cpp
  PointerIntEnumTest.cpp
  PrefixMapTest.cpp
  RangeTest.cpp
  SourceManagerTest.cpp
  StringExtrasTest.cpp
  SuccessorMapTest.cpp
<<<<<<< HEAD
  ThreadSafeRefCntPointerTests.cpp
  TransformArrayRef.cpp
  TreeScopedHashTableTests.cpp
  Unicode.cpp
  CygMingOnceF.cpp
=======
  ThreadSafeRefCntPointerTest.cpp
  TransformArrayRefTest.cpp
  TreeScopedHashTableTest.cpp
  UnicodeTest.cpp
  ValueEnumeratorTest.cpp
>>>>>>> fc4ee13f
  ${generated_tests}
  )

add_dependencies(SwiftBasicTests "${gyb_dependency_targets}")

set(PLATFORM_TARGET_LINK_LIBRARIES)
if("${MINGW}" STREQUAL "1")
  list(APPEND PLATFORM_TARGET_LINK_LIBRARIES
    "-lwinpthread"
    )
endif()

target_link_libraries(SwiftBasicTests
  swiftBasic
  clangBasic
  ${PLATFORM_TARGET_LINK_LIBRARIES}
  )<|MERGE_RESOLUTION|>--- conflicted
+++ resolved
@@ -22,19 +22,12 @@
   SourceManagerTest.cpp
   StringExtrasTest.cpp
   SuccessorMapTest.cpp
-<<<<<<< HEAD
-  ThreadSafeRefCntPointerTests.cpp
-  TransformArrayRef.cpp
-  TreeScopedHashTableTests.cpp
-  Unicode.cpp
-  CygMingOnceF.cpp
-=======
   ThreadSafeRefCntPointerTest.cpp
   TransformArrayRefTest.cpp
   TreeScopedHashTableTest.cpp
   UnicodeTest.cpp
   ValueEnumeratorTest.cpp
->>>>>>> fc4ee13f
+  CygMingOnceF.cpp
   ${generated_tests}
   )
 
