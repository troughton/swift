//===--- LongRefcounting.cpp - Slow reference-counting tests for Swift ----===//
//
// This source file is part of the Swift.org open source project
//
// Copyright (c) 2014 - 2017 Apple Inc. and the Swift project authors
// Licensed under Apache License v2.0 with Runtime Library Exception
//
// See https://swift.org/LICENSE.txt for license information
// See https://swift.org/CONTRIBUTORS.txt for the list of Swift project authors
//
//===----------------------------------------------------------------------===//

#include "swift/Runtime/HeapObject.h"
#include "swift/Runtime/Metadata.h"
#include "swift/Demangling/ManglingMacros.h"
#include "gtest/gtest.h"

#ifdef __APPLE__
// FIXME: is EXPECT_UNALLOCATED reliable enough for CI?
// EXPECT_ALLOCATED may fail falsely if the memory is re-allocated.
# include <malloc/malloc.h>
# define EXPECT_ALLOCATED(p)    EXPECT_NE(0u, malloc_size(p))
# define EXPECT_UNALLOCATED(p)  EXPECT_EQ(0u, malloc_size(p))
#else
// FIXME: heap assertion for other platforms?
# define EXPECT_ALLOCATED(p) do {} while (0)
# define EXPECT_UNALLOCATED(p) do {} while (0)
#endif

using namespace swift;

struct TestObject : HeapObject {
  // *Addr = Value during deinit
  size_t *Addr;
  size_t Value;
  
  // Check lifecycle state DEINITING during deinit
  bool CheckLifecycle;

  // Weak variable to check in CheckLifecycle. nullptr skips the check.
  // On entry to deinit: must point to object
  // On exit from deinit: is destroyed
  WeakReference *WeakRef;
  
  TestObject(size_t *addr, size_t value)
    : Addr(addr), Value(value), CheckLifecycle(false), WeakRef(nullptr)
  { }
};

static SWIFT_CC(swift) void deinitTestObject(SWIFT_CONTEXT HeapObject *_object) {
  auto object = static_cast<TestObject*>(_object);
  assert(object->Addr && "object already deallocated");

  if (object->CheckLifecycle) {
    // RC ok
    swift_retain(object);
    swift_retain(object);
    swift_release(object);
    swift_release(object);
    // FIXME: RC underflow during deinit?

    // URC load crashes
    // URC increment OK
    // URC decrement OK
    ASSERT_DEATH(swift_unownedCheck(object),
                 "Attempted to read an unowned reference");
    swift_unownedRetain(object);
    swift_unownedRetain(object);
    swift_unownedRelease(object);
    swift_unownedRelease(object);
    
    if (object->WeakRef) {
      // WRC load is nil
      // WRC increment is nil
      // WRC decrement OK

      // WRC -1
      auto weak_value = swift_weakLoadStrong(object->WeakRef);
      EXPECT_EQ(nullptr, weak_value);
      swift_weakDestroy(object->WeakRef);

      // WRC no change
      swift_weakInit(object->WeakRef, object);
      weak_value = swift_weakLoadStrong(object->WeakRef);
      EXPECT_EQ(nullptr, weak_value);

      // WRC no change
      swift_weakInit(object->WeakRef, object);
      weak_value = swift_weakLoadStrong(object->WeakRef);
      EXPECT_EQ(nullptr, weak_value);
    }
  }

  *object->Addr = object->Value;
  object->Addr = nullptr;
  swift_deallocObject(object, sizeof(TestObject), alignof(TestObject) - 1);
}

static const FullMetadata<ClassMetadata> TestClassObjectMetadata = {
  { { &deinitTestObject }, { &VALUE_WITNESS_SYM(Bo) } },
  { { { MetadataKind::Class } }, 0, /*rodata*/ 1,
  ClassFlags::UsesSwift1Refcounting, nullptr, 0, 0, 0, 0, 0 }
};

/// Create an object that, when deinited, stores the given value to
/// the given pointer.
static TestObject *allocTestObject(size_t *addr, size_t value) {
  auto buf = swift_allocObject(&TestClassObjectMetadata,
                               sizeof(TestObject),
                               alignof(TestObject) - 1);

  return new (buf) TestObject(addr, value);
}


///////////////////////////////////////////////////
// Max strong retain count and overflow checking //
///////////////////////////////////////////////////

template <bool atomic>
static void retainALot(TestObject *object, size_t &deinited,
                       uint64_t count) {
  for (uint64_t i = 0; i < count; i++) {
    if (atomic) swift_retain(object);
    else swift_nonatomic_retain(object);
    EXPECT_EQ(0u, deinited);
  }
}

template <bool atomic>
static void releaseALot(TestObject *object, size_t &deinited,
                        uint64_t count) {
  for (uint64_t i = 0; i < count; i++) {
    if (atomic) swift_release(object);
    else swift_nonatomic_release(object);
    EXPECT_EQ(0u, deinited);
  }
}

// Maximum legal retain count.
// 32-2 bits of extra retain count, plus 1 for the implicit retain.
const uint64_t maxRC = 1ULL << (32 - 2);

TEST(LongRefcountingTest, retain_max) {
  // Don't generate millions of failures if something goes wrong.
  ::testing::FLAGS_gtest_break_on_failure = true;

  size_t deinited = 0;
  auto object = allocTestObject(&deinited, 1);

  // RC is 1.
  // Retain to maxRC, release back to 1, then release and verify deallocation.
  EXPECT_EQ(swift_retainCount(object), 1u);
  retainALot<true>(object, deinited, maxRC - 1);
  EXPECT_EQ(swift_retainCount(object), maxRC);
  releaseALot<true>(object, deinited, maxRC - 1);
  EXPECT_EQ(swift_retainCount(object), 1u);
  EXPECT_EQ(0u, deinited);
  swift_release(object);
  EXPECT_EQ(1u, deinited);
}

TEST(LongRefcountingTest, retain_overflow_DeathTest) {
  // Don't generate millions of failures if something goes wrong.
  ::testing::FLAGS_gtest_break_on_failure = true;

  size_t deinited = 0;
  auto object = allocTestObject(&deinited, 1);

  // RC is 1. Retain to maxRC, then retain again and verify overflow error.
  retainALot<true>(object, deinited, maxRC - 1);
  EXPECT_EQ(0u, deinited);
  ASSERT_DEATH(swift_retain(object),
               "Object was retained too many times");
}

TEST(LongRefcountingTest, nonatomic_retain_max) {
  // Don't generate millions of failures if something goes wrong.
  ::testing::FLAGS_gtest_break_on_failure = true;

  size_t deinited = 0;
  auto object = allocTestObject(&deinited, 1);

  // RC is 1.
  // Retain to maxRC, release back to 1, then release and verify deallocation.
  EXPECT_EQ(swift_retainCount(object), 1u);
  retainALot<false>(object, deinited, maxRC - 1);
  EXPECT_EQ(swift_retainCount(object), maxRC);
  releaseALot<false>(object, deinited, maxRC - 1);
  EXPECT_EQ(swift_retainCount(object), 1u);
  EXPECT_EQ(0u, deinited);
  swift_nonatomic_release(object);
  EXPECT_EQ(1u, deinited);
}

TEST(LongRefcountingTest, nonatomic_retain_overflow_DeathTest) {
  // Don't generate millions of failures if something goes wrong.
  ::testing::FLAGS_gtest_break_on_failure = true;

  size_t deinited = 0;
  auto object = allocTestObject(&deinited, 1);

  // RC is 1. Retain to maxRC, then retain again and verify overflow error.
  retainALot<false>(object, deinited, maxRC - 1);
  EXPECT_EQ(0u, deinited);
  ASSERT_DEATH(swift_nonatomic_retain(object),
               "Object was retained too many times");
<<<<<<< HEAD
=======
}


///////////////////////////////////////////////////
// Max unowned retain count and overflow checking //
///////////////////////////////////////////////////

template <bool atomic>
static void unownedRetainALot(TestObject *object, uint64_t count) {
  for (uint64_t i = 0; i < count; i++) {
    if (atomic) swift_unownedRetain(object);
    else swift_nonatomic_unownedRetain(object);
    EXPECT_ALLOCATED(object);
  }
}

template <bool atomic>
static void unownedReleaseALot(TestObject *object, uint64_t count) {
  for (uint64_t i = 0; i < count; i++) {
    if (atomic) swift_unownedRelease(object);
    else swift_nonatomic_unownedRelease(object);
    EXPECT_ALLOCATED(object);
  }
}

// Maximum legal unowned retain count. 31 bits with no implicit +1.
// (FIXME 32-bit architecture has 7 bit inline count;
// that bound does not yet have its own tests.)
const uint64_t maxURC = (1ULL << (32 - 1)) - 1;

TEST(LongRefcountingTest, unowned_retain_max) {
  // Don't generate millions of failures if something goes wrong.
  ::testing::FLAGS_gtest_break_on_failure = true;

  size_t deinited = 0;
  auto object = allocTestObject(&deinited, 1);

  // RC is 1. URC is 1.
  // Unowned-retain to maxURC.
  // Release and verify deinited and not deallocated.
  // Unowned-release back to 1, then unowned-release and verify deallocated.
  EXPECT_EQ(swift_retainCount(object), 1u);
  EXPECT_EQ(swift_unownedRetainCount(object), 1u);
  unownedRetainALot<true>(object, maxURC - 1);
  EXPECT_EQ(swift_unownedRetainCount(object), maxURC);

  EXPECT_EQ(0u, deinited);
  EXPECT_ALLOCATED(object);
  swift_release(object);
  EXPECT_EQ(1u, deinited);
  EXPECT_ALLOCATED(object);
  // Strong release decremented unowned count by 1.
  EXPECT_EQ(swift_unownedRetainCount(object), maxURC - 1);

  unownedReleaseALot<true>(object, maxURC - 2);
  EXPECT_EQ(swift_unownedRetainCount(object), 1u);

  EXPECT_ALLOCATED(object);
  swift_unownedRelease(object);
  EXPECT_UNALLOCATED(object);
}

TEST(LongRefcountingTest, unowned_retain_overflow_DeathTest) {
  // Don't generate millions of failures if something goes wrong.
  ::testing::FLAGS_gtest_break_on_failure = true;

  size_t deinited = 0;
  auto object = allocTestObject(&deinited, 1);

  // URC is 1. Retain to maxURC, then retain again and verify overflow error.
  unownedRetainALot<true>(object, maxURC - 1);
  EXPECT_EQ(0u, deinited);
  EXPECT_ALLOCATED(object);
  ASSERT_DEATH(swift_unownedRetain(object),
               "Object's unowned reference was retained too many times");
}

TEST(LongRefcountingTest, nonatomic_unowned_retain_max) {
  // Don't generate millions of failures if something goes wrong.
  ::testing::FLAGS_gtest_break_on_failure = true;

  size_t deinited = 0;
  auto object = allocTestObject(&deinited, 1);

  // RC is 1. URC is 1.
  // Unowned-retain to maxURC.
  // Release and verify deinited and not deallocated.
  // Unowned-release back to 1, then unowned-release and verify deallocated.
  EXPECT_EQ(swift_retainCount(object), 1u);
  EXPECT_EQ(swift_unownedRetainCount(object), 1u);
  unownedRetainALot<false>(object, maxURC - 1);
  EXPECT_EQ(swift_unownedRetainCount(object), maxURC);

  EXPECT_EQ(0u, deinited);
  EXPECT_ALLOCATED(object);
  swift_release(object);
  EXPECT_EQ(1u, deinited);
  EXPECT_ALLOCATED(object);
  // Strong release decremented unowned count by 1.
  EXPECT_EQ(swift_unownedRetainCount(object), maxURC - 1);

  unownedReleaseALot<false>(object, maxURC - 2);
  EXPECT_EQ(swift_unownedRetainCount(object), 1u);

  EXPECT_ALLOCATED(object);
  swift_unownedRelease(object);
  EXPECT_UNALLOCATED(object);
}

TEST(LongRefcountingTest, nonatomic_unowned_retain_overflow_DeathTest) {
  // Don't generate millions of failures if something goes wrong.
  ::testing::FLAGS_gtest_break_on_failure = true;

  size_t deinited = 0;
  auto object = allocTestObject(&deinited, 1);

  // URC is 1. Retain to maxURC, then retain again and verify overflow error.
  unownedRetainALot<false>(object, maxURC - 1);
  EXPECT_EQ(0u, deinited);
  EXPECT_ALLOCATED(object);
  ASSERT_DEATH(swift_nonatomic_unownedRetain(object),
               "Object's unowned reference was retained too many times");
>>>>>>> aad14e3c
}


//////////////////////
// Object lifecycle //
//////////////////////

// FIXME: use the real WeakReference definition
namespace swift {

class WeakReference {
  uintptr_t value;
  
 public:
  void *getSideTable() {
    return (void*)(value & ~3ULL);
  }
};

} // namespace swift

// Lifecycle paths. One test each.
// 
// LIVE -> DEINITING                      -> DEAD, no side table
// LIVE -> DEINITING -> DEINITED          -> DEAD, no side table
// 
// LIVE -> DEINITING                      -> DEAD, with side table
// LIVE -> DEINITING -> DEINITED          -> DEAD, with side table
// LIVE -> DEINITING             -> FREED -> DEAD, with side table
// LIVE -> DEINITING -> DEINITED -> FREED -> DEAD, with side table


// LIVE -> DEINITING -> DEAD, no side table
TEST(LongRefcountingTest, lifecycle_live_deiniting_no_side_DeathTest) {
  ::testing::FLAGS_gtest_death_test_style = "threadsafe";

  size_t deinited = 0;
  auto object = allocTestObject(&deinited, 1);
  object->CheckLifecycle = true;

  // Object is LIVE
  
  EXPECT_ALLOCATED(object);
  // RC tested elsewhere
  
  // URC load OK
  // URC increment OK
  // URC decrement OK
  swift_unownedCheck(object);
  swift_unownedRetain(object);   swift_unownedCheck(object);
  swift_unownedRetain(object);   swift_unownedCheck(object);  
  swift_unownedRetain(object);   swift_unownedCheck(object);
  swift_unownedRelease(object);  swift_unownedCheck(object);
  swift_unownedRelease(object);  swift_unownedCheck(object);
  swift_unownedRelease(object);  swift_unownedCheck(object);

  // WRC load can't happen
  // WRC increment adds side table which is tested elsewhere
  // WRC decrement can't happen

  // RC == 1
  // URC == 1
  // WRC == 1

  swift_release(object);  // DEINITING is in here
  
  // Object is DEAD
  // RC == 0
  // URC == 0
  // WRC == 0

  EXPECT_UNALLOCATED(object);
}


// LIVE -> DEINITING -> DEINITED -> DEAD, no side table
TEST(LongRefcountingTest, lifecycle_live_deiniting_deinited_no_side_DeathTest) {
  ::testing::FLAGS_gtest_death_test_style = "threadsafe";

  size_t deinited = 0;
  auto object = allocTestObject(&deinited, 1);
  object->CheckLifecycle = true;

  // Object is LIVE
  
  EXPECT_ALLOCATED(object);
  // RC tested elsewhere
  
  // URC load OK
  // URC increment OK
  // URC decrement OK
  swift_unownedCheck(object);
  swift_unownedRetain(object);   swift_unownedCheck(object);
  swift_unownedRetain(object);   swift_unownedCheck(object);  
  swift_unownedRetain(object);   swift_unownedCheck(object);
  swift_unownedRelease(object);  swift_unownedCheck(object);

  // WRC load can't happen
  // WRC increment adds side table which is tested elsewhere
  // WRC decrement can't happen

  // RC == 1
  // URC == 3
  // WRC == 1

  swift_release(object);  // DEINITING is in here
  
  // Object is DEINITED
  // RC == 0
  // URC == 2
  // WRC == 1

  EXPECT_EQ(1u, deinited);
  EXPECT_ALLOCATED(object);

  // RC can't happen

  // WRC can't happen

  // URC load crashes
  // URC increment can't happen
  // URC decrement OK
  ASSERT_DEATH(swift_unownedCheck(object),
               "Attempted to read an unowned reference");
  swift_unownedRelease(object);
  EXPECT_ALLOCATED(object);

  // RC == 0
  // URC == 1
  // WRC == 1

  swift_unownedRelease(object);
  
  // Object is DEAD
  // RC == 0
  // URC == 0
  // WRC == 0

  EXPECT_UNALLOCATED(object);
}


// LIVE -> DEINITING -> DEAD, with side table
TEST(LongRefcountingTest, lifecycle_live_deiniting_with_side_DeathTest) {
  ::testing::FLAGS_gtest_death_test_style = "threadsafe";

  size_t deinited = 0;
  auto object = allocTestObject(&deinited, 1);
  object->CheckLifecycle = true;

  // Object is LIVE
  
  EXPECT_ALLOCATED(object);
  // RC tested elsewhere
  
  // URC load OK
  // URC increment OK
  // URC decrement OK
  swift_unownedCheck(object);
  swift_unownedRetain(object);   swift_unownedCheck(object);
  swift_unownedRetain(object);   swift_unownedCheck(object);  
  swift_unownedRetain(object);   swift_unownedCheck(object);
  swift_unownedRelease(object);  swift_unownedCheck(object);
  // Remaining releases are performed after the side table is allocated.

  // WRC load can't happen
  // WRC increment adds side table
  // WRC decrement can't happen

  WeakReference w;
  swift_weakInit(&w, object);
  
  // Object is LIVE with side table

  void *side = w.getSideTable();
  EXPECT_ALLOCATED(side);

  WeakReference w_deinit;
  swift_weakInit(&w_deinit, object);
  object->WeakRef = &w_deinit;
  // destroyed during deinit
  
  // RC increment ok
  // RC decrement ok
  swift_retain(object);
  swift_retain(object);
  swift_retain(object);
  swift_release(object);
  swift_release(object);
  swift_release(object);
  
  // URC load OK
  // URC increment OK
  // URC decrement OK
  swift_unownedCheck(object);
  swift_unownedRetain(object);   swift_unownedCheck(object);
  swift_unownedRetain(object);   swift_unownedCheck(object);  
  swift_unownedRetain(object);   swift_unownedCheck(object);
  swift_unownedRelease(object);  swift_unownedCheck(object);
  swift_unownedRelease(object);  swift_unownedCheck(object);
  swift_unownedRelease(object);  swift_unownedCheck(object);
  // ...and balancing from previously...
  swift_unownedRelease(object);  swift_unownedCheck(object);
  swift_unownedRelease(object);  swift_unownedCheck(object);

  // WRC load OK
  // WRC increment OK
  // WRC decrement OK

  WeakReference w2;
  swift_weakInit(&w2, object);
  HeapObject *weakValue = swift_weakTakeStrong(&w2);
  EXPECT_EQ(weakValue, object);
  swift_release(weakValue);

  weakValue = swift_weakTakeStrong(&w);
  EXPECT_EQ(weakValue, object);
  swift_release(weakValue);
  
  // RC == 1
  // URC == 1
  // WRC == 1

  swift_release(object);  // DEINITING is in here
  
  // Object is DEAD
  // RC == 0
  // URC == 0
  // WRC == 0

  EXPECT_UNALLOCATED(side);
  EXPECT_UNALLOCATED(object);
}


// LIVE -> DEINITING -> DEINITED -> DEAD, with side table
TEST(LongRefcountingTest, lifecycle_live_deiniting_deinited_with_side_DeathTest) {
  ::testing::FLAGS_gtest_death_test_style = "threadsafe";

  size_t deinited = 0;
  auto object = allocTestObject(&deinited, 1);
  object->CheckLifecycle = true;

  // Object is LIVE
  
  EXPECT_ALLOCATED(object);
  // RC tested elsewhere
  
  // URC load OK
  // URC increment OK
  // URC decrement OK
  swift_unownedCheck(object);
  swift_unownedRetain(object);   swift_unownedCheck(object);
  swift_unownedRetain(object);   swift_unownedCheck(object);  
  swift_unownedRetain(object);   swift_unownedCheck(object);
  swift_unownedRelease(object);  swift_unownedCheck(object);
  // Remaining releases are performed during DEINITED.

  // WRC load can't happen
  // WRC increment adds side table
  // WRC decrement can't happen

  WeakReference w;
  swift_weakInit(&w, object);
  
  // Object is LIVE with side table

  void *side = w.getSideTable();
  EXPECT_ALLOCATED(side);

  WeakReference w_deinit;
  swift_weakInit(&w_deinit, object);
  object->WeakRef = &w_deinit;
  // destroyed during deinit

  // RC increment ok
  // RC decrement ok
  swift_retain(object);
  swift_retain(object);
  swift_retain(object);
  swift_release(object);
  swift_release(object);
  swift_release(object);
  
  // URC load OK
  // URC increment OK
  // URC decrement OK
  swift_unownedCheck(object);
  swift_unownedRetain(object);   swift_unownedCheck(object);
  swift_unownedRetain(object);   swift_unownedCheck(object);  
  swift_unownedRetain(object);   swift_unownedCheck(object);
  swift_unownedRelease(object);  swift_unownedCheck(object);
  swift_unownedRelease(object);  swift_unownedCheck(object);
  swift_unownedRelease(object);  swift_unownedCheck(object);

  // WRC load OK
  // WRC increment OK
  // WRC decrement OK

  WeakReference w2;
  swift_weakInit(&w2, object);
  HeapObject *weakValue = swift_weakTakeStrong(&w2);
  EXPECT_EQ(weakValue, object);
  swift_release(weakValue);

  weakValue = swift_weakTakeStrong(&w);
  EXPECT_EQ(weakValue, object);
  swift_release(weakValue);
  
  // RC == 1
  // URC == 3
  // WRC == 1

  swift_release(object);  // DEINITING is in here

  // Object is DEINITED
  // RC == 0
  // URC == 2
  // WRC == 1
  
  EXPECT_EQ(1u, deinited);
  EXPECT_ALLOCATED(object);
  EXPECT_ALLOCATED(side);

  // RC can't happen

  // WRC can't happen

  // URC load crashes
  // URC increment can't happen
  // URC decrement OK
  ASSERT_DEATH(swift_unownedCheck(object),
               "Attempted to read an unowned reference");
  swift_unownedRelease(object);
  EXPECT_ALLOCATED(object);
  EXPECT_ALLOCATED(side);
  
  // RC == 0
  // URC == 1
  // WRC == 1

  swift_unownedRelease(object);

  // Object is DEAD
  // RC == 0
  // URC == 0
  // WRC == 0

  EXPECT_UNALLOCATED(object);
  EXPECT_UNALLOCATED(side);
}


// LIVE -> DEINITING -> FREED -> DEAD, with side table
TEST(LongRefcountingTest, lifecycle_live_deiniting_freed_with_side_DeathTest) {
  ::testing::FLAGS_gtest_death_test_style = "threadsafe";

  size_t deinited = 0;
  auto object = allocTestObject(&deinited, 1);
  object->CheckLifecycle = true;

  // Object is LIVE
  
  EXPECT_ALLOCATED(object);
  // RC tested elsewhere
  
  // URC load OK
  // URC increment OK
  // URC decrement OK
  swift_unownedCheck(object);
  swift_unownedRetain(object);   swift_unownedCheck(object);
  swift_unownedRetain(object);   swift_unownedCheck(object);  
  swift_unownedRetain(object);   swift_unownedCheck(object);
  swift_unownedRelease(object);  swift_unownedCheck(object);
  swift_unownedRelease(object);  swift_unownedCheck(object);
  swift_unownedRelease(object);  swift_unownedCheck(object);

  // WRC load can't happen
  // WRC increment adds side table
  // WRC decrement can't happen

  WeakReference w;
  swift_weakInit(&w, object);

  // Object is LIVE with side table
  
  void *side = w.getSideTable();
  EXPECT_ALLOCATED(side);

  WeakReference w_deinit;
  swift_weakInit(&w_deinit, object);
  object->WeakRef = &w_deinit;
  // destroyed during deinit

  // RC increment ok
  // RC decrement ok
  swift_retain(object);
  swift_retain(object);
  swift_retain(object);
  swift_release(object);
  swift_release(object);
  swift_release(object);
  
  // URC load OK
  // URC increment OK
  // URC decrement OK
  swift_unownedCheck(object);
  swift_unownedRetain(object);   swift_unownedCheck(object);
  swift_unownedRetain(object);   swift_unownedCheck(object);  
  swift_unownedRetain(object);   swift_unownedCheck(object);
  swift_unownedRelease(object);  swift_unownedCheck(object);
  swift_unownedRelease(object);  swift_unownedCheck(object);
  swift_unownedRelease(object);  swift_unownedCheck(object);

  // WRC load OK
  // WRC increment OK
  // WRC decrement OK

  WeakReference w2;
  swift_weakInit(&w2, object);
  HeapObject *weakValue = swift_weakLoadStrong(&w2);
  EXPECT_EQ(weakValue, object);
  swift_release(weakValue);

  weakValue = swift_weakLoadStrong(&w);
  EXPECT_EQ(weakValue, object);
  swift_release(weakValue);
  
  // RC == 1
  // URC == 1
  // WRC == 3

  swift_release(object);  // DEINITING is in here

  // Object is FREED
  // RC == 0
  // URC == 0
  // WRC == 2
  
  EXPECT_EQ(1u, deinited);
  EXPECT_UNALLOCATED(object);
  EXPECT_ALLOCATED(side);

  // RC can't happen

  // URC can't happen

  // WRC load is nil
  // WRC increment can't happen
  // WRC decrement OK

  weakValue = swift_weakTakeStrong(&w2);
  EXPECT_EQ(0, weakValue);
  
  // RC == 0
  // URC == 0
  // WRC == 1

  weakValue = swift_weakTakeStrong(&w);

  // Object is DEAD
  // RC == 0
  // URC == 0
  // WRC == 0

  EXPECT_UNALLOCATED(side);
  EXPECT_EQ(0, weakValue);
}


// LIVE -> DEINITING -> DEINITED -> FREED -> DEAD, with side table
TEST(LongRefcountingTest, lifecycle_live_deiniting_deinited_freed_with_side_DeathTest) {
  ::testing::FLAGS_gtest_death_test_style = "threadsafe";

  size_t deinited = 0;
  auto object = allocTestObject(&deinited, 1);
  object->CheckLifecycle = true;

  // Object is LIVE
  
  EXPECT_ALLOCATED(object);
  // RC tested elsewhere
  
  // URC load OK
  // URC increment OK
  // URC decrement OK
  swift_unownedCheck(object);
  swift_unownedRetain(object);   swift_unownedCheck(object);
  swift_unownedRetain(object);   swift_unownedCheck(object);  
  swift_unownedRetain(object);   swift_unownedCheck(object);
  swift_unownedRelease(object);  swift_unownedCheck(object);
  // Remaining releases are performed during DEINITED.
  
  // WRC load can't happen
  // WRC increment adds side table
  // WRC decrement can't happen

  WeakReference w;
  swift_weakInit(&w, object);

  // Object is LIVE with side table

  void *side = w.getSideTable();
  EXPECT_ALLOCATED(side);
  
  WeakReference w_deinit;
  swift_weakInit(&w_deinit, object);
  object->WeakRef = &w_deinit;
  // destroyed during deinit  

  // RC increment ok
  // RC decrement ok
  swift_retain(object);
  swift_retain(object);
  swift_retain(object);
  swift_release(object);
  swift_release(object);
  swift_release(object);
  
  // URC load OK
  // URC increment OK
  // URC decrement OK
  swift_unownedCheck(object);
  swift_unownedRetain(object);   swift_unownedCheck(object);
  swift_unownedRetain(object);   swift_unownedCheck(object);  
  swift_unownedRetain(object);   swift_unownedCheck(object);
  swift_unownedRelease(object);  swift_unownedCheck(object);
  swift_unownedRelease(object);  swift_unownedCheck(object);
  swift_unownedRelease(object);  swift_unownedCheck(object);

  // WRC load OK
  // WRC increment OK
  // WRC decrement OK

  WeakReference w2;
  swift_weakInit(&w2, object);
  HeapObject *weakValue = swift_weakLoadStrong(&w2);
  EXPECT_EQ(weakValue, object);
  swift_release(weakValue);

  weakValue = swift_weakLoadStrong(&w);
  EXPECT_EQ(weakValue, object);
  swift_release(weakValue);
  
  // RC == 1
  // URC == 3
  // WRC == 3

  swift_release(object);  // DEINITING is in here

  // Object is DEINITED
  // RC == 0
  // URC == 2
  // WRC == 3

  EXPECT_EQ(1u, deinited);
  EXPECT_ALLOCATED(object);
  EXPECT_ALLOCATED(side);

  // RC can't happen

  // WRC load is nil
  // WRC increment can't happen
  // WRC decrement OK

  weakValue = swift_weakTakeStrong(&w2);
  EXPECT_EQ(0, weakValue);

  // URC load crashes
  // URC increment can't happen
  // URC decrement OK
  ASSERT_DEATH(swift_unownedCheck(object),
               "Attempted to read an unowned reference");
  swift_unownedRelease(object);
  EXPECT_ALLOCATED(object);
  EXPECT_ALLOCATED(side);

  // RC == 0
  // URC == 1
  // WRC == 2

  swift_unownedRelease(object);

  // Object is FREED
  // RC == 0
  // URC == 0
  // WRC == 1
  
  EXPECT_EQ(1u, deinited);
  EXPECT_UNALLOCATED(object);
  EXPECT_ALLOCATED(side);

  // RC can't happen

  // URC can't happen

  // WRC load is nil
  // WRC increment can't happen
  // WRC decrement OK
  
  // RC == 0
  // URC == 0
  // WRC == 1

  weakValue = swift_weakTakeStrong(&w);

  // Object is DEAD
  // RC == 0
  // URC == 0
  // WRC == 0

  EXPECT_UNALLOCATED(side);
  EXPECT_EQ(0, weakValue);
}<|MERGE_RESOLUTION|>--- conflicted
+++ resolved
@@ -205,8 +205,6 @@
   EXPECT_EQ(0u, deinited);
   ASSERT_DEATH(swift_nonatomic_retain(object),
                "Object was retained too many times");
-<<<<<<< HEAD
-=======
 }
 
 
@@ -329,7 +327,6 @@
   EXPECT_ALLOCATED(object);
   ASSERT_DEATH(swift_nonatomic_unownedRetain(object),
                "Object's unowned reference was retained too many times");
->>>>>>> aad14e3c
 }
 
 
