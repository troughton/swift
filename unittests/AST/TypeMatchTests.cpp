//===--- TypeMatchTests.cpp - Tests for TypeBase::matches -----------------===//
//
// This source file is part of the Swift.org open source project
//
// Copyright (c) 2014 - 2017 Apple Inc. and the Swift project authors
// Licensed under Apache License v2.0 with Runtime Library Exception
//
// See https://swift.org/LICENSE.txt for license information
// See https://swift.org/CONTRIBUTORS.txt for the list of Swift project authors
//
//===----------------------------------------------------------------------===//

#include "TestContext.h"
#include "swift/AST/ASTContext.h"
#include "swift/AST/Decl.h"
#include "swift/AST/Types.h"
#include "gtest/gtest.h"

using namespace swift;
using namespace swift::unittest;

TEST(TypeMatch, IdenticalTypes) {
  TestContext C;

  auto check = [](Type ty) {
    return ty->matches(ty, TypeMatchOptions(), /*resolver*/nullptr) &&
        ty->matches(ty, TypeMatchFlags::AllowOverride, /*resolver*/nullptr);
  };

  EXPECT_TRUE(check(C.Ctx.TheEmptyTupleType));
  EXPECT_TRUE(check(C.Ctx.TheRawPointerType));

  Type voidToVoidFn = FunctionType::get(C.Ctx.TheEmptyTupleType,
                                        C.Ctx.TheEmptyTupleType);
  EXPECT_TRUE(check(voidToVoidFn));

  Type ptrToPtrFn = FunctionType::get(C.Ctx.TheRawPointerType,
                                      C.Ctx.TheRawPointerType);
  EXPECT_TRUE(check(ptrToPtrFn));

  auto *someStruct = C.makeNominal<StructDecl>("MyStruct");
  Type structTy = someStruct->getDeclaredInterfaceType();
  EXPECT_TRUE(check(structTy));

  Type structToStructFn = FunctionType::get(structTy, structTy);
  EXPECT_TRUE(check(structToStructFn));
}

TEST(TypeMatch, UnrelatedTypes) {
  TestContext C;

  auto check = [](Type base, Type derived) {
    return derived->matches(base, TypeMatchOptions(), /*resolver*/nullptr) &&
        derived->matches(base, TypeMatchFlags::AllowOverride,
                         /*resolver*/nullptr);
  };

  EXPECT_FALSE(check(C.Ctx.TheEmptyTupleType, C.Ctx.TheRawPointerType));
  EXPECT_FALSE(check(C.Ctx.TheRawPointerType, C.Ctx.TheEmptyTupleType));

  Type voidToVoidFn = FunctionType::get(C.Ctx.TheEmptyTupleType,
                                        C.Ctx.TheEmptyTupleType);
  EXPECT_FALSE(check(voidToVoidFn, C.Ctx.TheEmptyTupleType));
  EXPECT_FALSE(check(C.Ctx.TheEmptyTupleType, voidToVoidFn));

  Type ptrToPtrFn = FunctionType::get(C.Ctx.TheRawPointerType,
                                      C.Ctx.TheRawPointerType);
  EXPECT_FALSE(check(ptrToPtrFn, voidToVoidFn));
  EXPECT_FALSE(check(voidToVoidFn, ptrToPtrFn));

  auto *someStruct = C.makeNominal<StructDecl>("MyStruct");
  Type structTy = someStruct->getDeclaredInterfaceType();
  EXPECT_FALSE(check(structTy, C.Ctx.TheEmptyTupleType));
  EXPECT_FALSE(check(C.Ctx.TheEmptyTupleType, structTy));
  EXPECT_FALSE(check(structTy, voidToVoidFn));
  EXPECT_FALSE(check(voidToVoidFn, structTy));

  Type structToStructFn = FunctionType::get(structTy, structTy);
  EXPECT_FALSE(check(structToStructFn, structTy));
  EXPECT_FALSE(check(structTy, structToStructFn));
  EXPECT_FALSE(check(structToStructFn, voidToVoidFn));
  EXPECT_FALSE(check(voidToVoidFn, structToStructFn));

  auto *anotherStruct = C.makeNominal<StructDecl>("AnotherStruct");
  Type anotherStructTy = anotherStruct->getDeclaredInterfaceType();
  EXPECT_FALSE(check(structTy, anotherStructTy));
  EXPECT_FALSE(check(anotherStructTy, structTy));

  Type anotherStructToAnotherStructFn = FunctionType::get(anotherStructTy,
                                                          anotherStructTy);
  EXPECT_FALSE(check(anotherStructToAnotherStructFn, structToStructFn));
  EXPECT_FALSE(check(structToStructFn, anotherStructToAnotherStructFn));

  Type S2ASFn = FunctionType::get(structTy, anotherStructTy);
  EXPECT_FALSE(check(S2ASFn, structToStructFn));
  EXPECT_FALSE(check(structToStructFn, S2ASFn));
  EXPECT_FALSE(check(S2ASFn, anotherStructToAnotherStructFn));
  EXPECT_FALSE(check(anotherStructToAnotherStructFn, S2ASFn));
}

TEST(TypeMatch, Classes) {
  TestContext C;

  auto check = [](Type base, Type derived) {
    return derived->matches(base, TypeMatchFlags::AllowOverride,
                            /*resolver*/nullptr) &&
        !derived->matches(base, TypeMatchOptions(), /*resolver*/nullptr);
  };

  auto *baseClass = C.makeNominal<ClassDecl>("Base");
  Type baseTy = baseClass->getDeclaredInterfaceType();

  auto *subClass = C.makeNominal<ClassDecl>("Sub");
  subClass->setSuperclass(baseTy);
  Type subTy = subClass->getDeclaredInterfaceType();

  EXPECT_TRUE(check(baseTy, subTy));
  EXPECT_FALSE(check(subTy, baseTy));

  auto *otherClass = C.makeNominal<ClassDecl>("Other");
  Type otherTy = otherClass->getDeclaredInterfaceType();
  EXPECT_FALSE(check(otherTy, baseTy));
  EXPECT_FALSE(check(baseTy, otherTy));
  EXPECT_FALSE(check(otherTy, subTy));
  EXPECT_FALSE(check(subTy, otherTy));

  Type baseToVoid = FunctionType::get(baseTy, C.Ctx.TheEmptyTupleType);
  Type subToVoid = FunctionType::get(subTy, C.Ctx.TheEmptyTupleType);
  EXPECT_FALSE(check(baseToVoid, subToVoid));
  EXPECT_TRUE(check(subToVoid, baseToVoid));

  Type voidToBase = FunctionType::get(C.Ctx.TheEmptyTupleType, baseTy);
  Type voidToSub = FunctionType::get(C.Ctx.TheEmptyTupleType, subTy);
  EXPECT_FALSE(check(voidToSub, voidToBase));
  EXPECT_TRUE(check(voidToBase, voidToSub));

  Type baseToBase = FunctionType::get(baseTy, baseTy);
  Type subToSub = FunctionType::get(subTy, subTy);
  EXPECT_FALSE(check(baseToBase, subToSub));
  EXPECT_FALSE(check(subToSub, baseToBase));
}

TEST(TypeMatch, Optionals) {
  TestContext C{DeclareOptionalTypes};

  auto check = [](Type base, Type derived) {
    return derived->matches(base, TypeMatchFlags::AllowOverride,
                            /*resolver*/nullptr) &&
        !derived->matches(base, TypeMatchOptions(), /*resolver*/nullptr);
  };

  auto *baseClass = C.makeNominal<ClassDecl>("Base");
  Type baseTy = baseClass->getDeclaredInterfaceType();
  Type optTy = OptionalType::get(baseTy);

  EXPECT_FALSE(check(baseTy, optTy));
  EXPECT_TRUE(check(optTy, baseTy));

  Type baseToVoid = FunctionType::get(baseTy, C.Ctx.TheEmptyTupleType);
  Type optToVoid = FunctionType::get(optTy, C.Ctx.TheEmptyTupleType);
  EXPECT_TRUE(check(baseToVoid, optToVoid));
  EXPECT_FALSE(check(optToVoid, baseToVoid));

  Type voidToBase = FunctionType::get(C.Ctx.TheEmptyTupleType, baseTy);
  Type voidToOpt = FunctionType::get(C.Ctx.TheEmptyTupleType, optTy);
  EXPECT_FALSE(check(voidToBase, voidToOpt));
  EXPECT_TRUE(check(voidToOpt, voidToBase));

  Type baseToBase = FunctionType::get(baseTy, baseTy);
  Type optToOpt = FunctionType::get(optTy, optTy);
  EXPECT_FALSE(check(baseToBase, optToOpt));
  EXPECT_FALSE(check(optToOpt, baseToBase));
}

TEST(TypeMatch, IUONearMatch) {
  TestContext C{DeclareOptionalTypes};

  auto check = [](Type base, Type derived) {
    return derived->matches(base, TypeMatchFlags::AllowOverride,
                            /*resolver*/nullptr) &&
        !derived->matches(base, TypeMatchOptions(), /*resolver*/nullptr);
  };
  auto checkIUO = [](Type base, Type derived) {
    return derived->matches(base, TypeMatchFlags::AllowNonOptionalForIUOParam,
                            /*resolver*/nullptr);
  };
  auto checkIUOOverride = [](Type base, Type derived) {
    TypeMatchOptions matchMode = TypeMatchFlags::AllowOverride;
    matchMode |= TypeMatchFlags::AllowNonOptionalForIUOParam;
    return derived->matches(base, matchMode, /*resolver*/nullptr);
  };

  auto *baseClass = C.makeNominal<ClassDecl>("Base");
  Type baseTy = baseClass->getDeclaredInterfaceType();
  Type optTy = ImplicitlyUnwrappedOptionalType::get(baseTy);

  Type baseToVoid = FunctionType::get(baseTy, C.Ctx.TheEmptyTupleType);
  Type optToVoid = FunctionType::get(optTy, C.Ctx.TheEmptyTupleType);
  EXPECT_TRUE(check(baseToVoid, optToVoid));
  EXPECT_FALSE(checkIUO(baseToVoid, optToVoid));
  EXPECT_TRUE(checkIUOOverride(baseToVoid, optToVoid));
  EXPECT_FALSE(check(optToVoid, baseToVoid));
  EXPECT_TRUE(checkIUO(optToVoid, baseToVoid));
  EXPECT_TRUE(checkIUOOverride(optToVoid, baseToVoid));

  Type voidToBase = FunctionType::get(C.Ctx.TheEmptyTupleType, baseTy);
  Type voidToOpt = FunctionType::get(C.Ctx.TheEmptyTupleType, optTy);
  EXPECT_FALSE(check(voidToBase, voidToOpt));
  EXPECT_FALSE(checkIUO(voidToBase, voidToOpt));
  EXPECT_FALSE(checkIUOOverride(voidToBase, voidToOpt));
  EXPECT_TRUE(check(voidToOpt, voidToBase));
  EXPECT_FALSE(checkIUO(voidToOpt, voidToBase));
  EXPECT_TRUE(checkIUOOverride(voidToOpt, voidToBase));

  Type baseToBase = FunctionType::get(baseTy, baseTy);
  Type optToOpt = FunctionType::get(optTy, optTy);
  EXPECT_FALSE(check(baseToBase, optToOpt));
  EXPECT_FALSE(checkIUO(baseToBase, optToOpt));
  EXPECT_FALSE(checkIUOOverride(baseToBase, optToOpt));
  EXPECT_FALSE(check(optToOpt, baseToBase));
  EXPECT_FALSE(checkIUO(optToOpt, baseToBase));
  EXPECT_TRUE(checkIUOOverride(optToOpt, baseToBase));

  Type tupleOfBase = TupleType::get({baseTy, baseTy}, C.Ctx);
  Type tupleOfOpt = TupleType::get({optTy, optTy}, C.Ctx);

  Type baseTupleToVoid = FunctionType::get(tupleOfBase,C.Ctx.TheEmptyTupleType);
  Type optTupleToVoid = FunctionType::get(tupleOfOpt, C.Ctx.TheEmptyTupleType);
  EXPECT_TRUE(check(baseTupleToVoid, optTupleToVoid));
  EXPECT_FALSE(checkIUO(baseTupleToVoid, optTupleToVoid));
  EXPECT_TRUE(checkIUOOverride(baseTupleToVoid, optTupleToVoid));
  EXPECT_FALSE(check(optTupleToVoid, baseTupleToVoid));
  EXPECT_TRUE(checkIUO(optTupleToVoid, baseTupleToVoid));
  EXPECT_TRUE(checkIUOOverride(optTupleToVoid, baseTupleToVoid));

  Type nestedBaseTuple = TupleType::get({C.Ctx.TheEmptyTupleType, tupleOfBase},
                                        C.Ctx);
  Type nestedOptTuple = TupleType::get({C.Ctx.TheEmptyTupleType, tupleOfOpt},
                                        C.Ctx);
  Type nestedBaseTupleToVoid = FunctionType::get(nestedBaseTuple,
                                                 C.Ctx.TheEmptyTupleType);
  Type nestedOptTupleToVoid = FunctionType::get(nestedOptTuple,
                                                C.Ctx.TheEmptyTupleType);
  EXPECT_TRUE(check(nestedBaseTupleToVoid, nestedOptTupleToVoid));
  EXPECT_FALSE(checkIUO(nestedBaseTupleToVoid, nestedOptTupleToVoid));
  EXPECT_TRUE(checkIUOOverride(nestedBaseTupleToVoid, nestedOptTupleToVoid));
  EXPECT_FALSE(check(nestedOptTupleToVoid, nestedBaseTupleToVoid));
  EXPECT_FALSE(checkIUO(nestedOptTupleToVoid, nestedBaseTupleToVoid));
  EXPECT_FALSE(checkIUOOverride(nestedOptTupleToVoid, nestedBaseTupleToVoid));
}

TEST(TypeMatch, OptionalMismatch) {
  TestContext C{DeclareOptionalTypes};

  auto check = [](Type base, Type derived) {
    return derived->matches(base, TypeMatchFlags::AllowOverride,
                            /*resolver*/nullptr) &&
        !derived->matches(base, TypeMatchOptions(), /*resolver*/nullptr);
  };
  auto checkOpt = [](Type base, Type derived) {
    return derived->matches(base, TypeMatchFlags::AllowTopLevelOptionalMismatch,
                            /*resolver*/nullptr);
  };
  auto checkOptOverride = [](Type base, Type derived) {
    TypeMatchOptions matchMode = TypeMatchFlags::AllowOverride;
    matchMode |= TypeMatchFlags::AllowTopLevelOptionalMismatch;
    return derived->matches(base, matchMode, /*resolver*/nullptr);
  };

  auto *baseClass = C.makeNominal<ClassDecl>("Base");
  Type baseTy = baseClass->getDeclaredInterfaceType();
  Type optTy = OptionalType::get(baseTy);

  Type baseToVoid = FunctionType::get(baseTy, C.Ctx.TheEmptyTupleType);
  Type optToVoid = FunctionType::get(optTy, C.Ctx.TheEmptyTupleType);
  EXPECT_TRUE(check(baseToVoid, optToVoid));
  EXPECT_TRUE(checkOpt(baseToVoid, optToVoid));
  EXPECT_TRUE(checkOptOverride(baseToVoid, optToVoid));
  EXPECT_FALSE(check(optToVoid, baseToVoid));
  EXPECT_TRUE(checkOpt(optToVoid, baseToVoid));
  EXPECT_TRUE(checkOptOverride(optToVoid, baseToVoid));

  Type voidToBase = FunctionType::get(C.Ctx.TheEmptyTupleType, baseTy);
  Type voidToOpt = FunctionType::get(C.Ctx.TheEmptyTupleType, optTy);
  EXPECT_FALSE(check(voidToBase, voidToOpt));
  EXPECT_TRUE(checkOpt(voidToBase, voidToOpt));
  EXPECT_TRUE(checkOptOverride(voidToBase, voidToOpt));
  EXPECT_TRUE(check(voidToOpt, voidToBase));
  EXPECT_TRUE(checkOpt(voidToOpt, voidToBase));
  EXPECT_TRUE(checkOptOverride(voidToOpt, voidToBase));

  Type baseToBase = FunctionType::get(baseTy, baseTy);
  Type optToOpt = FunctionType::get(optTy, optTy);
  EXPECT_FALSE(check(baseToBase, optToOpt));
  EXPECT_TRUE(checkOpt(baseToBase, optToOpt));
  EXPECT_TRUE(checkOptOverride(baseToBase, optToOpt));
  EXPECT_FALSE(check(optToOpt, baseToBase));
  EXPECT_TRUE(checkOpt(optToOpt, baseToBase));
  EXPECT_TRUE(checkOptOverride(optToOpt, baseToBase));

  auto *subClass = C.makeNominal<ClassDecl>("Sub");
  subClass->setSuperclass(baseTy);
  Type subTy = subClass->getDeclaredInterfaceType();
  Type optSubTy = OptionalType::get(subTy);

  EXPECT_FALSE(check(baseTy, optSubTy));
  EXPECT_FALSE(checkOpt(baseTy, optSubTy));
  EXPECT_TRUE(checkOptOverride(baseTy, optSubTy));
  EXPECT_TRUE(check(optTy, subTy));
  EXPECT_FALSE(checkOpt(optTy, subTy));
  EXPECT_TRUE(checkOptOverride(optTy, subTy));
  EXPECT_TRUE(check(optTy, optSubTy));
  EXPECT_FALSE(checkOpt(optTy, optSubTy));
  EXPECT_TRUE(checkOptOverride(optTy, optSubTy));

  EXPECT_FALSE(check(optSubTy, baseTy));
  EXPECT_FALSE(checkOpt(optSubTy, baseTy));
  EXPECT_FALSE(checkOptOverride(optSubTy, baseTy));
  EXPECT_FALSE(check(subTy, optTy));
  EXPECT_FALSE(checkOpt(subTy, optTy));
  EXPECT_FALSE(checkOptOverride(subTy, optTy));
  EXPECT_FALSE(check(optSubTy, optTy));
  EXPECT_FALSE(checkOpt(optSubTy, optTy));
  EXPECT_FALSE(checkOptOverride(optSubTy, optTy));
}

TEST(TypeMatch, OptionalMismatchTuples) {
  TestContext C{DeclareOptionalTypes};

  auto checkOverride = [](Type base, Type derived) {
    return derived->matches(base, TypeMatchFlags::AllowOverride,
                            /*resolver*/nullptr) &&
        !derived->matches(base, TypeMatchOptions(), /*resolver*/nullptr);
  };

  auto *baseClass = C.makeNominal<ClassDecl>("Base");
  Type baseTy = baseClass->getDeclaredInterfaceType();
  Type optTy = OptionalType::get(baseTy);

  Type baseBaseTuple = TupleType::get({baseTy, baseTy}, C.Ctx);
  Type optOptTuple = TupleType::get({optTy, optTy}, C.Ctx);
  Type baseOptTuple = TupleType::get({baseTy, optTy}, C.Ctx);
  Type optBaseTuple = TupleType::get({optTy, baseTy}, C.Ctx);

  EXPECT_FALSE(checkOverride(baseBaseTuple, optOptTuple));
  EXPECT_FALSE(checkOverride(baseBaseTuple, baseOptTuple));
  EXPECT_FALSE(checkOverride(baseBaseTuple, optBaseTuple));

  EXPECT_TRUE(checkOverride(optOptTuple, baseBaseTuple));
  EXPECT_TRUE(checkOverride(optOptTuple, baseOptTuple));
  EXPECT_TRUE(checkOverride(optOptTuple, optBaseTuple));

  EXPECT_TRUE(checkOverride(baseOptTuple, baseBaseTuple));
  EXPECT_FALSE(checkOverride(baseOptTuple, optOptTuple));
  EXPECT_FALSE(checkOverride(baseOptTuple, optBaseTuple));

  EXPECT_TRUE(checkOverride(optBaseTuple, baseBaseTuple));
  EXPECT_FALSE(checkOverride(optBaseTuple, optOptTuple));
  EXPECT_FALSE(checkOverride(optBaseTuple, baseOptTuple));

  auto checkOpt = [](Type base, Type derived) {
    return derived->matches(base, TypeMatchFlags::AllowTopLevelOptionalMismatch,
                            /*resolver*/nullptr);
  };

  EXPECT_TRUE(checkOpt(baseBaseTuple, optOptTuple));
  EXPECT_TRUE(checkOpt(baseBaseTuple, baseOptTuple));
  EXPECT_TRUE(checkOpt(baseBaseTuple, optBaseTuple));

  EXPECT_TRUE(checkOpt(optOptTuple, baseBaseTuple));
  EXPECT_TRUE(checkOpt(optOptTuple, baseOptTuple));
  EXPECT_TRUE(checkOpt(optOptTuple, optBaseTuple));

  EXPECT_TRUE(checkOpt(baseOptTuple, baseBaseTuple));
  EXPECT_TRUE(checkOpt(baseOptTuple, optOptTuple));
  EXPECT_TRUE(checkOpt(baseOptTuple, optBaseTuple));

  EXPECT_TRUE(checkOpt(optBaseTuple, baseBaseTuple));
  EXPECT_TRUE(checkOpt(optBaseTuple, optOptTuple));
  EXPECT_TRUE(checkOpt(optBaseTuple, baseOptTuple));

  Type optOfTuple = OptionalType::get(baseBaseTuple);
  EXPECT_TRUE(checkOverride(optOfTuple, baseBaseTuple));
  EXPECT_FALSE(checkOverride(baseBaseTuple, optOfTuple));
  EXPECT_TRUE(checkOpt(optOfTuple, baseBaseTuple));
  EXPECT_TRUE(checkOpt(baseBaseTuple, optOfTuple));
}

TEST(TypeMatch, OptionalMismatchFunctions) {
  TestContext C{DeclareOptionalTypes};

  auto checkOverride = [](Type base, Type derived) {
    return derived->matches(base, TypeMatchFlags::AllowOverride,
                            /*resolver*/nullptr) &&
        !derived->matches(base, TypeMatchOptions(), /*resolver*/nullptr);
  };
  auto checkOpt = [](Type base, Type derived) {
    return derived->matches(base, TypeMatchFlags::AllowTopLevelOptionalMismatch,
                            /*resolver*/nullptr);
  };

  Type voidToVoid = FunctionType::get(C.Ctx.TheEmptyTupleType,
                                      C.Ctx.TheEmptyTupleType);
  Type optVoidToVoid = OptionalType::get(voidToVoid);
  EXPECT_TRUE(checkOverride(optVoidToVoid, voidToVoid));
  EXPECT_TRUE(checkOpt(optVoidToVoid, voidToVoid));
  EXPECT_FALSE(checkOverride(voidToVoid, optVoidToVoid));
  EXPECT_TRUE(checkOpt(voidToVoid, optVoidToVoid));
}

TEST(TypeMatch, NoEscapeMismatchFunctions) {
  TestContext C{DeclareOptionalTypes};

  // Note the reversed names here: parameters must be contravariant for the
  // functions that take them to be covariant.
<<<<<<< HEAD
  auto checkOverride = [&C](Type paramOfDerived, Type paramOfBase) {
    return paramOfBase->matches(paramOfDerived, TypeMatchFlags::AllowOverride,
                                /*resolver*/nullptr);
  };
  auto checkMismatch = [&C](Type paramOfDerived, Type paramOfBase) {
=======
  auto checkOverride = [](Type paramOfDerived, Type paramOfBase) {
    return paramOfBase->matches(paramOfDerived, TypeMatchFlags::AllowOverride,
                                /*resolver*/nullptr);
  };
  auto checkMismatch = [](Type paramOfDerived, Type paramOfBase) {
>>>>>>> aad14e3c
    return paramOfBase->matches(
        paramOfDerived,
        TypeMatchFlags::IgnoreNonEscapingForOptionalFunctionParam,
        /*resolver*/nullptr);
  };

  Type voidToVoidFn = FunctionType::get(C.Ctx.TheEmptyTupleType,
                                        C.Ctx.TheEmptyTupleType);
  Type nonescapingVoidToVoidFn =
      FunctionType::get(C.Ctx.TheEmptyTupleType, C.Ctx.TheEmptyTupleType,
                        FunctionType::ExtInfo().withNoEscape());
  Type optVoidToVoidFn = OptionalType::get(voidToVoidFn);
  Type optNonescapingVoidToVoidFn = OptionalType::get(nonescapingVoidToVoidFn);

  EXPECT_FALSE(checkOverride(nonescapingVoidToVoidFn, voidToVoidFn));
  EXPECT_FALSE(checkMismatch(nonescapingVoidToVoidFn, voidToVoidFn));
  EXPECT_FALSE(checkOverride(voidToVoidFn, nonescapingVoidToVoidFn));
  EXPECT_FALSE(checkMismatch(voidToVoidFn, nonescapingVoidToVoidFn));

  EXPECT_FALSE(checkOverride(nonescapingVoidToVoidFn, optVoidToVoidFn));
  EXPECT_FALSE(checkMismatch(nonescapingVoidToVoidFn, optVoidToVoidFn));
  EXPECT_FALSE(checkOverride(optVoidToVoidFn, nonescapingVoidToVoidFn));
  EXPECT_FALSE(checkMismatch(optVoidToVoidFn, nonescapingVoidToVoidFn));

  EXPECT_FALSE(checkOverride(optNonescapingVoidToVoidFn, voidToVoidFn));
  EXPECT_FALSE(checkMismatch(optNonescapingVoidToVoidFn, voidToVoidFn));
  EXPECT_FALSE(checkOverride(voidToVoidFn, optNonescapingVoidToVoidFn));
  EXPECT_FALSE(checkMismatch(voidToVoidFn, optNonescapingVoidToVoidFn));

  EXPECT_FALSE(checkOverride(optNonescapingVoidToVoidFn, optVoidToVoidFn));
  EXPECT_FALSE(checkMismatch(optNonescapingVoidToVoidFn, optVoidToVoidFn));
  EXPECT_FALSE(checkOverride(optVoidToVoidFn, optNonescapingVoidToVoidFn));
  EXPECT_TRUE(checkMismatch(optVoidToVoidFn, optNonescapingVoidToVoidFn));
}<|MERGE_RESOLUTION|>--- conflicted
+++ resolved
@@ -413,19 +413,11 @@
 
   // Note the reversed names here: parameters must be contravariant for the
   // functions that take them to be covariant.
-<<<<<<< HEAD
-  auto checkOverride = [&C](Type paramOfDerived, Type paramOfBase) {
-    return paramOfBase->matches(paramOfDerived, TypeMatchFlags::AllowOverride,
-                                /*resolver*/nullptr);
-  };
-  auto checkMismatch = [&C](Type paramOfDerived, Type paramOfBase) {
-=======
   auto checkOverride = [](Type paramOfDerived, Type paramOfBase) {
     return paramOfBase->matches(paramOfDerived, TypeMatchFlags::AllowOverride,
                                 /*resolver*/nullptr);
   };
   auto checkMismatch = [](Type paramOfDerived, Type paramOfBase) {
->>>>>>> aad14e3c
     return paramOfBase->matches(
         paramOfDerived,
         TypeMatchFlags::IgnoreNonEscapingForOptionalFunctionParam,
