<img src="https://swift.org/assets/images/swift.svg" alt="Swift logo" height="70" >

# Swift Programming Language

| | **Swift** | **Package** |
|---|:---:|:---:|
|**macOS**         |[![Build Status](https://ci.swift.org/job/oss-swift-incremental-RA-osx/badge/icon)](https://ci.swift.org/job/oss-swift-incremental-RA-osx)|[![Build Status](https://ci.swift.org/job/oss-swift-package-osx/badge/icon)](https://ci.swift.org/job/oss-swift-package-osx)|
|**Ubuntu 14.04** |[![Build Status](https://ci.swift.org/job/oss-swift-incremental-RA-linux-ubuntu-14_04/badge/icon)](https://ci.swift.org/job/oss-swift-incremental-RA-linux-ubuntu-14_04)|[![Build Status](https://ci.swift.org/job/oss-swift-package-linux-ubuntu-14_04/badge/icon)](https://ci.swift.org/job/oss-swift-package-linux-ubuntu-14_04)|
|**Ubuntu 16.04** |[![Build Status](https://ci.swift.org/job/oss-swift-incremental-RA-linux-ubuntu-16_04/badge/icon)](https://ci.swift.org/job/oss-swift-incremental-RA-linux-ubuntu-16_04)|[![Build Status](https://ci.swift.org/job/oss-swift-package-linux-ubuntu-16_04/badge/icon)](https://ci.swift.org/job/oss-swift-package-linux-ubuntu-16_04)|
|**Ubuntu 16.10** |[![Build Status](https://ci.swift.org/job/oss-swift-incremental-RA-linux-ubuntu-16_10/badge/icon)](https://ci.swift.org/job/oss-swift-incremental-RA-linux-ubuntu-16_10)|[![Build Status](https://ci.swift.org/job/oss-swift-package-linux-ubuntu-16_10/badge/icon)](https://ci.swift.org/job/oss-swift-package-linux-ubuntu-16_10)|

**Welcome to Swift!**

Swift is a high-performance system programming language.  It has a clean
and modern syntax, offers seamless access to existing C and Objective-C code
and frameworks, and is memory safe by default.

Although inspired by Objective-C and many other languages, Swift is not itself a
C-derived language. As a complete and independent language, Swift packages core
features like flow control, data structures, and functions, with high-level
constructs like objects, protocols, closures, and generics. Swift embraces
modules, eliminating the need for headers and the code duplication they entail.

To learn more about the programming language, visit [swift.org](https://swift.org/documentation/).

## Contributing to Swift

Contributions to Swift are welcomed and encouraged! Please see the
[Contributing to Swift guide](https://swift.org/contributing/).

To be a truly great community, [Swift.org](https://swift.org/) needs to welcome
developers from all walks of life, with different backgrounds, and with a wide
range of experience. A diverse and friendly community will have more great
ideas, more unique perspectives, and produce more great code. We will work
diligently to make the Swift community welcoming to everyone.

To give clarity of what is expected of our members, Swift has adopted the
code of conduct defined by the Contributor Covenant. This document is used
across many open source communities, and we think it articulates our values
well. For more, see the [Code of Conduct](https://swift.org/community/#code-of-conduct).

## Getting Started

These instructions give the most direct path to a working Swift development
environment. To build from source you will need 2 GB of disk space for the
source code and over 20 GB of disk space for the build artifacts. A clean
build can take multiple hours, but incremental builds will finish much faster.


### System Requirements

macOS, Ubuntu Linux LTS, and the latest Ubuntu Linux release are the current
supported host development operating systems.

<<<<<<< HEAD
For macOS, you need [Xcode 9.0 beta 6](https://developer.apple.com/xcode/downloads/).
=======
#### macOS

To build for macOS, you need [Xcode 9.2 beta 2](https://developer.apple.com/xcode/downloads/).
The required version of Xcode changes frequently, and is often a beta release.
Check this document or the host information on <https://ci.swift.org> for the
current required version.

You will also need [CMake](https://cmake.org) and [Ninja](https://ninja-build.org),
which can be installed via a package manager:

**[Homebrew](https://brew.sh/)**

    brew install cmake ninja

**[MacPorts](https://macports.org)**

    sudo port install cmake ninja

Instructions for installing CMake and Ninja directly can be found [below](#build-dependencies).

#### Linux
>>>>>>> aad14e3c

For Ubuntu, you'll need the following development dependencies:

    sudo apt-get install git cmake ninja-build clang python uuid-dev libicu-dev icu-devtools libbsd-dev libedit-dev libxml2-dev libsqlite3-dev swig libpython-dev libncurses5-dev pkg-config libblocksruntime-dev libcurl4-openssl-dev autoconf libtool systemtap-sdt-dev tzdata

**Note:** LLDB currently requires at least `swig-1.3.40` but will successfully build
with version 2 shipped with Ubuntu.

Build instructions for Ubuntu 14.04 LTS can be found [here](docs/Ubuntu14.md).

### Getting Sources for Swift and Related Projects

First create a directory for all of the Swift sources:

    mkdir swift-source
    cd swift-source

**Note:** This is important since update-checkout (see below) checks out
repositories next to the Swift source directory. This means that if one clones
Swift and has other unrelated repositories, update-checkout may not clone those
repositories and will update them instead.

**Via HTTPS**  For those checking out sources as read-only, HTTPS works best:

    git clone https://github.com/apple/swift.git
    ./swift/utils/update-checkout --clone

**Via SSH**  For those who plan on regularly making direct commits,
cloning over SSH may provide a better experience (which requires
[uploading SSH keys to GitHub](https://help.github.com/articles/adding-a-new-ssh-key-to-your-github-account/)):

    git clone git@github.com:apple/swift.git
    ./swift/utils/update-checkout --clone-with-ssh

### Building Swift

The `build-script` is a high-level build automation script that supports basic
options such as building a Swift-compatible LLDB, building the Swift Package
Manager, building for various platforms, running tests after builds, and more.

There are two primary build systems to use: Xcode and Ninja. The Xcode build
system allows you to work in Xcode.app, but Ninja is a bit faster and supports
more environments.

To build using Ninja, run:

    utils/build-script --release-debuginfo

When developing Swift, it helps to build what you're working on in a debug
configuration while building the rest of the project with optimizations. Below
are some examples of using debug variants:

    utils/build-script --release-debuginfo --debug-swift # Swift frontend built in debug
    utils/build-script --release-debuginfo --debug-swift-stdlib # Standard library built in debug
    utils/build-script --release-debuginfo --debug-swift --force-optimized-typechecker # Swift frontend sans type checker built in debug

Limiting the amount of debug code in the compiler has a very large impact on
Swift compile times, and in turn the test execution time. If you want to build
the entire project in debug, you can run:

    utils/build-script --debug

For documentation of all available arguments, as well as additional usage
information, see the inline help:

    utils/build-script -h

#### Xcode

To build using Xcode, specify the `--xcode` argument on any of the above commands.
Xcode.app can be used to edit the Swift source code, but it is not currently
fully supported as a build environment for SDKs other than macOS. The generated
Xcode project does not integrate with the test runner, but the tests can be run
with the 'check-swift' target.

#### Build Products

All of the build products are placed in `swift-source/build/${TOOL}-${MODE}/${PRODUCT}-${PLATFORM}/`.
If macOS Swift with Ninja in DebugAssert mode was built, all of the products
would be in `swift-source/build/Ninja-DebugAssert/swift-macosx-x86_64/`. It
helps to save this directory as an environment variable for future use.

    export SWIFT_BUILD_DIR="~/swift-source/build/Ninja-DebugAssert/swift-macosx-x86_64"

#### Ninja

Once the first build has completed, ninja can perform fast incremental builds of
various products. These incremental builds are a big timesaver when developing
and debugging.

    cd ${SWIFT_BUILD_DIR}
    ninja swift

This will build the Swift compiler, but will not rebuild the standard library or
any other target. Building the `swift-stdlib` target as an additional layer of
testing from time to time is also a good idea. To build just the standard
library, run:

    ninja swift-stdlib

It is always a good idea to do a full build after using `update-checkout`.

#### Using Xcode

To open the Swift project in Xcode, open `${SWIFT_BUILD_DIR}/Swift.xcodeproj`.
It will auto-create a *lot* of schemes for all of the available targets. A
common debug flow would involve:

 - Select the 'swift' scheme.
 - Pull up the scheme editor (⌘⇧<).
 - Select the 'Arguments' tab and click the '+'.
 - Add the command line options.
 - Close the scheme editor.
 - Build and run.

Another option is to change the scheme to "Wait for executable to be launched",
then run the build product in Terminal.

### Build Failures

Make sure you are using the [correct release](#macos) of Xcode.

If you have changed Xcode versions but still encounter errors that appear to
be related to the Xcode version, try passing `--rebuild` to `build-script`.

When a new version of Xcode is released, you can update your build without
recompiling the entire project by passing the `--reconfigure` option.

Make sure all repositories are up to date with the `update-checkout` command
described above.

## Testing Swift

See [docs/Testing.md](docs/Testing.md), in particular the section on [lit.py](docs/Testing.md#using-litpy).

## Learning More

Be sure to look through the [docs/] docs directory for more information about the
compiler. In particular, the document on [Debugging The Compiler](docs/DebuggingTheCompiler.rst),
and [Continuous Integration.md](docs/ContinuousIntegration.md) are very helpful
to understand before submitting your first PR.

### Building Documentation

To read the compiler documentation, start by installing the
[Sphinx](http://sphinx-doc.org) documentation generator tool by running the command:

`easy_install -U Sphinx`

Once complete, you can build the Swift documentation by changing directory into
[docs](https://github.com/apple/swift/tree/master/docs) and typing `make`. This
compiles the `.rst` files in the [docs](https://github.com/apple/swift/tree/master/docs)
directory into HTML in the `docs/_build/html` directory.

Many of the docs are out of date, but you can see some historical design
documents in the `docs` directory.

Another source of documentation is the standard library itself, located in
`stdlib`. Much of the language is actually implemented in the library
(including `Int`), and the standard library gives some examples of what can be
expressed today.

## Build Dependencies

### CMake
[CMake](https://cmake.org) is the core infrastructure used to configure builds of 
Swift and its companion projects; at least version 3.4.3 is required. 

On macOS, you can download the [CMake Binary Distribution](https://cmake.org/download),
bundled as an application, copy it to `/Applications`, and add the embedded
command line tools to your `PATH`:

    export PATH=/Applications/CMake.app/Contents/bin:$PATH

On Linux, if you have not already installed Swift's [development
dependencies](#linux), you can download and install the CMake
package separately using the following command:

    sudo apt-get install cmake


### Ninja
[Ninja](https://ninja-build.org) is the current recommended build system
for building Swift and is the default configuration generated by CMake. [Pre-built
packages](https://github.com/ninja-build/ninja/wiki/Pre-built-Ninja-packages)
are available for macOS and Linux distributions. You can also clone Ninja
next to the other projects and it will be bootstrapped automatically:

**Via HTTPS**

    git clone https://github.com/ninja-build/ninja.git && cd ninja
    git checkout release
    cat README

**Via SSH**

    git clone git@github.com:ninja-build/ninja.git && cd ninja
    git checkout release
    cat README<|MERGE_RESOLUTION|>--- conflicted
+++ resolved
@@ -52,9 +52,6 @@
 macOS, Ubuntu Linux LTS, and the latest Ubuntu Linux release are the current
 supported host development operating systems.
 
-<<<<<<< HEAD
-For macOS, you need [Xcode 9.0 beta 6](https://developer.apple.com/xcode/downloads/).
-=======
 #### macOS
 
 To build for macOS, you need [Xcode 9.2 beta 2](https://developer.apple.com/xcode/downloads/).
@@ -76,7 +73,6 @@
 Instructions for installing CMake and Ninja directly can be found [below](#build-dependencies).
 
 #### Linux
->>>>>>> aad14e3c
 
 For Ubuntu, you'll need the following development dependencies:
 
