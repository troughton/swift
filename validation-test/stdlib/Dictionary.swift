// RUN: %empty-directory(%t)
//
// RUN: %gyb %s -o %t/main.swift
// RUN: if [ %target-runtime == "objc" ]; then \
// RUN:   %target-clang -fobjc-arc %S/Inputs/SlurpFastEnumeration/SlurpFastEnumeration.m -c -o %t/SlurpFastEnumeration.o; \
// RUN:   %line-directive %t/main.swift -- %target-build-swift %S/Inputs/DictionaryKeyValueTypes.swift %S/Inputs/DictionaryKeyValueTypesObjC.swift %t/main.swift -I %S/Inputs/SlurpFastEnumeration/ -Xlinker %t/SlurpFastEnumeration.o -o %t/Dictionary -Xfrontend -disable-access-control; \
// RUN: else \
// RUN:   %line-directive %t/main.swift -- %target-build-swift %S/Inputs/DictionaryKeyValueTypes.swift %t/main.swift -o %t/Dictionary -Xfrontend -disable-access-control; \
// RUN: fi
//
// RUN: %line-directive %t/main.swift -- %target-run %t/Dictionary
// REQUIRES: executable_test

#if os(OSX) || os(iOS) || os(tvOS) || os(watchOS)
import Darwin
#else
import Glibc
#endif

import StdlibUnittest
import StdlibCollectionUnittest


#if _runtime(_ObjC)
import Foundation
import StdlibUnittestFoundationExtras
#endif

extension Dictionary {
  func _rawIdentifier() -> Int {
    return unsafeBitCast(self, to: Int.self)
  }
}

// Check that the generic parameters are called 'Key' and 'Value'.
protocol TestProtocol1 {}

extension Dictionary where Key : TestProtocol1, Value : TestProtocol1 {
  var _keyValueAreTestProtocol1: Bool {
    fatalError("not implemented")
  }
}

extension DictionaryIndex where Key : TestProtocol1, Value : TestProtocol1 {
  var _keyValueAreTestProtocol1: Bool {
    fatalError("not implemented")
  }
}

extension DictionaryIterator
  where Key : TestProtocol1, Value : TestProtocol1 {

  var _keyValueAreTestProtocol1: Bool {
    fatalError("not implemented")
  }
}

var DictionaryTestSuite = TestSuite("Dictionary")

DictionaryTestSuite.test("AssociatedTypes") {
  typealias Collection = Dictionary<MinimalHashableValue, OpaqueValue<Int>>
  expectCollectionAssociatedTypes(
    collectionType: Collection.self,
    iteratorType: DictionaryIterator<MinimalHashableValue, OpaqueValue<Int>>.self,
    subSequenceType: Slice<Collection>.self,
    indexType: DictionaryIndex<MinimalHashableValue, OpaqueValue<Int>>.self,
    indicesType: DefaultIndices<Collection>.self)
}

DictionaryTestSuite.test("sizeof") {
  var dict = [1: "meow", 2: "meow"]
#if arch(i386) || arch(arm)
  expectEqual(4, MemoryLayout.size(ofValue: dict))
#else
  expectEqual(8, MemoryLayout.size(ofValue: dict))
#endif
}

DictionaryTestSuite.test("Index.Hashable") {
  let d = [1: "meow", 2: "meow", 3: "meow"]
  let e = Dictionary(uniqueKeysWithValues: zip(d.indices, d))
  expectEqual(d.count, e.count)
  expectNotNil(e[d.startIndex])
}

DictionaryTestSuite.test("valueDestruction") {
  var d1 = Dictionary<Int, TestValueTy>()
  for i in 100...110 {
    d1[i] = TestValueTy(i)
  }

  var d2 = Dictionary<TestKeyTy, TestValueTy>()
  for i in 100...110 {
    d2[TestKeyTy(i)] = TestValueTy(i)
  }
}

DictionaryTestSuite.test("COW.Smoke") {
  var d1 = Dictionary<TestKeyTy, TestValueTy>(minimumCapacity: 10)
  var identity1 = d1._rawIdentifier()

  d1[TestKeyTy(10)] = TestValueTy(1010)
  d1[TestKeyTy(20)] = TestValueTy(1020)
  d1[TestKeyTy(30)] = TestValueTy(1030)

  var d2 = d1
  _fixLifetime(d2)
  assert(identity1 == d2._rawIdentifier())

  d2[TestKeyTy(40)] = TestValueTy(2040)
  assert(identity1 != d2._rawIdentifier())

  d1[TestKeyTy(50)] = TestValueTy(1050)
  assert(identity1 == d1._rawIdentifier())

  // Keep variables alive.
  _fixLifetime(d1)
  _fixLifetime(d2)
}

func getCOWFastDictionary() -> Dictionary<Int, Int> {
  var d = Dictionary<Int, Int>(minimumCapacity: 10)
  d[10] = 1010
  d[20] = 1020
  d[30] = 1030
  return d
}

func getCOWFastDictionaryWithCOWValues() -> Dictionary<Int, TestValueCOWTy> {
  var d = Dictionary<Int, TestValueCOWTy>(minimumCapacity: 10)
  d[10] = TestValueCOWTy(1010)
  d[20] = TestValueCOWTy(1020)
  d[30] = TestValueCOWTy(1030)
  return d
}

func getCOWSlowDictionary() -> Dictionary<TestKeyTy, TestValueTy> {
  var d = Dictionary<TestKeyTy, TestValueTy>(minimumCapacity: 10)
  d[TestKeyTy(10)] = TestValueTy(1010)
  d[TestKeyTy(20)] = TestValueTy(1020)
  d[TestKeyTy(30)] = TestValueTy(1030)
  return d
}

func getCOWSlowEquatableDictionary()
    -> Dictionary<TestKeyTy, TestEquatableValueTy> {
  var d = Dictionary<TestKeyTy, TestEquatableValueTy>(minimumCapacity: 10)
  d[TestKeyTy(10)] = TestEquatableValueTy(1010)
  d[TestKeyTy(20)] = TestEquatableValueTy(1020)
  d[TestKeyTy(30)] = TestEquatableValueTy(1030)
  return d
}


DictionaryTestSuite.test("COW.Fast.IndexesDontAffectUniquenessCheck") {
  var d = getCOWFastDictionary()
  var identity1 = d._rawIdentifier()

  var startIndex = d.startIndex
  var endIndex = d.endIndex
  assert(startIndex != endIndex)
  assert(startIndex < endIndex)
  assert(startIndex <= endIndex)
  assert(!(startIndex >= endIndex))
  assert(!(startIndex > endIndex))

  assert(identity1 == d._rawIdentifier())

  d[40] = 2040
  assert(identity1 == d._rawIdentifier())

  // Keep indexes alive during the calls above.
  _fixLifetime(startIndex)
  _fixLifetime(endIndex)
}

DictionaryTestSuite.test("COW.Slow.IndexesDontAffectUniquenessCheck") {
  var d = getCOWSlowDictionary()
  var identity1 = d._rawIdentifier()

  var startIndex = d.startIndex
  var endIndex = d.endIndex
  assert(startIndex != endIndex)
  assert(startIndex < endIndex)
  assert(startIndex <= endIndex)
  assert(!(startIndex >= endIndex))
  assert(!(startIndex > endIndex))
  assert(identity1 == d._rawIdentifier())

  d[TestKeyTy(40)] = TestValueTy(2040)
  assert(identity1 == d._rawIdentifier())

  // Keep indexes alive during the calls above.
  _fixLifetime(startIndex)
  _fixLifetime(endIndex)
}


DictionaryTestSuite.test("COW.Fast.SubscriptWithIndexDoesNotReallocate") {
  var d = getCOWFastDictionary()
  var identity1 = d._rawIdentifier()

  var startIndex = d.startIndex
  let empty = startIndex == d.endIndex
  assert((d.startIndex < d.endIndex) == !empty)
  assert(d.startIndex <= d.endIndex)
  assert((d.startIndex >= d.endIndex) == empty)
  assert(!(d.startIndex > d.endIndex))
  assert(identity1 == d._rawIdentifier())

  assert(d[startIndex].1 != 0)
  assert(identity1 == d._rawIdentifier())
}

DictionaryTestSuite.test("COW.Slow.SubscriptWithIndexDoesNotReallocate") {
  var d = getCOWSlowDictionary()
  var identity1 = d._rawIdentifier()

  var startIndex = d.startIndex
  let empty = startIndex == d.endIndex
  assert((d.startIndex < d.endIndex) == !empty)
  assert(d.startIndex <= d.endIndex)
  assert((d.startIndex >= d.endIndex) == empty)
  assert(!(d.startIndex > d.endIndex))
  assert(identity1 == d._rawIdentifier())

  assert(d[startIndex].1.value != 0)
  assert(identity1 == d._rawIdentifier())
}


DictionaryTestSuite.test("COW.Fast.SubscriptWithKeyDoesNotReallocate")
  .code {
  var d = getCOWFastDictionary()
  var identity1 = d._rawIdentifier()

  assert(d[10]! == 1010)
  assert(identity1 == d._rawIdentifier())

  // Insert a new key-value pair.
  d[40] = 2040
  assert(identity1 == d._rawIdentifier())
  assert(d.count == 4)
  assert(d[10]! == 1010)
  assert(d[20]! == 1020)
  assert(d[30]! == 1030)
  assert(d[40]! == 2040)

  // Overwrite a value in existing binding.
  d[10] = 2010
  assert(identity1 == d._rawIdentifier())
  assert(d.count == 4)
  assert(d[10]! == 2010)
  assert(d[20]! == 1020)
  assert(d[30]! == 1030)
  assert(d[40]! == 2040)

  // Delete an existing key.
  d[10] = nil
  assert(identity1 == d._rawIdentifier())
  assert(d.count == 3)
  assert(d[20]! == 1020)
  assert(d[30]! == 1030)
  assert(d[40]! == 2040)

  // Try to delete a key that does not exist.
  d[42] = nil
  assert(identity1 == d._rawIdentifier())
  assert(d.count == 3)
  assert(d[20]! == 1020)
  assert(d[30]! == 1030)
  assert(d[40]! == 2040)

  do {
    var d2: [MinimalHashableValue : OpaqueValue<Int>] = [:]
    MinimalHashableValue.timesEqualEqualWasCalled = 0
    MinimalHashableValue.timesHashValueWasCalled = 0
    expectNil(d2[MinimalHashableValue(42)])

    // If the dictionary is empty, we shouldn't be computing the hash value of
    // the provided key.
    expectEqual(0, MinimalHashableValue.timesEqualEqualWasCalled)
    expectEqual(0, MinimalHashableValue.timesHashValueWasCalled)
  }
}

DictionaryTestSuite.test("COW.Slow.SubscriptWithKeyDoesNotReallocate")
  .code {

  var d = getCOWSlowDictionary()
  var identity1 = d._rawIdentifier()

  assert(d[TestKeyTy(10)]!.value == 1010)
  assert(identity1 == d._rawIdentifier())

  // Insert a new key-value pair.
  d[TestKeyTy(40)] = TestValueTy(2040)
  assert(identity1 == d._rawIdentifier())
  assert(d.count == 4)
  assert(d[TestKeyTy(10)]!.value == 1010)
  assert(d[TestKeyTy(20)]!.value == 1020)
  assert(d[TestKeyTy(30)]!.value == 1030)
  assert(d[TestKeyTy(40)]!.value == 2040)

  // Overwrite a value in existing binding.
  d[TestKeyTy(10)] = TestValueTy(2010)
  assert(identity1 == d._rawIdentifier())
  assert(d.count == 4)
  assert(d[TestKeyTy(10)]!.value == 2010)
  assert(d[TestKeyTy(20)]!.value == 1020)
  assert(d[TestKeyTy(30)]!.value == 1030)
  assert(d[TestKeyTy(40)]!.value == 2040)

  // Delete an existing key.
  d[TestKeyTy(10)] = nil
  assert(identity1 == d._rawIdentifier())
  assert(d.count == 3)
  assert(d[TestKeyTy(20)]!.value == 1020)
  assert(d[TestKeyTy(30)]!.value == 1030)
  assert(d[TestKeyTy(40)]!.value == 2040)

  // Try to delete a key that does not exist.
  d[TestKeyTy(42)] = nil
  assert(identity1 == d._rawIdentifier())
  assert(d.count == 3)
  assert(d[TestKeyTy(20)]!.value == 1020)
  assert(d[TestKeyTy(30)]!.value == 1030)
  assert(d[TestKeyTy(40)]!.value == 2040)

  do {
    var d2: [MinimalHashableClass : OpaqueValue<Int>] = [:]
    MinimalHashableClass.timesEqualEqualWasCalled = 0
    MinimalHashableClass.timesHashValueWasCalled = 0

    expectNil(d2[MinimalHashableClass(42)])

    // If the dictionary is empty, we shouldn't be computing the hash value of
    // the provided key.
    expectEqual(0, MinimalHashableClass.timesEqualEqualWasCalled)
    expectEqual(0, MinimalHashableClass.timesHashValueWasCalled)
  }
}


DictionaryTestSuite.test("COW.Fast.UpdateValueForKeyDoesNotReallocate") {
  do {
    var d1 = getCOWFastDictionary()
    var identity1 = d1._rawIdentifier()

    // Insert a new key-value pair.
    assert(d1.updateValue(2040, forKey: 40) == .none)
    assert(identity1 == d1._rawIdentifier())
    assert(d1[40]! == 2040)

    // Overwrite a value in existing binding.
    assert(d1.updateValue(2010, forKey: 10)! == 1010)
    assert(identity1 == d1._rawIdentifier())
    assert(d1[10]! == 2010)
  }

  do {
    var d1 = getCOWFastDictionary()
    var identity1 = d1._rawIdentifier()

    var d2 = d1
    assert(identity1 == d1._rawIdentifier())
    assert(identity1 == d2._rawIdentifier())

    // Insert a new key-value pair.
    d2.updateValue(2040, forKey: 40)
    assert(identity1 == d1._rawIdentifier())
    assert(identity1 != d2._rawIdentifier())

    assert(d1.count == 3)
    assert(d1[10]! == 1010)
    assert(d1[20]! == 1020)
    assert(d1[30]! == 1030)
    assert(d1[40] == .none)

    assert(d2.count == 4)
    assert(d2[10]! == 1010)
    assert(d2[20]! == 1020)
    assert(d2[30]! == 1030)
    assert(d2[40]! == 2040)

    // Keep variables alive.
    _fixLifetime(d1)
    _fixLifetime(d2)
  }

  do {
    var d1 = getCOWFastDictionary()
    var identity1 = d1._rawIdentifier()

    var d2 = d1
    assert(identity1 == d1._rawIdentifier())
    assert(identity1 == d2._rawIdentifier())

    // Overwrite a value in existing binding.
    d2.updateValue(2010, forKey: 10)
    assert(identity1 == d1._rawIdentifier())
    assert(identity1 != d2._rawIdentifier())

    assert(d1.count == 3)
    assert(d1[10]! == 1010)
    assert(d1[20]! == 1020)
    assert(d1[30]! == 1030)

    assert(d2.count == 3)
    assert(d2[10]! == 2010)
    assert(d2[20]! == 1020)
    assert(d2[30]! == 1030)

    // Keep variables alive.
    _fixLifetime(d1)
    _fixLifetime(d2)
  }
}

DictionaryTestSuite.test("COW.Slow.AddDoesNotReallocate") {
  do {
    var d1 = getCOWSlowDictionary()
    var identity1 = d1._rawIdentifier()

    // Insert a new key-value pair.
    assert(d1.updateValue(TestValueTy(2040), forKey: TestKeyTy(40)) == nil)
    assert(identity1 == d1._rawIdentifier())
    assert(d1.count == 4)
    assert(d1[TestKeyTy(40)]!.value == 2040)

    // Overwrite a value in existing binding.
    assert(d1.updateValue(TestValueTy(2010), forKey: TestKeyTy(10))!.value == 1010)
    assert(identity1 == d1._rawIdentifier())
    assert(d1.count == 4)
    assert(d1[TestKeyTy(10)]!.value == 2010)
  }

  do {
    var d1 = getCOWSlowDictionary()
    var identity1 = d1._rawIdentifier()

    var d2 = d1
    assert(identity1 == d1._rawIdentifier())
    assert(identity1 == d2._rawIdentifier())

    // Insert a new key-value pair.
    d2.updateValue(TestValueTy(2040), forKey: TestKeyTy(40))
    assert(identity1 == d1._rawIdentifier())
    assert(identity1 != d2._rawIdentifier())

    assert(d1.count == 3)
    assert(d1[TestKeyTy(10)]!.value == 1010)
    assert(d1[TestKeyTy(20)]!.value == 1020)
    assert(d1[TestKeyTy(30)]!.value == 1030)
    assert(d1[TestKeyTy(40)] == nil)

    assert(d2.count == 4)
    assert(d2[TestKeyTy(10)]!.value == 1010)
    assert(d2[TestKeyTy(20)]!.value == 1020)
    assert(d2[TestKeyTy(30)]!.value == 1030)
    assert(d2[TestKeyTy(40)]!.value == 2040)

    // Keep variables alive.
    _fixLifetime(d1)
    _fixLifetime(d2)
  }

  do {
    var d1 = getCOWSlowDictionary()
    var identity1 = d1._rawIdentifier()

    var d2 = d1
    assert(identity1 == d1._rawIdentifier())
    assert(identity1 == d2._rawIdentifier())

    // Overwrite a value in existing binding.
    d2.updateValue(TestValueTy(2010), forKey: TestKeyTy(10))
    assert(identity1 == d1._rawIdentifier())
    assert(identity1 != d2._rawIdentifier())

    assert(d1.count == 3)
    assert(d1[TestKeyTy(10)]!.value == 1010)
    assert(d1[TestKeyTy(20)]!.value == 1020)
    assert(d1[TestKeyTy(30)]!.value == 1030)

    assert(d2.count == 3)
    assert(d2[TestKeyTy(10)]!.value == 2010)
    assert(d2[TestKeyTy(20)]!.value == 1020)
    assert(d2[TestKeyTy(30)]!.value == 1030)

    // Keep variables alive.
    _fixLifetime(d1)
    _fixLifetime(d2)
  }
}

<<<<<<< HEAD
DictionaryTestSuite.test("COW.Fast.MergeSequenceDoesNotReallocate") {
=======
DictionaryTestSuite.test("COW.Fast.MergeSequenceDoesNotReallocate")
  .code {

>>>>>>> aad14e3c
  do {
    var d1 = getCOWFastDictionary()
    var identity1 = d1._rawIdentifier()

    // Merge some new values.
    d1.merge([(40, 2040), (50, 2050)]) { _, y in y }
    assert(identity1 == d1._rawIdentifier())
    assert(d1.count == 5)
    assert(d1[50]! == 2050)

    // Merge and overwrite some existing values.
    d1.merge([(10, 2010), (60, 2060)]) { _, y in y }
    assert(identity1 == d1._rawIdentifier())
    assert(d1.count == 6)
    assert(d1[10]! == 2010)
    assert(d1[60]! == 2060)

    // Merge, keeping existing values.
    d1.merge([(30, 2030), (70, 2070)]) { x, _ in x }
    assert(identity1 == d1._rawIdentifier())
    assert(d1.count == 7)
    assert(d1[30]! == 1030)
    assert(d1[70]! == 2070)

    let d2 = d1.merging([(40, 3040), (80, 3080)]) { _, y in y }
    assert(identity1 == d1._rawIdentifier())
    assert(identity1 != d2._rawIdentifier())
    assert(d2.count == 8)
    assert(d2[40]! == 3040)
    assert(d2[80]! == 3080)
  }

  do {
    var d1 = getCOWFastDictionary()
    var identity1 = d1._rawIdentifier()

    var d2 = d1
    assert(identity1 == d1._rawIdentifier())
    assert(identity1 == d2._rawIdentifier())

    // Merge some new values.
    d2.merge([(40, 2040), (50, 2050)]) { _, y in y }
    assert(identity1 == d1._rawIdentifier())
    assert(identity1 != d2._rawIdentifier())

    assert(d1.count == 3)
    assert(d1[10]! == 1010)
    assert(d1[20]! == 1020)
    assert(d1[30]! == 1030)
    assert(d1[40] == nil)

    assert(d2.count == 5)
    assert(d2[10]! == 1010)
    assert(d2[20]! == 1020)
    assert(d2[30]! == 1030)
    assert(d2[40]! == 2040)
    assert(d2[50]! == 2050)

    // Keep variables alive.
    _fixLifetime(d1)
    _fixLifetime(d2)
  }

  do {
    var d1 = getCOWFastDictionary()
    var identity1 = d1._rawIdentifier()

    var d2 = d1
    assert(identity1 == d1._rawIdentifier())
    assert(identity1 == d2._rawIdentifier())

    // Merge and overwrite some existing values.
    d2.merge([(10, 2010)]) { _, y in y }
    assert(identity1 == d1._rawIdentifier())
    assert(identity1 != d2._rawIdentifier())

    assert(d1.count == 3)
    assert(d1[10]! == 1010)
    assert(d1[20]! == 1020)
    assert(d1[30]! == 1030)

    assert(d2.count == 3)
    assert(d2[10]! == 2010)
    assert(d2[20]! == 1020)
    assert(d2[30]! == 1030)

    // Keep variables alive.
    _fixLifetime(d1)
    _fixLifetime(d2)
  }

  do {
    var d1 = getCOWFastDictionary()
    var identity1 = d1._rawIdentifier()

    var d2 = d1
    assert(identity1 == d1._rawIdentifier())
    assert(identity1 == d2._rawIdentifier())

    // Merge, keeping existing values.
    d2.merge([(10, 2010)]) { x, _ in x }
    assert(identity1 == d1._rawIdentifier())
    assert(identity1 != d2._rawIdentifier())

    assert(d1.count == 3)
    assert(d1[10]! == 1010)
    assert(d1[20]! == 1020)
    assert(d1[30]! == 1030)

    assert(d2.count == 3)
    assert(d2[10]! == 1010)
    assert(d2[20]! == 1020)
    assert(d2[30]! == 1030)

    // Keep variables alive.
    _fixLifetime(d1)
    _fixLifetime(d2)
  }
}

<<<<<<< HEAD
DictionaryTestSuite.test("COW.Fast.MergeDictionaryDoesNotReallocate") {
=======
DictionaryTestSuite.test("COW.Fast.MergeDictionaryDoesNotReallocate")
  .code {

>>>>>>> aad14e3c
  do {
    var d1 = getCOWFastDictionary()
    var identity1 = d1._rawIdentifier()

    // Merge some new values.
    d1.merge([40: 2040, 50: 2050]) { _, y in y }
    assert(identity1 == d1._rawIdentifier())
    assert(d1.count == 5)
    assert(d1[50]! == 2050)

    // Merge and overwrite some existing values.
    d1.merge([10: 2010, 60: 2060]) { _, y in y }
    assert(identity1 == d1._rawIdentifier())
    assert(d1.count == 6)
    assert(d1[10]! == 2010)
    assert(d1[60]! == 2060)

    // Merge, keeping existing values.
    d1.merge([30: 2030, 70: 2070]) { x, _ in x }
    assert(identity1 == d1._rawIdentifier())
    assert(d1.count == 7)
    assert(d1[30]! == 1030)
    assert(d1[70]! == 2070)

    let d2 = d1.merging([40: 3040, 80: 3080]) { _, y in y }
    assert(identity1 == d1._rawIdentifier())
    assert(identity1 != d2._rawIdentifier())
    assert(d2.count == 8)
    assert(d2[40]! == 3040)
    assert(d2[80]! == 3080)
  }

  do {
    var d1 = getCOWFastDictionary()
    var identity1 = d1._rawIdentifier()

    var d2 = d1
    assert(identity1 == d1._rawIdentifier())
    assert(identity1 == d2._rawIdentifier())

    // Merge some new values.
    d2.merge([40: 2040, 50: 2050]) { _, y in y }
    assert(identity1 == d1._rawIdentifier())
    assert(identity1 != d2._rawIdentifier())

    assert(d1.count == 3)
    assert(d1[10]! == 1010)
    assert(d1[20]! == 1020)
    assert(d1[30]! == 1030)
    assert(d1[40] == nil)

    assert(d2.count == 5)
    assert(d2[10]! == 1010)
    assert(d2[20]! == 1020)
    assert(d2[30]! == 1030)
    assert(d2[40]! == 2040)
    assert(d2[50]! == 2050)

    // Keep variables alive.
    _fixLifetime(d1)
    _fixLifetime(d2)
  }

  do {
    var d1 = getCOWFastDictionary()
    var identity1 = d1._rawIdentifier()

    var d2 = d1
    assert(identity1 == d1._rawIdentifier())
    assert(identity1 == d2._rawIdentifier())

    // Merge and overwrite some existing values.
    d2.merge([10: 2010]) { _, y in y }
    assert(identity1 == d1._rawIdentifier())
    assert(identity1 != d2._rawIdentifier())

    assert(d1.count == 3)
    assert(d1[10]! == 1010)
    assert(d1[20]! == 1020)
    assert(d1[30]! == 1030)

    assert(d2.count == 3)
    assert(d2[10]! == 2010)
    assert(d2[20]! == 1020)
    assert(d2[30]! == 1030)

    // Keep variables alive.
    _fixLifetime(d1)
    _fixLifetime(d2)
  }

  do {
    var d1 = getCOWFastDictionary()
    var identity1 = d1._rawIdentifier()

    var d2 = d1
    assert(identity1 == d1._rawIdentifier())
    assert(identity1 == d2._rawIdentifier())

    // Merge, keeping existing values.
    d2.merge([10: 2010]) { x, _ in x }
    assert(identity1 == d1._rawIdentifier())
    assert(identity1 != d2._rawIdentifier())

    assert(d1.count == 3)
    assert(d1[10]! == 1010)
    assert(d1[20]! == 1020)
    assert(d1[30]! == 1030)

    assert(d2.count == 3)
    assert(d2[10]! == 1010)
    assert(d2[20]! == 1020)
    assert(d2[30]! == 1030)

    // Keep variables alive.
    _fixLifetime(d1)
    _fixLifetime(d2)
  }
}

DictionaryTestSuite.test("COW.Fast.DefaultedSubscriptDoesNotReallocate") {
  do {
    var d1 = getCOWFastDictionary()
    var identity1 = d1._rawIdentifier()

    // No mutation on access.
    assert(d1[10, default: 0] + 1 == 1011)
    assert(d1[40, default: 0] + 1 == 1)
    assert(identity1 == d1._rawIdentifier())
    assert(d1[10]! == 1010)

    // Increment existing in place.
    d1[10, default: 0] += 1
    assert(identity1 == d1._rawIdentifier())
    assert(d1[10]! == 1011)

    // Add incremented default value.
    d1[40, default: 0] += 1
    assert(identity1 == d1._rawIdentifier())
    assert(d1[40]! == 1)
  }

  do {
    var d1 = getCOWFastDictionary()
    var identity1 = d1._rawIdentifier()

    var d2 = d1
    assert(identity1 == d1._rawIdentifier())
    assert(identity1 == d2._rawIdentifier())

    // No mutation on access.
    assert(d2[10, default: 0] + 1 == 1011)
    assert(d2[40, default: 0] + 1 == 1)
    assert(identity1 == d1._rawIdentifier())
    assert(identity1 == d2._rawIdentifier())

    // Increment existing in place.
    d2[10, default: 0] += 1
    assert(identity1 == d1._rawIdentifier())
    assert(identity1 != d2._rawIdentifier())

    assert(d1[10]! == 1010)
    assert(d2[10]! == 1011)

    // Keep variables alive.
    _fixLifetime(d1)
    _fixLifetime(d2)
  }

  do {
    var d1 = getCOWFastDictionary()
    var identity1 = d1._rawIdentifier()

    var d2 = d1
    assert(identity1 == d1._rawIdentifier())
    assert(identity1 == d2._rawIdentifier())

    // Add incremented default value.
    d2[40, default: 0] += 1
    assert(identity1 == d1._rawIdentifier())
    assert(identity1 != d2._rawIdentifier())

    assert(d1[40] == nil)
    assert(d2[40]! == 1)

    // Keep variables alive.
    _fixLifetime(d1)
    _fixLifetime(d2)
  }
}

DictionaryTestSuite.test("COW.Fast.DefaultedSubscriptDoesNotCopyValue") {
  do {
    var d = getCOWFastDictionaryWithCOWValues()
    let identityValue30 = d[30]!.baseAddress

    // Increment the value without having to reallocate the underlying Base
    // instance, as uniquely referenced.
    d[30, default: TestValueCOWTy()].value += 1
    assert(identityValue30 == d[30]!.baseAddress)
    assert(d[30]!.value == 1031)

    let value40 = TestValueCOWTy()
    let identityValue40 = value40.baseAddress

    // Increment the value, reallocating the underlying Base, as not uniquely
    // referenced.
    d[40, default: value40].value += 1
    assert(identityValue40 != d[40]!.baseAddress)
    assert(d[40]!.value == 1)

    // Keep variables alive.
    _fixLifetime(d)
    _fixLifetime(value40)
  }
}

DictionaryTestSuite.test("COW.Fast.IndexForKeyDoesNotReallocate") {
  var d = getCOWFastDictionary()
  var identity1 = d._rawIdentifier()

  // Find an existing key.
  do {
    var foundIndex1 = d.index(forKey: 10)!
    assert(identity1 == d._rawIdentifier())

    var foundIndex2 = d.index(forKey: 10)!
    assert(foundIndex1 == foundIndex2)

    assert(d[foundIndex1].0 == 10)
    assert(d[foundIndex1].1 == 1010)
    assert(identity1 == d._rawIdentifier())
  }

  // Try to find a key that is not present.
  do {
    var foundIndex1 = d.index(forKey: 1111)
    assert(foundIndex1 == nil)
    assert(identity1 == d._rawIdentifier())
  }

  do {
    var d2: [MinimalHashableValue : OpaqueValue<Int>] = [:]
    MinimalHashableValue.timesEqualEqualWasCalled = 0
    MinimalHashableValue.timesHashValueWasCalled = 0
    expectNil(d2.index(forKey: MinimalHashableValue(42)))

    // If the dictionary is empty, we shouldn't be computing the hash value of
    // the provided key.
    expectEqual(0, MinimalHashableValue.timesEqualEqualWasCalled)
    expectEqual(0, MinimalHashableValue.timesHashValueWasCalled)
  }
}

DictionaryTestSuite.test("COW.Slow.IndexForKeyDoesNotReallocate") {
  var d = getCOWSlowDictionary()
  var identity1 = d._rawIdentifier()

  // Find an existing key.
  do {
    var foundIndex1 = d.index(forKey: TestKeyTy(10))!
    assert(identity1 == d._rawIdentifier())

    var foundIndex2 = d.index(forKey: TestKeyTy(10))!
    assert(foundIndex1 == foundIndex2)

    assert(d[foundIndex1].0 == TestKeyTy(10))
    assert(d[foundIndex1].1.value == 1010)
    assert(identity1 == d._rawIdentifier())
  }

  // Try to find a key that is not present.
  do {
    var foundIndex1 = d.index(forKey: TestKeyTy(1111))
    assert(foundIndex1 == nil)
    assert(identity1 == d._rawIdentifier())
  }

  do {
    var d2: [MinimalHashableClass : OpaqueValue<Int>] = [:]
    MinimalHashableClass.timesEqualEqualWasCalled = 0
    MinimalHashableClass.timesHashValueWasCalled = 0
    expectNil(d2.index(forKey: MinimalHashableClass(42)))

    // If the dictionary is empty, we shouldn't be computing the hash value of
    // the provided key.
    expectEqual(0, MinimalHashableClass.timesEqualEqualWasCalled)
    expectEqual(0, MinimalHashableClass.timesHashValueWasCalled)
  }
}


DictionaryTestSuite.test("COW.Fast.RemoveAtDoesNotReallocate")
  .code {
  do {
    var d = getCOWFastDictionary()
    var identity1 = d._rawIdentifier()

    let foundIndex1 = d.index(forKey: 10)!
    assert(identity1 == d._rawIdentifier())

    assert(d[foundIndex1].0 == 10)
    assert(d[foundIndex1].1 == 1010)

    let removed = d.remove(at: foundIndex1)
    assert(removed.0 == 10)
    assert(removed.1 == 1010)

    assert(identity1 == d._rawIdentifier())
    assert(d.index(forKey: 10) == nil)
  }

  do {
    var d1 = getCOWFastDictionary()
    var identity1 = d1._rawIdentifier()

    var d2 = d1
    assert(identity1 == d1._rawIdentifier())
    assert(identity1 == d2._rawIdentifier())

    var foundIndex1 = d2.index(forKey: 10)!
    assert(d2[foundIndex1].0 == 10)
    assert(d2[foundIndex1].1 == 1010)
    assert(identity1 == d1._rawIdentifier())
    assert(identity1 == d2._rawIdentifier())

    let removed = d2.remove(at: foundIndex1)
    assert(removed.0 == 10)
    assert(removed.1 == 1010)

    assert(identity1 == d1._rawIdentifier())
    assert(identity1 != d2._rawIdentifier())
    assert(d2.index(forKey: 10) == nil)
  }
}

DictionaryTestSuite.test("COW.Slow.RemoveAtDoesNotReallocate")
  .code {
  do {
    var d = getCOWSlowDictionary()
    var identity1 = d._rawIdentifier()

    var foundIndex1 = d.index(forKey: TestKeyTy(10))!
    assert(identity1 == d._rawIdentifier())

    assert(d[foundIndex1].0 == TestKeyTy(10))
    assert(d[foundIndex1].1.value == 1010)

    let removed = d.remove(at: foundIndex1)
    assert(removed.0 == TestKeyTy(10))
    assert(removed.1.value == 1010)

    assert(identity1 == d._rawIdentifier())
    assert(d.index(forKey: TestKeyTy(10)) == nil)
  }

  do {
    var d1 = getCOWSlowDictionary()
    var identity1 = d1._rawIdentifier()

    var d2 = d1
    assert(identity1 == d1._rawIdentifier())
    assert(identity1 == d2._rawIdentifier())

    var foundIndex1 = d2.index(forKey: TestKeyTy(10))!
    assert(d2[foundIndex1].0 == TestKeyTy(10))
    assert(d2[foundIndex1].1.value == 1010)

    let removed = d2.remove(at: foundIndex1)
    assert(removed.0 == TestKeyTy(10))
    assert(removed.1.value == 1010)

    assert(identity1 == d1._rawIdentifier())
    assert(identity1 != d2._rawIdentifier())
    assert(d2.index(forKey: TestKeyTy(10)) == nil)
  }
}


DictionaryTestSuite.test("COW.Fast.RemoveValueForKeyDoesNotReallocate")
  .code {
  do {
    var d1 = getCOWFastDictionary()
    var identity1 = d1._rawIdentifier()

    var deleted = d1.removeValue(forKey: 0)
    assert(deleted == nil)
    assert(identity1 == d1._rawIdentifier())

    deleted = d1.removeValue(forKey: 10)
    assert(deleted! == 1010)
    assert(identity1 == d1._rawIdentifier())

    // Keep variables alive.
    _fixLifetime(d1)
  }

  do {
    var d1 = getCOWFastDictionary()
    var identity1 = d1._rawIdentifier()

    var d2 = d1
    var deleted = d2.removeValue(forKey: 0)
    assert(deleted == nil)
    assert(identity1 == d1._rawIdentifier())
    assert(identity1 == d2._rawIdentifier())

    deleted = d2.removeValue(forKey: 10)
    assert(deleted! == 1010)
    assert(identity1 == d1._rawIdentifier())
    assert(identity1 != d2._rawIdentifier())

    // Keep variables alive.
    _fixLifetime(d1)
    _fixLifetime(d2)
  }
}

DictionaryTestSuite.test("COW.Slow.RemoveValueForKeyDoesNotReallocate")
  .code {
  do {
    var d1 = getCOWSlowDictionary()
    var identity1 = d1._rawIdentifier()

    var deleted = d1.removeValue(forKey: TestKeyTy(0))
    assert(deleted == nil)
    assert(identity1 == d1._rawIdentifier())

    deleted = d1.removeValue(forKey: TestKeyTy(10))
    assert(deleted!.value == 1010)
    assert(identity1 == d1._rawIdentifier())

    // Keep variables alive.
    _fixLifetime(d1)
  }

  do {
    var d1 = getCOWSlowDictionary()
    var identity1 = d1._rawIdentifier()

    var d2 = d1
    var deleted = d2.removeValue(forKey: TestKeyTy(0))
    assert(deleted == nil)
    assert(identity1 == d1._rawIdentifier())
    assert(identity1 == d2._rawIdentifier())

    deleted = d2.removeValue(forKey: TestKeyTy(10))
    assert(deleted!.value == 1010)
    assert(identity1 == d1._rawIdentifier())
    assert(identity1 != d2._rawIdentifier())

    // Keep variables alive.
    _fixLifetime(d1)
    _fixLifetime(d2)
  }
}


DictionaryTestSuite.test("COW.Fast.RemoveAllDoesNotReallocate") {
  do {
    var d = getCOWFastDictionary()
    let originalCapacity = d._variantBuffer.asNative.capacity
    assert(d.count == 3)
    assert(d[10]! == 1010)

    d.removeAll()
    // We cannot assert that identity changed, since the new buffer of smaller
    // size can be allocated at the same address as the old one.
    var identity1 = d._rawIdentifier()
    assert(d._variantBuffer.asNative.capacity < originalCapacity)
    assert(d.count == 0)
    assert(d[10] == nil)

    d.removeAll()
    assert(identity1 == d._rawIdentifier())
    assert(d.count == 0)
    assert(d[10] == nil)
  }

  do {
    var d = getCOWFastDictionary()
    var identity1 = d._rawIdentifier()
    let originalCapacity = d._variantBuffer.asNative.capacity
    assert(d.count == 3)
    assert(d[10]! == 1010)

    d.removeAll(keepingCapacity: true)
    assert(identity1 == d._rawIdentifier())
    assert(d._variantBuffer.asNative.capacity == originalCapacity)
    assert(d.count == 0)
    assert(d[10] == nil)

    d.removeAll(keepingCapacity: true)
    assert(identity1 == d._rawIdentifier())
    assert(d._variantBuffer.asNative.capacity == originalCapacity)
    assert(d.count == 0)
    assert(d[10] == nil)
  }

  do {
    var d1 = getCOWFastDictionary()
    var identity1 = d1._rawIdentifier()
    assert(d1.count == 3)
    assert(d1[10]! == 1010)

    var d2 = d1
    d2.removeAll()
    var identity2 = d2._rawIdentifier()
    assert(identity1 == d1._rawIdentifier())
    assert(identity2 != identity1)
    assert(d1.count == 3)
    assert(d1[10]! == 1010)
    assert(d2.count == 0)
    assert(d2[10] == nil)

    // Keep variables alive.
    _fixLifetime(d1)
    _fixLifetime(d2)
  }

  do {
    var d1 = getCOWFastDictionary()
    var identity1 = d1._rawIdentifier()
    let originalCapacity = d1._variantBuffer.asNative.capacity
    assert(d1.count == 3)
    assert(d1[10] == 1010)

    var d2 = d1
    d2.removeAll(keepingCapacity: true)
    var identity2 = d2._rawIdentifier()
    assert(identity1 == d1._rawIdentifier())
    assert(identity2 != identity1)
    assert(d1.count == 3)
    assert(d1[10]! == 1010)
    assert(d2._variantBuffer.asNative.capacity == originalCapacity)
    assert(d2.count == 0)
    assert(d2[10] == nil)

    // Keep variables alive.
    _fixLifetime(d1)
    _fixLifetime(d2)
  }
}

DictionaryTestSuite.test("COW.Slow.RemoveAllDoesNotReallocate") {
  do {
    var d = getCOWSlowDictionary()
    let originalCapacity = d._variantBuffer.asNative.capacity
    assert(d.count == 3)
    assert(d[TestKeyTy(10)]!.value == 1010)

    d.removeAll()
    // We cannot assert that identity changed, since the new buffer of smaller
    // size can be allocated at the same address as the old one.
    var identity1 = d._rawIdentifier()
    assert(d._variantBuffer.asNative.capacity < originalCapacity)
    assert(d.count == 0)
    assert(d[TestKeyTy(10)] == nil)

    d.removeAll()
    assert(identity1 == d._rawIdentifier())
    assert(d.count == 0)
    assert(d[TestKeyTy(10)] == nil)
  }

  do {
    var d = getCOWSlowDictionary()
    var identity1 = d._rawIdentifier()
    let originalCapacity = d._variantBuffer.asNative.capacity
    assert(d.count == 3)
    assert(d[TestKeyTy(10)]!.value == 1010)

    d.removeAll(keepingCapacity: true)
    assert(identity1 == d._rawIdentifier())
    assert(d._variantBuffer.asNative.capacity == originalCapacity)
    assert(d.count == 0)
    assert(d[TestKeyTy(10)] == nil)

    d.removeAll(keepingCapacity: true)
    assert(identity1 == d._rawIdentifier())
    assert(d._variantBuffer.asNative.capacity == originalCapacity)
    assert(d.count == 0)
    assert(d[TestKeyTy(10)] == nil)
  }

  do {
    var d1 = getCOWSlowDictionary()
    var identity1 = d1._rawIdentifier()
    assert(d1.count == 3)
    assert(d1[TestKeyTy(10)]!.value == 1010)

    var d2 = d1
    d2.removeAll()
    var identity2 = d2._rawIdentifier()
    assert(identity1 == d1._rawIdentifier())
    assert(identity2 != identity1)
    assert(d1.count == 3)
    assert(d1[TestKeyTy(10)]!.value == 1010)
    assert(d2.count == 0)
    assert(d2[TestKeyTy(10)] == nil)

    // Keep variables alive.
    _fixLifetime(d1)
    _fixLifetime(d2)
  }

  do {
    var d1 = getCOWSlowDictionary()
    var identity1 = d1._rawIdentifier()
    let originalCapacity = d1._variantBuffer.asNative.capacity
    assert(d1.count == 3)
    assert(d1[TestKeyTy(10)]!.value == 1010)

    var d2 = d1
    d2.removeAll(keepingCapacity: true)
    var identity2 = d2._rawIdentifier()
    assert(identity1 == d1._rawIdentifier())
    assert(identity2 != identity1)
    assert(d1.count == 3)
    assert(d1[TestKeyTy(10)]!.value == 1010)
    assert(d2._variantBuffer.asNative.capacity == originalCapacity)
    assert(d2.count == 0)
    assert(d2[TestKeyTy(10)] == nil)

    // Keep variables alive.
    _fixLifetime(d1)
    _fixLifetime(d2)
  }
}


DictionaryTestSuite.test("COW.Fast.CountDoesNotReallocate") {
  var d = getCOWFastDictionary()
  var identity1 = d._rawIdentifier()

  assert(d.count == 3)
  assert(identity1 == d._rawIdentifier())
}

DictionaryTestSuite.test("COW.Slow.CountDoesNotReallocate") {
  var d = getCOWSlowDictionary()
  var identity1 = d._rawIdentifier()

  assert(d.count == 3)
  assert(identity1 == d._rawIdentifier())
}


DictionaryTestSuite.test("COW.Fast.GenerateDoesNotReallocate") {
  var d = getCOWFastDictionary()
  var identity1 = d._rawIdentifier()

  var iter = d.makeIterator()
  var pairs = Array<(Int, Int)>()
  while let (key, value) = iter.next() {
    pairs += [(key, value)]
  }
  assert(equalsUnordered(pairs, [ (10, 1010), (20, 1020), (30, 1030) ]))
  assert(identity1 == d._rawIdentifier())
}

DictionaryTestSuite.test("COW.Slow.GenerateDoesNotReallocate") {
  var d = getCOWSlowDictionary()
  var identity1 = d._rawIdentifier()

  var iter = d.makeIterator()
  var pairs = Array<(Int, Int)>()
  while let (key, value) = iter.next() {
    pairs += [(key.value, value.value)]
  }
  assert(equalsUnordered(pairs, [ (10, 1010), (20, 1020), (30, 1030) ]))
  assert(identity1 == d._rawIdentifier())
}


DictionaryTestSuite.test("COW.Fast.EqualityTestDoesNotReallocate") {
  var d1 = getCOWFastDictionary()
  var identity1 = d1._rawIdentifier()

  var d2 = getCOWFastDictionary()
  var identity2 = d2._rawIdentifier()

  assert(d1 == d2)
  assert(identity1 == d1._rawIdentifier())
  assert(identity2 == d2._rawIdentifier())

  d2[40] = 2040
  assert(d1 != d2)
  assert(identity1 == d1._rawIdentifier())
  assert(identity2 == d2._rawIdentifier())
}

DictionaryTestSuite.test("COW.Slow.EqualityTestDoesNotReallocate") {
  var d1 = getCOWSlowEquatableDictionary()
  var identity1 = d1._rawIdentifier()

  var d2 = getCOWSlowEquatableDictionary()
  var identity2 = d2._rawIdentifier()

  assert(d1 == d2)
  assert(identity1 == d1._rawIdentifier())
  assert(identity2 == d2._rawIdentifier())

  d2[TestKeyTy(40)] = TestEquatableValueTy(2040)
  assert(d1 != d2)
  assert(identity1 == d1._rawIdentifier())
  assert(identity2 == d2._rawIdentifier())
}

//===---
// Keys and Values collection tests.
//===---

DictionaryTestSuite.test("COW.Fast.ValuesAccessDoesNotReallocate") {
  var d1 = getCOWFastDictionary()
  var identity1 = d1._rawIdentifier()
  
  assert([1010, 1020, 1030] == d1.values.sorted())
  assert(identity1 == d1._rawIdentifier())
  
  var d2 = d1
  assert(identity1 == d2._rawIdentifier())
  
  let i = d2.index(forKey: 10)!
  assert(d1.values[i] == 1010)
  assert(d1[i] == (10, 1010))
  
#if swift(>=4.0)
  d2.values[i] += 1
  assert(d2.values[i] == 1011)
  assert(d2[10]! == 1011)
  assert(identity1 != d2._rawIdentifier())
#endif
  
  assert(d1[10]! == 1010)
  assert(identity1 == d1._rawIdentifier())
  
  checkCollection(
    Array(d1.values),
    d1.values,
    stackTrace: SourceLocStack())
  { $0 == $1 }
}

DictionaryTestSuite.test("COW.Fast.KeysAccessDoesNotReallocate") {
  var d1 = getCOWFastDictionary()
  var identity1 = d1._rawIdentifier()
  
  assert([10, 20, 30] == d1.keys.sorted())

  let i = d1.index(forKey: 10)!
  assert(d1.keys[i] == 10)
  assert(d1[i] == (10, 1010))
  assert(identity1 == d1._rawIdentifier())

  checkCollection(
    Array(d1.keys),
    d1.keys,
    stackTrace: SourceLocStack())
  { $0 == $1 }
  
  do {
    var d2: [MinimalHashableValue : Int] = [
      MinimalHashableValue(10): 1010,
      MinimalHashableValue(20): 1020,
      MinimalHashableValue(30): 1030,
      MinimalHashableValue(40): 1040,
      MinimalHashableValue(50): 1050,
      MinimalHashableValue(60): 1060,
      MinimalHashableValue(70): 1070,
      MinimalHashableValue(80): 1080,
      MinimalHashableValue(90): 1090,
    ]
    
    // Find the last key in the dictionary
    var lastKey: MinimalHashableValue = d2.first!.key
    for i in d2.indices { lastKey = d2[i].key }

    // index(where:) - linear search
    MinimalHashableValue.timesEqualEqualWasCalled = 0
    let j = d2.index(where: { (k, _) in k == lastKey })!
    expectGE(MinimalHashableValue.timesEqualEqualWasCalled, 8)

    // index(forKey:) - O(1) bucket + linear search
    MinimalHashableValue.timesEqualEqualWasCalled = 0
    let k = d2.index(forKey: lastKey)!
    expectLE(MinimalHashableValue.timesEqualEqualWasCalled, 4)
    
    // keys.index(of:) - O(1) bucket + linear search
    MinimalHashableValue.timesEqualEqualWasCalled = 0
    let l = d2.keys.index(of: lastKey)!
#if swift(>=4.0)
    expectLE(MinimalHashableValue.timesEqualEqualWasCalled, 4)
#endif

    expectEqual(j, k)
    expectEqual(k, l)
  }
}

//===---
// Native dictionary tests.
//===---

func helperDeleteThree(_ k1: TestKeyTy, _ k2: TestKeyTy, _ k3: TestKeyTy) {
  var d1 = Dictionary<TestKeyTy, TestValueTy>(minimumCapacity: 10)

  d1[k1] = TestValueTy(1010)
  d1[k2] = TestValueTy(1020)
  d1[k3] = TestValueTy(1030)

  assert(d1[k1]!.value == 1010)
  assert(d1[k2]!.value == 1020)
  assert(d1[k3]!.value == 1030)

  d1[k1] = nil
  assert(d1[k2]!.value == 1020)
  assert(d1[k3]!.value == 1030)

  d1[k2] = nil
  assert(d1[k3]!.value == 1030)

  d1[k3] = nil
  assert(d1.count == 0)
}

DictionaryTestSuite.test("deleteChainCollision") {
  var k1 = TestKeyTy(value: 10, hashValue: 0)
  var k2 = TestKeyTy(value: 20, hashValue: 0)
  var k3 = TestKeyTy(value: 30, hashValue: 0)

  helperDeleteThree(k1, k2, k3)
}

DictionaryTestSuite.test("deleteChainNoCollision") {
  var k1 = TestKeyTy(value: 10, hashValue: 0)
  var k2 = TestKeyTy(value: 20, hashValue: 1)
  var k3 = TestKeyTy(value: 30, hashValue: 2)

  helperDeleteThree(k1, k2, k3)
}

DictionaryTestSuite.test("deleteChainCollision2") {
  var k1_0 = TestKeyTy(value: 10, hashValue: 0)
  var k2_0 = TestKeyTy(value: 20, hashValue: 0)
  var k3_2 = TestKeyTy(value: 30, hashValue: 2)
  var k4_0 = TestKeyTy(value: 40, hashValue: 0)
  var k5_2 = TestKeyTy(value: 50, hashValue: 2)
  var k6_0 = TestKeyTy(value: 60, hashValue: 0)

  var d = Dictionary<TestKeyTy, TestValueTy>(minimumCapacity: 10)

  d[k1_0] = TestValueTy(1010) // in bucket 0
  d[k2_0] = TestValueTy(1020) // in bucket 1
  d[k3_2] = TestValueTy(1030) // in bucket 2
  d[k4_0] = TestValueTy(1040) // in bucket 3
  d[k5_2] = TestValueTy(1050) // in bucket 4
  d[k6_0] = TestValueTy(1060) // in bucket 5

  d[k3_2] = nil

  assert(d[k1_0]!.value == 1010)
  assert(d[k2_0]!.value == 1020)
  assert(d[k3_2] == nil)
  assert(d[k4_0]!.value == 1040)
  assert(d[k5_2]!.value == 1050)
  assert(d[k6_0]!.value == 1060)
}

func uniformRandom(_ max: Int) -> Int {
#if os(Linux)
  // SR-685: Can't use arc4random on Linux
  return Int(random() % (max + 1))
#else
  return Int(arc4random_uniform(UInt32(max)))
#endif
}

func pickRandom<T>(_ a: [T]) -> T {
  return a[uniformRandom(a.count)]
}

func product<C1 : Collection, C2 : Collection>(
  _ c1: C1, _ c2: C2
) -> [(C1.Iterator.Element, C2.Iterator.Element)] {
  var result: [(C1.Iterator.Element, C2.Iterator.Element)] = []
  for e1 in c1 {
    for e2 in c2 {
      result.append((e1, e2))
    }
  }
  return result
}

DictionaryTestSuite.test("deleteChainCollisionRandomized")
  .forEach(in: product(1...8, 0...5)) {
  (collisionChains, chainOverlap) in

  func check(_ d: Dictionary<TestKeyTy, TestValueTy>) {
    var keys = Array(d.keys)
    for i in 0..<keys.count {
      for j in 0..<i {
        assert(keys[i] != keys[j])
      }
    }

    for k in keys {
      assert(d[k] != nil)
    }
  }

  let chainLength = 7

  var knownKeys: [TestKeyTy] = []
  func getKey(_ value: Int) -> TestKeyTy {
    for k in knownKeys {
      if k.value == value {
        return k
      }
    }
    let hashValue = uniformRandom(chainLength - chainOverlap) * collisionChains
    let k = TestKeyTy(value: value, hashValue: hashValue)
    knownKeys += [k]
    return k
  }

  var d = Dictionary<TestKeyTy, TestValueTy>(minimumCapacity: 30)
  for i in 1..<300 {
    let key = getKey(uniformRandom(collisionChains * chainLength))
    if uniformRandom(chainLength * 2) == 0 {
      d[key] = nil
    } else {
      d[key] = TestValueTy(key.value * 10)
    }
    check(d)
  }
}

DictionaryTestSuite.test("init(dictionaryLiteral:)") {
  do {
    var empty = Dictionary<Int, Int>()
    assert(empty.count == 0)
    assert(empty[1111] == nil)
  }
  do {
    var d = Dictionary(dictionaryLiteral: (10, 1010))
    assert(d.count == 1)
    assert(d[10]! == 1010)
    assert(d[1111] == nil)
  }
  do {
    var d = Dictionary(dictionaryLiteral: 
        (10, 1010), (20, 1020))
    assert(d.count == 2)
    assert(d[10]! == 1010)
    assert(d[20]! == 1020)
    assert(d[1111] == nil)
  }
  do {
    var d = Dictionary(dictionaryLiteral: 
        (10, 1010), (20, 1020), (30, 1030))
    assert(d.count == 3)
    assert(d[10]! == 1010)
    assert(d[20]! == 1020)
    assert(d[30]! == 1030)
    assert(d[1111] == nil)
  }
  do {
    var d = Dictionary(dictionaryLiteral: 
        (10, 1010), (20, 1020), (30, 1030), (40, 1040))
    assert(d.count == 4)
    assert(d[10]! == 1010)
    assert(d[20]! == 1020)
    assert(d[30]! == 1030)
    assert(d[40]! == 1040)
    assert(d[1111] == nil)
  }
  do {
    var d: Dictionary<Int, Int> = [ 10: 1010, 20: 1020, 30: 1030 ]
    assert(d.count == 3)
    assert(d[10]! == 1010)
    assert(d[20]! == 1020)
    assert(d[30]! == 1030)
  }
}

DictionaryTestSuite.test("init(uniqueKeysWithValues:)") {
  do {
    var d = Dictionary(uniqueKeysWithValues: [(10, 1010), (20, 1020), (30, 1030)])
    expectEqual(d.count, 3)
    expectEqual(d[10]!, 1010)
    expectEqual(d[20]!, 1020)
    expectEqual(d[30]!, 1030)
    expectNil(d[1111])
  }
  do {
    var d = Dictionary<Int, Int>(uniqueKeysWithValues: EmptyCollection<(Int, Int)>())
    expectEqual(d.count, 0)
    expectNil(d[1111])
  }
  do {
    expectCrashLater()
    var d = Dictionary(uniqueKeysWithValues: [(10, 1010), (20, 1020), (10, 2010)])
  }
}

DictionaryTestSuite.test("init(_:uniquingKeysWith:)") {
  do {
    var d = Dictionary(
      [(10, 1010), (20, 1020), (30, 1030), (10, 2010)], uniquingKeysWith: min)
    expectEqual(d.count, 3)
    expectEqual(d[10]!, 1010)
    expectEqual(d[20]!, 1020)
    expectEqual(d[30]!, 1030)
    expectNil(d[1111])
  }
  do {
    var d = Dictionary(
      [(10, 1010), (20, 1020), (30, 1030), (10, 2010)] as [(Int, Int)],
      uniquingKeysWith: +)
    expectEqual(d.count, 3)
    expectEqual(d[10]!, 3020)
    expectEqual(d[20]!, 1020)
    expectEqual(d[30]!, 1030)
    expectNil(d[1111])
  }
  do {
    var d = Dictionary([(10, 1010), (20, 1020), (30, 1030), (10, 2010)]) {
      (a, b) in Int("\(a)\(b)")!
    }
    expectEqual(d.count, 3)
    expectEqual(d[10]!, 10102010)
    expectEqual(d[20]!, 1020)
    expectEqual(d[30]!, 1030)
    expectNil(d[1111])
  }
  do {
    var d = Dictionary([(10, 1010), (10, 2010), (10, 3010), (10, 4010)]) { $1 }
    expectEqual(d.count, 1)
    expectEqual(d[10]!, 4010)
    expectNil(d[1111])
  }
  do {
    var d = Dictionary(EmptyCollection<(Int, Int)>(), uniquingKeysWith: min)
    expectEqual(d.count, 0)
    expectNil(d[1111])
  }

  struct TE: Error {}
  do {
    // No duplicate keys, so no error thrown.
    var d1 = try Dictionary([(10, 1), (20, 2), (30, 3)]) { _ in throw TE() }
    expectEqual(d1.count, 3)
    // Duplicate keys, should throw error.
    var d2 = try Dictionary([(10, 1), (10, 2)]) { _ in throw TE() }
    assertionFailure()
  } catch {
    assert(error is TE)
  }
}

DictionaryTestSuite.test("init(grouping:by:)") {
  let r = 0..<10

  let d1 = Dictionary(grouping: r, by: { $0 % 3 })
  expectEqual(3, d1.count)
  expectEqual([0, 3, 6, 9], d1[0]!)
  expectEqual([1, 4, 7], d1[1]!)
  expectEqual([2, 5, 8], d1[2]!)

  let d2 = Dictionary(grouping: r, by: { $0 })
  expectEqual(10, d2.count)

  let d3 = Dictionary(grouping: 0..<0, by: { $0 })
  expectEqual(0, d3.count)
}

DictionaryTestSuite.test("mapValues(_:)") {
  let d1 = [10: 1010, 20: 1020, 30: 1030]
  let d2 = d1.mapValues(String.init)

  expectEqual(d1.count, d2.count)
  expectEqual(d1.keys.first, d2.keys.first)

  for (key, value) in d1 {
    expectEqual(String(d1[key]!), d2[key]!)
  }

  do {
    var d3: [MinimalHashableValue : Int] = Dictionary(
      uniqueKeysWithValues: d1.lazy.map { (MinimalHashableValue($0), $1) })
    expectEqual(d3.count, 3)
    MinimalHashableValue.timesEqualEqualWasCalled = 0
    MinimalHashableValue.timesHashValueWasCalled = 0

    // Calling mapValues shouldn't ever recalculate any hashes.
    let d4 = d3.mapValues(String.init)
    expectEqual(d4.count, d3.count)
    expectEqual(0, MinimalHashableValue.timesEqualEqualWasCalled)
    expectEqual(0, MinimalHashableValue.timesHashValueWasCalled)
  }
}

DictionaryTestSuite.test("capacity/reserveCapacity(_:)") {
  var d1 = [10: 1010, 20: 1020, 30: 1030]
  expectEqual(3, d1.capacity)
  d1[40] = 1040
  expectEqual(6, d1.capacity)

  // Reserving new capacity jumps up to next limit.
  d1.reserveCapacity(7)
  expectEqual(12, d1.capacity)

  // Can reserve right up to a limit.
  d1.reserveCapacity(24)
  expectEqual(24, d1.capacity)

  // Fill up to the limit, no reallocation.
  d1.merge(stride(from: 50, through: 240, by: 10).lazy.map { ($0, 1000 + $0) },
    uniquingKeysWith: { _ in fatalError() })
  expectEqual(24, d1.count)
  expectEqual(24, d1.capacity)
  d1[250] = 1250
  expectEqual(48, d1.capacity)
}

#if _runtime(_ObjC)
//===---
// NSDictionary -> Dictionary bridging tests.
//===---

func getAsNSDictionary(_ d: Dictionary<Int, Int>) -> NSDictionary {
  let keys = Array(d.keys.map { TestObjCKeyTy($0) })
  let values = Array(d.values.map { TestObjCValueTy($0) })

  // Return an `NSMutableDictionary` to make sure that it has a unique
  // pointer identity.
  return NSMutableDictionary(objects: values, forKeys: keys)
}

func getAsEquatableNSDictionary(_ d: Dictionary<Int, Int>) -> NSDictionary {
  let keys = Array(d.keys.map { TestObjCKeyTy($0) })
  let values = Array(d.values.map { TestObjCEquatableValueTy($0) })

  // Return an `NSMutableDictionary` to make sure that it has a unique
  // pointer identity.
  return NSMutableDictionary(objects: values, forKeys: keys)
}

func getAsNSMutableDictionary(_ d: Dictionary<Int, Int>) -> NSMutableDictionary {
  let keys = Array(d.keys.map { TestObjCKeyTy($0) })
  let values = Array(d.values.map { TestObjCValueTy($0) })

  return NSMutableDictionary(objects: values, forKeys: keys)
}

func getBridgedVerbatimDictionary() -> Dictionary<NSObject, AnyObject> {
  let nsd = getAsNSDictionary([10: 1010, 20: 1020, 30: 1030])
  return convertNSDictionaryToDictionary(nsd)
}

func getBridgedVerbatimDictionary(_ d: Dictionary<Int, Int>) -> Dictionary<NSObject, AnyObject> {
  let nsd = getAsNSDictionary(d)
  return convertNSDictionaryToDictionary(nsd)
}

func getBridgedVerbatimDictionaryAndNSMutableDictionary()
    -> (Dictionary<NSObject, AnyObject>, NSMutableDictionary) {
  let nsd = getAsNSMutableDictionary([10: 1010, 20: 1020, 30: 1030])
  return (convertNSDictionaryToDictionary(nsd), nsd)
}

func getBridgedNonverbatimDictionary() -> Dictionary<TestBridgedKeyTy, TestBridgedValueTy> {
  let nsd = getAsNSDictionary([10: 1010, 20: 1020, 30: 1030 ])
  return Swift._forceBridgeFromObjectiveC(nsd, Dictionary.self)
}

func getBridgedNonverbatimDictionary(_ d: Dictionary<Int, Int>) -> Dictionary<TestBridgedKeyTy, TestBridgedValueTy> {
  let nsd = getAsNSDictionary(d)
  return Swift._forceBridgeFromObjectiveC(nsd, Dictionary.self)
}

func getBridgedNonverbatimDictionaryAndNSMutableDictionary()
    -> (Dictionary<TestBridgedKeyTy, TestBridgedValueTy>, NSMutableDictionary) {
  let nsd = getAsNSMutableDictionary([10: 1010, 20: 1020, 30: 1030])
  return (Swift._forceBridgeFromObjectiveC(nsd, Dictionary.self), nsd)
}

func getBridgedVerbatimEquatableDictionary(_ d: Dictionary<Int, Int>) -> Dictionary<NSObject, TestObjCEquatableValueTy> {
  let nsd = getAsEquatableNSDictionary(d)
  return convertNSDictionaryToDictionary(nsd)
}

func getBridgedNonverbatimEquatableDictionary(_ d: Dictionary<Int, Int>) -> Dictionary<TestBridgedKeyTy, TestBridgedEquatableValueTy> {
  let nsd = getAsEquatableNSDictionary(d)
  return Swift._forceBridgeFromObjectiveC(nsd, Dictionary.self)
}

func getHugeBridgedVerbatimDictionaryHelper() -> NSDictionary {
  let keys = (1...32).map { TestObjCKeyTy($0) }
  let values = (1...32).map { TestObjCValueTy(1000 + $0) }

  return NSMutableDictionary(objects: values, forKeys: keys)
}

func getHugeBridgedVerbatimDictionary() -> Dictionary<NSObject, AnyObject> {
  let nsd = getHugeBridgedVerbatimDictionaryHelper()
  return convertNSDictionaryToDictionary(nsd)
}

func getHugeBridgedNonverbatimDictionary() -> Dictionary<TestBridgedKeyTy, TestBridgedValueTy> {
  let nsd = getHugeBridgedVerbatimDictionaryHelper()
  return Swift._forceBridgeFromObjectiveC(nsd, Dictionary.self)
}

/// A mock dictionary that stores its keys and values in parallel arrays, which
/// allows it to return inner pointers to the keys array in fast enumeration.
@objc
class ParallelArrayDictionary : NSDictionary {
  struct Keys {
    var key0: AnyObject = TestObjCKeyTy(10)
    var key1: AnyObject = TestObjCKeyTy(20)
    var key2: AnyObject = TestObjCKeyTy(30)
    var key3: AnyObject = TestObjCKeyTy(40)
  }
  var keys = [ Keys() ]
  var value: AnyObject = TestObjCValueTy(1111)

  override init() {
    super.init()
  }

  override init(
    objects: UnsafePointer<AnyObject>?,
    forKeys keys: UnsafePointer<NSCopying>?,
    count: Int) {
    super.init(objects: objects, forKeys: keys, count: count)
  }

  required init(coder aDecoder: NSCoder) {
    fatalError("init(coder:) not implemented by ParallelArrayDictionary")
  }

  @objc(copyWithZone:)
  override func copy(with zone: NSZone?) -> Any {
    // Ensure that copying this dictionary does not produce a CoreFoundation
    // object.
    return self
  }

  override func countByEnumerating(
    with state: UnsafeMutablePointer<NSFastEnumerationState>,
    objects: AutoreleasingUnsafeMutablePointer<AnyObject?>,
    count: Int
  ) -> Int {
    var theState = state.pointee
    if theState.state == 0 {
      theState.state = 1
      theState.itemsPtr = AutoreleasingUnsafeMutablePointer(keys._baseAddressIfContiguous)
      theState.mutationsPtr = _fastEnumerationStorageMutationsPtr
      state.pointee = theState
      return 4
    }
    return 0
  }

  override func object(forKey aKey: Any) -> Any? {
    return value
  }

  override var count: Int {
    return 4
  }
}

func getParallelArrayBridgedVerbatimDictionary() -> Dictionary<NSObject, AnyObject> {
  let nsd: NSDictionary = ParallelArrayDictionary()
  return convertNSDictionaryToDictionary(nsd)
}

func getParallelArrayBridgedNonverbatimDictionary() -> Dictionary<TestBridgedKeyTy, TestBridgedValueTy> {
  let nsd: NSDictionary = ParallelArrayDictionary()
  return Swift._forceBridgeFromObjectiveC(nsd, Dictionary.self)
}

@objc
class CustomImmutableNSDictionary : NSDictionary {
  init(_privateInit: ()) {
    super.init()
  }

  override init() {
    expectUnreachable()
    super.init()
  }

  override init(
    objects: UnsafePointer<AnyObject>?,
    forKeys keys: UnsafePointer<NSCopying>?,
    count: Int) {
    expectUnreachable()
    super.init(objects: objects, forKeys: keys, count: count)
  }

  required init(coder aDecoder: NSCoder) {
    fatalError("init(coder:) not implemented by CustomImmutableNSDictionary")
  }

  @objc(copyWithZone:)
  override func copy(with zone: NSZone?) -> Any {
    CustomImmutableNSDictionary.timesCopyWithZoneWasCalled += 1
    return self
  }

  override func object(forKey aKey: Any) -> Any? {
    CustomImmutableNSDictionary.timesObjectForKeyWasCalled += 1
    return getAsNSDictionary([10: 1010, 20: 1020, 30: 1030]).object(forKey: aKey)
  }

  override func keyEnumerator() -> NSEnumerator {
    CustomImmutableNSDictionary.timesKeyEnumeratorWasCalled += 1
    return getAsNSDictionary([10: 1010, 20: 1020, 30: 1030]).keyEnumerator()
  }

  override var count: Int {
    CustomImmutableNSDictionary.timesCountWasCalled += 1
    return 3
  }

  static var timesCopyWithZoneWasCalled = 0
  static var timesObjectForKeyWasCalled = 0
  static var timesKeyEnumeratorWasCalled = 0
  static var timesCountWasCalled = 0
}

DictionaryTestSuite.test("BridgedFromObjC.Verbatim.DictionaryIsCopied") {
  var (d, nsd) = getBridgedVerbatimDictionaryAndNSMutableDictionary()
  var identity1 = d._rawIdentifier()
  assert(isCocoaDictionary(d))

  // Find an existing key.
  do {
    var kv = d[d.index(forKey: TestObjCKeyTy(10))!]
    assert(kv.0 == TestObjCKeyTy(10))
    assert((kv.1 as! TestObjCValueTy).value == 1010)
  }

  // Delete the key from the NSMutableDictionary.
  assert(nsd[TestObjCKeyTy(10)] != nil)
  nsd.removeObject(forKey: TestObjCKeyTy(10))
  assert(nsd[TestObjCKeyTy(10)] == nil)

  // Find an existing key, again.
  do {
    var kv = d[d.index(forKey: TestObjCKeyTy(10))!]
    assert(kv.0 == TestObjCKeyTy(10))
    assert((kv.1 as! TestObjCValueTy).value == 1010)
  }
}

DictionaryTestSuite.test("BridgedFromObjC.Nonverbatim.DictionaryIsCopied") {
  var (d, nsd) = getBridgedNonverbatimDictionaryAndNSMutableDictionary()
  var identity1 = d._rawIdentifier()
  assert(isNativeDictionary(d))

  // Find an existing key.
  do {
    var kv = d[d.index(forKey: TestBridgedKeyTy(10))!]
    assert(kv.0 == TestBridgedKeyTy(10))
    assert(kv.1.value == 1010)
  }

  // Delete the key from the NSMutableDictionary.
  assert(nsd[TestBridgedKeyTy(10) as NSCopying] != nil)
  nsd.removeObject(forKey: TestBridgedKeyTy(10) as NSCopying)
  assert(nsd[TestBridgedKeyTy(10) as NSCopying] == nil)

  // Find an existing key, again.
  do {
    var kv = d[d.index(forKey: TestBridgedKeyTy(10))!]
    assert(kv.0 == TestBridgedKeyTy(10))
    assert(kv.1.value == 1010)
  }
}


DictionaryTestSuite.test("BridgedFromObjC.Verbatim.NSDictionaryIsRetained") {
  var nsd: NSDictionary = autoreleasepool {
    NSDictionary(dictionary:
      getAsNSDictionary([10: 1010, 20: 1020, 30: 1030]))
  }

  var d: [NSObject : AnyObject] = convertNSDictionaryToDictionary(nsd)

  var bridgedBack: NSDictionary = convertDictionaryToNSDictionary(d)

  expectEqual(
    unsafeBitCast(nsd, to: Int.self),
    unsafeBitCast(bridgedBack, to: Int.self))

  _fixLifetime(nsd)
  _fixLifetime(d)
  _fixLifetime(bridgedBack)
}

DictionaryTestSuite.test("BridgedFromObjC.Nonverbatim.NSDictionaryIsCopied") {
  var nsd: NSDictionary = autoreleasepool {
    NSDictionary(dictionary:
      getAsNSDictionary([10: 1010, 20: 1020, 30: 1030]))
  }

  var d: [TestBridgedKeyTy : TestBridgedValueTy] =
    convertNSDictionaryToDictionary(nsd)

  var bridgedBack: NSDictionary = convertDictionaryToNSDictionary(d)

  expectNotEqual(
    unsafeBitCast(nsd, to: Int.self),
    unsafeBitCast(bridgedBack, to: Int.self))

  _fixLifetime(nsd)
  _fixLifetime(d)
  _fixLifetime(bridgedBack)
}


DictionaryTestSuite.test("BridgedFromObjC.Verbatim.ImmutableDictionaryIsRetained") {
  var nsd: NSDictionary = CustomImmutableNSDictionary(_privateInit: ())

  CustomImmutableNSDictionary.timesCopyWithZoneWasCalled = 0
  CustomImmutableNSDictionary.timesObjectForKeyWasCalled = 0
  CustomImmutableNSDictionary.timesKeyEnumeratorWasCalled = 0
  CustomImmutableNSDictionary.timesCountWasCalled = 0
  var d: [NSObject : AnyObject] = convertNSDictionaryToDictionary(nsd)
  expectEqual(1, CustomImmutableNSDictionary.timesCopyWithZoneWasCalled)
  expectEqual(0, CustomImmutableNSDictionary.timesObjectForKeyWasCalled)
  expectEqual(0, CustomImmutableNSDictionary.timesKeyEnumeratorWasCalled)
  expectEqual(0, CustomImmutableNSDictionary.timesCountWasCalled)

  var bridgedBack: NSDictionary = convertDictionaryToNSDictionary(d)
  expectEqual(
    unsafeBitCast(nsd, to: Int.self),
    unsafeBitCast(bridgedBack, to: Int.self))

  _fixLifetime(nsd)
  _fixLifetime(d)
  _fixLifetime(bridgedBack)
}

DictionaryTestSuite.test("BridgedFromObjC.Nonverbatim.ImmutableDictionaryIsCopied") {
  var nsd: NSDictionary = CustomImmutableNSDictionary(_privateInit: ())

  CustomImmutableNSDictionary.timesCopyWithZoneWasCalled = 0
  CustomImmutableNSDictionary.timesObjectForKeyWasCalled = 0
  CustomImmutableNSDictionary.timesKeyEnumeratorWasCalled = 0
  CustomImmutableNSDictionary.timesCountWasCalled = 0
  TestBridgedValueTy.bridgeOperations = 0
  var d: [TestBridgedKeyTy : TestBridgedValueTy] =
    convertNSDictionaryToDictionary(nsd)
  expectEqual(0, CustomImmutableNSDictionary.timesCopyWithZoneWasCalled)
  expectEqual(3, CustomImmutableNSDictionary.timesObjectForKeyWasCalled)
  expectEqual(1, CustomImmutableNSDictionary.timesKeyEnumeratorWasCalled)
  expectNotEqual(0, CustomImmutableNSDictionary.timesCountWasCalled)
  expectEqual(3, TestBridgedValueTy.bridgeOperations)

  var bridgedBack: NSDictionary = convertDictionaryToNSDictionary(d)
  expectNotEqual(
    unsafeBitCast(nsd, to: Int.self),
    unsafeBitCast(bridgedBack, to: Int.self))

  _fixLifetime(nsd)
  _fixLifetime(d)
  _fixLifetime(bridgedBack)
}


DictionaryTestSuite.test("BridgedFromObjC.Verbatim.IndexForKey") {
  var d = getBridgedVerbatimDictionary()
  var identity1 = d._rawIdentifier()
  assert(isCocoaDictionary(d))

  // Find an existing key.
  do {
    var kv = d[d.index(forKey: TestObjCKeyTy(10))!]
    assert(kv.0 == TestObjCKeyTy(10))
    assert((kv.1 as! TestObjCValueTy).value == 1010)

    kv = d[d.index(forKey: TestObjCKeyTy(20))!]
    assert(kv.0 == TestObjCKeyTy(20))
    assert((kv.1 as! TestObjCValueTy).value == 1020)

    kv = d[d.index(forKey: TestObjCKeyTy(30))!]
    assert(kv.0 == TestObjCKeyTy(30))
    assert((kv.1 as! TestObjCValueTy).value == 1030)
  }

  // Try to find a key that does not exist.
  assert(d.index(forKey: TestObjCKeyTy(40)) == nil)
  assert(identity1 == d._rawIdentifier())
}

DictionaryTestSuite.test("BridgedFromObjC.Nonverbatim.IndexForKey") {
  var d = getBridgedNonverbatimDictionary()
  var identity1 = d._rawIdentifier()
  assert(isNativeDictionary(d))

  // Find an existing key.
  do {
    var kv = d[d.index(forKey: TestBridgedKeyTy(10))!]
    assert(kv.0 == TestBridgedKeyTy(10))
    assert(kv.1.value == 1010)

    kv = d[d.index(forKey: TestBridgedKeyTy(20))!]
    assert(kv.0 == TestBridgedKeyTy(20))
    assert(kv.1.value == 1020)

    kv = d[d.index(forKey: TestBridgedKeyTy(30))!]
    assert(kv.0 == TestBridgedKeyTy(30))
    assert(kv.1.value == 1030)
  }

  // Try to find a key that does not exist.
  assert(d.index(forKey: TestBridgedKeyTy(40)) == nil)
  assert(identity1 == d._rawIdentifier())
}

DictionaryTestSuite.test("BridgedFromObjC.Verbatim.SubscriptWithIndex") {
  var d = getBridgedVerbatimDictionary()
  var identity1 = d._rawIdentifier()
  assert(isCocoaDictionary(d))

  var startIndex = d.startIndex
  var endIndex = d.endIndex
  assert(startIndex != endIndex)
  assert(startIndex < endIndex)
  assert(startIndex <= endIndex)
  assert(!(startIndex >= endIndex))
  assert(!(startIndex > endIndex))
  assert(identity1 == d._rawIdentifier())

  var pairs = Array<(Int, Int)>()
  for i in d.indices {
    var (key, value) = d[i]
    let kv = ((key as! TestObjCKeyTy).value, (value as! TestObjCValueTy).value)
    pairs += [kv]
  }
  assert(equalsUnordered(pairs, [ (10, 1010), (20, 1020), (30, 1030) ]))
  assert(identity1 == d._rawIdentifier())

  // Keep indexes alive during the calls above.
  _fixLifetime(startIndex)
  _fixLifetime(endIndex)
}

DictionaryTestSuite.test("BridgedFromObjC.Nonverbatim.SubscriptWithIndex") {
  var d = getBridgedNonverbatimDictionary()
  var identity1 = d._rawIdentifier()
  assert(isNativeDictionary(d))

  var startIndex = d.startIndex
  var endIndex = d.endIndex
  assert(startIndex != endIndex)
  assert(startIndex < endIndex)
  assert(startIndex <= endIndex)
  assert(!(startIndex >= endIndex))
  assert(!(startIndex > endIndex))
  assert(identity1 == d._rawIdentifier())

  var pairs = Array<(Int, Int)>()
  for i in d.indices {
    var (key, value) = d[i]
    let kv = (key.value, value.value)
    pairs += [kv]
  }
  assert(equalsUnordered(pairs, [ (10, 1010), (20, 1020), (30, 1030) ]))
  assert(identity1 == d._rawIdentifier())

  // Keep indexes alive during the calls above.
  _fixLifetime(startIndex)
  _fixLifetime(endIndex)
}

DictionaryTestSuite.test("BridgedFromObjC.Verbatim.SubscriptWithIndex_Empty") {
  var d = getBridgedVerbatimDictionary([:])
  var identity1 = d._rawIdentifier()
  assert(isCocoaDictionary(d))

  var startIndex = d.startIndex
  var endIndex = d.endIndex
  assert(startIndex == endIndex)
  assert(!(startIndex < endIndex))
  assert(startIndex <= endIndex)
  assert(startIndex >= endIndex)
  assert(!(startIndex > endIndex))
  assert(identity1 == d._rawIdentifier())

  // Keep indexes alive during the calls above.
  _fixLifetime(startIndex)
  _fixLifetime(endIndex)
}

DictionaryTestSuite.test("BridgedFromObjC.Nonverbatim.SubscriptWithIndex_Empty") {
  var d = getBridgedNonverbatimDictionary([:])
  var identity1 = d._rawIdentifier()
  assert(isNativeDictionary(d))

  var startIndex = d.startIndex
  var endIndex = d.endIndex
  assert(startIndex == endIndex)
  assert(!(startIndex < endIndex))
  assert(startIndex <= endIndex)
  assert(startIndex >= endIndex)
  assert(!(startIndex > endIndex))
  assert(identity1 == d._rawIdentifier())

  // Keep indexes alive during the calls above.
  _fixLifetime(startIndex)
  _fixLifetime(endIndex)
}

DictionaryTestSuite.test("BridgedFromObjC.Verbatim.SubscriptWithKey") {
  var d = getBridgedVerbatimDictionary()
  var identity1 = d._rawIdentifier()
  assert(isCocoaDictionary(d))

  // Read existing key-value pairs.
  var v = d[TestObjCKeyTy(10)] as! TestObjCValueTy
  assert(v.value == 1010)

  v = d[TestObjCKeyTy(20)] as! TestObjCValueTy
  assert(v.value == 1020)

  v = d[TestObjCKeyTy(30)] as! TestObjCValueTy
  assert(v.value == 1030)

  assert(identity1 == d._rawIdentifier())

  // Insert a new key-value pair.
  d[TestObjCKeyTy(40)] = TestObjCValueTy(2040)
  var identity2 = d._rawIdentifier()
  assert(identity1 != identity2)
  assert(isNativeDictionary(d))
  assert(d.count == 4)

  v = d[TestObjCKeyTy(10)] as! TestObjCValueTy
  assert(v.value == 1010)

  v = d[TestObjCKeyTy(20)] as! TestObjCValueTy
  assert(v.value == 1020)

  v = d[TestObjCKeyTy(30)] as! TestObjCValueTy
  assert(v.value == 1030)

  v = d[TestObjCKeyTy(40)] as! TestObjCValueTy
  assert(v.value == 2040)

  // Overwrite value in existing binding.
  d[TestObjCKeyTy(10)] = TestObjCValueTy(2010)
  assert(identity2 == d._rawIdentifier())
  assert(isNativeDictionary(d))
  assert(d.count == 4)

  v = d[TestObjCKeyTy(10)] as! TestObjCValueTy
  assert(v.value == 2010)

  v = d[TestObjCKeyTy(20)] as! TestObjCValueTy
  assert(v.value == 1020)

  v = d[TestObjCKeyTy(30)] as! TestObjCValueTy
  assert(v.value == 1030)

  v = d[TestObjCKeyTy(40)] as! TestObjCValueTy
  assert(v.value == 2040)
}

DictionaryTestSuite.test("BridgedFromObjC.Nonverbatim.SubscriptWithKey") {
  var d = getBridgedNonverbatimDictionary()
  var identity1 = d._rawIdentifier()
  assert(isNativeDictionary(d))

  // Read existing key-value pairs.
  var v = d[TestBridgedKeyTy(10)]
  assert(v!.value == 1010)

  v = d[TestBridgedKeyTy(20)]
  assert(v!.value == 1020)

  v = d[TestBridgedKeyTy(30)]
  assert(v!.value == 1030)

  assert(identity1 == d._rawIdentifier())

  // Insert a new key-value pair.
  d[TestBridgedKeyTy(40)] = TestBridgedValueTy(2040)
  var identity2 = d._rawIdentifier()
  assert(identity1 != identity2)
  assert(isNativeDictionary(d))
  assert(d.count == 4)

  v = d[TestBridgedKeyTy(10)]
  assert(v!.value == 1010)

  v = d[TestBridgedKeyTy(20)]
  assert(v!.value == 1020)

  v = d[TestBridgedKeyTy(30)]
  assert(v!.value == 1030)

  v = d[TestBridgedKeyTy(40)]
  assert(v!.value == 2040)

  // Overwrite value in existing binding.
  d[TestBridgedKeyTy(10)] = TestBridgedValueTy(2010)
  assert(identity2 == d._rawIdentifier())
  assert(isNativeDictionary(d))
  assert(d.count == 4)

  v = d[TestBridgedKeyTy(10)]
  assert(v!.value == 2010)

  v = d[TestBridgedKeyTy(20)]
  assert(v!.value == 1020)

  v = d[TestBridgedKeyTy(30)]
  assert(v!.value == 1030)

  v = d[TestBridgedKeyTy(40)]
  assert(v!.value == 2040)
}

DictionaryTestSuite.test("BridgedFromObjC.Verbatim.UpdateValueForKey") {
  // Insert a new key-value pair.
  do {
    var d = getBridgedVerbatimDictionary()
    var identity1 = d._rawIdentifier()
    assert(isCocoaDictionary(d))

    var oldValue: AnyObject? =
        d.updateValue(TestObjCValueTy(2040), forKey: TestObjCKeyTy(40))
    assert(oldValue == nil)
    var identity2 = d._rawIdentifier()
    assert(identity1 != identity2)
    assert(isNativeDictionary(d))
    assert(d.count == 4)

    assert((d[TestObjCKeyTy(10)] as! TestObjCValueTy).value == 1010)
    assert((d[TestObjCKeyTy(20)] as! TestObjCValueTy).value == 1020)
    assert((d[TestObjCKeyTy(30)] as! TestObjCValueTy).value == 1030)
    assert((d[TestObjCKeyTy(40)] as! TestObjCValueTy).value == 2040)
  }

  // Overwrite a value in existing binding.
  do {
    var d = getBridgedVerbatimDictionary()
    var identity1 = d._rawIdentifier()
    assert(isCocoaDictionary(d))

    var oldValue: AnyObject? =
        d.updateValue(TestObjCValueTy(2010), forKey: TestObjCKeyTy(10))
    assert((oldValue as! TestObjCValueTy).value == 1010)

    var identity2 = d._rawIdentifier()
    assert(identity1 != identity2)
    assert(isNativeDictionary(d))
    assert(d.count == 3)

    assert((d[TestObjCKeyTy(10)] as! TestObjCValueTy).value == 2010)
    assert((d[TestObjCKeyTy(20)] as! TestObjCValueTy).value == 1020)
    assert((d[TestObjCKeyTy(30)] as! TestObjCValueTy).value == 1030)
  }
}

DictionaryTestSuite.test("BridgedFromObjC.Nonverbatim.UpdateValueForKey") {
  // Insert a new key-value pair.
  do {
    var d = getBridgedNonverbatimDictionary()
    var identity1 = d._rawIdentifier()
    assert(isNativeDictionary(d))

    var oldValue =
        d.updateValue(TestBridgedValueTy(2040), forKey: TestBridgedKeyTy(40))
    assert(oldValue == nil)
    var identity2 = d._rawIdentifier()
    assert(identity1 != identity2)
    assert(isNativeDictionary(d))
    assert(d.count == 4)

    assert(d[TestBridgedKeyTy(10)]!.value == 1010)
    assert(d[TestBridgedKeyTy(20)]!.value == 1020)
    assert(d[TestBridgedKeyTy(30)]!.value == 1030)
    assert(d[TestBridgedKeyTy(40)]!.value == 2040)
  }

  // Overwrite a value in existing binding.
  do {
    var d = getBridgedNonverbatimDictionary()
    var identity1 = d._rawIdentifier()
    assert(isNativeDictionary(d))

    var oldValue =
        d.updateValue(TestBridgedValueTy(2010), forKey: TestBridgedKeyTy(10))!
    assert(oldValue.value == 1010)

    var identity2 = d._rawIdentifier()
    assert(identity1 == identity2)
    assert(isNativeDictionary(d))
    assert(d.count == 3)

    assert(d[TestBridgedKeyTy(10)]!.value == 2010)
    assert(d[TestBridgedKeyTy(20)]!.value == 1020)
    assert(d[TestBridgedKeyTy(30)]!.value == 1030)
  }
}


DictionaryTestSuite.test("BridgedFromObjC.Verbatim.RemoveAt") {
  var d = getBridgedVerbatimDictionary()
  var identity1 = d._rawIdentifier()
  assert(isCocoaDictionary(d))

  let foundIndex1 = d.index(forKey: TestObjCKeyTy(10))!
  assert(d[foundIndex1].0 == TestObjCKeyTy(10))
  assert((d[foundIndex1].1 as! TestObjCValueTy).value == 1010)
  assert(identity1 == d._rawIdentifier())

  let removedElement = d.remove(at: foundIndex1)
  assert(identity1 != d._rawIdentifier())
  assert(isNativeDictionary(d))
  assert(removedElement.0 == TestObjCKeyTy(10))
  assert((removedElement.1 as! TestObjCValueTy).value == 1010)
  assert(d.count == 2)
  assert(d.index(forKey: TestObjCKeyTy(10)) == nil)
}

DictionaryTestSuite.test("BridgedFromObjC.Nonverbatim.RemoveAt")
  .code {
  var d = getBridgedNonverbatimDictionary()
  var identity1 = d._rawIdentifier()
  assert(isNativeDictionary(d))

  let foundIndex1 = d.index(forKey: TestBridgedKeyTy(10))!
  assert(d[foundIndex1].0 == TestBridgedKeyTy(10))
  assert(d[foundIndex1].1.value == 1010)
  assert(identity1 == d._rawIdentifier())

  let removedElement = d.remove(at: foundIndex1)
  assert(identity1 == d._rawIdentifier())
  assert(isNativeDictionary(d))
  assert(removedElement.0 == TestObjCKeyTy(10) as TestBridgedKeyTy)
  assert(removedElement.1.value == 1010)
  assert(d.count == 2)
  assert(d.index(forKey: TestBridgedKeyTy(10)) == nil)
}


DictionaryTestSuite.test("BridgedFromObjC.Verbatim.RemoveValueForKey") {
  do {
    var d = getBridgedVerbatimDictionary()
    var identity1 = d._rawIdentifier()
    assert(isCocoaDictionary(d))

    var deleted: AnyObject? = d.removeValue(forKey: TestObjCKeyTy(0))
    assert(deleted == nil)
    assert(identity1 == d._rawIdentifier())
    assert(isCocoaDictionary(d))

    deleted = d.removeValue(forKey: TestObjCKeyTy(10))
    assert((deleted as! TestObjCValueTy).value == 1010)
    var identity2 = d._rawIdentifier()
    assert(identity1 != identity2)
    assert(isNativeDictionary(d))
    assert(d.count == 2)

    assert(d[TestObjCKeyTy(10)] == nil)
    assert((d[TestObjCKeyTy(20)] as! TestObjCValueTy).value == 1020)
    assert((d[TestObjCKeyTy(30)] as! TestObjCValueTy).value == 1030)
    assert(identity2 == d._rawIdentifier())
  }

  do {
    var d1 = getBridgedVerbatimDictionary()
    var identity1 = d1._rawIdentifier()

    var d2 = d1
    assert(isCocoaDictionary(d1))
    assert(isCocoaDictionary(d2))

    var deleted: AnyObject? = d2.removeValue(forKey: TestObjCKeyTy(0))
    assert(deleted == nil)
    assert(identity1 == d1._rawIdentifier())
    assert(identity1 == d2._rawIdentifier())
    assert(isCocoaDictionary(d1))
    assert(isCocoaDictionary(d2))

    deleted = d2.removeValue(forKey: TestObjCKeyTy(10))
    assert((deleted as! TestObjCValueTy).value == 1010)
    var identity2 = d2._rawIdentifier()
    assert(identity1 != identity2)
    assert(isCocoaDictionary(d1))
    assert(isNativeDictionary(d2))
    assert(d2.count == 2)

    assert((d1[TestObjCKeyTy(10)] as! TestObjCValueTy).value == 1010)
    assert((d1[TestObjCKeyTy(20)] as! TestObjCValueTy).value == 1020)
    assert((d1[TestObjCKeyTy(30)] as! TestObjCValueTy).value == 1030)
    assert(identity1 == d1._rawIdentifier())

    assert(d2[TestObjCKeyTy(10)] == nil)
    assert((d2[TestObjCKeyTy(20)] as! TestObjCValueTy).value == 1020)
    assert((d2[TestObjCKeyTy(30)] as! TestObjCValueTy).value == 1030)
    assert(identity2 == d2._rawIdentifier())
  }
}

DictionaryTestSuite.test("BridgedFromObjC.Nonverbatim.RemoveValueForKey")
  .code {
  do {
    var d = getBridgedNonverbatimDictionary()
    var identity1 = d._rawIdentifier()
    assert(isNativeDictionary(d))

    var deleted = d.removeValue(forKey: TestBridgedKeyTy(0))
    assert(deleted == nil)
    assert(identity1 == d._rawIdentifier())
    assert(isNativeDictionary(d))

    deleted = d.removeValue(forKey: TestBridgedKeyTy(10))
    assert(deleted!.value == 1010)
    var identity2 = d._rawIdentifier()
    assert(identity1 == identity2)
    assert(isNativeDictionary(d))
    assert(d.count == 2)

    assert(d[TestBridgedKeyTy(10)] == nil)
    assert(d[TestBridgedKeyTy(20)]!.value == 1020)
    assert(d[TestBridgedKeyTy(30)]!.value == 1030)
    assert(identity2 == d._rawIdentifier())
  }

  do {
    var d1 = getBridgedNonverbatimDictionary()
    var identity1 = d1._rawIdentifier()

    var d2 = d1
    assert(isNativeDictionary(d1))
    assert(isNativeDictionary(d2))

    var deleted = d2.removeValue(forKey: TestBridgedKeyTy(0))
    assert(deleted == nil)
    assert(identity1 == d1._rawIdentifier())
    assert(identity1 == d2._rawIdentifier())
    assert(isNativeDictionary(d1))
    assert(isNativeDictionary(d2))

    deleted = d2.removeValue(forKey: TestBridgedKeyTy(10))
    assert(deleted!.value == 1010)
    var identity2 = d2._rawIdentifier()
    assert(identity1 != identity2)
    assert(isNativeDictionary(d1))
    assert(isNativeDictionary(d2))
    assert(d2.count == 2)

    assert(d1[TestBridgedKeyTy(10)]!.value == 1010)
    assert(d1[TestBridgedKeyTy(20)]!.value == 1020)
    assert(d1[TestBridgedKeyTy(30)]!.value == 1030)
    assert(identity1 == d1._rawIdentifier())

    assert(d2[TestBridgedKeyTy(10)] == nil)
    assert(d2[TestBridgedKeyTy(20)]!.value == 1020)
    assert(d2[TestBridgedKeyTy(30)]!.value == 1030)
    assert(identity2 == d2._rawIdentifier())
  }
}


DictionaryTestSuite.test("BridgedFromObjC.Verbatim.RemoveAll") {
  do {
    var d = getBridgedVerbatimDictionary([:])
    var identity1 = d._rawIdentifier()
    assert(isCocoaDictionary(d))
    assert(d.count == 0)

    d.removeAll()
    assert(identity1 == d._rawIdentifier())
    assert(d.count == 0)
  }

  do {
    var d = getBridgedVerbatimDictionary()
    var identity1 = d._rawIdentifier()
    assert(isCocoaDictionary(d))
    let originalCapacity = d.count
    assert(d.count == 3)
    assert((d[TestObjCKeyTy(10)] as! TestObjCValueTy).value == 1010)

    d.removeAll()
    assert(identity1 != d._rawIdentifier())
    assert(d._variantBuffer.asNative.capacity < originalCapacity)
    assert(d.count == 0)
    assert(d[TestObjCKeyTy(10)] == nil)
  }

  do {
    var d = getBridgedVerbatimDictionary()
    var identity1 = d._rawIdentifier()
    assert(isCocoaDictionary(d))
    let originalCapacity = d.count
    assert(d.count == 3)
    assert((d[TestObjCKeyTy(10)] as! TestObjCValueTy).value == 1010)

    d.removeAll(keepingCapacity: true)
    assert(identity1 != d._rawIdentifier())
    assert(d._variantBuffer.asNative.capacity >= originalCapacity)
    assert(d.count == 0)
    assert(d[TestObjCKeyTy(10)] == nil)
  }

  do {
    var d1 = getBridgedVerbatimDictionary()
    var identity1 = d1._rawIdentifier()
    assert(isCocoaDictionary(d1))
    let originalCapacity = d1.count
    assert(d1.count == 3)
    assert((d1[TestObjCKeyTy(10)] as! TestObjCValueTy).value == 1010)

    var d2 = d1
    d2.removeAll()
    var identity2 = d2._rawIdentifier()
    assert(identity1 == d1._rawIdentifier())
    assert(identity2 != identity1)
    assert(d1.count == 3)
    assert((d1[TestObjCKeyTy(10)] as! TestObjCValueTy).value == 1010)
    assert(d2._variantBuffer.asNative.capacity < originalCapacity)
    assert(d2.count == 0)
    assert(d2[TestObjCKeyTy(10)] == nil)
  }

  do {
    var d1 = getBridgedVerbatimDictionary()
    var identity1 = d1._rawIdentifier()
    assert(isCocoaDictionary(d1))
    let originalCapacity = d1.count
    assert(d1.count == 3)
    assert((d1[TestObjCKeyTy(10)] as! TestObjCValueTy).value == 1010)

    var d2 = d1
    d2.removeAll(keepingCapacity: true)
    var identity2 = d2._rawIdentifier()
    assert(identity1 == d1._rawIdentifier())
    assert(identity2 != identity1)
    assert(d1.count == 3)
    assert((d1[TestObjCKeyTy(10)] as! TestObjCValueTy).value == 1010)
    assert(d2._variantBuffer.asNative.capacity >= originalCapacity)
    assert(d2.count == 0)
    assert(d2[TestObjCKeyTy(10)] == nil)
  }
}

DictionaryTestSuite.test("BridgedFromObjC.Nonverbatim.RemoveAll") {
  do {
    var d = getBridgedNonverbatimDictionary([:])
    var identity1 = d._rawIdentifier()
    assert(isNativeDictionary(d))
    assert(d.count == 0)

    d.removeAll()
    assert(identity1 == d._rawIdentifier())
    assert(d.count == 0)
  }

  do {
    var d = getBridgedNonverbatimDictionary()
    var identity1 = d._rawIdentifier()
    assert(isNativeDictionary(d))
    let originalCapacity = d.count
    assert(d.count == 3)
    assert(d[TestBridgedKeyTy(10)]!.value == 1010)

    d.removeAll()
    assert(identity1 != d._rawIdentifier())
    assert(d._variantBuffer.asNative.capacity < originalCapacity)
    assert(d.count == 0)
    assert(d[TestBridgedKeyTy(10)] == nil)
  }

  do {
    var d = getBridgedNonverbatimDictionary()
    var identity1 = d._rawIdentifier()
    assert(isNativeDictionary(d))
    let originalCapacity = d.count
    assert(d.count == 3)
    assert(d[TestBridgedKeyTy(10)]!.value == 1010)

    d.removeAll(keepingCapacity: true)
    assert(identity1 == d._rawIdentifier())
    assert(d._variantBuffer.asNative.capacity >= originalCapacity)
    assert(d.count == 0)
    assert(d[TestBridgedKeyTy(10)] == nil)
  }

  do {
    var d1 = getBridgedNonverbatimDictionary()
    var identity1 = d1._rawIdentifier()
    assert(isNativeDictionary(d1))
    let originalCapacity = d1.count
    assert(d1.count == 3)
    assert(d1[TestBridgedKeyTy(10)]!.value == 1010)

    var d2 = d1
    d2.removeAll()
    var identity2 = d2._rawIdentifier()
    assert(identity1 == d1._rawIdentifier())
    assert(identity2 != identity1)
    assert(d1.count == 3)
    assert(d1[TestBridgedKeyTy(10)]!.value == 1010)
    assert(d2._variantBuffer.asNative.capacity < originalCapacity)
    assert(d2.count == 0)
    assert(d2[TestBridgedKeyTy(10)] == nil)
  }

  do {
    var d1 = getBridgedNonverbatimDictionary()
    var identity1 = d1._rawIdentifier()
    assert(isNativeDictionary(d1))
    let originalCapacity = d1.count
    assert(d1.count == 3)
    assert(d1[TestBridgedKeyTy(10)]!.value == 1010)

    var d2 = d1
    d2.removeAll(keepingCapacity: true)
    var identity2 = d2._rawIdentifier()
    assert(identity1 == d1._rawIdentifier())
    assert(identity2 != identity1)
    assert(d1.count == 3)
    assert(d1[TestBridgedKeyTy(10)]!.value == 1010)
    assert(d2._variantBuffer.asNative.capacity >= originalCapacity)
    assert(d2.count == 0)
    assert(d2[TestBridgedKeyTy(10)] == nil)
  }
}


DictionaryTestSuite.test("BridgedFromObjC.Verbatim.Count") {
  var d = getBridgedVerbatimDictionary()
  var identity1 = d._rawIdentifier()
  assert(isCocoaDictionary(d))

  assert(d.count == 3)
  assert(identity1 == d._rawIdentifier())
}

DictionaryTestSuite.test("BridgedFromObjC.Nonverbatim.Count") {
  var d = getBridgedNonverbatimDictionary()
  var identity1 = d._rawIdentifier()
  assert(isNativeDictionary(d))

  assert(d.count == 3)
  assert(identity1 == d._rawIdentifier())
}


DictionaryTestSuite.test("BridgedFromObjC.Verbatim.Generate") {
  var d = getBridgedVerbatimDictionary()
  var identity1 = d._rawIdentifier()
  assert(isCocoaDictionary(d))

  var iter = d.makeIterator()
  var pairs = Array<(Int, Int)>()
  while let (key, value) = iter.next() {
    let kv = ((key as! TestObjCKeyTy).value, (value as! TestObjCValueTy).value)
    pairs.append(kv)
  }
  assert(equalsUnordered(pairs, [ (10, 1010), (20, 1020), (30, 1030) ]))
  assert(iter.next() == nil)
  assert(iter.next() == nil)
  assert(iter.next() == nil)
  assert(identity1 == d._rawIdentifier())
}

DictionaryTestSuite.test("BridgedFromObjC.Nonverbatim.Generate") {
  var d = getBridgedNonverbatimDictionary()
  var identity1 = d._rawIdentifier()
  assert(isNativeDictionary(d))

  var iter = d.makeIterator()
  var pairs = Array<(Int, Int)>()
  while let (key, value) = iter.next() {
    let kv = (key.value, value.value)
    pairs.append(kv)
  }
  assert(equalsUnordered(pairs, [ (10, 1010), (20, 1020), (30, 1030) ]))
  assert(iter.next() == nil)
  assert(iter.next() == nil)
  assert(iter.next() == nil)
  assert(identity1 == d._rawIdentifier())
}

DictionaryTestSuite.test("BridgedFromObjC.Verbatim.Generate_Empty") {
  var d = getBridgedVerbatimDictionary([:])
  var identity1 = d._rawIdentifier()
  assert(isCocoaDictionary(d))

  var iter = d.makeIterator()
  // Cannot write code below because of
  // <rdar://problem/16811736> Optional tuples are broken as optionals regarding == comparison
  // assert(iter.next() == .none)
  assert(iter.next() == nil)
  assert(iter.next() == nil)
  assert(iter.next() == nil)
  assert(iter.next() == nil)
  assert(identity1 == d._rawIdentifier())
}

DictionaryTestSuite.test("BridgedFromObjC.Nonverbatim.Generate_Empty") {
  var d = getBridgedNonverbatimDictionary([:])
  var identity1 = d._rawIdentifier()
  assert(isNativeDictionary(d))

  var iter = d.makeIterator()
  // Cannot write code below because of
  // <rdar://problem/16811736> Optional tuples are broken as optionals regarding == comparison
  // assert(iter.next() == .none)
  assert(iter.next() == nil)
  assert(iter.next() == nil)
  assert(iter.next() == nil)
  assert(iter.next() == nil)
  assert(identity1 == d._rawIdentifier())
}


DictionaryTestSuite.test("BridgedFromObjC.Verbatim.Generate_Huge") {
  var d = getHugeBridgedVerbatimDictionary()
  var identity1 = d._rawIdentifier()
  assert(isCocoaDictionary(d))

  var iter = d.makeIterator()
  var pairs = Array<(Int, Int)>()
  while let (key, value) = iter.next() {
    let kv = ((key as! TestObjCKeyTy).value, (value as! TestObjCValueTy).value)
    pairs.append(kv)
  }
  var expectedPairs = Array<(Int, Int)>()
  for i in 1...32 {
    expectedPairs += [(i, 1000 + i)]
  }
  assert(equalsUnordered(pairs, expectedPairs))
  assert(iter.next() == nil)
  assert(iter.next() == nil)
  assert(iter.next() == nil)
  assert(identity1 == d._rawIdentifier())
}

DictionaryTestSuite.test("BridgedFromObjC.Nonverbatim.Generate_Huge") {
  var d = getHugeBridgedNonverbatimDictionary()
  var identity1 = d._rawIdentifier()
  assert(isNativeDictionary(d))

  var iter = d.makeIterator()
  var pairs = Array<(Int, Int)>()
  while let (key, value) = iter.next() {
    let kv = (key.value, value.value)
    pairs.append(kv)
  }
  var expectedPairs = Array<(Int, Int)>()
  for i in 1...32 {
    expectedPairs += [(i, 1000 + i)]
  }
  assert(equalsUnordered(pairs, expectedPairs))
  assert(iter.next() == nil)
  assert(iter.next() == nil)
  assert(iter.next() == nil)
  assert(identity1 == d._rawIdentifier())
}


DictionaryTestSuite.test("BridgedFromObjC.Verbatim.Generate_ParallelArray") {
autoreleasepoolIfUnoptimizedReturnAutoreleased {
  // Add an autorelease pool because ParallelArrayDictionary autoreleases
  // values in objectForKey.

  var d = getParallelArrayBridgedVerbatimDictionary()
  var identity1 = d._rawIdentifier()
  assert(isCocoaDictionary(d))

  var iter = d.makeIterator()
  var pairs = Array<(Int, Int)>()
  while let (key, value) = iter.next() {
    let kv = ((key as! TestObjCKeyTy).value, (value as! TestObjCValueTy).value)
    pairs.append(kv)
  }
  var expectedPairs = [ (10, 1111), (20, 1111), (30, 1111), (40, 1111) ]
  assert(equalsUnordered(pairs, expectedPairs))
  assert(iter.next() == nil)
  assert(iter.next() == nil)
  assert(iter.next() == nil)
  assert(identity1 == d._rawIdentifier())
}
}

DictionaryTestSuite.test("BridgedFromObjC.Nonverbatim.Generate_ParallelArray") {
autoreleasepoolIfUnoptimizedReturnAutoreleased {
  // Add an autorelease pool because ParallelArrayDictionary autoreleases
  // values in objectForKey.

  var d = getParallelArrayBridgedNonverbatimDictionary()
  var identity1 = d._rawIdentifier()
  assert(isNativeDictionary(d))

  var iter = d.makeIterator()
  var pairs = Array<(Int, Int)>()
  while let (key, value) = iter.next() {
    let kv = (key.value, value.value)
    pairs.append(kv)
  }
  var expectedPairs = [ (10, 1111), (20, 1111), (30, 1111), (40, 1111) ]
  assert(equalsUnordered(pairs, expectedPairs))
  assert(iter.next() == nil)
  assert(iter.next() == nil)
  assert(iter.next() == nil)
  assert(identity1 == d._rawIdentifier())
}
}


DictionaryTestSuite.test("BridgedFromObjC.Verbatim.EqualityTest_Empty") {
  var d1 = getBridgedVerbatimEquatableDictionary([:])
  var identity1 = d1._rawIdentifier()
  assert(isCocoaDictionary(d1))

  var d2 = getBridgedVerbatimEquatableDictionary([:])
  var identity2 = d2._rawIdentifier()
  assert(isCocoaDictionary(d2))

  // We can't check that `identity1 != identity2` because Foundation might be
  // returning the same singleton NSDictionary for empty dictionaries.

  assert(d1 == d2)
  assert(identity1 == d1._rawIdentifier())
  assert(identity2 == d2._rawIdentifier())

  d2[TestObjCKeyTy(10)] = TestObjCEquatableValueTy(2010)
  assert(isNativeDictionary(d2))
  assert(identity2 != d2._rawIdentifier())
  identity2 = d2._rawIdentifier()

  assert(d1 != d2)
  assert(identity1 == d1._rawIdentifier())
  assert(identity2 == d2._rawIdentifier())
}

DictionaryTestSuite.test("BridgedFromObjC.Nonverbatim.EqualityTest_Empty") {
  var d1 = getBridgedNonverbatimEquatableDictionary([:])
  var identity1 = d1._rawIdentifier()
  assert(isNativeDictionary(d1))

  var d2 = getBridgedNonverbatimEquatableDictionary([:])
  var identity2 = d2._rawIdentifier()
  assert(isNativeDictionary(d2))
  assert(identity1 != identity2)

  assert(d1 == d2)
  assert(identity1 == d1._rawIdentifier())
  assert(identity2 == d2._rawIdentifier())

  d2[TestBridgedKeyTy(10)] = TestBridgedEquatableValueTy(2010)
  assert(isNativeDictionary(d2))
  assert(identity2 == d2._rawIdentifier())

  assert(d1 != d2)
  assert(identity1 == d1._rawIdentifier())
  assert(identity2 == d2._rawIdentifier())
}


DictionaryTestSuite.test("BridgedFromObjC.Verbatim.EqualityTest_Small") {
  func helper(_ nd1: Dictionary<Int, Int>, _ nd2: Dictionary<Int, Int>, _ expectedEq: Bool) {
    let d1 = getBridgedVerbatimEquatableDictionary(nd1)
    let identity1 = d1._rawIdentifier()
    assert(isCocoaDictionary(d1))

    var d2 = getBridgedVerbatimEquatableDictionary(nd2)
    var identity2 = d2._rawIdentifier()
    assert(isCocoaDictionary(d2))

    do {
      let eq1 = (d1 == d2)
      assert(eq1 == expectedEq)

      let eq2 = (d2 == d1)
      assert(eq2 == expectedEq)

      let neq1 = (d1 != d2)
      assert(neq1 != expectedEq)

      let neq2 = (d2 != d1)
      assert(neq2 != expectedEq)
    }
    assert(identity1 == d1._rawIdentifier())
    assert(identity2 == d2._rawIdentifier())

    d2[TestObjCKeyTy(1111)] = TestObjCEquatableValueTy(1111)
    d2[TestObjCKeyTy(1111)] = nil
    assert(isNativeDictionary(d2))
    assert(identity2 != d2._rawIdentifier())
    identity2 = d2._rawIdentifier()

    do {
      let eq1 = (d1 == d2)
      assert(eq1 == expectedEq)

      let eq2 = (d2 == d1)
      assert(eq2 == expectedEq)

      let neq1 = (d1 != d2)
      assert(neq1 != expectedEq)

      let neq2 = (d2 != d1)
      assert(neq2 != expectedEq)
    }
    assert(identity1 == d1._rawIdentifier())
    assert(identity2 == d2._rawIdentifier())
  }

  helper([:], [:], true)

  helper([10: 1010],
         [10: 1010],
         true)

  helper([10: 1010, 20: 1020],
         [10: 1010, 20: 1020],
         true)

  helper([10: 1010, 20: 1020, 30: 1030],
         [10: 1010, 20: 1020, 30: 1030],
         true)

  helper([10: 1010, 20: 1020, 30: 1030],
         [10: 1010, 20: 1020, 1111: 1030],
         false)

  helper([10: 1010, 20: 1020, 30: 1030],
         [10: 1010, 20: 1020, 30: 1111],
         false)

  helper([10: 1010, 20: 1020, 30: 1030],
         [10: 1010, 20: 1020],
         false)

  helper([10: 1010, 20: 1020, 30: 1030],
         [10: 1010],
         false)

  helper([10: 1010, 20: 1020, 30: 1030],
         [:],
         false)

  helper([10: 1010, 20: 1020, 30: 1030],
         [10: 1010, 20: 1020, 30: 1030, 40: 1040],
         false)
}


DictionaryTestSuite.test("BridgedFromObjC.Verbatim.ArrayOfDictionaries") {
  var nsa = NSMutableArray()
  for i in 0..<3 {
    nsa.add(
        getAsNSDictionary([10: 1010 + i, 20: 1020 + i, 30: 1030 + i]))
  }

  var a = nsa as [AnyObject] as! [Dictionary<NSObject, AnyObject>]
  for i in 0..<3 {
    var d = a[i]
    var iter = d.makeIterator()
    var pairs = Array<(Int, Int)>()
    while let (key, value) = iter.next() {
      let kv = ((key as! TestObjCKeyTy).value, (value as! TestObjCValueTy).value)
      pairs.append(kv)
    }
    var expectedPairs = [ (10, 1010 + i), (20, 1020 + i), (30, 1030 + i) ]
    assert(equalsUnordered(pairs, expectedPairs))
  }
}

DictionaryTestSuite.test("BridgedFromObjC.Nonverbatim.ArrayOfDictionaries") {
  var nsa = NSMutableArray()
  for i in 0..<3 {
    nsa.add(
        getAsNSDictionary([10: 1010 + i, 20: 1020 + i, 30: 1030 + i]))
  }

  var a = nsa as [AnyObject] as! [Dictionary<TestBridgedKeyTy, TestBridgedValueTy>]
  for i in 0..<3 {
    var d = a[i]
    var iter = d.makeIterator()
    var pairs = Array<(Int, Int)>()
    while let (key, value) = iter.next() {
      let kv = (key.value, value.value)
      pairs.append(kv)
    }
    var expectedPairs = [ (10, 1010 + i), (20, 1020 + i), (30, 1030 + i) ]
    assert(equalsUnordered(pairs, expectedPairs))
  }
}


//===---
// Dictionary -> NSDictionary bridging tests.
//
// Key and Value are bridged verbatim.
//===---

DictionaryTestSuite.test("BridgedToObjC.Verbatim.Count") {
  let d = getBridgedNSDictionaryOfRefTypesBridgedVerbatim()

  assert(d.count == 3)
}

DictionaryTestSuite.test("BridgedToObjC.Verbatim.ObjectForKey") {
  let d = getBridgedNSDictionaryOfRefTypesBridgedVerbatim()

  var v: AnyObject? = d.object(forKey: TestObjCKeyTy(10)).map { $0 as AnyObject }
  expectEqual(1010, (v as! TestObjCValueTy).value)
  let idValue10 = unsafeBitCast(v, to: UInt.self)

  v = d.object(forKey: TestObjCKeyTy(20)).map { $0 as AnyObject }
  expectEqual(1020, (v as! TestObjCValueTy).value)
  let idValue20 = unsafeBitCast(v, to: UInt.self)

  v = d.object(forKey: TestObjCKeyTy(30)).map { $0 as AnyObject }
  expectEqual(1030, (v as! TestObjCValueTy).value)
  let idValue30 = unsafeBitCast(v, to: UInt.self)

  expectNil(d.object(forKey: TestObjCKeyTy(40)))

  // NSDictionary can store mixed key types.  Swift's Dictionary is typed, but
  // when bridged to NSDictionary, it should behave like one, and allow queries
  // for mismatched key types.
  expectNil(d.object(forKey: TestObjCInvalidKeyTy()))

  for i in 0..<3 {
    expectEqual(idValue10, unsafeBitCast(
      d.object(forKey: TestObjCKeyTy(10)).map { $0 as AnyObject }, to: UInt.self))

    expectEqual(idValue20, unsafeBitCast(
      d.object(forKey: TestObjCKeyTy(20)).map { $0 as AnyObject }, to: UInt.self))

    expectEqual(idValue30, unsafeBitCast(
      d.object(forKey: TestObjCKeyTy(30)).map { $0 as AnyObject }, to: UInt.self))
  }

  expectAutoreleasedKeysAndValues(unopt: (0, 3))
}

DictionaryTestSuite.test("BridgedToObjC.Verbatim.KeyEnumerator.NextObject") {
  let d = getBridgedNSDictionaryOfRefTypesBridgedVerbatim()

  var capturedIdentityPairs = Array<(UInt, UInt)>()

  for i in 0..<3 {
    let enumerator = d.keyEnumerator()

    var dataPairs = Array<(Int, Int)>()
    var identityPairs = Array<(UInt, UInt)>()
    while let key = enumerator.nextObject() {
      let keyObj = key as AnyObject
      let value: AnyObject = d.object(forKey: keyObj)! as AnyObject

      let dataPair =
        ((keyObj as! TestObjCKeyTy).value, (value as! TestObjCValueTy).value)
      dataPairs.append(dataPair)

      let identityPair =
        (unsafeBitCast(keyObj, to: UInt.self),
         unsafeBitCast(value, to: UInt.self))
      identityPairs.append(identityPair)
    }
    expectTrue(
      equalsUnordered(dataPairs, [ (10, 1010), (20, 1020), (30, 1030) ]))

    if capturedIdentityPairs.isEmpty {
      capturedIdentityPairs = identityPairs
    } else {
      expectTrue(equalsUnordered(capturedIdentityPairs, identityPairs))
    }

    assert(enumerator.nextObject() == nil)
    assert(enumerator.nextObject() == nil)
    assert(enumerator.nextObject() == nil)
  }

  expectAutoreleasedKeysAndValues(unopt: (3, 3))
}

DictionaryTestSuite.test("BridgedToObjC.Verbatim.KeyEnumerator.NextObject_Empty") {
  let d = getBridgedEmptyNSDictionary()
  let enumerator = d.keyEnumerator()

  assert(enumerator.nextObject() == nil)
  assert(enumerator.nextObject() == nil)
  assert(enumerator.nextObject() == nil)
}

DictionaryTestSuite.test("BridgedToObjC.Verbatim.KeyEnumerator.FastEnumeration.UseFromSwift") {
  let d = getBridgedNSDictionaryOfRefTypesBridgedVerbatim()

  checkDictionaryFastEnumerationFromSwift(
    [ (10, 1010), (20, 1020), (30, 1030) ],
    d, { d.keyEnumerator() },
    { ($0 as! TestObjCKeyTy).value },
    { ($0 as! TestObjCValueTy).value })

  expectAutoreleasedKeysAndValues(unopt: (3, 3))
}

DictionaryTestSuite.test("BridgedToObjC.Verbatim.KeyEnumerator.FastEnumeration.UseFromObjC") {
  let d = getBridgedNSDictionaryOfRefTypesBridgedVerbatim()

  checkDictionaryFastEnumerationFromObjC(
    [ (10, 1010), (20, 1020), (30, 1030) ],
    d, { d.keyEnumerator() },
    { ($0 as! TestObjCKeyTy).value },
    { ($0 as! TestObjCValueTy).value })

  expectAutoreleasedKeysAndValues(unopt: (3, 3))
}

DictionaryTestSuite.test("BridgedToObjC.Verbatim.KeyEnumerator.FastEnumeration_Empty") {
  let d = getBridgedEmptyNSDictionary()

  checkDictionaryFastEnumerationFromSwift(
    [], d, { d.keyEnumerator() },
    { ($0 as! TestObjCKeyTy).value },
    { ($0 as! TestObjCValueTy).value })

  checkDictionaryFastEnumerationFromObjC(
    [], d, { d.keyEnumerator() },
    { ($0 as! TestObjCKeyTy).value },
    { ($0 as! TestObjCValueTy).value })
}

DictionaryTestSuite.test("BridgedToObjC.Verbatim.FastEnumeration.UseFromSwift") {
  let d = getBridgedNSDictionaryOfRefTypesBridgedVerbatim()

  checkDictionaryFastEnumerationFromSwift(
    [ (10, 1010), (20, 1020), (30, 1030) ],
    d, { d },
    { ($0 as! TestObjCKeyTy).value },
    { ($0 as! TestObjCValueTy).value })

  expectAutoreleasedKeysAndValues(unopt: (0, 3))
}

DictionaryTestSuite.test("BridgedToObjC.Verbatim.FastEnumeration.UseFromObjC") {
  let d = getBridgedNSDictionaryOfRefTypesBridgedVerbatim()

  checkDictionaryFastEnumerationFromObjC(
    [ (10, 1010), (20, 1020), (30, 1030) ],
    d, { d },
    { ($0 as! TestObjCKeyTy).value },
    { ($0 as! TestObjCValueTy).value })

  expectAutoreleasedKeysAndValues(unopt: (0, 3))
}

DictionaryTestSuite.test("BridgedToObjC.Verbatim.FastEnumeration_Empty") {
  let d = getBridgedEmptyNSDictionary()

  checkDictionaryFastEnumerationFromSwift(
    [], d, { d },
    { ($0 as! TestObjCKeyTy).value },
    { ($0 as! TestObjCValueTy).value })

  checkDictionaryFastEnumerationFromObjC(
    [], d, { d },
    { ($0 as! TestObjCKeyTy).value },
    { ($0 as! TestObjCValueTy).value })
}

//===---
// Dictionary -> NSDictionary bridging tests.
//
// Key type and value type are bridged non-verbatim.
//===---

DictionaryTestSuite.test("BridgedToObjC.KeyValue_ValueTypesCustomBridged") {
  let d = getBridgedNSDictionaryOfKeyValue_ValueTypesCustomBridged()
  let enumerator = d.keyEnumerator()

  var pairs = Array<(Int, Int)>()
  while let key = enumerator.nextObject() {
    let value: AnyObject = d.object(forKey: key)! as AnyObject
    let kv = ((key as! TestObjCKeyTy).value, (value as! TestObjCValueTy).value)
    pairs.append(kv)
  }
  assert(equalsUnordered(pairs, [ (10, 1010), (20, 1020), (30, 1030) ]))

  expectAutoreleasedKeysAndValues(unopt: (3, 3))
}

DictionaryTestSuite.test("BridgedToObjC.Custom.KeyEnumerator.FastEnumeration.UseFromSwift") {
  let d = getBridgedNSDictionaryOfKeyValue_ValueTypesCustomBridged()

  checkDictionaryFastEnumerationFromSwift(
    [ (10, 1010), (20, 1020), (30, 1030) ],
    d, { d.keyEnumerator() },
    { ($0 as! TestObjCKeyTy).value },
    { ($0 as! TestObjCValueTy).value })

  expectAutoreleasedKeysAndValues(unopt: (3, 3))
}

DictionaryTestSuite.test("BridgedToObjC.Custom.KeyEnumerator.FastEnumeration.UseFromSwift.Partial") {
  let d = getBridgedNSDictionaryOfKeyValue_ValueTypesCustomBridged(
    numElements: 9)

  checkDictionaryEnumeratorPartialFastEnumerationFromSwift(
    [ (10, 1010), (20, 1020), (30, 1030), (40, 1040), (50, 1050),
      (60, 1060), (70, 1070), (80, 1080), (90, 1090) ],
    d, maxFastEnumerationItems: 5,
    { ($0 as! TestObjCKeyTy).value },
    { ($0 as! TestObjCValueTy).value })

  expectAutoreleasedKeysAndValues(unopt: (9, 9))
}

DictionaryTestSuite.test("BridgedToObjC.Custom.KeyEnumerator.FastEnumeration.UseFromObjC") {
  let d = getBridgedNSDictionaryOfKeyValue_ValueTypesCustomBridged()

  checkDictionaryFastEnumerationFromObjC(
    [ (10, 1010), (20, 1020), (30, 1030) ],
    d, { d.keyEnumerator() },
    { ($0 as! TestObjCKeyTy).value },
    { ($0 as! TestObjCValueTy).value })

  expectAutoreleasedKeysAndValues(unopt: (3, 3))
}

DictionaryTestSuite.test("BridgedToObjC.Custom.FastEnumeration.UseFromSwift") {
  let d = getBridgedNSDictionaryOfKeyValue_ValueTypesCustomBridged()

  checkDictionaryFastEnumerationFromSwift(
    [ (10, 1010), (20, 1020), (30, 1030) ],
    d, { d },
    { ($0 as! TestObjCKeyTy).value },
    { ($0 as! TestObjCValueTy).value })

  expectAutoreleasedKeysAndValues(unopt: (0, 3))
}

DictionaryTestSuite.test("BridgedToObjC.Custom.FastEnumeration.UseFromObjC") {
  let d = getBridgedNSDictionaryOfKeyValue_ValueTypesCustomBridged()

  checkDictionaryFastEnumerationFromObjC(
    [ (10, 1010), (20, 1020), (30, 1030) ],
    d, { d },
    { ($0 as! TestObjCKeyTy).value },
    { ($0 as! TestObjCValueTy).value })

  expectAutoreleasedKeysAndValues(unopt: (0, 3))
}

DictionaryTestSuite.test("BridgedToObjC.Custom.FastEnumeration_Empty") {
  let d = getBridgedNSDictionaryOfKeyValue_ValueTypesCustomBridged(
    numElements: 0)

  checkDictionaryFastEnumerationFromSwift(
    [], d, { d },
    { ($0 as! TestObjCKeyTy).value },
    { ($0 as! TestObjCValueTy).value })

  checkDictionaryFastEnumerationFromObjC(
    [], d, { d },
    { ($0 as! TestObjCKeyTy).value },
    { ($0 as! TestObjCValueTy).value })
}

func getBridgedNSDictionaryOfKey_ValueTypeCustomBridged() -> NSDictionary {
  assert(!_isBridgedVerbatimToObjectiveC(TestBridgedKeyTy.self))
  assert(_isBridgedVerbatimToObjectiveC(TestObjCValueTy.self))

  var d = Dictionary<TestBridgedKeyTy, TestObjCValueTy>()
  d[TestBridgedKeyTy(10)] = TestObjCValueTy(1010)
  d[TestBridgedKeyTy(20)] = TestObjCValueTy(1020)
  d[TestBridgedKeyTy(30)] = TestObjCValueTy(1030)

  let bridged = convertDictionaryToNSDictionary(d)
  assert(isNativeNSDictionary(bridged))

  return bridged
}

DictionaryTestSuite.test("BridgedToObjC.Key_ValueTypeCustomBridged") {
  let d = getBridgedNSDictionaryOfKey_ValueTypeCustomBridged()
  let enumerator = d.keyEnumerator()

  var pairs = Array<(Int, Int)>()
  while let key = enumerator.nextObject() {
    let value: AnyObject = d.object(forKey: key)! as AnyObject
    let kv = ((key as! TestObjCKeyTy).value, (value as! TestObjCValueTy).value)
    pairs.append(kv)
  }
  assert(equalsUnordered(pairs, [ (10, 1010), (20, 1020), (30, 1030) ]))

  expectAutoreleasedKeysAndValues(unopt: (3, 3))
}

func getBridgedNSDictionaryOfValue_ValueTypeCustomBridged() -> NSDictionary {
  assert(_isBridgedVerbatimToObjectiveC(TestObjCKeyTy.self))
  assert(!_isBridgedVerbatimToObjectiveC(TestBridgedValueTy.self))

  var d = Dictionary<TestObjCKeyTy, TestBridgedValueTy>()
  d[TestObjCKeyTy(10)] = TestBridgedValueTy(1010)
  d[TestObjCKeyTy(20)] = TestBridgedValueTy(1020)
  d[TestObjCKeyTy(30)] = TestBridgedValueTy(1030)

  let bridged = convertDictionaryToNSDictionary(d)
  assert(isNativeNSDictionary(bridged))

  return bridged
}

DictionaryTestSuite.test("BridgedToObjC.Value_ValueTypeCustomBridged") {
  let d = getBridgedNSDictionaryOfValue_ValueTypeCustomBridged()
  let enumerator = d.keyEnumerator()

  var pairs = Array<(Int, Int)>()
  while let key = enumerator.nextObject() {
    let value: AnyObject = d.object(forKey: key)! as AnyObject
    let kv = ((key as! TestObjCKeyTy).value, (value as! TestObjCValueTy).value)
    pairs.append(kv)
  }
  assert(equalsUnordered(pairs, [ (10, 1010), (20, 1020), (30, 1030) ]))

  expectAutoreleasedKeysAndValues(unopt: (3, 3))
}


//===---
// NSDictionary -> Dictionary -> NSDictionary bridging tests.
//===---

func getRoundtripBridgedNSDictionary() -> NSDictionary {
  let keys = [ 10, 20, 30 ].map { TestObjCKeyTy($0) }
  let values = [ 1010, 1020, 1030 ].map { TestObjCValueTy($0) }

  let nsd = NSDictionary(objects: values, forKeys: keys)

  let d: Dictionary<NSObject, AnyObject> = convertNSDictionaryToDictionary(nsd)

  let bridgedBack = convertDictionaryToNSDictionary(d)
  assert(isCocoaNSDictionary(bridgedBack))
  // FIXME: this should be true.
  //assert(unsafeBitCast(nsd, Int.self) == unsafeBitCast(bridgedBack, Int.self))

  return bridgedBack
}

DictionaryTestSuite.test("BridgingRoundtrip") {
  let d = getRoundtripBridgedNSDictionary()
  let enumerator = d.keyEnumerator()

  var pairs = Array<(key: Int, value: Int)>()
  while let key = enumerator.nextObject() {
    let value: AnyObject = d.object(forKey: key)! as AnyObject
    let kv = ((key as! TestObjCKeyTy).value, (value as! TestObjCValueTy).value)
    pairs.append(kv)
  }
  expectEqualsUnordered([ (10, 1010), (20, 1020), (30, 1030) ], pairs)
}

//===---
// NSDictionary -> Dictionary implicit conversion.
//===---

DictionaryTestSuite.test("NSDictionaryToDictionaryConversion") {
  let keys = [ 10, 20, 30 ].map { TestObjCKeyTy($0) }
  let values = [ 1010, 1020, 1030 ].map { TestObjCValueTy($0) }

  let nsd = NSDictionary(objects: values, forKeys: keys)

  let d: Dictionary = nsd as Dictionary

  var pairs = Array<(Int, Int)>()
  for (key, value) in d {
    let kv = ((key as! TestObjCKeyTy).value, (value as! TestObjCValueTy).value)
    pairs.append(kv)
  }
  assert(equalsUnordered(pairs, [ (10, 1010), (20, 1020), (30, 1030) ]))
}

DictionaryTestSuite.test("DictionaryToNSDictionaryConversion") {
  var d = Dictionary<TestObjCKeyTy, TestObjCValueTy>(minimumCapacity: 32)
  d[TestObjCKeyTy(10)] = TestObjCValueTy(1010)
  d[TestObjCKeyTy(20)] = TestObjCValueTy(1020)
  d[TestObjCKeyTy(30)] = TestObjCValueTy(1030)
  let nsd: NSDictionary = d as NSDictionary

  checkDictionaryFastEnumerationFromSwift(
    [ (10, 1010), (20, 1020), (30, 1030) ],
    d as NSDictionary, { d as NSDictionary },
    { ($0 as! TestObjCKeyTy).value },
    { ($0 as! TestObjCValueTy).value })

  expectAutoreleasedKeysAndValues(unopt: (0, 3))
}

//===---
// Dictionary upcasts
//===---

DictionaryTestSuite.test("DictionaryUpcastEntryPoint") {
  var d = Dictionary<TestObjCKeyTy, TestObjCValueTy>(minimumCapacity: 32)
  d[TestObjCKeyTy(10)] = TestObjCValueTy(1010)
  d[TestObjCKeyTy(20)] = TestObjCValueTy(1020)
  d[TestObjCKeyTy(30)] = TestObjCValueTy(1030)

  var dAsAnyObject: Dictionary<NSObject, AnyObject> = _dictionaryUpCast(d)

  assert(dAsAnyObject.count == 3)
  var v: AnyObject? = dAsAnyObject[TestObjCKeyTy(10)]
  assert((v! as! TestObjCValueTy).value == 1010)

  v = dAsAnyObject[TestObjCKeyTy(20)]
  assert((v! as! TestObjCValueTy).value == 1020)

  v = dAsAnyObject[TestObjCKeyTy(30)]
  assert((v! as! TestObjCValueTy).value == 1030)
}

DictionaryTestSuite.test("DictionaryUpcast") {
  var d = Dictionary<TestObjCKeyTy, TestObjCValueTy>(minimumCapacity: 32)
  d[TestObjCKeyTy(10)] = TestObjCValueTy(1010)
  d[TestObjCKeyTy(20)] = TestObjCValueTy(1020)
  d[TestObjCKeyTy(30)] = TestObjCValueTy(1030)

  var dAsAnyObject: Dictionary<NSObject, AnyObject> = d

  assert(dAsAnyObject.count == 3)
  var v: AnyObject? = dAsAnyObject[TestObjCKeyTy(10)]
  assert((v! as! TestObjCValueTy).value == 1010)

  v = dAsAnyObject[TestObjCKeyTy(20)]
  assert((v! as! TestObjCValueTy).value == 1020)

  v = dAsAnyObject[TestObjCKeyTy(30)]
  assert((v! as! TestObjCValueTy).value == 1030)
}

DictionaryTestSuite.test("DictionaryUpcastBridgedEntryPoint") {
  var d = Dictionary<TestBridgedKeyTy, TestBridgedValueTy>(minimumCapacity: 32)
  d[TestBridgedKeyTy(10)] = TestBridgedValueTy(1010)
  d[TestBridgedKeyTy(20)] = TestBridgedValueTy(1020)
  d[TestBridgedKeyTy(30)] = TestBridgedValueTy(1030)

  do {
    var dOO: Dictionary<NSObject, AnyObject> = _dictionaryBridgeToObjectiveC(d)

    assert(dOO.count == 3)
    var v: AnyObject? = dOO[TestObjCKeyTy(10)]
    assert((v! as! TestBridgedValueTy).value == 1010)

    v = dOO[TestObjCKeyTy(20)]
    assert((v! as! TestBridgedValueTy).value == 1020)

    v = dOO[TestObjCKeyTy(30)]
    assert((v! as! TestBridgedValueTy).value == 1030)
  }

  do {
    var dOV: Dictionary<NSObject, TestBridgedValueTy>
      = _dictionaryBridgeToObjectiveC(d)

    assert(dOV.count == 3)
    var v = dOV[TestObjCKeyTy(10)]
    assert(v!.value == 1010)

    v = dOV[TestObjCKeyTy(20)]
    assert(v!.value == 1020)

    v = dOV[TestObjCKeyTy(30)]
    assert(v!.value == 1030)
  }

  do {
    var dVO: Dictionary<TestBridgedKeyTy, AnyObject>
      = _dictionaryBridgeToObjectiveC(d)

    assert(dVO.count == 3)
    var v: AnyObject? = dVO[TestBridgedKeyTy(10)]
    assert((v! as! TestBridgedValueTy).value == 1010)

    v = dVO[TestBridgedKeyTy(20)]
    assert((v! as! TestBridgedValueTy).value == 1020)

    v = dVO[TestBridgedKeyTy(30)]
    assert((v! as! TestBridgedValueTy).value == 1030)
  }
}

DictionaryTestSuite.test("DictionaryUpcastBridged") {
  var d = Dictionary<TestBridgedKeyTy, TestBridgedValueTy>(minimumCapacity: 32)
  d[TestBridgedKeyTy(10)] = TestBridgedValueTy(1010)
  d[TestBridgedKeyTy(20)] = TestBridgedValueTy(1020)
  d[TestBridgedKeyTy(30)] = TestBridgedValueTy(1030)

  do {
    var dOO = d as! Dictionary<NSObject, AnyObject>

    assert(dOO.count == 3)
    var v: AnyObject? = dOO[TestObjCKeyTy(10)]
    assert((v! as! TestBridgedValueTy).value == 1010)

    v = dOO[TestObjCKeyTy(20)]
    assert((v! as! TestBridgedValueTy).value == 1020)

    v = dOO[TestObjCKeyTy(30)]
    assert((v! as! TestBridgedValueTy).value == 1030)
  }

  do {
    var dOV = d as! Dictionary<NSObject, TestBridgedValueTy>

    assert(dOV.count == 3)
    var v = dOV[TestObjCKeyTy(10)]
    assert(v!.value == 1010)

    v = dOV[TestObjCKeyTy(20)]
    assert(v!.value == 1020)

    v = dOV[TestObjCKeyTy(30)]
    assert(v!.value == 1030)
  }

  do {
    var dVO = d as Dictionary<TestBridgedKeyTy, AnyObject>

    assert(dVO.count == 3)
    var v: AnyObject? = dVO[TestBridgedKeyTy(10)]
    assert((v! as! TestBridgedValueTy).value == 1010)

    v = dVO[TestBridgedKeyTy(20)]
    assert((v! as! TestBridgedValueTy).value == 1020)

    v = dVO[TestBridgedKeyTy(30)]
    assert((v! as! TestBridgedValueTy).value == 1030)
  }
}

//===---
// Dictionary downcasts
//===---

DictionaryTestSuite.test("DictionaryDowncastEntryPoint") {
  var d = Dictionary<NSObject, AnyObject>(minimumCapacity: 32)
  d[TestObjCKeyTy(10)] = TestObjCValueTy(1010)
  d[TestObjCKeyTy(20)] = TestObjCValueTy(1020)
  d[TestObjCKeyTy(30)] = TestObjCValueTy(1030)

  // Successful downcast.
  let dCC: Dictionary<TestObjCKeyTy, TestObjCValueTy> = _dictionaryDownCast(d)
  assert(dCC.count == 3)
  var v = dCC[TestObjCKeyTy(10)]
  assert(v!.value == 1010)

  v = dCC[TestObjCKeyTy(20)]
  assert(v!.value == 1020)

  v = dCC[TestObjCKeyTy(30)]
  assert(v!.value == 1030)

  expectAutoreleasedKeysAndValues(unopt: (0, 3))
}

DictionaryTestSuite.test("DictionaryDowncast") {
  var d = Dictionary<NSObject, AnyObject>(minimumCapacity: 32)
  d[TestObjCKeyTy(10)] = TestObjCValueTy(1010)
  d[TestObjCKeyTy(20)] = TestObjCValueTy(1020)
  d[TestObjCKeyTy(30)] = TestObjCValueTy(1030)

  // Successful downcast.
  let dCC = d as! Dictionary<TestObjCKeyTy, TestObjCValueTy>
  assert(dCC.count == 3)
  var v = dCC[TestObjCKeyTy(10)]
  assert(v!.value == 1010)

  v = dCC[TestObjCKeyTy(20)]
  assert(v!.value == 1020)

  v = dCC[TestObjCKeyTy(30)]
  assert(v!.value == 1030)

  expectAutoreleasedKeysAndValues(unopt: (0, 3))
}

DictionaryTestSuite.test("DictionaryDowncastConditionalEntryPoint") {
  var d = Dictionary<NSObject, AnyObject>(minimumCapacity: 32)
  d[TestObjCKeyTy(10)] = TestObjCValueTy(1010)
  d[TestObjCKeyTy(20)] = TestObjCValueTy(1020)
  d[TestObjCKeyTy(30)] = TestObjCValueTy(1030)

  // Successful downcast.
  if let dCC
       = _dictionaryDownCastConditional(d) as Dictionary<TestObjCKeyTy, TestObjCValueTy>? {
    assert(dCC.count == 3)
    var v = dCC[TestObjCKeyTy(10)]
    assert(v!.value == 1010)

    v = dCC[TestObjCKeyTy(20)]
    assert(v!.value == 1020)

    v = dCC[TestObjCKeyTy(30)]
    assert(v!.value == 1030)
  } else {
    assert(false)
  }

  // Unsuccessful downcast
  d["hello" as NSString] = 17 as NSNumber
  if let dCC
       = _dictionaryDownCastConditional(d) as Dictionary<TestObjCKeyTy, TestObjCValueTy>? {
    assert(false)
  }
}

DictionaryTestSuite.test("DictionaryDowncastConditional") {
  var d = Dictionary<NSObject, AnyObject>(minimumCapacity: 32)
  d[TestObjCKeyTy(10)] = TestObjCValueTy(1010)
  d[TestObjCKeyTy(20)] = TestObjCValueTy(1020)
  d[TestObjCKeyTy(30)] = TestObjCValueTy(1030)

  // Successful downcast.
  if let dCC = d as? Dictionary<TestObjCKeyTy, TestObjCValueTy> {
    assert(dCC.count == 3)
    var v = dCC[TestObjCKeyTy(10)]
    assert(v!.value == 1010)

    v = dCC[TestObjCKeyTy(20)]
    assert(v!.value == 1020)

    v = dCC[TestObjCKeyTy(30)]
    assert(v!.value == 1030)
  } else {
    assert(false)
  }

  // Unsuccessful downcast
  d["hello" as NSString] = 17 as NSNumber
  if let dCC = d as? Dictionary<TestObjCKeyTy, TestObjCValueTy> {
    assert(false)
  }
}

DictionaryTestSuite.test("DictionaryBridgeFromObjectiveCEntryPoint") {
  var d = Dictionary<NSObject, AnyObject>(minimumCapacity: 32)
  d[TestObjCKeyTy(10)] = TestObjCValueTy(1010)
  d[TestObjCKeyTy(20)] = TestObjCValueTy(1020)
  d[TestObjCKeyTy(30)] = TestObjCValueTy(1030)

  // Successful downcast.
  let dCV: Dictionary<TestObjCKeyTy, TestBridgedValueTy>
    = _dictionaryBridgeFromObjectiveC(d)
  do {
    assert(dCV.count == 3)
    var v = dCV[TestObjCKeyTy(10)]
    assert(v!.value == 1010)

    v = dCV[TestObjCKeyTy(20)]
    assert(v!.value == 1020)

    v = dCV[TestObjCKeyTy(30)]
    assert(v!.value == 1030)
  }

  // Successful downcast.
  let dVC: Dictionary<TestBridgedKeyTy, TestObjCValueTy>
    = _dictionaryBridgeFromObjectiveC(d)
  do {
    assert(dVC.count == 3)
    var v = dVC[TestBridgedKeyTy(10)]
    assert(v!.value == 1010)

    v = dVC[TestBridgedKeyTy(20)]
    assert(v!.value == 1020)

    v = dVC[TestBridgedKeyTy(30)]
    assert(v!.value == 1030)
  }

  // Successful downcast.
  let dVV: Dictionary<TestBridgedKeyTy, TestBridgedValueTy>
        = _dictionaryBridgeFromObjectiveC(d)
  do {
    assert(dVV.count == 3)
    var v = dVV[TestBridgedKeyTy(10)]
    assert(v!.value == 1010)

    v = dVV[TestBridgedKeyTy(20)]
    assert(v!.value == 1020)

    v = dVV[TestBridgedKeyTy(30)]
    assert(v!.value == 1030)
  }
}

DictionaryTestSuite.test("DictionaryBridgeFromObjectiveC") {
  var d = Dictionary<NSObject, AnyObject>(minimumCapacity: 32)
  d[TestObjCKeyTy(10)] = TestObjCValueTy(1010)
  d[TestObjCKeyTy(20)] = TestObjCValueTy(1020)
  d[TestObjCKeyTy(30)] = TestObjCValueTy(1030)

  // Successful downcast.
  let dCV = d as! Dictionary<TestObjCKeyTy, TestBridgedValueTy>
  do {
    assert(dCV.count == 3)
    var v = dCV[TestObjCKeyTy(10)]
    assert(v!.value == 1010)

    v = dCV[TestObjCKeyTy(20)]
    assert(v!.value == 1020)

    v = dCV[TestObjCKeyTy(30)]
    assert(v!.value == 1030)
  }

  // Successful downcast.
  let dVC = d as! Dictionary<TestBridgedKeyTy, TestObjCValueTy>
  do {
    assert(dVC.count == 3)
    var v = dVC[TestBridgedKeyTy(10)]
    assert(v!.value == 1010)

    v = dVC[TestBridgedKeyTy(20)]
    assert(v!.value == 1020)

    v = dVC[TestBridgedKeyTy(30)]
    assert(v!.value == 1030)
  }

  // Successful downcast.
  let dVV = d as! Dictionary<TestBridgedKeyTy, TestBridgedValueTy>
  do {
    assert(dVV.count == 3)
    var v = dVV[TestBridgedKeyTy(10)]
    assert(v!.value == 1010)

    v = dVV[TestBridgedKeyTy(20)]
    assert(v!.value == 1020)

    v = dVV[TestBridgedKeyTy(30)]
    assert(v!.value == 1030)
  }
}

DictionaryTestSuite.test("DictionaryBridgeFromObjectiveCConditionalEntryPoint") {
  var d = Dictionary<NSObject, AnyObject>(minimumCapacity: 32)
  d[TestObjCKeyTy(10)] = TestObjCValueTy(1010)
  d[TestObjCKeyTy(20)] = TestObjCValueTy(1020)
  d[TestObjCKeyTy(30)] = TestObjCValueTy(1030)

  // Successful downcast.
  if let dCV
       = _dictionaryBridgeFromObjectiveCConditional(d) as
         Dictionary<TestObjCKeyTy, TestBridgedValueTy>? {
    assert(dCV.count == 3)
    var v = dCV[TestObjCKeyTy(10)]
    assert(v!.value == 1010)

    v = dCV[TestObjCKeyTy(20)]
    assert(v!.value == 1020)

    v = dCV[TestObjCKeyTy(30)]
    assert(v!.value == 1030)
  } else {
    assert(false)
  }

  // Successful downcast.
  if let dVC
       = _dictionaryBridgeFromObjectiveCConditional(d) as Dictionary<TestBridgedKeyTy, TestObjCValueTy>? {
    assert(dVC.count == 3)
    var v = dVC[TestBridgedKeyTy(10)]
    assert(v!.value == 1010)

    v = dVC[TestBridgedKeyTy(20)]
    assert(v!.value == 1020)

    v = dVC[TestBridgedKeyTy(30)]
    assert(v!.value == 1030)
  } else {
    assert(false)
  }

  // Successful downcast.
  if let dVV
       = _dictionaryBridgeFromObjectiveCConditional(d) as Dictionary<TestBridgedKeyTy, TestBridgedValueTy>? {
    assert(dVV.count == 3)
    var v = dVV[TestBridgedKeyTy(10)]
    assert(v!.value == 1010)

    v = dVV[TestBridgedKeyTy(20)]
    assert(v!.value == 1020)

    v = dVV[TestBridgedKeyTy(30)]
    assert(v!.value == 1030)
  } else {
    assert(false)
  }

  // Unsuccessful downcasts
  d["hello" as NSString] = 17 as NSNumber
  if let dCV
       = _dictionaryBridgeFromObjectiveCConditional(d) as Dictionary<TestObjCKeyTy, TestBridgedValueTy>?{
    assert(false)
  }
  if let dVC
       = _dictionaryBridgeFromObjectiveCConditional(d) as Dictionary<TestBridgedKeyTy, TestObjCValueTy>?{
    assert(false)
  }
  if let dVV
       = _dictionaryBridgeFromObjectiveCConditional(d) as Dictionary<TestBridgedKeyTy, TestBridgedValueTy>?{
    assert(false)
  }
}

DictionaryTestSuite.test("DictionaryBridgeFromObjectiveCConditional") {
  var d = Dictionary<NSObject, AnyObject>(minimumCapacity: 32)
  d[TestObjCKeyTy(10)] = TestObjCValueTy(1010)
  d[TestObjCKeyTy(20)] = TestObjCValueTy(1020)
  d[TestObjCKeyTy(30)] = TestObjCValueTy(1030)

  // Successful downcast.
  if let dCV = d as? Dictionary<TestObjCKeyTy, TestBridgedValueTy> {
    assert(dCV.count == 3)
    var v = dCV[TestObjCKeyTy(10)]
    assert(v!.value == 1010)

    v = dCV[TestObjCKeyTy(20)]
    assert(v!.value == 1020)

    v = dCV[TestObjCKeyTy(30)]
    assert(v!.value == 1030)
  } else {
    assert(false)
  }

  // Successful downcast.
  if let dVC = d as? Dictionary<TestBridgedKeyTy, TestObjCValueTy> {
    assert(dVC.count == 3)
    var v = dVC[TestBridgedKeyTy(10)]
    assert(v!.value == 1010)

    v = dVC[TestBridgedKeyTy(20)]
    assert(v!.value == 1020)

    v = dVC[TestBridgedKeyTy(30)]
    assert(v!.value == 1030)
  } else {
    assert(false)
  }

  // Successful downcast.
  if let dVV = d as? Dictionary<TestBridgedKeyTy, TestBridgedValueTy> {
    assert(dVV.count == 3)
    var v = dVV[TestBridgedKeyTy(10)]
    assert(v!.value == 1010)

    v = dVV[TestBridgedKeyTy(20)]
    assert(v!.value == 1020)

    v = dVV[TestBridgedKeyTy(30)]
    assert(v!.value == 1030)
  } else {
    assert(false)
  }

  // Unsuccessful downcasts
  d["hello" as NSString] = 17 as NSNumber
  if let dCV = d as? Dictionary<TestObjCKeyTy, TestBridgedValueTy> {
    assert(false)
  }
  if let dVC = d as? Dictionary<TestBridgedKeyTy, TestObjCValueTy> {
    assert(false)
  }
  if let dVV = d as? Dictionary<TestBridgedKeyTy, TestBridgedValueTy> {
    assert(false)
  }
}
#endif // _runtime(_ObjC)

//===---
// Tests for APIs implemented strictly based on public interface.  We only need
// to test them once, not for every storage type.
//===---

func getDerivedAPIsDictionary() -> Dictionary<Int, Int> {
  var d = Dictionary<Int, Int>(minimumCapacity: 10)
  d[10] = 1010
  d[20] = 1020
  d[30] = 1030
  return d
}

var DictionaryDerivedAPIs = TestSuite("DictionaryDerivedAPIs")

DictionaryDerivedAPIs.test("isEmpty") {
  do {
    var empty = Dictionary<Int, Int>()
    expectTrue(empty.isEmpty)
  }
  do {
    var d = getDerivedAPIsDictionary()
    expectFalse(d.isEmpty)
  }
}

#if _runtime(_ObjC)
@objc
class MockDictionaryWithCustomCount : NSDictionary {
  init(count: Int) {
    self._count = count
    super.init()
  }

  override init() {
    expectUnreachable()
    super.init()
  }

  override init(
    objects: UnsafePointer<AnyObject>?,
    forKeys keys: UnsafePointer<NSCopying>?,
    count: Int) {
    expectUnreachable()
    super.init(objects: objects, forKeys: keys, count: count)
  }

  required init(coder aDecoder: NSCoder) {
    fatalError("init(coder:) not implemented by MockDictionaryWithCustomCount")
  }

  @objc(copyWithZone:)
  override func copy(with zone: NSZone?) -> Any {
    // Ensure that copying this dictionary produces an object of the same
    // dynamic type.
    return self
  }

  override func object(forKey aKey: Any) -> Any? {
    expectUnreachable()
    return NSObject()
  }

  override var count: Int {
    MockDictionaryWithCustomCount.timesCountWasCalled += 1
    return _count
  }

  var _count: Int = 0

  static var timesCountWasCalled = 0
}

func getMockDictionaryWithCustomCount(count: Int)
  -> Dictionary<NSObject, AnyObject> {

  return MockDictionaryWithCustomCount(count: count) as Dictionary
}

func callGenericIsEmpty<C : Collection>(_ collection: C) -> Bool {
  return collection.isEmpty
}

DictionaryDerivedAPIs.test("isEmpty/ImplementationIsCustomized") {
  do {
    var d = getMockDictionaryWithCustomCount(count: 0)
    MockDictionaryWithCustomCount.timesCountWasCalled = 0
    expectTrue(d.isEmpty)
    expectEqual(1, MockDictionaryWithCustomCount.timesCountWasCalled)
  }
  do {
    var d = getMockDictionaryWithCustomCount(count: 0)
    MockDictionaryWithCustomCount.timesCountWasCalled = 0
    expectTrue(callGenericIsEmpty(d))
    expectEqual(1, MockDictionaryWithCustomCount.timesCountWasCalled)
  }

  do {
    var d = getMockDictionaryWithCustomCount(count: 4)
    MockDictionaryWithCustomCount.timesCountWasCalled = 0
    expectFalse(d.isEmpty)
    expectEqual(1, MockDictionaryWithCustomCount.timesCountWasCalled)
  }
  do {
    var d = getMockDictionaryWithCustomCount(count: 4)
    MockDictionaryWithCustomCount.timesCountWasCalled = 0
    expectFalse(callGenericIsEmpty(d))
    expectEqual(1, MockDictionaryWithCustomCount.timesCountWasCalled)
  }
}
#endif // _runtime(_ObjC)

DictionaryDerivedAPIs.test("keys") {
  do {
    var empty = Dictionary<Int, Int>()
    var keys = Array(empty.keys)
    expectTrue(equalsUnordered(keys, []))
  }
  do {
    var d = getDerivedAPIsDictionary()
    var keys = Array(d.keys)
    expectTrue(equalsUnordered(keys, [ 10, 20, 30 ]))
  }
}

DictionaryDerivedAPIs.test("values") {
  do {
    var empty = Dictionary<Int, Int>()
    var values = Array(empty.values)
    expectTrue(equalsUnordered(values, []))
  }
  do {
    var d = getDerivedAPIsDictionary()

    var values = Array(d.values)
    expectTrue(equalsUnordered(values, [ 1010, 1020, 1030 ]))

    d[11] = 1010
    values = Array(d.values)
    expectTrue(equalsUnordered(values, [ 1010, 1010, 1020, 1030 ]))
  }
}

#if _runtime(_ObjC)
var ObjCThunks = TestSuite("ObjCThunks")

class ObjCThunksHelper : NSObject {
  dynamic func acceptArrayBridgedVerbatim(_ array: [TestObjCValueTy]) {
    expectEqual(10, array[0].value)
    expectEqual(20, array[1].value)
    expectEqual(30, array[2].value)
  }

  dynamic func acceptArrayBridgedNonverbatim(_ array: [TestBridgedValueTy]) {
    // Cannot check elements because doing so would bridge them.
    expectEqual(3, array.count)
  }

  dynamic func returnArrayBridgedVerbatim() -> [TestObjCValueTy] {
    return [ TestObjCValueTy(10), TestObjCValueTy(20),
        TestObjCValueTy(30) ]
  }

  dynamic func returnArrayBridgedNonverbatim() -> [TestBridgedValueTy] {
    return [ TestBridgedValueTy(10), TestBridgedValueTy(20),
        TestBridgedValueTy(30) ]
  }

  dynamic func acceptDictionaryBridgedVerbatim(
      _ d: [TestObjCKeyTy : TestObjCValueTy]) {
    expectEqual(3, d.count)
    expectEqual(1010, d[TestObjCKeyTy(10)]!.value)
    expectEqual(1020, d[TestObjCKeyTy(20)]!.value)
    expectEqual(1030, d[TestObjCKeyTy(30)]!.value)
  }

  dynamic func acceptDictionaryBridgedNonverbatim(
      _ d: [TestBridgedKeyTy : TestBridgedValueTy]) {
    expectEqual(3, d.count)
    // Cannot check elements because doing so would bridge them.
  }

  dynamic func returnDictionaryBridgedVerbatim() ->
      [TestObjCKeyTy : TestObjCValueTy] {
    return [
        TestObjCKeyTy(10): TestObjCValueTy(1010),
        TestObjCKeyTy(20): TestObjCValueTy(1020),
        TestObjCKeyTy(30): TestObjCValueTy(1030),
    ]
  }

  dynamic func returnDictionaryBridgedNonverbatim() ->
      [TestBridgedKeyTy : TestBridgedValueTy] {
    return [
        TestBridgedKeyTy(10): TestBridgedValueTy(1010),
        TestBridgedKeyTy(20): TestBridgedValueTy(1020),
        TestBridgedKeyTy(30): TestBridgedValueTy(1030),
    ]
  }
}

ObjCThunks.test("Array/Accept") {
  var helper = ObjCThunksHelper()

  do {
    helper.acceptArrayBridgedVerbatim(
        [ TestObjCValueTy(10), TestObjCValueTy(20), TestObjCValueTy(30) ])
  }
  do {
    TestBridgedValueTy.bridgeOperations = 0
    helper.acceptArrayBridgedNonverbatim(
        [ TestBridgedValueTy(10), TestBridgedValueTy(20),
          TestBridgedValueTy(30) ])
    expectEqual(0, TestBridgedValueTy.bridgeOperations)
  }
}

ObjCThunks.test("Array/Return") {
  var helper = ObjCThunksHelper()

  do {
    let a = helper.returnArrayBridgedVerbatim()
    expectEqual(10, a[0].value)
    expectEqual(20, a[1].value)
    expectEqual(30, a[2].value)
  }
  do {
    TestBridgedValueTy.bridgeOperations = 0
    let a = helper.returnArrayBridgedNonverbatim()
    expectEqual(0, TestBridgedValueTy.bridgeOperations)

    TestBridgedValueTy.bridgeOperations = 0
    expectEqual(10, a[0].value)
    expectEqual(20, a[1].value)
    expectEqual(30, a[2].value)
    expectEqual(0, TestBridgedValueTy.bridgeOperations)
  }
}

ObjCThunks.test("Dictionary/Accept") {
  var helper = ObjCThunksHelper()

  do {
    helper.acceptDictionaryBridgedVerbatim(
        [ TestObjCKeyTy(10): TestObjCValueTy(1010),
          TestObjCKeyTy(20): TestObjCValueTy(1020),
          TestObjCKeyTy(30): TestObjCValueTy(1030) ])
  }
  do {
    TestBridgedKeyTy.bridgeOperations = 0
    TestBridgedValueTy.bridgeOperations = 0
    helper.acceptDictionaryBridgedNonverbatim(
        [ TestBridgedKeyTy(10): TestBridgedValueTy(1010),
          TestBridgedKeyTy(20): TestBridgedValueTy(1020),
          TestBridgedKeyTy(30): TestBridgedValueTy(1030) ])
    expectEqual(0, TestBridgedKeyTy.bridgeOperations)
    expectEqual(0, TestBridgedValueTy.bridgeOperations)
  }
}

ObjCThunks.test("Dictionary/Return") {
  var helper = ObjCThunksHelper()

  do {
    let d = helper.returnDictionaryBridgedVerbatim()
    expectEqual(3, d.count)
    expectEqual(1010, d[TestObjCKeyTy(10)]!.value)
    expectEqual(1020, d[TestObjCKeyTy(20)]!.value)
    expectEqual(1030, d[TestObjCKeyTy(30)]!.value)
  }
  do {
    TestBridgedKeyTy.bridgeOperations = 0
    TestBridgedValueTy.bridgeOperations = 0
    let d = helper.returnDictionaryBridgedNonverbatim()
    expectEqual(0, TestBridgedKeyTy.bridgeOperations)
    expectEqual(0, TestBridgedValueTy.bridgeOperations)

    TestBridgedKeyTy.bridgeOperations = 0
    TestBridgedValueTy.bridgeOperations = 0
    expectEqual(3, d.count)
    expectEqual(1010, d[TestBridgedKeyTy(10)]!.value)
    expectEqual(1020, d[TestBridgedKeyTy(20)]!.value)
    expectEqual(1030, d[TestBridgedKeyTy(30)]!.value)
    expectEqual(0, TestBridgedKeyTy.bridgeOperations)
    expectEqual(0, TestBridgedValueTy.bridgeOperations)
  }
}
#endif // _runtime(_ObjC)

//===---
// Check that iterators traverse a snapshot of the collection.
//===---

DictionaryTestSuite.test("mutationDoesNotAffectIterator/subscript/store") {
  var dict = getDerivedAPIsDictionary()
  var iter = dict.makeIterator()
  dict[10] = 1011

  expectEqualsUnordered(
    [ (10, 1010), (20, 1020), (30, 1030) ],
    Array(IteratorSequence(iter)))
}

DictionaryTestSuite.test("mutationDoesNotAffectIterator/removeValueForKey,1") {
  var dict = getDerivedAPIsDictionary()
  var iter = dict.makeIterator()
  expectOptionalEqual(1010, dict.removeValue(forKey: 10))

  expectEqualsUnordered(
    [ (10, 1010), (20, 1020), (30, 1030) ],
    Array(IteratorSequence(iter)))
}

DictionaryTestSuite.test("mutationDoesNotAffectIterator/removeValueForKey,all") {
  var dict = getDerivedAPIsDictionary()
  var iter = dict.makeIterator()
  expectOptionalEqual(1010, dict.removeValue(forKey: 10))
  expectOptionalEqual(1020, dict.removeValue(forKey: 20))
  expectOptionalEqual(1030, dict.removeValue(forKey: 30))

  expectEqualsUnordered(
    [ (10, 1010), (20, 1020), (30, 1030) ],
    Array(IteratorSequence(iter)))
}

DictionaryTestSuite.test(
  "mutationDoesNotAffectIterator/removeAll,keepingCapacity=false") {
  var dict = getDerivedAPIsDictionary()
  var iter = dict.makeIterator()
  dict.removeAll(keepingCapacity: false)

  expectEqualsUnordered(
    [ (10, 1010), (20, 1020), (30, 1030) ],
    Array(IteratorSequence(iter)))
}

DictionaryTestSuite.test(
  "mutationDoesNotAffectIterator/removeAll,keepingCapacity=true") {
  var dict = getDerivedAPIsDictionary()
  var iter = dict.makeIterator()
  dict.removeAll(keepingCapacity: true)

  expectEqualsUnordered(
    [ (10, 1010), (20, 1020), (30, 1030) ],
    Array(IteratorSequence(iter)))
}

//===---
// Misc tests.
//===---

DictionaryTestSuite.test("misc") {
  do {
    // Dictionary literal
    var dict = ["Hello": 1, "World": 2]

    // Insertion
    dict["Swift"] = 3

    // Access
    expectOptionalEqual(1, dict["Hello"])
    expectOptionalEqual(2, dict["World"])
    expectOptionalEqual(3, dict["Swift"])
    expectNil(dict["Universe"])

    // Overwriting existing value
    dict["Hello"] = 0
    expectOptionalEqual(0, dict["Hello"])
    expectOptionalEqual(2, dict["World"])
    expectOptionalEqual(3, dict["Swift"])
    expectNil(dict["Universe"])
  }

  do {
    // Dictionaries with other types
    var d = [ 1.2: 1, 2.6: 2 ]
    d[3.3] = 3
    expectOptionalEqual(1, d[1.2])
    expectOptionalEqual(2, d[2.6])
    expectOptionalEqual(3, d[3.3])
  }

  do {
    var d = Dictionary<String, Int>(minimumCapacity: 13)
    d["one"] = 1
    d["two"] = 2
    d["three"] = 3
    d["four"] = 4
    d["five"] = 5
    expectOptionalEqual(1, d["one"])
    expectOptionalEqual(2, d["two"])
    expectOptionalEqual(3, d["three"])
    expectOptionalEqual(4, d["four"])
    expectOptionalEqual(5, d["five"])

    // Iterate over (key, value) tuples as a silly copy
    var d3 = Dictionary<String,Int>(minimumCapacity: 13)

    for (k, v) in d {
      d3[k] = v
    }
    expectOptionalEqual(1, d3["one"])
    expectOptionalEqual(2, d3["two"])
    expectOptionalEqual(3, d3["three"])
    expectOptionalEqual(4, d3["four"])
    expectOptionalEqual(5, d3["five"])

    expectEqual(3, d.values[d.keys.index(of: "three")!])
    expectEqual(4, d.values[d.keys.index(of: "four")!])

    expectEqual(3, d3.values[d3.keys.index(of: "three")!])
    expectEqual(4, d3.values[d3.keys.index(of: "four")!])
  }
}

#if _runtime(_ObjC)
DictionaryTestSuite.test("dropsBridgedCache") {
  // rdar://problem/18544533
  // Previously this code would segfault due to a double free in the Dictionary
  // implementation.
  // This test will only fail in address sanitizer.
  var dict = [0:10]
  do {
    var bridged: NSDictionary = dict as NSDictionary
    expectEqual(10, bridged[0 as NSNumber] as! Int)
  }

  dict[0] = 11
  do {
    var bridged: NSDictionary = dict as NSDictionary
    expectEqual(11, bridged[0 as NSNumber] as! Int)
  }
}

DictionaryTestSuite.test("getObjects:andKeys:") {
  let d = ([1: "one", 2: "two"] as Dictionary<Int, String>) as NSDictionary
  var keys = UnsafeMutableBufferPointer(
    start: UnsafeMutablePointer<NSNumber>.allocate(capacity: 2), count: 2)
  var values = UnsafeMutableBufferPointer(
    start: UnsafeMutablePointer<NSString>.allocate(capacity: 2), count: 2)
  var kp = AutoreleasingUnsafeMutablePointer<AnyObject?>(keys.baseAddress!)
  var vp = AutoreleasingUnsafeMutablePointer<AnyObject?>(values.baseAddress!)
  var null: AutoreleasingUnsafeMutablePointer<AnyObject?>?

  d.available_getObjects(null, andKeys: null) // don't segfault

  d.available_getObjects(null, andKeys: kp)
  expectEqual([2, 1] as [NSNumber], Array(keys))

  d.available_getObjects(vp, andKeys: null)
  expectEqual(["two", "one"] as [NSString], Array(values))

  d.available_getObjects(vp, andKeys: kp)
  expectEqual([2, 1] as [NSNumber], Array(keys))
  expectEqual(["two", "one"] as [NSString], Array(values))
}
#endif

DictionaryTestSuite.test("popFirst") {
  // Empty
  do {
    var d = [Int: Int]()
    let popped = d.popFirst()
    expectNil(popped)
  }

  do {
    var popped = [(Int, Int)]()
    var d: [Int: Int] = [
      1010: 1010,
      2020: 2020,
      3030: 3030,
    ]
    let expected = Array(d.map{($0.0, $0.1)})
    while let element = d.popFirst() {
      popped.append(element)
    }
    expectEqualSequence(expected, Array(popped)) {
      (lhs: (Int, Int), rhs: (Int, Int)) -> Bool in
      lhs.0 == rhs.0 && lhs.1 == rhs.1
    }
    expectTrue(d.isEmpty)
  }
}

DictionaryTestSuite.test("removeAt") {
  // Test removing from the startIndex, the middle, and the end of a dictionary.
  for i in 1...3 {
    var d: [Int: Int] = [
      10: 1010,
      20: 2020,
      30: 3030,
    ]
    let removed = d.remove(at: d.index(forKey: i*10)!)
    expectEqual(i*10, removed.0)
    expectEqual(i*1010, removed.1)
    expectEqual(2, d.count)
    expectNil(d.index(forKey: i))
    let origKeys: [Int] = [10, 20, 30]
    expectEqual(origKeys.filter { $0 != (i*10) }, d.keys.sorted())
  }
}

DictionaryTestSuite.setUp {
  resetLeaksOfDictionaryKeysValues()
#if _runtime(_ObjC)
  resetLeaksOfObjCDictionaryKeysValues()
#endif
}

DictionaryTestSuite.tearDown {
  expectNoLeaksOfDictionaryKeysValues()
#if _runtime(_ObjC)
  expectNoLeaksOfObjCDictionaryKeysValues()
#endif
}

runAllTests()
<|MERGE_RESOLUTION|>--- conflicted
+++ resolved
@@ -494,13 +494,9 @@
   }
 }
 
-<<<<<<< HEAD
-DictionaryTestSuite.test("COW.Fast.MergeSequenceDoesNotReallocate") {
-=======
 DictionaryTestSuite.test("COW.Fast.MergeSequenceDoesNotReallocate")
   .code {
 
->>>>>>> aad14e3c
   do {
     var d1 = getCOWFastDictionary()
     var identity1 = d1._rawIdentifier()
@@ -621,13 +617,9 @@
   }
 }
 
-<<<<<<< HEAD
-DictionaryTestSuite.test("COW.Fast.MergeDictionaryDoesNotReallocate") {
-=======
 DictionaryTestSuite.test("COW.Fast.MergeDictionaryDoesNotReallocate")
   .code {
 
->>>>>>> aad14e3c
   do {
     var d1 = getCOWFastDictionary()
     var identity1 = d1._rawIdentifier()
