//===--- NSNumberBridging.swift - Test bridging through NSNumber ----------===//
//
// This source file is part of the Swift.org open source project
//
// Copyright (c) 2014 - 2017 Apple Inc. and the Swift project authors
// Licensed under Apache License v2.0 with Runtime Library Exception
//
// See https://swift.org/LICENSE.txt for license information
// See https://swift.org/CONTRIBUTORS.txt for the list of Swift project authors
//
//===----------------------------------------------------------------------===//
// RUN: %target-run-simple-swift
// REQUIRES: executable_test
// REQUIRES: objc_interop

// FIXME: rdar://35814988
// UNSUPPORTED: CPU=armv7
// UNSUPPORTED: CPU=armv7s
// UNSUPPORTED: CPU=armv7k

import StdlibUnittest
import Foundation
import CoreGraphics

extension Float {
    init?(reasonably value: Float) {
        self = value
    }

    init?(reasonably value: Double) {
        guard !value.isNaN else {
            self = Float.nan
            return
        }

        guard !value.isInfinite else {
            if value.sign == .minus {
                self = -Float.infinity
            } else {
                self = Float.infinity
            }
            return
        }

        guard abs(value) <= Double(Float.greatestFiniteMagnitude) else {
            return nil
        }
        
        self = Float(value)
    }
}

extension Double {
    init?(reasonably value: Float) {
        guard !value.isNaN else {
            self = Double.nan
            return
        }

        guard !value.isInfinite else {
            if value.sign == .minus {
                self = -Double.infinity
            } else {
                self = Double.infinity
            }
            return
        }

        self = Double(value)
    }

    init?(reasonably value: Double) {
        self = value
    }
}

var nsNumberBridging = TestSuite("NSNumberBridgingValidation")

func testFloat(_ lhs: Float?, _ rhs: Float?, file: String = #file, line: UInt = #line) {
    let message = "\(String(describing: lhs)) != \(String(describing: rhs)) Float"
    if let lhsValue = lhs {
        if let rhsValue = rhs {
            if lhsValue.isNaN != rhsValue.isNaN {
                expectUnreachable(message, file: file, line: line)
            } else if lhsValue != rhsValue && !lhsValue.isNaN {
                expectUnreachable(message, file: file, line: line)
            }
        } else {
            expectUnreachable(message, file: file, line: line)
        }
    } else {
        if rhs != nil {
            expectUnreachable(message, file: file, line: line)
        }
    }
}

func testDouble(_ lhs: Double?, _ rhs: Double?, file: String = #file, line: UInt = #line) {
    let message = "\(String(describing: lhs)) != \(String(describing: rhs)) Double"
    if let lhsValue = lhs {
        if let rhsValue = rhs {
            if lhsValue.isNaN != rhsValue.isNaN {
                expectUnreachable(message, file: file, line: line)
            } else if lhsValue != rhsValue && !lhsValue.isNaN {
                expectUnreachable(message, file: file, line: line)
            }
        } else {
            expectUnreachable(message, file: file, line: line)
        }
    } else {
        if rhs != nil {
            expectUnreachable(message, file: file, line: line)
        }
    }
}


extension Int8 {
    static var _interestingValues: [Int8] {
        return [
            Int8.min,
            Int8.min + 1,
            Int8.max,
            Int8.max - 1,
            0,
            -1, 1,
            -42, 42,
        ]
    }
}

extension UInt8 {
    static var _interestingValues: [UInt8] {
        return [
            UInt8.min,
            UInt8.min + 1,
            UInt8.max,
            UInt8.max - 1,
            42,
        ]
    }
}

extension Int16 {
    static var _interestingValues: [Int16] {
        return [
            Int16.min,
            Int16.min + 1,
            Int16.max,
            Int16.max - 1,
            0,
            -1, 1,
            -42, 42,
        ]
    }
}

extension UInt16 {
    static var _interestingValues: [UInt16] {
        return [
            UInt16.min,
            UInt16.min + 1,
            UInt16.max,
            UInt16.max - 1,
            42,
        ]
    }
}

extension Int32 {
    static var _interestingValues: [Int32] {
        return [
            Int32.min,
            Int32.min + 1,
            Int32.max,
            Int32.max - 1,
            0,
            -1, 1,
            -42, 42,
        ]
    }
}

extension UInt32 {
    static var _interestingValues: [UInt32] {
        return [
            UInt32.min,
            UInt32.min + 1,
            UInt32.max,
            UInt32.max - 1,
            42,
        ]
    }
}

extension Int64 {
    static var _interestingValues: [Int64] {
        return [
            Int64.min,
            Int64.min + 1,
            Int64.max,
            Int64.max - 1,
            0,
            -1, 1,
            -42, 42,
        ]
    }
}

extension UInt64 {
    static var _interestingValues: [UInt64] {
        return [
            UInt64.min,
            UInt64.min + 1,
            UInt64.max,
            UInt64.max - 1,
            42,
        ]
    }
}

extension Int {
    static var _interestingValues: [Int] {
        return [
            Int.min,
            Int.min + 1,
            Int.max,
            Int.max - 1,
            0,
            -1, 1,
            -42, 42,
        ]
    }
}

extension UInt {
    static var _interestingValues: [UInt] {
        return [
            UInt.min,
            UInt.min + 1,
            UInt.max,
            UInt.max - 1,
            42,
        ]
    }
}

extension Float {
    static var _interestingValues: [Float] {
        return [
            -Float.infinity,
            -Float.greatestFiniteMagnitude,
            -1.0,
            -Float.ulpOfOne,
            -Float.leastNormalMagnitude,
            -0.0,
            0.0,
            Float.leastNormalMagnitude,
            Float.ulpOfOne,
            1.0,
            Float.greatestFiniteMagnitude,
            Float.infinity,
            Float.nan,
        ]
    }
}

extension Double {
    static var _interestingValues: [Double] {
        return [
            -Double.infinity,
            -Double.greatestFiniteMagnitude,
            -1.0,
            -Double.ulpOfOne,
            -Double.leastNormalMagnitude,
            -0.0,
            0.0,
            Double.leastNormalMagnitude,
            Double.ulpOfOne,
            1.0,
            Double.greatestFiniteMagnitude,
            Double.infinity,
            Double.nan,
        ]
    }
}

extension CGFloat {
    static var _interestingValues: [CGFloat] {
        return [
            -CGFloat.infinity,
            -CGFloat.greatestFiniteMagnitude,
            -1.0,
            -CGFloat.ulpOfOne,
            -CGFloat.leastNormalMagnitude,
            -0.0,
            0.0,
            CGFloat.leastNormalMagnitude,
            CGFloat.ulpOfOne,
            1.0,
            CGFloat.greatestFiniteMagnitude,
            CGFloat.infinity,
            CGFloat.nan,
        ]
    }
}

extension Bool {
    static var _interestingValues: [Bool] {
        return [false, true]
    }
}

func testNSNumberBridgeFromInt8() {
    for interestingValue in Int8._interestingValues {
        func testNumber(_ number: NSNumber?) {
            expectNotNil(number)
            let int8 = (number!) as? Int8
            expectEqual(Int8(exactly: interestingValue), int8)
            let uint8 = (number!) as? UInt8
            expectEqual(UInt8(exactly: interestingValue), uint8)
            let int16 = (number!) as? Int16
            expectEqual(Int16(exactly: interestingValue), int16)
            let uint16 = (number!) as? UInt16
            expectEqual(UInt16(exactly: interestingValue), uint16)
            let int32 = (number!) as? Int32
            expectEqual(Int32(exactly: interestingValue), int32)
            let uint32 = (number!) as? UInt32
            expectEqual(UInt32(exactly: interestingValue), uint32)
            let int64 = (number!) as? Int64
            expectEqual(Int64(exactly: interestingValue), int64)
            let uint64 = (number!) as? UInt64
            expectEqual(UInt64(exactly: interestingValue), uint64)
            let int = (number!) as? Int
            expectEqual(Int(exactly: interestingValue), int)
            let uint = (number!) as? UInt
            expectEqual(UInt(exactly: interestingValue), uint)
            let float = (number!) as? Float
            expectEqual(Float(interestingValue), float)
        }
        let bridged = interestingValue as NSNumber
        testNumber(bridged)
        let created = NSNumber(value: interestingValue)
        testNumber(created)
    }
}

func testNSNumberBridgeFromUInt8() {
    for interestingValue in UInt8._interestingValues {
        func testNumber(_ number: NSNumber?) {
            expectNotNil(number)
            let int8 = (number!) as? Int8
            expectEqual(Int8(exactly: interestingValue), int8)
            let uint8 = (number!) as? UInt8
            expectEqual(UInt8(exactly: interestingValue), uint8)
            let int16 = (number!) as? Int16
            expectEqual(Int16(exactly: interestingValue), int16)
            let uint16 = (number!) as? UInt16
            expectEqual(UInt16(exactly: interestingValue), uint16)
            let int32 = (number!) as? Int32
            expectEqual(Int32(exactly: interestingValue), int32)
            let uint32 = (number!) as? UInt32
            expectEqual(UInt32(exactly: interestingValue), uint32)
            let int64 = (number!) as? Int64
            expectEqual(Int64(exactly: interestingValue), int64)
            let uint64 = (number!) as? UInt64
            expectEqual(UInt64(exactly: interestingValue), uint64)
            let int = (number!) as? Int
            expectEqual(Int(exactly: interestingValue), int)
            let uint = (number!) as? UInt
            expectEqual(UInt(exactly: interestingValue), uint)
            let float = (number!) as? Float
            expectEqual(Float(interestingValue), float)
        }
        let bridged = interestingValue as NSNumber
        testNumber(bridged)
        let created = NSNumber(value: interestingValue)
        testNumber(created)
    }
}

func testNSNumberBridgeFromInt16() {
    for interestingValue in Int16._interestingValues {
        func testNumber(_ number: NSNumber?) {
            expectNotNil(number)
            let int8 = (number!) as? Int8
            expectEqual(Int8(exactly: interestingValue), int8)
            let uint8 = (number!) as? UInt8
            expectEqual(UInt8(exactly: interestingValue), uint8)
            let int16 = (number!) as? Int16
            expectEqual(Int16(exactly: interestingValue), int16)
            let uint16 = (number!) as? UInt16
            expectEqual(UInt16(exactly: interestingValue), uint16)
            let int32 = (number!) as? Int32
            expectEqual(Int32(exactly: interestingValue), int32)
            let uint32 = (number!) as? UInt32
            expectEqual(UInt32(exactly: interestingValue), uint32)
            let int64 = (number!) as? Int64
            expectEqual(Int64(exactly: interestingValue), int64)
            let uint64 = (number!) as? UInt64
            expectEqual(UInt64(exactly: interestingValue), uint64)
            let int = (number!) as? Int
            expectEqual(Int(exactly: interestingValue), int)
            let uint = (number!) as? UInt
            expectEqual(UInt(exactly: interestingValue), uint)
            let float = (number!) as? Float
            expectEqual(Float(interestingValue), float)
        }
        let bridged = interestingValue as NSNumber
        testNumber(bridged)
        let created = NSNumber(value: interestingValue)
        testNumber(created)
    }
}

func testNSNumberBridgeFromUInt16() {
    for interestingValue in UInt8._interestingValues {
        func testNumber(_ number: NSNumber?) {
            expectNotNil(number)
            let int8 = (number!) as? Int8
            expectEqual(Int8(exactly: interestingValue), int8)
            let uint8 = (number!) as? UInt8
            expectEqual(UInt8(exactly: interestingValue), uint8)
            let int16 = (number!) as? Int16
            expectEqual(Int16(exactly: interestingValue), int16)
            let uint16 = (number!) as? UInt16
            expectEqual(UInt16(exactly: interestingValue), uint16)
            let int32 = (number!) as? Int32
            expectEqual(Int32(exactly: interestingValue), int32)
            let uint32 = (number!) as? UInt32
            expectEqual(UInt32(exactly: interestingValue), uint32)
            let int64 = (number!) as? Int64
            expectEqual(Int64(exactly: interestingValue), int64)
            let uint64 = (number!) as? UInt64
            expectEqual(UInt64(exactly: interestingValue), uint64)
            let int = (number!) as? Int
            expectEqual(Int(exactly: interestingValue), int)
            let uint = (number!) as? UInt
            expectEqual(UInt(exactly: interestingValue), uint)
            let float = (number!) as? Float
            expectEqual(Float(interestingValue), float)
        }
        let bridged = interestingValue as NSNumber
        testNumber(bridged)
        let created = NSNumber(value: interestingValue)
        testNumber(created)
    }
}

func testNSNumberBridgeFromInt32() {
    for interestingValue in Int32._interestingValues {
        func testNumber(_ number: NSNumber?) {
            expectNotNil(number)
            let int8 = (number!) as? Int8
            expectEqual(Int8(exactly: interestingValue), int8)
            let uint8 = (number!) as? UInt8
            expectEqual(UInt8(exactly: interestingValue), uint8)
            let int16 = (number!) as? Int16
            expectEqual(Int16(exactly: interestingValue), int16)
            let uint16 = (number!) as? UInt16
            expectEqual(UInt16(exactly: interestingValue), uint16)
            let int32 = (number!) as? Int32
            expectEqual(Int32(exactly: interestingValue), int32)
            let uint32 = (number!) as? UInt32
            expectEqual(UInt32(exactly: interestingValue), uint32)
            let int64 = (number!) as? Int64
            expectEqual(Int64(exactly: interestingValue), int64)
            let uint64 = (number!) as? UInt64
            expectEqual(UInt64(exactly: interestingValue), uint64)
            let int = (number!) as? Int
            expectEqual(Int(exactly: interestingValue), int)
            let uint = (number!) as? UInt
            expectEqual(UInt(exactly: interestingValue), uint)
            
            let float = (number!) as? Float
            let expectedFloat = Float(exactly: int32!)
            // these are disabled because of https://bugs.swift.org/browse/SR-4634
            if (int32! != Int32.min && int32! != Int32.max &&
                int32! != Int32.min + 1 && int32! != Int32.max - 1) {
                testFloat(expectedFloat, float)
            }
            
            
            let double = (number!) as? Double
            let expectedDouble = Double(int32!)
            testDouble(expectedDouble, double)
        }
        let bridged = interestingValue as NSNumber
        testNumber(bridged)
        let created = NSNumber(value: interestingValue)
        testNumber(created)
    }
}

func testNSNumberBridgeFromUInt32() {
    for interestingValue in UInt32._interestingValues {
        func testNumber(_ number: NSNumber?) {
            expectNotNil(number)
            let int8 = (number!) as? Int8
            expectEqual(Int8(exactly: interestingValue), int8)
            let uint8 = (number!) as? UInt8
            expectEqual(UInt8(exactly: interestingValue), uint8)
            let int16 = (number!) as? Int16
            expectEqual(Int16(exactly: interestingValue), int16)
            let uint16 = (number!) as? UInt16
            expectEqual(UInt16(exactly: interestingValue), uint16)
            let int32 = (number!) as? Int32
            expectEqual(Int32(exactly: interestingValue), int32)
            let uint32 = (number!) as? UInt32
            expectEqual(UInt32(exactly: interestingValue), uint32)
            let int64 = (number!) as? Int64
            expectEqual(Int64(exactly: interestingValue), int64)
            let uint64 = (number!) as? UInt64
            expectEqual(UInt64(exactly: interestingValue), uint64)
            let int = (number!) as? Int
            expectEqual(Int(exactly: interestingValue), int)
            let uint = (number!) as? UInt
            expectEqual(UInt(exactly: interestingValue), uint)
            
            let float = (number!) as? Float
            let expectedFloat = Float(uint32!)
            // these are disabled because of https://bugs.swift.org/browse/SR-4634
            if (uint32! != UInt32.max && uint32! != UInt32.max - UInt32(1)) {
                testFloat(expectedFloat, float)
            }
            
            let double = (number!) as? Double
            let expectedDouble = Double(uint32!)
            testDouble(expectedDouble, double)
        }
        let bridged = interestingValue as NSNumber
        testNumber(bridged)
        let created = NSNumber(value: interestingValue)
        testNumber(created)
    }
}

func testNSNumberBridgeFromInt64() {
    for interestingValue in Int64._interestingValues {
        func testNumber(_ number: NSNumber?) {
            expectNotNil(number)
            let int8 = (number!) as? Int8
            expectEqual(Int8(exactly: interestingValue), int8)
            let uint8 = (number!) as? UInt8
            expectEqual(UInt8(exactly: interestingValue), uint8)
            let int16 = (number!) as? Int16
            expectEqual(Int16(exactly: interestingValue), int16)
            let uint16 = (number!) as? UInt16
            expectEqual(UInt16(exactly: interestingValue), uint16)
            let int32 = (number!) as? Int32
            expectEqual(Int32(exactly: interestingValue), int32)
            let uint32 = (number!) as? UInt32
            expectEqual(UInt32(exactly: interestingValue), uint32)
            let int64 = (number!) as? Int64
            expectEqual(Int64(exactly: interestingValue), int64)
            let uint64 = (number!) as? UInt64
            expectEqual(UInt64(exactly: interestingValue), uint64)
            let int = (number!) as? Int
            expectEqual(Int(exactly: interestingValue), int)
            let uint = (number!) as? UInt
            expectEqual(UInt(exactly: interestingValue), uint)
        }
        let bridged = interestingValue as NSNumber
        testNumber(bridged)
        let created = NSNumber(value: interestingValue)
        testNumber(created)
    }
}

func testNSNumberBridgeFromUInt64() {
    for interestingValue in UInt64._interestingValues {
        func testNumber(_ number: NSNumber?) {
            expectNotNil(number)
            let int8 = (number!) as? Int8
            expectEqual(Int8(exactly: interestingValue), int8)
            let uint8 = (number!) as? UInt8
            expectEqual(UInt8(exactly: interestingValue), uint8)
            let int16 = (number!) as? Int16
            expectEqual(Int16(exactly: interestingValue), int16)
            let uint16 = (number!) as? UInt16
            expectEqual(UInt16(exactly: interestingValue), uint16)
            let int32 = (number!) as? Int32
            expectEqual(Int32(exactly: interestingValue), int32)
            let uint32 = (number!) as? UInt32
            expectEqual(UInt32(exactly: interestingValue), uint32)
            let int64 = (number!) as? Int64
            expectEqual(Int64(exactly: interestingValue), int64)
            let uint64 = (number!) as? UInt64
            expectEqual(UInt64(exactly: interestingValue), uint64)
            let int = (number!) as? Int
            expectEqual(Int(exactly: interestingValue), int)
            let uint = (number!) as? UInt
            expectEqual(UInt(exactly: interestingValue), uint)
        }
        let bridged = interestingValue as NSNumber
        testNumber(bridged)
        let created = NSNumber(value: interestingValue)
        testNumber(created)
    }
}

func testNSNumberBridgeFromInt() {
    for interestingValue in Int._interestingValues {
        func testNumber(_ number: NSNumber?) {
            expectNotNil(number)
            let int8 = (number!) as? Int8
            expectEqual(Int8(exactly: interestingValue), int8)
            let uint8 = (number!) as? UInt8
            expectEqual(UInt8(exactly: interestingValue), uint8)
            let int16 = (number!) as? Int16
            expectEqual(Int16(exactly: interestingValue), int16)
            let uint16 = (number!) as? UInt16
            expectEqual(UInt16(exactly: interestingValue), uint16)
            let int32 = (number!) as? Int32
            expectEqual(Int32(exactly: interestingValue), int32)
            let uint32 = (number!) as? UInt32
            expectEqual(UInt32(exactly: interestingValue), uint32)
            let int64 = (number!) as? Int64
            expectEqual(Int64(exactly: interestingValue), int64)
            let uint64 = (number!) as? UInt64
            expectEqual(UInt64(exactly: interestingValue), uint64)
            let int = (number!) as? Int
            expectEqual(Int(exactly: interestingValue), int)
            let uint = (number!) as? UInt
            expectEqual(UInt(exactly: interestingValue), uint)
        }
        let bridged = interestingValue as NSNumber
        testNumber(bridged)
        let created = NSNumber(value: interestingValue)
        testNumber(created)
    }
}

func testNSNumberBridgeFromUInt() {
    for interestingValue in UInt._interestingValues {
        func testNumber(_ number: NSNumber?) {
            expectNotNil(number)
            let int8 = (number!) as? Int8
            expectEqual(Int8(exactly: interestingValue), int8)
            let uint8 = (number!) as? UInt8
            expectEqual(UInt8(exactly: interestingValue), uint8)
            let int16 = (number!) as? Int16
            expectEqual(Int16(exactly: interestingValue), int16)
            let uint16 = (number!) as? UInt16
            expectEqual(UInt16(exactly: interestingValue), uint16)
            let int32 = (number!) as? Int32
            expectEqual(Int32(exactly: interestingValue), int32)
            let uint32 = (number!) as? UInt32
            expectEqual(UInt32(exactly: interestingValue), uint32)
            let int64 = (number!) as? Int64
            expectEqual(Int64(exactly: interestingValue), int64)
            let uint64 = (number!) as? UInt64
            expectEqual(UInt64(exactly: interestingValue), uint64)
            let int = (number!) as? Int
            expectEqual(Int(exactly: interestingValue), int)
            let uint = (number!) as? UInt
            expectEqual(UInt(exactly: interestingValue), uint)

            let float = (number!) as? Float
            let expectedFloat = Float(exactly: uint!)
            if UInt.bitWidth == 32 && uint! >= UInt.max - 1 {
              expectNil(expectedFloat)
            } else {
              testFloat(expectedFloat, float)
            }

            let double = (number!) as? Double
            let expectedDouble = Double(exactly: uint!)
            testDouble(expectedDouble, double)
        }
        let bridged = interestingValue as NSNumber
        testNumber(bridged)
        let created = NSNumber(value: interestingValue)
        testNumber(created)
    }
}

func testNSNumberBridgeFromFloat() {
    for interestingValue in Float._interestingValues {
        func testNumber(_ number: NSNumber?) {
            expectNotNil(number)
            let int8 = (number!) as? Int8
            expectEqual(Int8(exactly: interestingValue), int8)
            let uint8 = (number!) as? UInt8
            expectEqual(UInt8(exactly: interestingValue), uint8)
            let int16 = (number!) as? Int16
            expectEqual(Int16(exactly: interestingValue), int16)
            let uint16 = (number!) as? UInt16
            expectEqual(UInt16(exactly: interestingValue), uint16)
            let int32 = (number!) as? Int32
            expectEqual(Int32(exactly: interestingValue), int32)
            let uint32 = (number!) as? UInt32
            expectEqual(UInt32(exactly: interestingValue), uint32)
            let int64 = (number!) as? Int64
            expectEqual(Int64(exactly: interestingValue), int64)
            let uint64 = (number!) as? UInt64
            expectEqual(UInt64(exactly: interestingValue), uint64)
            let int = (number!) as? Int
            expectEqual(Int(exactly: interestingValue), int)
            let uint = (number!) as? UInt
            expectEqual(UInt(exactly: interestingValue), uint)

            let float = (number!) as? Float
<<<<<<< HEAD
            let expectedFloat = Float(reasonably: interestingValue)
            testFloat(expectedFloat, float)
            
=======
            let expectedFloat = Float(exactly: interestingValue)
            if interestingValue.isNaN {
                expectTrue(float?.isNaN == true)
                expectNil(expectedFloat)
            } else {
                testFloat(expectedFloat, float)
            }
          
>>>>>>> aad14e3c
            let double = (number!) as? Double
            let expectedDouble = Double(exactly: interestingValue)
            if interestingValue.isNaN {
                expectTrue(double?.isNaN == true)
                expectNil(expectedDouble)
            } else {
                testDouble(expectedDouble, double)
            }
        }
        let bridged = interestingValue as NSNumber
        testNumber(bridged)
        let created = NSNumber(value: interestingValue)
        testNumber(created)
    }
}

func testNSNumberBridgeFromDouble() {
    for interestingValue in Double._interestingValues {
        func testNumber(_ number: NSNumber?) {
            expectNotNil(number)
            let int8 = (number!) as? Int8
            expectEqual(Int8(exactly: interestingValue), int8)
            let uint8 = (number!) as? UInt8
            expectEqual(UInt8(exactly: interestingValue), uint8)
            let int16 = (number!) as? Int16
            expectEqual(Int16(exactly: interestingValue), int16)
            let uint16 = (number!) as? UInt16
            expectEqual(UInt16(exactly: interestingValue), uint16)
            let int32 = (number!) as? Int32
            expectEqual(Int32(exactly: interestingValue), int32)
            let uint32 = (number!) as? UInt32
            expectEqual(UInt32(exactly: interestingValue), uint32)
            let int64 = (number!) as? Int64
            expectEqual(Int64(exactly: interestingValue), int64)
            let uint64 = (number!) as? UInt64
            expectEqual(UInt64(exactly: interestingValue), uint64)
            let int = (number!) as? Int
            expectEqual(Int(exactly: interestingValue), int)
            let uint = (number!) as? UInt
            expectEqual(UInt(exactly: interestingValue), uint)

            let float = (number!) as? Float
<<<<<<< HEAD
            let expectedFloat = Float(reasonably: interestingValue)
            testFloat(expectedFloat, float)
            
=======
            let expectedFloat = Float(exactly: interestingValue)
            if interestingValue.isNaN {
                expectTrue(float?.isNaN == true)
                expectNil(expectedFloat)
            } else {
                testFloat(expectedFloat, float)
            }
          
>>>>>>> aad14e3c
            let double = (number!) as? Double
            let expectedDouble = Double(exactly: interestingValue)
            if interestingValue.isNaN {
                expectTrue(double?.isNaN == true)
                expectNil(expectedDouble)
            } else {
                testDouble(expectedDouble, double)
            }
        }
        let bridged = interestingValue as NSNumber
        testNumber(bridged)
        let created = NSNumber(value: interestingValue)
        testNumber(created)
    }
}

func testNSNumberBridgeFromCGFloat() {
    for interestingValue in CGFloat._interestingValues {
        func testNumber(_ number: NSNumber?) {
            expectNotNil(number)
            let int8 = (number!) as? Int8
            expectEqual(Int8(exactly: interestingValue.native), int8)
            let uint8 = (number!) as? UInt8
            expectEqual(UInt8(exactly: interestingValue.native), uint8)
            let int16 = (number!) as? Int16
            expectEqual(Int16(exactly: interestingValue.native), int16)
            let uint16 = (number!) as? UInt16
            expectEqual(UInt16(exactly: interestingValue.native), uint16)
            let int32 = (number!) as? Int32
            expectEqual(Int32(exactly: interestingValue.native), int32)
            let uint32 = (number!) as? UInt32
            expectEqual(UInt32(exactly: interestingValue.native), uint32)
            let int64 = (number!) as? Int64
            expectEqual(Int64(exactly: interestingValue.native), int64)
            let uint64 = (number!) as? UInt64
            expectEqual(UInt64(exactly: interestingValue.native), uint64)
            let int = (number!) as? Int
            expectEqual(Int(exactly: interestingValue.native), int)
            let uint = (number!) as? UInt
            expectEqual(UInt(exactly: interestingValue.native), uint)
            
            let float = (number!) as? Float
<<<<<<< HEAD
            let expectedFloat = Float(reasonably: interestingValue.native)
            testFloat(expectedFloat, float)
            
=======
            let expectedFloat = Float(exactly: interestingValue.native)
            if interestingValue.isNaN {
                expectTrue(float?.isNaN == true)
                expectNil(expectedFloat)
            } else {
                testFloat(expectedFloat, float)
            }
          
>>>>>>> aad14e3c
            let double = (number!) as? Double
            let expectedDouble = Double(exactly: interestingValue.native)
            if interestingValue.isNaN {
                expectTrue(double?.isNaN == true)
                expectNil(expectedDouble)
            } else {
                testDouble(expectedDouble, double)
            }
        }
        let bridged = interestingValue as NSNumber
        testNumber(bridged)
        let created = NSNumber(value: interestingValue.native)
        testNumber(created)
    }
}

func test_numericBitPatterns_to_floatingPointTypes() {
    let signed_numbers: [NSNumber] = [
        NSNumber(value: Int64(6)),
        NSNumber(value: Int64(bitPattern: 1 << 56)),
        NSNumber(value: Int64(bitPattern: 1 << 53)),
        NSNumber(value: Int64(bitPattern: 1 << 52)),
        NSNumber(value: Int64(bitPattern: 1 << 25)),
        NSNumber(value: Int64(bitPattern: 1 << 24)),
        NSNumber(value: Int64(bitPattern: 1 << 23)),
        NSNumber(value: -Int64(bitPattern: 1 << 53)),
        NSNumber(value: -Int64(bitPattern: 1 << 52)),
        NSNumber(value: -Int64(6)),
        NSNumber(value: -Int64(bitPattern: 1 << 56)),
        NSNumber(value: -Int64(bitPattern: 1 << 25)),
        NSNumber(value: -Int64(bitPattern: 1 << 24)),
        NSNumber(value: -Int64(bitPattern: 1 << 23)),
    ]

    let signed_values: [Int64] = [
        Int64(6),
        Int64(bitPattern: 1 << 56),
        Int64(bitPattern: 1 << 53),
        Int64(bitPattern: 1 << 52),
        Int64(bitPattern: 1 << 25),
        Int64(bitPattern: 1 << 24),
        Int64(bitPattern: 1 << 23),
        -Int64(bitPattern: 1 << 53),
        -Int64(bitPattern: 1 << 52),
        -Int64(6),
        -Int64(bitPattern: 1 << 56),
        -Int64(bitPattern: 1 << 25),
        -Int64(bitPattern: 1 << 24),
        -Int64(bitPattern: 1 << 23),
    ]

    let unsigned_numbers: [NSNumber] = [
        NSNumber(value: UInt64(bitPattern: 6)),
        NSNumber(value: UInt64(bitPattern: 1 << 56)),
        NSNumber(value: UInt64(bitPattern: 1 << 63)),
        NSNumber(value: UInt64(bitPattern: 1 << 53)),
        NSNumber(value: UInt64(bitPattern: 1 << 52)),
        NSNumber(value: UInt64(bitPattern: 1 << 25)),
        NSNumber(value: UInt64(bitPattern: 1 << 24)),
        NSNumber(value: UInt64(bitPattern: 1 << 23)),
    ]

    let unsigned_values: [UInt64] = [
        UInt64(bitPattern: 6),
        UInt64(bitPattern: 1 << 56),
        UInt64(bitPattern: 1 << 63),
        UInt64(bitPattern: 1 << 53),
        UInt64(bitPattern: 1 << 52),
        UInt64(bitPattern: 1 << 25),
        UInt64(bitPattern: 1 << 24),
        UInt64(bitPattern: 1 << 23)
    ]

    for (number, value) in zip(signed_numbers, signed_values) {
        let numberCast = Double(exactly: number)
        let valueCast = Double(exactly: value)
        expectEqual(numberCast, valueCast)
    }

    for (number, value) in zip(unsigned_numbers, unsigned_values) {
        let numberCast = Double(exactly: number)
        let valueCast = Double(exactly: value)
        expectEqual(numberCast, valueCast)
    }

    for (number, value) in zip(signed_numbers, signed_values) {
        let numberCast = Float(exactly: number)
        let valueCast = Float(exactly: value)
        expectEqual(numberCast, valueCast)
    }

    for (number, value) in zip(unsigned_numbers, unsigned_values) {
        let numberCast = Float(exactly: number)
        let valueCast = Float(exactly: value)
        expectEqual(numberCast, valueCast)
    }
}

nsNumberBridging.test("Bridge Int8") { testNSNumberBridgeFromInt8() }
nsNumberBridging.test("Bridge UInt8") { testNSNumberBridgeFromUInt8() }
nsNumberBridging.test("Bridge Int16") { testNSNumberBridgeFromInt16() }
nsNumberBridging.test("Bridge UInt16") { testNSNumberBridgeFromUInt16() }
nsNumberBridging.test("Bridge Int32") { testNSNumberBridgeFromInt32() }
nsNumberBridging.test("Bridge UInt32") { testNSNumberBridgeFromUInt32() }
nsNumberBridging.test("Bridge Int64") { testNSNumberBridgeFromInt64() }
nsNumberBridging.test("Bridge UInt64") { testNSNumberBridgeFromUInt64() }
nsNumberBridging.test("Bridge Int") { testNSNumberBridgeFromInt() }
nsNumberBridging.test("Bridge UInt") { testNSNumberBridgeFromUInt() }
nsNumberBridging.test("Bridge Float") { testNSNumberBridgeFromFloat() }
nsNumberBridging.test("Bridge Double") { testNSNumberBridgeFromDouble() }
nsNumberBridging.test("Bridge CGFloat") { testNSNumberBridgeFromCGFloat() }
nsNumberBridging.test("bitPattern to exactly") { test_numericBitPatterns_to_floatingPointTypes() }
runAllTests()<|MERGE_RESOLUTION|>--- conflicted
+++ resolved
@@ -22,58 +22,6 @@
 import Foundation
 import CoreGraphics
 
-extension Float {
-    init?(reasonably value: Float) {
-        self = value
-    }
-
-    init?(reasonably value: Double) {
-        guard !value.isNaN else {
-            self = Float.nan
-            return
-        }
-
-        guard !value.isInfinite else {
-            if value.sign == .minus {
-                self = -Float.infinity
-            } else {
-                self = Float.infinity
-            }
-            return
-        }
-
-        guard abs(value) <= Double(Float.greatestFiniteMagnitude) else {
-            return nil
-        }
-        
-        self = Float(value)
-    }
-}
-
-extension Double {
-    init?(reasonably value: Float) {
-        guard !value.isNaN else {
-            self = Double.nan
-            return
-        }
-
-        guard !value.isInfinite else {
-            if value.sign == .minus {
-                self = -Double.infinity
-            } else {
-                self = Double.infinity
-            }
-            return
-        }
-
-        self = Double(value)
-    }
-
-    init?(reasonably value: Double) {
-        self = value
-    }
-}
-
 var nsNumberBridging = TestSuite("NSNumberBridgingValidation")
 
 func testFloat(_ lhs: Float?, _ rhs: Float?, file: String = #file, line: UInt = #line) {
@@ -701,11 +649,6 @@
             expectEqual(UInt(exactly: interestingValue), uint)
 
             let float = (number!) as? Float
-<<<<<<< HEAD
-            let expectedFloat = Float(reasonably: interestingValue)
-            testFloat(expectedFloat, float)
-            
-=======
             let expectedFloat = Float(exactly: interestingValue)
             if interestingValue.isNaN {
                 expectTrue(float?.isNaN == true)
@@ -714,7 +657,6 @@
                 testFloat(expectedFloat, float)
             }
           
->>>>>>> aad14e3c
             let double = (number!) as? Double
             let expectedDouble = Double(exactly: interestingValue)
             if interestingValue.isNaN {
@@ -757,11 +699,6 @@
             expectEqual(UInt(exactly: interestingValue), uint)
 
             let float = (number!) as? Float
-<<<<<<< HEAD
-            let expectedFloat = Float(reasonably: interestingValue)
-            testFloat(expectedFloat, float)
-            
-=======
             let expectedFloat = Float(exactly: interestingValue)
             if interestingValue.isNaN {
                 expectTrue(float?.isNaN == true)
@@ -770,7 +707,6 @@
                 testFloat(expectedFloat, float)
             }
           
->>>>>>> aad14e3c
             let double = (number!) as? Double
             let expectedDouble = Double(exactly: interestingValue)
             if interestingValue.isNaN {
@@ -813,11 +749,6 @@
             expectEqual(UInt(exactly: interestingValue.native), uint)
             
             let float = (number!) as? Float
-<<<<<<< HEAD
-            let expectedFloat = Float(reasonably: interestingValue.native)
-            testFloat(expectedFloat, float)
-            
-=======
             let expectedFloat = Float(exactly: interestingValue.native)
             if interestingValue.isNaN {
                 expectTrue(float?.isNaN == true)
@@ -826,7 +757,6 @@
                 testFloat(expectedFloat, float)
             }
           
->>>>>>> aad14e3c
             let double = (number!) as? Double
             let expectedDouble = Double(exactly: interestingValue.native)
             if interestingValue.isNaN {
