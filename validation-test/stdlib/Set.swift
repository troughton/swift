--- conflicted
+++ resolved
@@ -98,11 +98,7 @@
   expectEqual(0, s1.count)
 }
 
-<<<<<<< HEAD
-func uniformRandom(max: Int) -> Int {
-=======
 func uniformRandom(_ max: Int) -> Int {
->>>>>>> 36739f7b
   return Int(rand32(exclusiveUpperBound: UInt32(max)))
 }
 
