// RUN: %target-run-simple-swift
// REQUIRES: executable_test

// FIXME: rdar://problem/19648117 Needs splitting objc parts out
// XFAIL: linux

import SwiftPrivate
import StdlibUnittest

// Also import modules which are used by StdlibUnittest internally. This
// workaround is needed to link all required libraries in case we compile
// StdlibUnittest with -sil-serialize-all.
import SwiftPrivate
#if _runtime(_ObjC)
import ObjectiveC
#endif

import Foundation

var UTF16APIs = TestSuite("UTF16APIs")

UTF16APIs.test("width") {
  expectEqual(1, UTF16.width("x"))
  expectEqual(2, UTF16.width("\u{101010}"))
  expectEqual(2, UTF16.width("𝄞"))
}

UTF16APIs.test("leadSurrogate,trailSurrogate") {
  do {
    let us: UnicodeScalar = "𝄞"
    expectEqual(0xD834, UTF16.leadSurrogate(us))
    expectEqual(0xDD1E, UTF16.trailSurrogate(us))
  }
  do {
    let us: UnicodeScalar = "\u{10000}"
    expectEqual(0xD800, UTF16.leadSurrogate(us))
    expectEqual(0xDC00, UTF16.trailSurrogate(us))
  }
  do {
    let us: UnicodeScalar = "\u{20000}"
    expectEqual(0xD840, UTF16.leadSurrogate(us))
    expectEqual(0xDC00, UTF16.trailSurrogate(us))
  }
  do {
    let us: UnicodeScalar = "\u{80000}"
    expectEqual(0xD9C0, UTF16.leadSurrogate(us))
    expectEqual(0xDC00, UTF16.trailSurrogate(us))
  }
  do {
    let us: UnicodeScalar = "\u{F0000}"
    expectEqual(0xDB80, UTF16.leadSurrogate(us))
    expectEqual(0xDC00, UTF16.trailSurrogate(us))
  }
  do {
    let us: UnicodeScalar = "\u{100000}"
    expectEqual(0xDBC0, UTF16.leadSurrogate(us))
    expectEqual(0xDC00, UTF16.trailSurrogate(us))
  }
  do {
    let us: UnicodeScalar = "\u{10FFFF}"
    expectEqual(0xDBFF, UTF16.leadSurrogate(us))
    expectEqual(0xDFFF, UTF16.trailSurrogate(us))
  }
}

UTF16APIs.test("leadSurrogate/trap/U+0000") {
  let us: UnicodeScalar = "\u{00}"
  expectCrashLater()
  _ = UTF16.leadSurrogate(us)
}

UTF16APIs.test("leadSurrogate/trap/U+005A") {
  let us: UnicodeScalar = "\u{5A}"
  expectCrashLater()
  _ = UTF16.leadSurrogate(us)
}

UTF16APIs.test("leadSurrogate/trap/U+FFFF") {
  let us: UnicodeScalar = "\u{FFFF}"
  expectCrashLater()
  _ = UTF16.leadSurrogate(us)
}

UTF16APIs.test("trailSurrogate/trap/U+0000") {
  let us: UnicodeScalar = "\u{00}"
  expectCrashLater()
  _ = UTF16.trailSurrogate(us)
}

UTF16APIs.test("trailSurrogate/trap/U+005A") {
  let us: UnicodeScalar = "\u{5A}"
  expectCrashLater()
  _ = UTF16.trailSurrogate(us)
}

UTF16APIs.test("trailSurrogate/trap/U+FFFF") {
  let us: UnicodeScalar = "\u{FFFF}"
  expectCrashLater()
  _ = UTF16.trailSurrogate(us)
}

class EOFCountingIterator<T> : IteratorProtocol {
  var array: [T]
  var index: Int = 0
  var numTimesReturnedEOF: Int = 0

  init(_ array: [T]) {
    self.array = array
  }

  func next() -> T? {
    if index == array.count {
      numTimesReturnedEOF += 1
      return .none
    }
    index += 1
    return array[index - 1]
  }
}

func checkDecodeUTF<Codec : UnicodeCodec>(
    codec: Codec.Type, _ expectedHead: [UInt32],
    _ expectedRepairedTail: [UInt32], _ utfStr: [Codec.CodeUnit]
) -> AssertionResult {
  do {
    var decoded = [UInt32]()
    let output: (UInt32) -> Void = { decoded.append($0) }
    let iterator = EOFCountingIterator(utfStr)
    transcode(
      iterator,
      from: codec,
      to: UTF32.self,
      stoppingOnError: true,
      sendingOutputTo: output)
    expectGE(1, iterator.numTimesReturnedEOF)
    if expectedHead != decoded {
      return assertionFailure()
          .withDescription("\n")
          .withDescription("expectedHead: \(asHex(expectedHead))\n")
          .withDescription("actual:       \(asHex(decoded))")
    }
  }

  do {
    var expected = expectedHead
    expected += expectedRepairedTail

    var decoded = [UInt32]()
    let output: (UInt32) -> Void = { decoded.append($0) }
    let iterator = EOFCountingIterator(utfStr)
    transcode(
      iterator,
      from: codec,
      to: UTF32.self,
      stoppingOnError: false,
      sendingOutputTo: output)
    expectEqual(1, iterator.numTimesReturnedEOF)
    if expected != decoded {
      return assertionFailure()
          .withDescription("\n")
          .withDescription("expected: \(asHex(expected))\n")
          .withDescription("actual:   \(asHex(decoded))")
    }
  }

  return assertionSuccess()
}

func checkDecodeUTF8(
    expectedHead: [UInt32],
    _ expectedRepairedTail: [UInt32], _ utf8Str: [UInt8]
) -> AssertionResult {
  return checkDecodeUTF(UTF8.self, expectedHead, expectedRepairedTail, utf8Str)
}

func checkDecodeUTF16(
    expectedHead: [UInt32],
    _ expectedRepairedTail: [UInt32], _ utf16Str: [UInt16]
) -> AssertionResult {
  return checkDecodeUTF(UTF16.self, expectedHead, expectedRepairedTail,
      utf16Str)
}

func checkDecodeUTF32(
    expectedHead: [UInt32],
    _ expectedRepairedTail: [UInt32], _ utf32Str: [UInt32]
) -> AssertionResult {
  return checkDecodeUTF(UTF32.self, expectedHead, expectedRepairedTail,
      utf32Str)
}

func checkEncodeUTF8(expected: [UInt8],
                     _ scalars: [UInt32]) -> AssertionResult {
  var encoded = [UInt8]()
  let output: (UInt8) -> Void = { encoded.append($0) }
  let iterator = EOFCountingIterator(scalars)
  let hadError = transcode(
    iterator,
    from: UTF32.self,
    to: UTF8.self,
    stoppingOnError: true,
    sendingOutputTo: output)
  expectFalse(hadError)
  expectGE(1, iterator.numTimesReturnedEOF)
  if expected != encoded {
    return assertionFailure()
        .withDescription("\n")
        .withDescription("expected: \(asHex(expected))\n")
        .withDescription("actual:   \(asHex(encoded))")
  }

  return assertionSuccess()
}

struct UTF8Test {
  let scalars: [UInt32]
  let encoded: [UInt8]
  let loc: SourceLoc

  init(
    _ scalars: [UInt32], _ encoded: [UInt8],
    file: String = #file, line: UInt = #line
  ) {
    self.scalars = scalars
    self.encoded = encoded
    self.loc = SourceLoc(file, line, comment: "test data")
  }
}

let UTF8TestsSmokeTest = [
  //
  // 1-byte sequences
  //

  // U+0041 LATIN CAPITAL LETTER A
  UTF8Test([ 0x0041 ], [ 0x41 ]),

  // U+0041 LATIN CAPITAL LETTER A
  // U+0042 LATIN CAPITAL LETTER B
  UTF8Test([ 0x0041, 0x0042 ], [ 0x41, 0x42 ]),

  // U+0061 LATIN SMALL LETTER A
  // U+0062 LATIN SMALL LETTER B
  // U+0063 LATIN SMALL LETTER C
  UTF8Test([ 0x0061, 0x0062, 0x0063 ], [ 0x61, 0x62, 0x63 ]),

  // U+0000 NULL
  // U+0041 LATIN CAPITAL LETTER A
  // U+0042 LATIN CAPITAL LETTER B
  // U+0000 NULL
  UTF8Test(
      [ 0x0000, 0x0041, 0x0042, 0x0000 ],
      [ 0x00, 0x41, 0x42, 0x00 ]),

  //
  // 2-byte sequences
  //

  // U+0283 LATIN SMALL LETTER ESH
  UTF8Test([ 0x0283 ], [ 0xca, 0x83 ]),

  // U+03BA GREEK SMALL LETTER KAPPA
  // U+1F79 GREEK SMALL LETTER OMICRON WITH OXIA
  // U+03C3 GREEK SMALL LETTER SIGMA
  // U+03BC GREEK SMALL LETTER MU
  // U+03B5 GREEK SMALL LETTER EPSILON
  UTF8Test(
      [ 0x03ba, 0x1f79, 0x03c3, 0x03bc, 0x03b5 ],
      [ 0xce, 0xba, 0xe1, 0xbd, 0xb9, 0xcf, 0x83, 0xce, 0xbc, 0xce, 0xb5 ]),

  // U+0430 CYRILLIC SMALL LETTER A
  // U+0431 CYRILLIC SMALL LETTER BE
  // U+0432 CYRILLIC SMALL LETTER VE
  UTF8Test([ 0x0430, 0x0431, 0x0432 ], [ 0xd0, 0xb0, 0xd0, 0xb1, 0xd0, 0xb2 ]),

  //
  // 3-byte sequences
  //

  // U+4F8B CJK UNIFIED IDEOGRAPH-4F8B
  // U+6587 CJK UNIFIED IDEOGRAPH-6587
  UTF8Test(
      [ 0x4f8b, 0x6587 ],
      [ 0xe4, 0xbe, 0x8b, 0xe6, 0x96, 0x87 ]),

  // U+D55C HANGUL SYLLABLE HAN
  // U+AE00 HANGUL SYLLABLE GEUL
  UTF8Test(
      [ 0xd55c, 0xae00 ],
      [ 0xed, 0x95, 0x9c, 0xea, 0xb8, 0x80 ]),

  // U+1112 HANGUL CHOSEONG HIEUH
  // U+1161 HANGUL JUNGSEONG A
  // U+11AB HANGUL JONGSEONG NIEUN
  // U+1100 HANGUL CHOSEONG KIYEOK
  // U+1173 HANGUL JUNGSEONG EU
  // U+11AF HANGUL JONGSEONG RIEUL
  UTF8Test(
      [ 0x1112, 0x1161, 0x11ab, 0x1100, 0x1173, 0x11af ],
      [ 0xe1, 0x84, 0x92, 0xe1, 0x85, 0xa1, 0xe1, 0x86, 0xab,
        0xe1, 0x84, 0x80, 0xe1, 0x85, 0xb3, 0xe1, 0x86, 0xaf ]),

  // U+3042 HIRAGANA LETTER A
  // U+3044 HIRAGANA LETTER I
  // U+3046 HIRAGANA LETTER U
  // U+3048 HIRAGANA LETTER E
  // U+304A HIRAGANA LETTER O
  UTF8Test(
      [ 0x3042, 0x3044, 0x3046, 0x3048, 0x304a ],
      [ 0xe3, 0x81, 0x82, 0xe3, 0x81, 0x84, 0xe3, 0x81, 0x86,
        0xe3, 0x81, 0x88, 0xe3, 0x81, 0x8a ]),

  //
  // 4-byte sequences
  //

  // U+1F425 FRONT-FACING BABY CHICK
  UTF8Test(
      [ 0x0001F425 ],
      [ 0xf0, 0x9f, 0x90, 0xa5 ]),

  // U+0041 LATIN CAPITAL LETTER A
  // U+1F425 FRONT-FACING BABY CHICK
  UTF8Test(
      [ 0x0041, 0x0001F425 ],
      [ 0x41, 0xf0, 0x9f, 0x90, 0xa5 ]),

  // U+0041 LATIN CAPITAL LETTER A
  // U+0042 LATIN CAPITAL LETTER B
  // U+1F425 FRONT-FACING BABY CHICK
  UTF8Test(
      [ 0x0041, 0x0042, 0x0001F425 ],
      [ 0x41, 0x42, 0xf0, 0x9f, 0x90, 0xa5 ]),

  // U+0041 LATIN CAPITAL LETTER A
  // U+0042 LATIN CAPITAL LETTER B
  // U+0043 LATIN CAPITAL LETTER C
  // U+1F425 FRONT-FACING BABY CHICK
  UTF8Test(
      [ 0x0041, 0x0042, 0x0043, 0x0001F425 ],
      [ 0x41, 0x42, 0x43, 0xf0, 0x9f, 0x90, 0xa5 ]),

  // U+0041 LATIN CAPITAL LETTER A
  // U+0042 LATIN CAPITAL LETTER B
  // U+0043 LATIN CAPITAL LETTER C
  // U+0044 LATIN CAPITAL LETTER D
  // U+1F425 FRONT-FACING BABY CHICK
  UTF8Test(
      [ 0x0041, 0x0042, 0x0043, 0x0044, 0x0001F425 ],
      [ 0x41, 0x42, 0x43, 0x44, 0xf0, 0x9f, 0x90, 0xa5 ]),

  // U+0041 LATIN CAPITAL LETTER A
  // U+0042 LATIN CAPITAL LETTER B
  // U+0043 LATIN CAPITAL LETTER C
  // U+0044 LATIN CAPITAL LETTER D
  // U+0045 LATIN CAPITAL LETTER E
  // U+1F425 FRONT-FACING BABY CHICK
  UTF8Test(
      [ 0x0041, 0x0042, 0x0043, 0x0044, 0x0045, 0x0001F425 ],
      [ 0x41, 0x42, 0x43, 0x44, 0x45, 0xf0, 0x9f, 0x90, 0xa5 ]),

  // U+0041 LATIN CAPITAL LETTER A
  // U+0042 LATIN CAPITAL LETTER B
  // U+0043 LATIN CAPITAL LETTER C
  // U+0044 LATIN CAPITAL LETTER D
  // U+0045 LATIN CAPITAL LETTER E
  // U+0046 LATIN CAPITAL LETTER F
  // U+1F425 FRONT-FACING BABY CHICK
  UTF8Test(
      [ 0x0041, 0x0042, 0x0043, 0x0044, 0x0045, 0x0046, 0x0001F425 ],
      [ 0x41, 0x42, 0x43, 0x44, 0x45, 0x46, 0xf0, 0x9f, 0x90, 0xa5 ]),

  // U+0041 LATIN CAPITAL LETTER A
  // U+0042 LATIN CAPITAL LETTER B
  // U+0043 LATIN CAPITAL LETTER C
  // U+0044 LATIN CAPITAL LETTER D
  // U+0045 LATIN CAPITAL LETTER E
  // U+0046 LATIN CAPITAL LETTER F
  // U+0047 LATIN CAPITAL LETTER G
  // U+1F425 FRONT-FACING BABY CHICK
  UTF8Test(
      [ 0x0041, 0x0042, 0x0043, 0x0044, 0x0045, 0x0046, 0x0047, 0x0001F425 ],
      [ 0x41, 0x42, 0x43, 0x44, 0x45, 0x46, 0x47, 0xf0, 0x9f, 0x90, 0xa5 ]),

  // U+0041 LATIN CAPITAL LETTER A
  // U+0042 LATIN CAPITAL LETTER B
  // U+0043 LATIN CAPITAL LETTER C
  // U+0044 LATIN CAPITAL LETTER D
  // U+0045 LATIN CAPITAL LETTER E
  // U+0046 LATIN CAPITAL LETTER F
  // U+0047 LATIN CAPITAL LETTER G
  // U+0048 LATIN CAPITAL LETTER H
  // U+1F425 FRONT-FACING BABY CHICK
  UTF8Test(
      [ 0x0041, 0x0042, 0x0043, 0x0044, 0x0045, 0x0046, 0x0047, 0x0048,
        0x0001F425 ],
      [ 0x41, 0x42, 0x43, 0x44, 0x45, 0x46, 0x47, 0x48,
        0xf0, 0x9f, 0x90, 0xa5 ]),

  // U+0041 LATIN CAPITAL LETTER A
  // U+0042 LATIN CAPITAL LETTER B
  // U+0043 LATIN CAPITAL LETTER C
  // U+0044 LATIN CAPITAL LETTER D
  // U+0045 LATIN CAPITAL LETTER E
  // U+0046 LATIN CAPITAL LETTER F
  // U+0047 LATIN CAPITAL LETTER G
  // U+0048 LATIN CAPITAL LETTER H
  // U+0049 LATIN CAPITAL LETTER I
  // U+1F425 FRONT-FACING BABY CHICK
  UTF8Test(
      [ 0x0041, 0x0042, 0x0043, 0x0044, 0x0045, 0x0046, 0x0047, 0x0048, 0x0049,
        0x0001F425 ],
      [ 0x41, 0x42, 0x43, 0x44, 0x45, 0x46, 0x47, 0x48, 0x49,
        0xf0, 0x9f, 0x90, 0xa5 ]),

  // U+E0100 VARIATION SELECTOR-17
  UTF8Test(
      [ 0x000E0100 ],
      [ 0xf3, 0xa0, 0x84, 0x80 ]),
]

struct UTF16Test {
  let scalarsHead: [UInt32]
  let scalarsRepairedTail: [UInt32]
  let encoded: [UInt16]
  let loc: SourceLoc

  init(
    _ scalarsHead: [UInt32], _ scalarsRepairedTail: [UInt32],
    _ encoded: [UInt16],
    file: String = #file, line: UInt = #line
  ) {
    self.scalarsHead = scalarsHead
    self.scalarsRepairedTail = scalarsRepairedTail
    self.encoded = encoded
    self.loc = SourceLoc(file, line, comment: "test data")
  }
}

let UTF16Tests = [
  "Empty": [
    UTF16Test([], [], []),
  ],

  "SmokeTest": [
    //
    // 1-word sequences
    //

    // U+0041 LATIN CAPITAL LETTER A
    UTF16Test([ 0x0041 ], [], [ 0x0041 ]),

    // U+0041 LATIN CAPITAL LETTER A
    // U+0042 LATIN CAPITAL LETTER B
    UTF16Test([ 0x0041, 0x0042 ], [], [ 0x0041, 0x0042 ]),

    // U+0000 NULL
    // U+0041 LATIN CAPITAL LETTER A
    // U+0042 LATIN CAPITAL LETTER B
    // U+0000 NULL
    UTF16Test(
        [ 0x0000, 0x0041, 0x0042, 0x0000 ], [],
        [ 0x0000, 0x0041, 0x0042, 0x0000 ]),

    // U+0283 LATIN SMALL LETTER ESH
    UTF16Test([ 0x0283 ], [], [ 0x0283 ]),

    // U+03BA GREEK SMALL LETTER KAPPA
    // U+1F79 GREEK SMALL LETTER OMICRON WITH OXIA
    // U+03C3 GREEK SMALL LETTER SIGMA
    // U+03BC GREEK SMALL LETTER MU
    // U+03B5 GREEK SMALL LETTER EPSILON
    UTF16Test(
        [ 0x03ba, 0x1f79, 0x03c3, 0x03bc, 0x03b5 ], [],
        [ 0x03ba, 0x1f79, 0x03c3, 0x03bc, 0x03b5 ]),

    // U+4F8B CJK UNIFIED IDEOGRAPH-4F8B
    // U+6587 CJK UNIFIED IDEOGRAPH-6587
    UTF16Test(
        [ 0x4f8b, 0x6587 ], [],
        [ 0x4f8b, 0x6587 ]),

    // U+D55C HANGUL SYLLABLE HAN
    // U+AE00 HANGUL SYLLABLE GEUL
    UTF16Test(
        [ 0xd55c, 0xae00 ], [],
        [ 0xd55c, 0xae00 ]),

    // U+1112 HANGUL CHOSEONG HIEUH
    // U+1161 HANGUL JUNGSEONG A
    // U+11AB HANGUL JONGSEONG NIEUN
    // U+1100 HANGUL CHOSEONG KIYEOK
    // U+1173 HANGUL JUNGSEONG EU
    // U+11AF HANGUL JONGSEONG RIEUL
    UTF16Test(
        [ 0x1112, 0x1161, 0x11ab, 0x1100, 0x1173, 0x11af ], [],
        [ 0x1112, 0x1161, 0x11ab, 0x1100, 0x1173, 0x11af ]),

    // U+D7FF (unassigned)
    UTF16Test([ 0xd7ff ], [], [ 0xd7ff ]),

    // U+E000 (private use)
    UTF16Test([ 0xe000 ], [], [ 0xe000 ]),

    // U+FFFD REPLACEMENT CHARACTER
    UTF16Test([ 0xfffd ], [], [ 0xfffd ]),

    // U+FFFF (noncharacter)
    UTF16Test([ 0xffff ], [], [ 0xffff ]),

    //
    // 2-word sequences
    //

    // U+10000 LINEAR B SYLLABLE B008 A
    UTF16Test([ 0x00010000 ], [], [ 0xd800, 0xdc00 ]),

    // U+10100 AEGEAN WORD SEPARATOR LINE
    UTF16Test([ 0x00010100 ], [], [ 0xd800, 0xdd00 ]),

    // U+103FF (unassigned)
    UTF16Test([ 0x000103ff ], [], [ 0xd800, 0xdfff ]),


    // U+E0000 (unassigned)
    UTF16Test([ 0x000e0000 ], [], [ 0xdb40, 0xdc00 ]),

    // U+E0100 VARIATION SELECTOR-17
    UTF16Test([ 0x000e0100 ], [], [ 0xdb40, 0xdd00 ]),

    // U+E03FF (unassigned)
    UTF16Test([ 0x000e03ff ], [], [ 0xdb40, 0xdfff ]),


    // U+10FC00 (private use)
    UTF16Test([ 0x0010fc00 ], [], [ 0xdbff, 0xdc00 ]),

    // U+10FD00 (private use)
    UTF16Test([ 0x0010fd00 ], [], [ 0xdbff, 0xdd00 ]),

    // U+10FFFF (private use, noncharacter)
    UTF16Test([ 0x0010ffff ], [], [ 0xdbff, 0xdfff ]),
  ],

  "Incomplete": [
    //
    // Incomplete sequences that end right before EOF.
    //

    // U+D800 (high-surrogate)
    UTF16Test([], [ 0xfffd ], [ 0xd800 ]),

    // U+D800 (high-surrogate)
    // U+D800 (high-surrogate)
    UTF16Test([], [ 0xfffd, 0xfffd ], [ 0xd800, 0xd800 ]),

    // U+0041 LATIN CAPITAL LETTER A
    // U+D800 (high-surrogate)
    UTF16Test([ 0x0041 ], [ 0xfffd ], [ 0x0041, 0xd800 ]),

    // U+10000 LINEAR B SYLLABLE B008 A
    // U+D800 (high-surrogate)
    UTF16Test(
        [ 0x00010000 ], [ 0xfffd ],
        [ 0xd800, 0xdc00, 0xd800 ]),

    //
    // Incomplete sequences with more code units following them.
    //

    // U+D800 (high-surrogate)
    // U+0041 LATIN CAPITAL LETTER A
    UTF16Test([], [ 0xfffd, 0x0041 ], [ 0xd800, 0x0041 ]),

    // U+D800 (high-surrogate)
    // U+10000 LINEAR B SYLLABLE B008 A
    UTF16Test(
        [], [ 0xfffd, 0x00010000 ],
        [ 0xd800, 0xd800, 0xdc00 ]),

    // U+0041 LATIN CAPITAL LETTER A
    // U+D800 (high-surrogate)
    // U+0041 LATIN CAPITAL LETTER A
    UTF16Test(
        [ 0x0041 ], [ 0xfffd, 0x0041 ],
        [ 0x0041, 0xd800, 0x0041 ]),

    // U+0041 LATIN CAPITAL LETTER A
    // U+D800 (high-surrogate)
    // U+10000 LINEAR B SYLLABLE B008 A
    UTF16Test(
        [ 0x0041 ], [ 0xfffd, 0x00010000 ],
        [ 0x0041, 0xd800, 0xd800, 0xdc00 ]),

    // U+0041 LATIN CAPITAL LETTER A
    // U+D800 (high-surrogate)
    // U+DB40 (high-surrogate)
    // U+0041 LATIN CAPITAL LETTER A
    UTF16Test(
        [ 0x0041 ], [ 0xfffd, 0xfffd, 0x0041 ],
        [ 0x0041, 0xd800, 0xdb40, 0x0041 ]),

    // U+0041 LATIN CAPITAL LETTER A
    // U+D800 (high-surrogate)
    // U+DB40 (high-surrogate)
    // U+10000 LINEAR B SYLLABLE B008 A
    UTF16Test(
        [ 0x0041 ], [ 0xfffd, 0xfffd, 0x00010000 ],
        [ 0x0041, 0xd800, 0xdb40, 0xd800, 0xdc00 ]),

    // U+0041 LATIN CAPITAL LETTER A
    // U+D800 (high-surrogate)
    // U+DB40 (high-surrogate)
    // U+DBFF (high-surrogate)
    // U+0041 LATIN CAPITAL LETTER A
    UTF16Test(
        [ 0x0041 ], [ 0xfffd, 0xfffd, 0xfffd, 0x0041 ],
        [ 0x0041, 0xd800, 0xdb40, 0xdbff, 0x0041 ]),

    // U+0041 LATIN CAPITAL LETTER A
    // U+D800 (high-surrogate)
    // U+DB40 (high-surrogate)
    // U+DBFF (high-surrogate)
    // U+10000 LINEAR B SYLLABLE B008 A
    UTF16Test(
        [ 0x0041 ], [ 0xfffd, 0xfffd, 0xfffd, 0x00010000 ],
        [ 0x0041, 0xd800, 0xdb40, 0xdbff, 0xd800, 0xdc00 ]),
  ],

  "IllFormed": [
    //
    // Low-surrogate right before EOF.
    //

    // U+DC00 (low-surrogate)
    UTF16Test([], [ 0xfffd ], [ 0xdc00 ]),

    // U+DC00 (low-surrogate)
    // U+DC00 (low-surrogate)
    UTF16Test([], [ 0xfffd, 0xfffd ], [ 0xdc00, 0xdc00 ]),

    // U+0041 LATIN CAPITAL LETTER A
    // U+DC00 (low-surrogate)
    UTF16Test([ 0x0041 ], [ 0xfffd ], [ 0x0041, 0xdc00 ]),

    // U+10000 LINEAR B SYLLABLE B008 A
    // U+DC00 (low-surrogate)
    UTF16Test(
        [ 0x00010000 ], [ 0xfffd ],
        [ 0xd800, 0xdc00, 0xdc00 ]),

    //
    // Low-surrogate with more code units following it.
    //

    // U+DC00 (low-surrogate)
    // U+0041 LATIN CAPITAL LETTER A
    UTF16Test([], [ 0xfffd, 0x0041 ], [ 0xdc00, 0x0041 ]),

    // U+DC00 (low-surrogate)
    // U+10000 LINEAR B SYLLABLE B008 A
    UTF16Test(
        [], [ 0xfffd, 0x00010000 ],
        [ 0xdc00, 0xd800, 0xdc00 ]),

    // U+0041 LATIN CAPITAL LETTER A
    // U+DC00 (low-surrogate)
    // U+0041 LATIN CAPITAL LETTER A
    UTF16Test(
        [ 0x0041 ], [ 0xfffd, 0x0041 ],
        [ 0x0041, 0xdc00, 0x0041 ]),

    // U+0041 LATIN CAPITAL LETTER A
    // U+DC00 (low-surrogate)
    // U+10000 LINEAR B SYLLABLE B008 A
    UTF16Test(
        [ 0x0041 ], [ 0xfffd, 0x00010000 ],
        [ 0x0041, 0xdc00, 0xd800, 0xdc00 ]),

    // U+0041 LATIN CAPITAL LETTER A
    // U+DC00 (low-surrogate)
    // U+DD00 (low-surrogate)
    // U+0041 LATIN CAPITAL LETTER A
    UTF16Test(
        [ 0x0041 ], [ 0xfffd, 0xfffd, 0x0041 ],
        [ 0x0041, 0xdc00, 0xdd00, 0x0041 ]),

    // U+0041 LATIN CAPITAL LETTER A
    // U+DC00 (low-surrogate)
    // U+DD00 (low-surrogate)
    // U+10000 LINEAR B SYLLABLE B008 A
    UTF16Test(
        [ 0x0041 ], [ 0xfffd, 0xfffd, 0x00010000 ],
        [ 0x0041, 0xdc00, 0xdd00, 0xd800, 0xdc00 ]),

    // U+0041 LATIN CAPITAL LETTER A
    // U+DC00 (low-surrogate)
    // U+DD00 (low-surrogate)
    // U+DFFF (low-surrogate)
    // U+0041 LATIN CAPITAL LETTER A
    UTF16Test(
        [ 0x0041 ], [ 0xfffd, 0xfffd, 0xfffd, 0x0041 ],
        [ 0x0041, 0xdc00, 0xdd00, 0xdfff, 0x0041 ]),

    // U+0041 LATIN CAPITAL LETTER A
    // U+DC00 (low-surrogate)
    // U+DD00 (low-surrogate)
    // U+DFFF (low-surrogate)
    // U+10000 LINEAR B SYLLABLE B008 A
    UTF16Test(
        [ 0x0041 ], [ 0xfffd, 0xfffd, 0xfffd, 0x00010000 ],
        [ 0x0041, 0xdc00, 0xdd00, 0xdfff, 0xd800, 0xdc00 ]),

    //
    // Low-surrogate followed by high-surrogate.
    //

    // U+DC00 (low-surrogate)
    // U+D800 (high-surrogate)
    UTF16Test([], [ 0xfffd, 0xfffd ], [ 0xdc00, 0xd800 ]),

    // U+DC00 (low-surrogate)
    // U+DB40 (high-surrogate)
    UTF16Test([], [ 0xfffd, 0xfffd ], [ 0xdc00, 0xdb40 ]),

    // U+DC00 (low-surrogate)
    // U+DBFF (high-surrogate)
    UTF16Test([], [ 0xfffd, 0xfffd ], [ 0xdc00, 0xdbff ]),


    // U+DD00 (low-surrogate)
    // U+D800 (high-surrogate)
    UTF16Test([], [ 0xfffd, 0xfffd ], [ 0xdd00, 0xd800 ]),

    // U+DD00 (low-surrogate)
    // U+DB40 (high-surrogate)
    UTF16Test([], [ 0xfffd, 0xfffd ], [ 0xdd00, 0xdb40 ]),

    // U+DD00 (low-surrogate)
    // U+DBFF (high-surrogate)
    UTF16Test([], [ 0xfffd, 0xfffd ], [ 0xdd00, 0xdbff ]),


    // U+DFFF (low-surrogate)
    // U+D800 (high-surrogate)
    UTF16Test([], [ 0xfffd, 0xfffd ], [ 0xdfff, 0xd800 ]),

    // U+DFFF (low-surrogate)
    // U+DB40 (high-surrogate)
    UTF16Test([], [ 0xfffd, 0xfffd ], [ 0xdfff, 0xdb40 ]),

    // U+DFFF (low-surrogate)
    // U+DBFF (high-surrogate)
    UTF16Test([], [ 0xfffd, 0xfffd ], [ 0xdfff, 0xdbff ]),


    // U+DC00 (low-surrogate)
    // U+D800 (high-surrogate)
    // U+0041 LATIN CAPITAL LETTER A
    UTF16Test(
        [], [ 0xfffd, 0xfffd, 0x0041 ],
        [ 0xdc00, 0xd800, 0x0041 ]),

    // U+DC00 (low-surrogate)
    // U+D800 (high-surrogate)
    // U+10000 LINEAR B SYLLABLE B008 A
    UTF16Test(
        [], [ 0xfffd, 0xfffd, 0x10000 ],
        [ 0xdc00, 0xd800, 0xd800, 0xdc00 ]),
  ],
]

var UnicodeScalarTests = TestSuite("UnicodeScalarTests")

UnicodeScalarTests.test("literal") {
  do {
    // U+0041 LATIN CAPITAL LETTER A
    let us: UnicodeScalar = "A"
    expectEqual(0x0041, us.value)
  }

  do {
    // U+3042 HIRAGANA LETTER A
    let us: UnicodeScalar = "あ"
    expectEqual(0x3042, us.value)
  }

  do {
    // U+4F8B CJK UNIFIED IDEOGRAPH-4F8B
    let us: UnicodeScalar = "例"
    expectEqual(0x4F8B, us.value)
  }
}

UnicodeScalarTests.test("init") {
  expectEqual("f", UnicodeScalar(102))
  expectEqual("g", UnicodeScalar(UInt32(103)))
  expectEqual("h", UnicodeScalar(UInt16(104)))
  expectEqual("i", UnicodeScalar(UInt8(105)))
}

var UTF8Decoder = TestSuite("UTF8Decoder")

UTF8Decoder.test("Internal/_decodeOne") {

  // Ensure we accept all valid scalars
  func ensureValid(scalar: UnicodeScalar) {
    var data: UInt32 = 0
    var i: UInt32 = 0
    Swift.UTF8.encode(scalar) { cp in
      data |= UInt32(cp) << (i*8)
      i += 1
    }
    let (codePoint, _) = UTF8._decodeOne(data)
    expectOptionalEqual(scalar.value, codePoint, "data=\(asHex(data))")
  }

  for i in 0..<0xd800 { ensureValid(UnicodeScalar(i)) }
  for i in 0xe000...0x10ffff { ensureValid(UnicodeScalar(i)) }

<<<<<<< HEAD
  // Ensure we have no false positives
  var n = 0
  func countValidSequences(
    head head: CountableClosedRange<UInt32>, tail: CountableClosedRange<UInt32>
  ) {
=======
  // Check number of valid/invalid sequences of different lengths
  var validLengthCounts = [ 0, 0, 0, 0, 0 ]
  var maximalSubpartCounts = [ 0, 0, 0, 0, 0 ]
  func countSequences(head head: Range<UInt32>, tail: Range<UInt32>) {
>>>>>>> 56e3875d
    for cu0 in head {
      for rest in tail {
        let data = rest << 8 | cu0
        let (codePoint, length) = UTF8._decodeOne(data)
        if codePoint != nil {
          validLengthCounts[Int(length)] += 1
        } else {
          maximalSubpartCounts[Int(length)] += 1
        }
      }
    }
  }

  countSequences(head: 0x00...0x7f, tail: 0...0)
  countSequences(head: 0xc0...0xdf, tail: 0...0xff)
  countSequences(head: 0xe0...0xef, tail: 0...0xffff)
  countSequences(head: 0xf0...0xff, tail: 0...0xffffff)

  // Valid sequences
  expectEqualSequence(validLengthCounts,
    [ 0, 0x80, 0x780, 0xf000, 0x100000 ],
    "validLengthCounts=\(validLengthCounts.map { asHex($0) })")
  // Maximal subparts of ill-formed sequences
  expectEqualSequence(maximalSubpartCounts,
    [ 0, 0xf0c5880, 0xc2d000, 0x300000, 0 ],
    "maximalSubpartCounts=\(maximalSubpartCounts.map { asHex($0) })")
}


UTF8Decoder.test("Empty") {
  expectTrue(checkDecodeUTF8([], [], []))
}

UTF8Decoder.test("SmokeTest") {
  for test in UTF8TestsSmokeTest {
    expectTrue(checkDecodeUTF8(test.scalars, [], test.encoded),
        stackTrace: test.loc.withCurrentLoc())
  }
}

UTF8Decoder.test("FirstPossibleSequence") {
  //
  // First possible sequence of a certain length
  //

  // U+0000 NULL
  expectTrue(checkDecodeUTF8([ 0x0000 ], [], [ 0x00 ]))

  // U+0080 PADDING CHARACTER
  expectTrue(checkDecodeUTF8([ 0x0080 ], [], [ 0xc2, 0x80 ]))

  // U+0800 SAMARITAN LETTER ALAF
  expectTrue(checkDecodeUTF8(
      [ 0x0800 ], [],
      [ 0xe0, 0xa0, 0x80 ]))

  // U+10000 LINEAR B SYLLABLE B008 A
  expectTrue(checkDecodeUTF8(
      [ 0x10000 ], [],
      [ 0xf0, 0x90, 0x80, 0x80 ]))

  // U+200000 (invalid)
  expectTrue(checkDecodeUTF8(
      [], [ 0xfffd, 0xfffd, 0xfffd, 0xfffd, 0xfffd ],
      [ 0xf8, 0x88, 0x80, 0x80, 0x80 ]))

  // U+4000000 (invalid)
  expectTrue(checkDecodeUTF8(
      [], [ 0xfffd, 0xfffd, 0xfffd, 0xfffd, 0xfffd, 0xfffd ],
      [ 0xfc, 0x84, 0x80, 0x80, 0x80, 0x80 ]))
}

UTF8Decoder.test("LastPossibleSequence") {
  //
  // Last possible sequence of a certain length
  //

  // U+007F DELETE
  expectTrue(checkDecodeUTF8([ 0x007f ], [], [ 0x7f ]))

  // U+07FF (unassigned)
  expectTrue(checkDecodeUTF8([ 0x07ff ], [], [ 0xdf, 0xbf ]))

  // U+FFFF (noncharacter)
  expectTrue(checkDecodeUTF8(
      [ 0xffff ], [],
      [ 0xef, 0xbf, 0xbf ]))

  // U+1FFFFF (invalid)
  expectTrue(checkDecodeUTF8(
      [], [ 0xfffd, 0xfffd, 0xfffd, 0xfffd ],
      [ 0xf7, 0xbf, 0xbf, 0xbf ]))

  // U+3FFFFFF (invalid)
  expectTrue(checkDecodeUTF8(
      [], [ 0xfffd, 0xfffd, 0xfffd, 0xfffd, 0xfffd ],
      [ 0xfb, 0xbf, 0xbf, 0xbf, 0xbf ]))

  // U+7FFFFFFF (invalid)
  expectTrue(checkDecodeUTF8(
      [], [ 0xfffd, 0xfffd, 0xfffd, 0xfffd, 0xfffd, 0xfffd ],
      [ 0xfd, 0xbf, 0xbf, 0xbf, 0xbf, 0xbf ]))
}

UTF8Decoder.test("CodeSpaceBoundaryConditions") {
  //
  // Other boundary conditions
  //

  // U+D7FF (unassigned)
  expectTrue(checkDecodeUTF8([ 0xd7ff ], [], [ 0xed, 0x9f, 0xbf ]))

  // U+E000 (private use)
  expectTrue(checkDecodeUTF8([ 0xe000 ], [], [ 0xee, 0x80, 0x80 ]))

  // U+FFFD REPLACEMENT CHARACTER
  expectTrue(checkDecodeUTF8([ 0xfffd ], [], [ 0xef, 0xbf, 0xbd ]))

  // U+10FFFF (noncharacter)
  expectTrue(checkDecodeUTF8([ 0x10ffff ], [], [ 0xf4, 0x8f, 0xbf, 0xbf ]))

  // U+110000 (invalid)
  expectTrue(checkDecodeUTF8(
      [], [ 0xfffd, 0xfffd, 0xfffd, 0xfffd ],
      [ 0xf4, 0x90, 0x80, 0x80 ]))
}

UTF8Decoder.test("UnexpectedContinuationBytes") {
  //
  // Unexpected continuation bytes
  //

  // A sequence of unexpected continuation bytes that don't follow a first
  // byte, every byte is a maximal subpart.

  expectTrue(checkDecodeUTF8([], [ 0xfffd ], [ 0x80 ]))
  expectTrue(checkDecodeUTF8([], [ 0xfffd ], [ 0xbf ]))
  expectTrue(checkDecodeUTF8([], [ 0xfffd, 0xfffd ], [ 0x80, 0x80 ]))
  expectTrue(checkDecodeUTF8([], [ 0xfffd, 0xfffd ], [ 0x80, 0xbf ]))
  expectTrue(checkDecodeUTF8([], [ 0xfffd, 0xfffd ], [ 0xbf, 0x80 ]))
  expectTrue(checkDecodeUTF8(
      [], [ 0xfffd, 0xfffd, 0xfffd ],
      [ 0x80, 0xbf, 0x80 ]))
  expectTrue(checkDecodeUTF8(
      [], [ 0xfffd, 0xfffd, 0xfffd, 0xfffd ],
      [ 0x80, 0xbf, 0x80, 0xbf ]))
  expectTrue(checkDecodeUTF8(
      [], [ 0xfffd, 0xfffd, 0xfffd, 0xfffd, 0xfffd ],
      [ 0x80, 0xbf, 0x82, 0xbf, 0xaa ]))
  expectTrue(checkDecodeUTF8(
      [], [ 0xfffd, 0xfffd, 0xfffd, 0xfffd, 0xfffd, 0xfffd ],
      [ 0xaa, 0xb0, 0xbb, 0xbf, 0xaa, 0xa0 ]))
  expectTrue(checkDecodeUTF8(
      [], [ 0xfffd, 0xfffd, 0xfffd, 0xfffd, 0xfffd, 0xfffd, 0xfffd ],
      [ 0xaa, 0xb0, 0xbb, 0xbf, 0xaa, 0xa0, 0x8f ]))

  // All continuation bytes (0x80--0xbf).
  expectTrue(checkDecodeUTF8(
      [],
      [ 0xfffd, 0xfffd, 0xfffd, 0xfffd, 0xfffd, 0xfffd, 0xfffd, 0xfffd,
        0xfffd, 0xfffd, 0xfffd, 0xfffd, 0xfffd, 0xfffd, 0xfffd, 0xfffd,
        0xfffd, 0xfffd, 0xfffd, 0xfffd, 0xfffd, 0xfffd, 0xfffd, 0xfffd,
        0xfffd, 0xfffd, 0xfffd, 0xfffd, 0xfffd, 0xfffd, 0xfffd, 0xfffd,
        0xfffd, 0xfffd, 0xfffd, 0xfffd, 0xfffd, 0xfffd, 0xfffd, 0xfffd,
        0xfffd, 0xfffd, 0xfffd, 0xfffd, 0xfffd, 0xfffd, 0xfffd, 0xfffd,
        0xfffd, 0xfffd, 0xfffd, 0xfffd, 0xfffd, 0xfffd, 0xfffd, 0xfffd,
        0xfffd, 0xfffd, 0xfffd, 0xfffd, 0xfffd, 0xfffd, 0xfffd, 0xfffd ],
      [ 0x80, 0x81, 0x82, 0x83, 0x84, 0x85, 0x86, 0x87,
        0x88, 0x89, 0x8a, 0x8b, 0x8c, 0x8d, 0x8e, 0x8f,
        0x90, 0x91, 0x92, 0x93, 0x94, 0x95, 0x96, 0x97,
        0x98, 0x99, 0x9a, 0x9b, 0x9c, 0x9d, 0x9e, 0x9f,
        0xa0, 0xa1, 0xa2, 0xa3, 0xa4, 0xa5, 0xa6, 0xa7,
        0xa8, 0xa9, 0xaa, 0xab, 0xac, 0xad, 0xae, 0xaf,
        0xb0, 0xb1, 0xb2, 0xb3, 0xb4, 0xb5, 0xb6, 0xb7,
        0xb8, 0xb9, 0xba, 0xbb, 0xbc, 0xbd, 0xbe, 0xbf ]))
}

UTF8Decoder.test("LonelyStartBytes") {
  //
  // Lonely start bytes
  //

  // Start bytes of 2-byte sequences (0xc0--0xdf).
  expectTrue(checkDecodeUTF8(
      [],
      [ 0xfffd, 0xfffd, 0xfffd, 0xfffd, 0xfffd, 0xfffd, 0xfffd, 0xfffd,
        0xfffd, 0xfffd, 0xfffd, 0xfffd, 0xfffd, 0xfffd, 0xfffd, 0xfffd,
        0xfffd, 0xfffd, 0xfffd, 0xfffd, 0xfffd, 0xfffd, 0xfffd, 0xfffd,
        0xfffd, 0xfffd, 0xfffd, 0xfffd, 0xfffd, 0xfffd, 0xfffd, 0xfffd ],
      [ 0xc0, 0xc1, 0xc2, 0xc3, 0xc4, 0xc5, 0xc6, 0xc7,
        0xc8, 0xc9, 0xca, 0xcb, 0xcc, 0xcd, 0xce, 0xcf,
        0xd0, 0xd1, 0xd2, 0xd3, 0xd4, 0xd5, 0xd6, 0xd7,
        0xd8, 0xd9, 0xda, 0xdb, 0xdc, 0xdd, 0xde, 0xdf ]))

  expectTrue(checkDecodeUTF8(
      [],
      [ 0xfffd, 0x0020, 0xfffd, 0x0020, 0xfffd, 0x0020, 0xfffd, 0x0020,
        0xfffd, 0x0020, 0xfffd, 0x0020, 0xfffd, 0x0020, 0xfffd, 0x0020,
        0xfffd, 0x0020, 0xfffd, 0x0020, 0xfffd, 0x0020, 0xfffd, 0x0020,
        0xfffd, 0x0020, 0xfffd, 0x0020, 0xfffd, 0x0020, 0xfffd, 0x0020,
        0xfffd, 0x0020, 0xfffd, 0x0020, 0xfffd, 0x0020, 0xfffd, 0x0020,
        0xfffd, 0x0020, 0xfffd, 0x0020, 0xfffd, 0x0020, 0xfffd, 0x0020,
        0xfffd, 0x0020, 0xfffd, 0x0020, 0xfffd, 0x0020, 0xfffd, 0x0020,
        0xfffd, 0x0020, 0xfffd, 0x0020, 0xfffd, 0x0020, 0xfffd, 0x0020 ],
      [ 0xc0, 0x20, 0xc1, 0x20, 0xc2, 0x20, 0xc3, 0x20,
        0xc4, 0x20, 0xc5, 0x20, 0xc6, 0x20, 0xc7, 0x20,
        0xc8, 0x20, 0xc9, 0x20, 0xca, 0x20, 0xcb, 0x20,
        0xcc, 0x20, 0xcd, 0x20, 0xce, 0x20, 0xcf, 0x20,
        0xd0, 0x20, 0xd1, 0x20, 0xd2, 0x20, 0xd3, 0x20,
        0xd4, 0x20, 0xd5, 0x20, 0xd6, 0x20, 0xd7, 0x20,
        0xd8, 0x20, 0xd9, 0x20, 0xda, 0x20, 0xdb, 0x20,
        0xdc, 0x20, 0xdd, 0x20, 0xde, 0x20, 0xdf, 0x20 ]))

  // Start bytes of 3-byte sequences (0xe0--0xef).
  expectTrue(checkDecodeUTF8(
      [],
      [ 0xfffd, 0xfffd, 0xfffd, 0xfffd, 0xfffd, 0xfffd, 0xfffd, 0xfffd,
        0xfffd, 0xfffd, 0xfffd, 0xfffd, 0xfffd, 0xfffd, 0xfffd, 0xfffd ],
      [ 0xe0, 0xe1, 0xe2, 0xe3, 0xe4, 0xe5, 0xe6, 0xe7,
        0xe8, 0xe9, 0xea, 0xeb, 0xec, 0xed, 0xee, 0xef ]))

  expectTrue(checkDecodeUTF8(
      [],
      [ 0xfffd, 0x0020, 0xfffd, 0x0020, 0xfffd, 0x0020, 0xfffd, 0x0020,
        0xfffd, 0x0020, 0xfffd, 0x0020, 0xfffd, 0x0020, 0xfffd, 0x0020,
        0xfffd, 0x0020, 0xfffd, 0x0020, 0xfffd, 0x0020, 0xfffd, 0x0020,
        0xfffd, 0x0020, 0xfffd, 0x0020, 0xfffd, 0x0020, 0xfffd, 0x0020 ],
      [ 0xe0, 0x20, 0xe1, 0x20, 0xe2, 0x20, 0xe3, 0x20,
        0xe4, 0x20, 0xe5, 0x20, 0xe6, 0x20, 0xe7, 0x20,
        0xe8, 0x20, 0xe9, 0x20, 0xea, 0x20, 0xeb, 0x20,
        0xec, 0x20, 0xed, 0x20, 0xee, 0x20, 0xef, 0x20 ]))

  // Start bytes of 4-byte sequences (0xf0--0xf7).
  expectTrue(checkDecodeUTF8(
      [],
      [ 0xfffd, 0xfffd, 0xfffd, 0xfffd, 0xfffd, 0xfffd, 0xfffd, 0xfffd ],
      [ 0xf0, 0xf1, 0xf2, 0xf3, 0xf4, 0xf5, 0xf6, 0xf7 ]))

  expectTrue(checkDecodeUTF8(
      [],
      [ 0xfffd, 0x0020, 0xfffd, 0x0020, 0xfffd, 0x0020, 0xfffd, 0x0020,
        0xfffd, 0x0020, 0xfffd, 0x0020, 0xfffd, 0x0020, 0xfffd, 0x0020 ],
      [ 0xf0, 0x20, 0xf1, 0x20, 0xf2, 0x20, 0xf3, 0x20,
        0xf4, 0x20, 0xf5, 0x20, 0xf6, 0x20, 0xf7, 0x20 ]))

  // Start bytes of 5-byte sequences (0xf8--0xfb).
  expectTrue(checkDecodeUTF8(
      [],
      [ 0xfffd, 0xfffd, 0xfffd, 0xfffd ],
      [ 0xf8, 0xf9, 0xfa, 0xfb ]))

  expectTrue(checkDecodeUTF8(
      [],
      [ 0xfffd, 0x0020, 0xfffd, 0x0020, 0xfffd, 0x0020, 0xfffd, 0x0020 ],
      [ 0xf8, 0x20, 0xf9, 0x20, 0xfa, 0x20, 0xfb, 0x20 ]))

  // Start bytes of 6-byte sequences (0xfc--0xfd).
  expectTrue(checkDecodeUTF8([], [ 0xfffd, 0xfffd ], [ 0xfc, 0xfd ]))

  expectTrue(checkDecodeUTF8(
      [], [ 0xfffd, 0x0020, 0xfffd, 0x0020 ],
      [ 0xfc, 0x20, 0xfd, 0x20 ]))
}

UTF8Decoder.test("InvalidStartBytes") {
  //
  // Other bytes (0xc0--0xc1, 0xfe--0xff).
  //

  expectTrue(checkDecodeUTF8([], [ 0xfffd ], [ 0xc0 ]))
  expectTrue(checkDecodeUTF8([], [ 0xfffd ], [ 0xc1 ]))
  expectTrue(checkDecodeUTF8([], [ 0xfffd ], [ 0xfe ]))
  expectTrue(checkDecodeUTF8([], [ 0xfffd ], [ 0xff ]))

  expectTrue(checkDecodeUTF8(
      [],
      [ 0xfffd, 0xfffd, 0xfffd, 0xfffd ],
      [ 0xc0, 0xc1, 0xfe, 0xff ]))

  expectTrue(checkDecodeUTF8(
      [],
      [ 0xfffd, 0xfffd, 0xfffd, 0xfffd ],
      [ 0xfe, 0xfe, 0xff, 0xff ]))

  expectTrue(checkDecodeUTF8(
      [],
      [ 0xfffd, 0xfffd, 0xfffd, 0xfffd, 0xfffd, 0xfffd ],
      [ 0xfe, 0x80, 0x80, 0x80, 0x80, 0x80 ]))

  expectTrue(checkDecodeUTF8(
      [],
      [ 0xfffd, 0xfffd, 0xfffd, 0xfffd, 0xfffd, 0xfffd ],
      [ 0xff, 0x80, 0x80, 0x80, 0x80, 0x80 ]))

  expectTrue(checkDecodeUTF8(
      [],
      [ 0xfffd, 0x0020, 0xfffd, 0x0020, 0xfffd, 0x0020, 0xfffd, 0x0020 ],
      [ 0xc0, 0x20, 0xc1, 0x20, 0xfe, 0x20, 0xff, 0x20 ]))
}

UTF8Decoder.test("MissingContinuationBytes") {
  //
  // Sequences with one continuation byte missing
  //

  expectTrue(checkDecodeUTF8([], [ 0xfffd ], [ 0xc2 ]))
  expectTrue(checkDecodeUTF8([], [ 0xfffd ], [ 0xdf ]))
  expectTrue(checkDecodeUTF8([], [ 0xfffd, 0x0041 ], [ 0xc2, 0x41 ]))
  expectTrue(checkDecodeUTF8([], [ 0xfffd, 0x0041 ], [ 0xdf, 0x41 ]))

  expectTrue(checkDecodeUTF8([], [ 0xfffd ], [ 0xe0, 0xa0 ]))
  expectTrue(checkDecodeUTF8([], [ 0xfffd ], [ 0xe0, 0xbf ]))
  expectTrue(checkDecodeUTF8([], [ 0xfffd, 0x0041 ], [ 0xe0, 0xa0, 0x41 ]))
  expectTrue(checkDecodeUTF8([], [ 0xfffd, 0x0041 ], [ 0xe0, 0xbf, 0x41 ]))

  expectTrue(checkDecodeUTF8([], [ 0xfffd ], [ 0xe1, 0x80 ]))
  expectTrue(checkDecodeUTF8([], [ 0xfffd ], [ 0xec, 0xbf ]))
  expectTrue(checkDecodeUTF8([], [ 0xfffd, 0x0041 ], [ 0xe1, 0x80, 0x41 ]))
  expectTrue(checkDecodeUTF8([], [ 0xfffd, 0x0041 ], [ 0xec, 0xbf, 0x41 ]))

  expectTrue(checkDecodeUTF8([], [ 0xfffd ], [ 0xed, 0x80 ]))
  expectTrue(checkDecodeUTF8([], [ 0xfffd ], [ 0xed, 0x9f ]))
  expectTrue(checkDecodeUTF8([], [ 0xfffd, 0x0041 ], [ 0xed, 0x80, 0x41 ]))
  expectTrue(checkDecodeUTF8([], [ 0xfffd, 0x0041 ], [ 0xed, 0x9f, 0x41 ]))

  expectTrue(checkDecodeUTF8([], [ 0xfffd ], [ 0xee, 0x80 ]))
  expectTrue(checkDecodeUTF8([], [ 0xfffd ], [ 0xef, 0xbf ]))
  expectTrue(checkDecodeUTF8([], [ 0xfffd, 0x0041 ], [ 0xee, 0x80, 0x41 ]))
  expectTrue(checkDecodeUTF8([], [ 0xfffd, 0x0041 ], [ 0xef, 0xbf, 0x41 ]))

  expectTrue(checkDecodeUTF8([], [ 0xfffd ], [ 0xf0, 0x90, 0x80 ]))
  expectTrue(checkDecodeUTF8([], [ 0xfffd ], [ 0xf0, 0xbf, 0xbf ]))
  expectTrue(checkDecodeUTF8([], [ 0xfffd, 0x0041 ], [ 0xf0, 0x90, 0x80, 0x41 ]))
  expectTrue(checkDecodeUTF8([], [ 0xfffd, 0x0041 ], [ 0xf0, 0xbf, 0xbf, 0x41 ]))

  expectTrue(checkDecodeUTF8([], [ 0xfffd ], [ 0xf1, 0x80, 0x80 ]))
  expectTrue(checkDecodeUTF8([], [ 0xfffd ], [ 0xf3, 0xbf, 0xbf ]))
  expectTrue(checkDecodeUTF8([], [ 0xfffd, 0x0041 ], [ 0xf1, 0x80, 0x80, 0x41 ]))
  expectTrue(checkDecodeUTF8([], [ 0xfffd, 0x0041 ], [ 0xf3, 0xbf, 0xbf, 0x41 ]))

  expectTrue(checkDecodeUTF8([], [ 0xfffd ], [ 0xf4, 0x80, 0x80 ]))
  expectTrue(checkDecodeUTF8([], [ 0xfffd ], [ 0xf4, 0x8f, 0xbf ]))
  expectTrue(checkDecodeUTF8([], [ 0xfffd, 0x0041 ], [ 0xf4, 0x80, 0x80, 0x41 ]))
  expectTrue(checkDecodeUTF8([], [ 0xfffd, 0x0041 ], [ 0xf4, 0x8f, 0xbf, 0x41 ]))

  // Overlong sequences with one trailing byte missing.
  expectTrue(checkDecodeUTF8([], [ 0xfffd ], [ 0xc0 ]))
  expectTrue(checkDecodeUTF8([], [ 0xfffd ], [ 0xc1 ]))
  expectTrue(checkDecodeUTF8([], [ 0xfffd, 0xfffd ], [ 0xe0, 0x80 ]))
  expectTrue(checkDecodeUTF8([], [ 0xfffd, 0xfffd ], [ 0xe0, 0x9f ]))
  expectTrue(checkDecodeUTF8(
      [],
      [ 0xfffd, 0xfffd, 0xfffd ],
      [ 0xf0, 0x80, 0x80 ]))
  expectTrue(checkDecodeUTF8(
      [],
      [ 0xfffd, 0xfffd, 0xfffd ],
      [ 0xf0, 0x8f, 0x80 ]))
  expectTrue(checkDecodeUTF8(
      [],
      [ 0xfffd, 0xfffd, 0xfffd, 0xfffd ],
      [ 0xf8, 0x80, 0x80, 0x80 ]))
  expectTrue(checkDecodeUTF8(
      [],
      [ 0xfffd, 0xfffd, 0xfffd, 0xfffd, 0xfffd ],
      [ 0xfc, 0x80, 0x80, 0x80, 0x80 ]))

  // Sequences that represent surrogates with one trailing byte missing.
  // High-surrogates
  expectTrue(checkDecodeUTF8([], [ 0xfffd, 0xfffd ], [ 0xed, 0xa0 ]))
  expectTrue(checkDecodeUTF8([], [ 0xfffd, 0xfffd ], [ 0xed, 0xac ]))
  expectTrue(checkDecodeUTF8([], [ 0xfffd, 0xfffd ], [ 0xed, 0xaf ]))
  // Low-surrogates
  expectTrue(checkDecodeUTF8([], [ 0xfffd, 0xfffd ], [ 0xed, 0xb0 ]))
  expectTrue(checkDecodeUTF8([], [ 0xfffd, 0xfffd ], [ 0xed, 0xb4 ]))
  expectTrue(checkDecodeUTF8([], [ 0xfffd, 0xfffd ], [ 0xed, 0xbf ]))

  // Ill-formed 4-byte sequences.
  // 11110zzz 10zzyyyy 10yyyyxx 10xxxxxx
  // U+1100xx (invalid)
  expectTrue(checkDecodeUTF8(
      [],
      [ 0xfffd, 0xfffd, 0xfffd ],
      [ 0xf4, 0x90, 0x80 ]))
  // U+13FBxx (invalid)
  expectTrue(checkDecodeUTF8(
      [],
      [ 0xfffd, 0xfffd, 0xfffd ],
      [ 0xf4, 0xbf, 0xbf ]))
  expectTrue(checkDecodeUTF8(
      [],
      [ 0xfffd, 0xfffd, 0xfffd ],
      [ 0xf5, 0x80, 0x80 ]))
  expectTrue(checkDecodeUTF8(
      [],
      [ 0xfffd, 0xfffd, 0xfffd ],
      [ 0xf6, 0x80, 0x80 ]))
  expectTrue(checkDecodeUTF8(
      [],
      [ 0xfffd, 0xfffd, 0xfffd ],
      [ 0xf7, 0x80, 0x80 ]))
  // U+1FFBxx (invalid)
  expectTrue(checkDecodeUTF8(
      [],
      [ 0xfffd, 0xfffd, 0xfffd ],
      [ 0xf7, 0xbf, 0xbf ]))

  // Ill-formed 5-byte sequences.
  // 111110uu 10zzzzzz 10zzyyyy 10yyyyxx 10xxxxxx
  // U+2000xx (invalid)
  expectTrue(checkDecodeUTF8(
      [],
      [ 0xfffd, 0xfffd, 0xfffd, 0xfffd ],
      [ 0xf8, 0x88, 0x80, 0x80 ]))
  expectTrue(checkDecodeUTF8(
      [],
      [ 0xfffd, 0xfffd, 0xfffd, 0xfffd ],
      [ 0xf8, 0xbf, 0xbf, 0xbf ]))
  expectTrue(checkDecodeUTF8(
      [],
      [ 0xfffd, 0xfffd, 0xfffd, 0xfffd ],
      [ 0xf9, 0x80, 0x80, 0x80 ]))
  expectTrue(checkDecodeUTF8(
      [],
      [ 0xfffd, 0xfffd, 0xfffd, 0xfffd ],
      [ 0xfa, 0x80, 0x80, 0x80 ]))
  expectTrue(checkDecodeUTF8(
      [],
      [ 0xfffd, 0xfffd, 0xfffd, 0xfffd ],
      [ 0xfb, 0x80, 0x80, 0x80 ]))
  // U+3FFFFxx (invalid)
  expectTrue(checkDecodeUTF8(
      [],
      [ 0xfffd, 0xfffd, 0xfffd, 0xfffd ],
      [ 0xfb, 0xbf, 0xbf, 0xbf ]))

  // Ill-formed 6-byte sequences.
  // 1111110u 10uuuuuu 10uzzzzz 10zzzyyyy 10yyyyxx 10xxxxxx
  // U+40000xx (invalid)
  expectTrue(checkDecodeUTF8(
      [],
      [ 0xfffd, 0xfffd, 0xfffd, 0xfffd, 0xfffd ],
      [ 0xfc, 0x84, 0x80, 0x80, 0x80 ]))
  expectTrue(checkDecodeUTF8(
      [],
      [ 0xfffd, 0xfffd, 0xfffd, 0xfffd, 0xfffd ],
      [ 0xfc, 0xbf, 0xbf, 0xbf, 0xbf ]))
  expectTrue(checkDecodeUTF8(
      [],
      [ 0xfffd, 0xfffd, 0xfffd, 0xfffd, 0xfffd ],
      [ 0xfd, 0x80, 0x80, 0x80, 0x80 ]))
  // U+7FFFFFxx (invalid)
  expectTrue(checkDecodeUTF8(
      [],
      [ 0xfffd, 0xfffd, 0xfffd, 0xfffd, 0xfffd ],
      [ 0xfd, 0xbf, 0xbf, 0xbf, 0xbf ]))

  //
  // Sequences with two continuation bytes missing
  //

  expectTrue(checkDecodeUTF8([], [ 0xfffd ], [ 0xf0, 0x90 ]))
  expectTrue(checkDecodeUTF8([], [ 0xfffd ], [ 0xf0, 0xbf ]))
  expectTrue(checkDecodeUTF8([], [ 0xfffd ], [ 0xf1, 0x80 ]))
  expectTrue(checkDecodeUTF8([], [ 0xfffd ], [ 0xf3, 0xbf ]))
  expectTrue(checkDecodeUTF8([], [ 0xfffd ], [ 0xf4, 0x80 ]))
  expectTrue(checkDecodeUTF8([], [ 0xfffd ], [ 0xf4, 0x8f ]))

  // Overlong sequences with two trailing byte missing.
  expectTrue(checkDecodeUTF8([], [ 0xfffd ], [ 0xe0 ]))
  expectTrue(checkDecodeUTF8([], [ 0xfffd, 0xfffd ], [ 0xf0, 0x80 ]))
  expectTrue(checkDecodeUTF8([], [ 0xfffd, 0xfffd ], [ 0xf0, 0x8f ]))
  expectTrue(checkDecodeUTF8(
      [],
      [ 0xfffd, 0xfffd, 0xfffd ],
      [ 0xf8, 0x80, 0x80 ]))
  expectTrue(checkDecodeUTF8(
      [],
      [ 0xfffd, 0xfffd, 0xfffd, 0xfffd ],
      [ 0xfc, 0x80, 0x80, 0x80 ]))

  // Sequences that represent surrogates with two trailing bytes missing.
  expectTrue(checkDecodeUTF8([], [ 0xfffd ], [ 0xed ]))

  // Ill-formed 4-byte sequences.
  // 11110zzz 10zzyyyy 10yyyyxx 10xxxxxx
  // U+110yxx (invalid)
  expectTrue(checkDecodeUTF8([], [ 0xfffd, 0xfffd ], [ 0xf4, 0x90 ]))
  // U+13Fyxx (invalid)
  expectTrue(checkDecodeUTF8([], [ 0xfffd, 0xfffd ], [ 0xf4, 0xbf ]))
  expectTrue(checkDecodeUTF8([], [ 0xfffd, 0xfffd ], [ 0xf5, 0x80 ]))
  expectTrue(checkDecodeUTF8([], [ 0xfffd, 0xfffd ], [ 0xf6, 0x80 ]))
  expectTrue(checkDecodeUTF8([], [ 0xfffd, 0xfffd ], [ 0xf7, 0x80 ]))
  // U+1FFyxx (invalid)
  expectTrue(checkDecodeUTF8([], [ 0xfffd, 0xfffd ], [ 0xf7, 0xbf ]))

  // Ill-formed 5-byte sequences.
  // 111110uu 10zzzzzz 10zzyyyy 10yyyyxx 10xxxxxx
  // U+200yxx (invalid)
  expectTrue(checkDecodeUTF8(
      [],
      [ 0xfffd, 0xfffd, 0xfffd ],
      [ 0xf8, 0x88, 0x80 ]))
  expectTrue(checkDecodeUTF8(
      [],
      [ 0xfffd, 0xfffd, 0xfffd ],
      [ 0xf8, 0xbf, 0xbf ]))
  expectTrue(checkDecodeUTF8(
      [],
      [ 0xfffd, 0xfffd, 0xfffd ],
      [ 0xf9, 0x80, 0x80 ]))
  expectTrue(checkDecodeUTF8(
      [],
      [ 0xfffd, 0xfffd, 0xfffd ],
      [ 0xfa, 0x80, 0x80 ]))
  expectTrue(checkDecodeUTF8(
      [],
      [ 0xfffd, 0xfffd, 0xfffd ],
      [ 0xfb, 0x80, 0x80 ]))
  // U+3FFFyxx (invalid)
  expectTrue(checkDecodeUTF8(
      [],
      [ 0xfffd, 0xfffd, 0xfffd ],
      [ 0xfb, 0xbf, 0xbf ]))

  // Ill-formed 6-byte sequences.
  // 1111110u 10uuuuuu 10zzzzzz 10zzyyyy 10yyyyxx 10xxxxxx
  // U+4000yxx (invalid)
  expectTrue(checkDecodeUTF8(
      [],
      [ 0xfffd, 0xfffd, 0xfffd, 0xfffd ],
      [ 0xfc, 0x84, 0x80, 0x80 ]))
  expectTrue(checkDecodeUTF8(
      [],
      [ 0xfffd, 0xfffd, 0xfffd, 0xfffd ],
      [ 0xfc, 0xbf, 0xbf, 0xbf ]))
  expectTrue(checkDecodeUTF8(
      [],
      [ 0xfffd, 0xfffd, 0xfffd, 0xfffd ],
      [ 0xfd, 0x80, 0x80, 0x80 ]))
  // U+7FFFFyxx (invalid)
  expectTrue(checkDecodeUTF8(
      [],
      [ 0xfffd, 0xfffd, 0xfffd, 0xfffd ],
      [ 0xfd, 0xbf, 0xbf, 0xbf ]))

  //
  // Sequences with three continuation bytes missing
  //

  expectTrue(checkDecodeUTF8([], [ 0xfffd ], [ 0xf0 ]))
  expectTrue(checkDecodeUTF8([], [ 0xfffd ], [ 0xf1 ]))
  expectTrue(checkDecodeUTF8([], [ 0xfffd ], [ 0xf2 ]))
  expectTrue(checkDecodeUTF8([], [ 0xfffd ], [ 0xf3 ]))
  expectTrue(checkDecodeUTF8([], [ 0xfffd ], [ 0xf4 ]))

  // Broken overlong sequences.
  expectTrue(checkDecodeUTF8([], [ 0xfffd ], [ 0xf0 ]))
  expectTrue(checkDecodeUTF8([], [ 0xfffd, 0xfffd ], [ 0xf8, 0x80 ]))
  expectTrue(checkDecodeUTF8(
      [],
      [ 0xfffd, 0xfffd, 0xfffd ],
      [ 0xfc, 0x80, 0x80 ]))

  // Ill-formed 4-byte sequences.
  // 11110zzz 10zzyyyy 10yyyyxx 10xxxxxx
  // U+14yyxx (invalid)
  expectTrue(checkDecodeUTF8([], [ 0xfffd ], [ 0xf5 ]))
  expectTrue(checkDecodeUTF8([], [ 0xfffd ], [ 0xf6 ]))
  // U+1Cyyxx (invalid)
  expectTrue(checkDecodeUTF8([], [ 0xfffd ], [ 0xf7 ]))

  // Ill-formed 5-byte sequences.
  // 111110uu 10zzzzzz 10zzyyyy 10yyyyxx 10xxxxxx
  // U+20yyxx (invalid)
  expectTrue(checkDecodeUTF8([], [ 0xfffd, 0xfffd ], [ 0xf8, 0x88 ]))
  expectTrue(checkDecodeUTF8([], [ 0xfffd, 0xfffd ], [ 0xf8, 0xbf ]))
  expectTrue(checkDecodeUTF8([], [ 0xfffd, 0xfffd ], [ 0xf9, 0x80 ]))
  expectTrue(checkDecodeUTF8([], [ 0xfffd, 0xfffd ], [ 0xfa, 0x80 ]))
  expectTrue(checkDecodeUTF8([], [ 0xfffd, 0xfffd ], [ 0xfb, 0x80 ]))
  // U+3FCyyxx (invalid)
  expectTrue(checkDecodeUTF8([], [ 0xfffd, 0xfffd ], [ 0xfb, 0xbf ]))

  // Ill-formed 6-byte sequences.
  // 1111110u 10uuuuuu 10zzzzzz 10zzyyyy 10yyyyxx 10xxxxxx
  // U+400yyxx (invalid)
  expectTrue(checkDecodeUTF8(
      [],
      [ 0xfffd, 0xfffd, 0xfffd ],
      [ 0xfc, 0x84, 0x80 ]))
  expectTrue(checkDecodeUTF8(
      [],
      [ 0xfffd, 0xfffd, 0xfffd ],
      [ 0xfc, 0xbf, 0xbf ]))
  expectTrue(checkDecodeUTF8(
      [],
      [ 0xfffd, 0xfffd, 0xfffd ],
      [ 0xfd, 0x80, 0x80 ]))
  // U+7FFCyyxx (invalid)
  expectTrue(checkDecodeUTF8(
      [],
      [ 0xfffd, 0xfffd, 0xfffd ],
      [ 0xfd, 0xbf, 0xbf ]))

  //
  // Sequences with four continuation bytes missing
  //

  // Ill-formed 5-byte sequences.
  // 111110uu 10zzzzzz 10zzyyyy 10yyyyxx 10xxxxxx
  // U+uzyyxx (invalid)
  expectTrue(checkDecodeUTF8([], [ 0xfffd ], [ 0xf8 ]))
  expectTrue(checkDecodeUTF8([], [ 0xfffd ], [ 0xf9 ]))
  expectTrue(checkDecodeUTF8([], [ 0xfffd ], [ 0xfa ]))
  expectTrue(checkDecodeUTF8([], [ 0xfffd ], [ 0xfb ]))
  // U+3zyyxx (invalid)
  expectTrue(checkDecodeUTF8([], [ 0xfffd ], [ 0xfb ]))

  // Broken overlong sequences.
  expectTrue(checkDecodeUTF8([], [ 0xfffd ], [ 0xf8 ]))
  expectTrue(checkDecodeUTF8([], [ 0xfffd, 0xfffd ], [ 0xfc, 0x80 ]))

  // Ill-formed 6-byte sequences.
  // 1111110u 10uuuuuu 10zzzzzz 10zzyyyy 10yyyyxx 10xxxxxx
  // U+uzzyyxx (invalid)
  expectTrue(checkDecodeUTF8([], [ 0xfffd, 0xfffd ], [ 0xfc, 0x84 ]))
  expectTrue(checkDecodeUTF8([], [ 0xfffd, 0xfffd ], [ 0xfc, 0xbf ]))
  expectTrue(checkDecodeUTF8([], [ 0xfffd, 0xfffd ], [ 0xfd, 0x80 ]))
  // U+7Fzzyyxx (invalid)
  expectTrue(checkDecodeUTF8([], [ 0xfffd, 0xfffd ], [ 0xfd, 0xbf ]))

  //
  // Sequences with five continuation bytes missing
  //

  // Ill-formed 6-byte sequences.
  // 1111110u 10uuuuuu 10zzzzzz 10zzyyyy 10yyyyxx 10xxxxxx
  // U+uzzyyxx (invalid)
  expectTrue(checkDecodeUTF8([], [ 0xfffd ], [ 0xfc ]))
  // U+uuzzyyxx (invalid)
  expectTrue(checkDecodeUTF8([], [ 0xfffd ], [ 0xfd ]))

  //
  // Consecutive sequences with trailing bytes missing
  //

  expectTrue(checkDecodeUTF8(
      [],
      [ 0xfffd, /**/ 0xfffd, 0xfffd, /**/ 0xfffd, 0xfffd, 0xfffd,
        0xfffd, 0xfffd, 0xfffd, 0xfffd,
        0xfffd, 0xfffd, 0xfffd, 0xfffd, 0xfffd,
        0xfffd, /**/ 0xfffd, /**/ 0xfffd, 0xfffd, 0xfffd,
        0xfffd, 0xfffd, 0xfffd, 0xfffd,
        0xfffd, 0xfffd, 0xfffd, 0xfffd, 0xfffd ],
      [ 0xc0, /**/ 0xe0, 0x80, /**/ 0xf0, 0x80, 0x80,
        0xf8, 0x80, 0x80, 0x80,
        0xfc, 0x80, 0x80, 0x80, 0x80,
        0xdf, /**/ 0xef, 0xbf, /**/ 0xf7, 0xbf, 0xbf,
        0xfb, 0xbf, 0xbf, 0xbf,
        0xfd, 0xbf, 0xbf, 0xbf, 0xbf ]))
}

UTF8Decoder.test("OverlongSequences") {
  //
  // Overlong UTF-8 sequences
  //

  // U+002F SOLIDUS
  expectTrue(checkDecodeUTF8([ 0x002f ], [], [ 0x2f ]))

  // Overlong sequences of the above.
  expectTrue(checkDecodeUTF8([], [ 0xfffd, 0xfffd ], [ 0xc0, 0xaf ]))
  expectTrue(checkDecodeUTF8(
      [],
      [ 0xfffd, 0xfffd, 0xfffd ],
      [ 0xe0, 0x80, 0xaf ]))
  expectTrue(checkDecodeUTF8(
      [],
      [ 0xfffd, 0xfffd, 0xfffd, 0xfffd ],
      [ 0xf0, 0x80, 0x80, 0xaf ]))
  expectTrue(checkDecodeUTF8(
      [],
      [ 0xfffd, 0xfffd, 0xfffd, 0xfffd, 0xfffd ],
      [ 0xf8, 0x80, 0x80, 0x80, 0xaf ]))
  expectTrue(checkDecodeUTF8(
      [],
      [ 0xfffd, 0xfffd, 0xfffd, 0xfffd, 0xfffd, 0xfffd ],
      [ 0xfc, 0x80, 0x80, 0x80, 0x80, 0xaf ]))

  // U+0000 NULL
  expectTrue(checkDecodeUTF8([ 0x0000 ], [], [ 0x00 ]))

  // Overlong sequences of the above.
  expectTrue(checkDecodeUTF8([], [ 0xfffd, 0xfffd ], [ 0xc0, 0x80 ]))
  expectTrue(checkDecodeUTF8(
      [],
      [ 0xfffd, 0xfffd, 0xfffd ],
      [ 0xe0, 0x80, 0x80 ]))
  expectTrue(checkDecodeUTF8(
      [],
      [ 0xfffd, 0xfffd, 0xfffd, 0xfffd ],
      [ 0xf0, 0x80, 0x80, 0x80 ]))
  expectTrue(checkDecodeUTF8(
      [],
      [ 0xfffd, 0xfffd, 0xfffd, 0xfffd, 0xfffd ],
      [ 0xf8, 0x80, 0x80, 0x80, 0x80 ]))
  expectTrue(checkDecodeUTF8(
      [],
      [ 0xfffd, 0xfffd, 0xfffd, 0xfffd, 0xfffd, 0xfffd ],
      [ 0xfc, 0x80, 0x80, 0x80, 0x80, 0x80 ]))

  // Other overlong and ill-formed sequences.
  expectTrue(checkDecodeUTF8([], [ 0xfffd, 0xfffd ], [ 0xc0, 0xbf ]))
  expectTrue(checkDecodeUTF8([], [ 0xfffd, 0xfffd ], [ 0xc1, 0x80 ]))
  expectTrue(checkDecodeUTF8([], [ 0xfffd, 0xfffd ], [ 0xc1, 0xbf ]))
  expectTrue(checkDecodeUTF8(
      [],
      [ 0xfffd, 0xfffd, 0xfffd ],
      [ 0xe0, 0x9f, 0xbf ]))
  expectTrue(checkDecodeUTF8(
      [],
      [ 0xfffd, 0xfffd, 0xfffd ],
      [ 0xed, 0xa0, 0x80 ]))
  expectTrue(checkDecodeUTF8(
      [],
      [ 0xfffd, 0xfffd, 0xfffd ],
      [ 0xed, 0xbf, 0xbf ]))
  expectTrue(checkDecodeUTF8(
      [],
      [ 0xfffd, 0xfffd, 0xfffd, 0xfffd ],
      [ 0xf0, 0x8f, 0x80, 0x80 ]))
  expectTrue(checkDecodeUTF8(
      [],
      [ 0xfffd, 0xfffd, 0xfffd, 0xfffd ],
      [ 0xf0, 0x8f, 0xbf, 0xbf ]))
  expectTrue(checkDecodeUTF8(
      [],
      [ 0xfffd, 0xfffd, 0xfffd, 0xfffd, 0xfffd ],
      [ 0xf8, 0x87, 0xbf, 0xbf, 0xbf ]))
  expectTrue(checkDecodeUTF8(
      [],
      [ 0xfffd, 0xfffd, 0xfffd, 0xfffd, 0xfffd, 0xfffd ],
      [ 0xfc, 0x83, 0xbf, 0xbf, 0xbf, 0xbf ]))
}

UTF8Decoder.test("IsolatedSurrogates") {
  // Unicode 6.3.0:
  //
  //    D71.  High-surrogate code point: A Unicode code point in the range
  //    U+D800 to U+DBFF.
  //
  //    D73.  Low-surrogate code point: A Unicode code point in the range
  //    U+DC00 to U+DFFF.

  // Note: U+E0100 is <DB40 DD00> in UTF-16.

  // High-surrogates

  // U+D800
  expectTrue(checkDecodeUTF8(
      [],
      [ 0xfffd, 0xfffd, 0xfffd ],
      [ 0xed, 0xa0, 0x80 ]))
  expectTrue(checkDecodeUTF8(
      [ 0x0041 ],
      [ 0xfffd, 0xfffd, 0xfffd, 0x0041 ],
      [ 0x41, 0xed, 0xa0, 0x80, 0x41 ]))

  // U+DB40
  expectTrue(checkDecodeUTF8(
      [],
      [ 0xfffd, 0xfffd, 0xfffd ],
      [ 0xed, 0xac, 0xa0 ]))

  // U+DBFF
  expectTrue(checkDecodeUTF8(
      [],
      [ 0xfffd, 0xfffd, 0xfffd ],
      [ 0xed, 0xaf, 0xbf ]))

  // Low-surrogates

  // U+DC00
  expectTrue(checkDecodeUTF8(
      [],
      [ 0xfffd, 0xfffd, 0xfffd ],
      [ 0xed, 0xb0, 0x80 ]))

  // U+DD00
  expectTrue(checkDecodeUTF8(
      [],
      [ 0xfffd, 0xfffd, 0xfffd ],
      [ 0xed, 0xb4, 0x80 ]))

  // U+DFFF
  expectTrue(checkDecodeUTF8(
      [],
      [ 0xfffd, 0xfffd, 0xfffd ],
      [ 0xed, 0xbf, 0xbf ]))
}

UTF8Decoder.test("SurrogatePairs") {
  // Surrogate pairs

  // U+D800 U+DC00
  expectTrue(checkDecodeUTF8(
      [],
      [ 0xfffd, 0xfffd, 0xfffd, 0xfffd, 0xfffd, 0xfffd ],
      [ 0xed, 0xa0, 0x80, 0xed, 0xb0, 0x80 ]))

  // U+D800 U+DD00
  expectTrue(checkDecodeUTF8(
      [],
      [ 0xfffd, 0xfffd, 0xfffd, 0xfffd, 0xfffd, 0xfffd ],
      [ 0xed, 0xa0, 0x80, 0xed, 0xb4, 0x80 ]))

  // U+D800 U+DFFF
  expectTrue(checkDecodeUTF8(
      [],
      [ 0xfffd, 0xfffd, 0xfffd, 0xfffd, 0xfffd, 0xfffd ],
      [ 0xed, 0xa0, 0x80, 0xed, 0xbf, 0xbf ]))

  // U+DB40 U+DC00
  expectTrue(checkDecodeUTF8(
      [],
      [ 0xfffd, 0xfffd, 0xfffd, 0xfffd, 0xfffd, 0xfffd ],
      [ 0xed, 0xac, 0xa0, 0xed, 0xb0, 0x80 ]))

  // U+DB40 U+DD00
  expectTrue(checkDecodeUTF8(
      [],
      [ 0xfffd, 0xfffd, 0xfffd, 0xfffd, 0xfffd, 0xfffd ],
      [ 0xed, 0xac, 0xa0, 0xed, 0xb4, 0x80 ]))

  // U+DB40 U+DFFF
  expectTrue(checkDecodeUTF8(
      [],
      [ 0xfffd, 0xfffd, 0xfffd, 0xfffd, 0xfffd, 0xfffd ],
      [ 0xed, 0xac, 0xa0, 0xed, 0xbf, 0xbf ]))

  // U+DBFF U+DC00
  expectTrue(checkDecodeUTF8(
      [],
      [ 0xfffd, 0xfffd, 0xfffd, 0xfffd, 0xfffd, 0xfffd ],
      [ 0xed, 0xaf, 0xbf, 0xed, 0xb0, 0x80 ]))

  // U+DBFF U+DD00
  expectTrue(checkDecodeUTF8(
      [],
      [ 0xfffd, 0xfffd, 0xfffd, 0xfffd, 0xfffd, 0xfffd ],
      [ 0xed, 0xaf, 0xbf, 0xed, 0xb4, 0x80 ]))

  // U+DBFF U+DFFF
  expectTrue(checkDecodeUTF8(
      [],
      [ 0xfffd, 0xfffd, 0xfffd, 0xfffd, 0xfffd, 0xfffd ],
      [ 0xed, 0xaf, 0xbf, 0xed, 0xbf, 0xbf ]))
}

UTF8Decoder.test("Noncharacters") {
  //
  // Noncharacters
  //

  // Unicode 6.3.0:
  //
  //    D14.  Noncharacter: A code point that is permanently reserved for
  //    internal use and that should never be interchanged. Noncharacters
  //    consist of the values U+nFFFE and U+nFFFF (where n is from 0 to 1016)
  //    and the values U+FDD0..U+FDEF.

  // U+FFFE
  expectTrue(checkDecodeUTF8([ 0xfffe ], [], [ 0xef, 0xbf, 0xbe ]))

  // U+FFFF
  expectTrue(checkDecodeUTF8([ 0xffff ], [], [ 0xef, 0xbf, 0xbf ]))

  // U+1FFFE
  expectTrue(checkDecodeUTF8([ 0x1fffe ], [], [ 0xf0, 0x9f, 0xbf, 0xbe ]))

  // U+1FFFF
  expectTrue(checkDecodeUTF8([ 0x1ffff ], [], [ 0xf0, 0x9f, 0xbf, 0xbf ]))

  // U+2FFFE
  expectTrue(checkDecodeUTF8([ 0x2fffe ], [], [ 0xf0, 0xaf, 0xbf, 0xbe ]))

  // U+2FFFF
  expectTrue(checkDecodeUTF8([ 0x2ffff ], [], [ 0xf0, 0xaf, 0xbf, 0xbf ]))

  // U+3FFFE
  expectTrue(checkDecodeUTF8([ 0x3fffe ], [], [ 0xf0, 0xbf, 0xbf, 0xbe ]))

  // U+3FFFF
  expectTrue(checkDecodeUTF8([ 0x3ffff ], [], [ 0xf0, 0xbf, 0xbf, 0xbf ]))

  // U+4FFFE
  expectTrue(checkDecodeUTF8([ 0x4fffe ], [], [ 0xf1, 0x8f, 0xbf, 0xbe ]))

  // U+4FFFF
  expectTrue(checkDecodeUTF8([ 0x4ffff ], [], [ 0xf1, 0x8f, 0xbf, 0xbf ]))

  // U+5FFFE
  expectTrue(checkDecodeUTF8([ 0x5fffe ], [], [ 0xf1, 0x9f, 0xbf, 0xbe ]))

  // U+5FFFF
  expectTrue(checkDecodeUTF8([ 0x5ffff ], [], [ 0xf1, 0x9f, 0xbf, 0xbf ]))

  // U+6FFFE
  expectTrue(checkDecodeUTF8([ 0x6fffe ], [], [ 0xf1, 0xaf, 0xbf, 0xbe ]))

  // U+6FFFF
  expectTrue(checkDecodeUTF8([ 0x6ffff ], [], [ 0xf1, 0xaf, 0xbf, 0xbf ]))

  // U+7FFFE
  expectTrue(checkDecodeUTF8([ 0x7fffe ], [], [ 0xf1, 0xbf, 0xbf, 0xbe ]))

  // U+7FFFF
  expectTrue(checkDecodeUTF8([ 0x7ffff ], [], [ 0xf1, 0xbf, 0xbf, 0xbf ]))

  // U+8FFFE
  expectTrue(checkDecodeUTF8([ 0x8fffe ], [], [ 0xf2, 0x8f, 0xbf, 0xbe ]))

  // U+8FFFF
  expectTrue(checkDecodeUTF8([ 0x8ffff ], [], [ 0xf2, 0x8f, 0xbf, 0xbf ]))

  // U+9FFFE
  expectTrue(checkDecodeUTF8([ 0x9fffe ], [], [ 0xf2, 0x9f, 0xbf, 0xbe ]))

  // U+9FFFF
  expectTrue(checkDecodeUTF8([ 0x9ffff ], [], [ 0xf2, 0x9f, 0xbf, 0xbf ]))

  // U+AFFFE
  expectTrue(checkDecodeUTF8([ 0xafffe ], [], [ 0xf2, 0xaf, 0xbf, 0xbe ]))

  // U+AFFFF
  expectTrue(checkDecodeUTF8([ 0xaffff ], [], [ 0xf2, 0xaf, 0xbf, 0xbf ]))

  // U+BFFFE
  expectTrue(checkDecodeUTF8([ 0xbfffe ], [], [ 0xf2, 0xbf, 0xbf, 0xbe ]))

  // U+BFFFF
  expectTrue(checkDecodeUTF8([ 0xbffff ], [], [ 0xf2, 0xbf, 0xbf, 0xbf ]))

  // U+CFFFE
  expectTrue(checkDecodeUTF8([ 0xcfffe ], [], [ 0xf3, 0x8f, 0xbf, 0xbe ]))

  // U+CFFFF
  expectTrue(checkDecodeUTF8([ 0xcfffF ], [], [ 0xf3, 0x8f, 0xbf, 0xbf ]))

  // U+DFFFE
  expectTrue(checkDecodeUTF8([ 0xdfffe ], [], [ 0xf3, 0x9f, 0xbf, 0xbe ]))

  // U+DFFFF
  expectTrue(checkDecodeUTF8([ 0xdffff ], [], [ 0xf3, 0x9f, 0xbf, 0xbf ]))

  // U+EFFFE
  expectTrue(checkDecodeUTF8([ 0xefffe ], [], [ 0xf3, 0xaf, 0xbf, 0xbe ]))

  // U+EFFFF
  expectTrue(checkDecodeUTF8([ 0xeffff ], [], [ 0xf3, 0xaf, 0xbf, 0xbf ]))

  // U+FFFFE
  expectTrue(checkDecodeUTF8([ 0xffffe ], [], [ 0xf3, 0xbf, 0xbf, 0xbe ]))

  // U+FFFFF
  expectTrue(checkDecodeUTF8([ 0xfffff ], [], [ 0xf3, 0xbf, 0xbf, 0xbf ]))

  // U+10FFFE
  expectTrue(checkDecodeUTF8([ 0x10fffe ], [], [ 0xf4, 0x8f, 0xbf, 0xbe ]))

  // U+10FFFF
  expectTrue(checkDecodeUTF8([ 0x10ffff ], [], [ 0xf4, 0x8f, 0xbf, 0xbf ]))

  // U+FDD0
  expectTrue(checkDecodeUTF8([ 0xfdd0 ], [], [ 0xef, 0xb7, 0x90 ]))

  // U+FDD1
  expectTrue(checkDecodeUTF8([ 0xfdd1 ], [], [ 0xef, 0xb7, 0x91 ]))

  // U+FDD2
  expectTrue(checkDecodeUTF8([ 0xfdd2 ], [], [ 0xef, 0xb7, 0x92 ]))

  // U+FDD3
  expectTrue(checkDecodeUTF8([ 0xfdd3 ], [], [ 0xef, 0xb7, 0x93 ]))

  // U+FDD4
  expectTrue(checkDecodeUTF8([ 0xfdd4 ], [], [ 0xef, 0xb7, 0x94 ]))

  // U+FDD5
  expectTrue(checkDecodeUTF8([ 0xfdd5 ], [], [ 0xef, 0xb7, 0x95 ]))

  // U+FDD6
  expectTrue(checkDecodeUTF8([ 0xfdd6 ], [], [ 0xef, 0xb7, 0x96 ]))

  // U+FDD7
  expectTrue(checkDecodeUTF8([ 0xfdd7 ], [], [ 0xef, 0xb7, 0x97 ]))

  // U+FDD8
  expectTrue(checkDecodeUTF8([ 0xfdd8 ], [], [ 0xef, 0xb7, 0x98 ]))

  // U+FDD9
  expectTrue(checkDecodeUTF8([ 0xfdd9 ], [], [ 0xef, 0xb7, 0x99 ]))

  // U+FDDA
  expectTrue(checkDecodeUTF8([ 0xfdda ], [], [ 0xef, 0xb7, 0x9a ]))

  // U+FDDB
  expectTrue(checkDecodeUTF8([ 0xfddb ], [], [ 0xef, 0xb7, 0x9b ]))

  // U+FDDC
  expectTrue(checkDecodeUTF8([ 0xfddc ], [], [ 0xef, 0xb7, 0x9c ]))

  // U+FDDD
  expectTrue(checkDecodeUTF8([ 0xfddd ], [], [ 0xef, 0xb7, 0x9d ]))

  // U+FDDE
  expectTrue(checkDecodeUTF8([ 0xfdde ], [], [ 0xef, 0xb7, 0x9e ]))

  // U+FDDF
  expectTrue(checkDecodeUTF8([ 0xfddf ], [], [ 0xef, 0xb7, 0x9f ]))

  // U+FDE0
  expectTrue(checkDecodeUTF8([ 0xfde0 ], [], [ 0xef, 0xb7, 0xa0 ]))

  // U+FDE1
  expectTrue(checkDecodeUTF8([ 0xfde1 ], [], [ 0xef, 0xb7, 0xa1 ]))

  // U+FDE2
  expectTrue(checkDecodeUTF8([ 0xfde2 ], [], [ 0xef, 0xb7, 0xa2 ]))

  // U+FDE3
  expectTrue(checkDecodeUTF8([ 0xfde3 ], [], [ 0xef, 0xb7, 0xa3 ]))

  // U+FDE4
  expectTrue(checkDecodeUTF8([ 0xfde4 ], [], [ 0xef, 0xb7, 0xa4 ]))

  // U+FDE5
  expectTrue(checkDecodeUTF8([ 0xfde5 ], [], [ 0xef, 0xb7, 0xa5 ]))

  // U+FDE6
  expectTrue(checkDecodeUTF8([ 0xfde6 ], [], [ 0xef, 0xb7, 0xa6 ]))

  // U+FDE7
  expectTrue(checkDecodeUTF8([ 0xfde7 ], [], [ 0xef, 0xb7, 0xa7 ]))

  // U+FDE8
  expectTrue(checkDecodeUTF8([ 0xfde8 ], [], [ 0xef, 0xb7, 0xa8 ]))

  // U+FDE9
  expectTrue(checkDecodeUTF8([ 0xfde9 ], [], [ 0xef, 0xb7, 0xa9 ]))

  // U+FDEA
  expectTrue(checkDecodeUTF8([ 0xfdea ], [], [ 0xef, 0xb7, 0xaa ]))

  // U+FDEB
  expectTrue(checkDecodeUTF8([ 0xfdeb ], [], [ 0xef, 0xb7, 0xab ]))

  // U+FDEC
  expectTrue(checkDecodeUTF8([ 0xfdec ], [], [ 0xef, 0xb7, 0xac ]))

  // U+FDED
  expectTrue(checkDecodeUTF8([ 0xfded ], [], [ 0xef, 0xb7, 0xad ]))

  // U+FDEE
  expectTrue(checkDecodeUTF8([ 0xfdee ], [], [ 0xef, 0xb7, 0xae ]))

  // U+FDEF
  expectTrue(checkDecodeUTF8([ 0xfdef ], [], [ 0xef, 0xb7, 0xaf ]))

  // U+FDF0
  expectTrue(checkDecodeUTF8([ 0xfdf0 ], [], [ 0xef, 0xb7, 0xb0 ]))

  // U+FDF1
  expectTrue(checkDecodeUTF8([ 0xfdf1 ], [], [ 0xef, 0xb7, 0xb1 ]))

  // U+FDF2
  expectTrue(checkDecodeUTF8([ 0xfdf2 ], [], [ 0xef, 0xb7, 0xb2 ]))

  // U+FDF3
  expectTrue(checkDecodeUTF8([ 0xfdf3 ], [], [ 0xef, 0xb7, 0xb3 ]))

  // U+FDF4
  expectTrue(checkDecodeUTF8([ 0xfdf4 ], [], [ 0xef, 0xb7, 0xb4 ]))

  // U+FDF5
  expectTrue(checkDecodeUTF8([ 0xfdf5 ], [], [ 0xef, 0xb7, 0xb5 ]))

  // U+FDF6
  expectTrue(checkDecodeUTF8([ 0xfdf6 ], [], [ 0xef, 0xb7, 0xb6 ]))

  // U+FDF7
  expectTrue(checkDecodeUTF8([ 0xfdf7 ], [], [ 0xef, 0xb7, 0xb7 ]))

  // U+FDF8
  expectTrue(checkDecodeUTF8([ 0xfdf8 ], [], [ 0xef, 0xb7, 0xb8 ]))

  // U+FDF9
  expectTrue(checkDecodeUTF8([ 0xfdf9 ], [], [ 0xef, 0xb7, 0xb9 ]))

  // U+FDFA
  expectTrue(checkDecodeUTF8([ 0xfdfa ], [], [ 0xef, 0xb7, 0xba ]))

  // U+FDFB
  expectTrue(checkDecodeUTF8([ 0xfdfb ], [], [ 0xef, 0xb7, 0xbb ]))

  // U+FDFC
  expectTrue(checkDecodeUTF8([ 0xfdfc ], [], [ 0xef, 0xb7, 0xbc ]))

  // U+FDFD
  expectTrue(checkDecodeUTF8([ 0xfdfd ], [], [ 0xef, 0xb7, 0xbd ]))

  // U+FDFE
  expectTrue(checkDecodeUTF8([ 0xfdfe ], [], [ 0xef, 0xb7, 0xbe ]))

  // U+FDFF
  expectTrue(checkDecodeUTF8([ 0xfdff ], [], [ 0xef, 0xb7, 0xbf ]))
}

var UTF16Decoder = TestSuite("UTF16Decoder")

UTF16Decoder.test("UTF16.transcodedLength") {
  do {
    var u8: [UTF8.CodeUnit] = [ 0, 1, 2, 3, 4, 5 ]
    let (count, isASCII) = UTF16.transcodedLength(
      of: u8.makeIterator(),
      decodedAs: UTF8.self,
      repairingIllFormedSequences: false)!
    expectEqual(6, count)
    expectTrue(isASCII)
  }

  do {
    // "€" == U+20AC.
    var u8: [UTF8.CodeUnit] = [ 0xF0, 0xA4, 0xAD, 0xA2 ]
    let (count, isASCII) = UTF16.transcodedLength(
      of: u8.makeIterator(),
      decodedAs: UTF8.self,
      repairingIllFormedSequences: false)!
    expectEqual(2, count)
    expectFalse(isASCII)
  }

  do {
    let u16: [UTF16.CodeUnit] = [ 6, 7, 8, 9, 10, 11 ]
    let (count, isASCII) = UTF16.transcodedLength(
      of: u16.makeIterator(),
      decodedAs: UTF16.self,
      repairingIllFormedSequences: false)!
    expectEqual(6, count)
    expectTrue(isASCII)
  }
}

UTF16Decoder.test("Decoding") {
  for (name, batch) in UTF16Tests {
    print("Batch: \(name)")
    for test in batch {
      expectTrue(checkDecodeUTF16(test.scalarsHead, test.scalarsRepairedTail,
          test.encoded), stackTrace: test.loc.withCurrentLoc())
    }
  }
}

var UTF32Decoder = TestSuite("UTF32Decoder")

UTF32Decoder.test("Empty") {
  expectTrue(checkDecodeUTF32([], [], []))
}

UTF32Decoder.test("SmokeTest") {
  // U+0041 LATIN CAPITAL LETTER A
  expectTrue(checkDecodeUTF32([ 0x0041 ], [], [ 0x0000_0041 ]))

  // U+0041 LATIN CAPITAL LETTER A
  // U+0042 LATIN CAPITAL LETTER B
  expectTrue(checkDecodeUTF32(
      [ 0x0041, 0x0042 ], [],
      [ 0x0000_0041, 0x0000_0042 ]))

  // U+0000 NULL
  // U+0041 LATIN CAPITAL LETTER A
  // U+0042 LATIN CAPITAL LETTER B
  // U+0000 NULL
  expectTrue(checkDecodeUTF32(
      [ 0x0000, 0x0041, 0x0042, 0x0000 ], [],
      [ 0x0000_0000, 0x0000_0041, 0x0000_0042, 0x0000_0000 ]))

  // U+0283 LATIN SMALL LETTER ESH
  expectTrue(checkDecodeUTF32([ 0x0283 ], [], [ 0x0000_0283 ]))

  // U+03BA GREEK SMALL LETTER KAPPA
  // U+1F79 GREEK SMALL LETTER OMICRON WITH OXIA
  // U+03C3 GREEK SMALL LETTER SIGMA
  // U+03BC GREEK SMALL LETTER MU
  // U+03B5 GREEK SMALL LETTER EPSILON
  expectTrue(checkDecodeUTF32(
      [ 0x03ba, 0x1f79, 0x03c3, 0x03bc, 0x03b5 ], [],
      [ 0x0000_03ba, 0x0000_1f79, 0x0000_03c3, 0x0000_03bc, 0x0000_03b5 ]))

  // U+4F8B CJK UNIFIED IDEOGRAPH-4F8B
  // U+6587 CJK UNIFIED IDEOGRAPH-6587
  expectTrue(checkDecodeUTF32(
      [ 0x4f8b, 0x6587 ], [],
      [ 0x0000_4f8b, 0x0000_6587 ]))

  // U+D55C HANGUL SYLLABLE HAN
  // U+AE00 HANGUL SYLLABLE GEUL
  expectTrue(checkDecodeUTF32(
      [ 0xd55c, 0xae00 ], [],
      [ 0x0000_d55c, 0x0000_ae00 ]))

  // U+1112 HANGUL CHOSEONG HIEUH
  // U+1161 HANGUL JUNGSEONG A
  // U+11AB HANGUL JONGSEONG NIEUN
  // U+1100 HANGUL CHOSEONG KIYEOK
  // U+1173 HANGUL JUNGSEONG EU
  // U+11AF HANGUL JONGSEONG RIEUL
  expectTrue(checkDecodeUTF32(
      [ 0x1112, 0x1161, 0x11ab, 0x1100, 0x1173, 0x11af ], [],
      [ 0x0000_1112, 0x0000_1161, 0x0000_11ab, 0x0000_1100, 0x0000_1173,
        0x0000_11af ]))

  // U+D7FF (unassigned)
  expectTrue(checkDecodeUTF16([ 0xd7ff ], [], [ 0x0000_d7ff ]))

  // U+E000 (private use)
  expectTrue(checkDecodeUTF16([ 0xe000 ], [], [ 0x0000_e000 ]))

  // U+FFFD REPLACEMENT CHARACTER
  expectTrue(checkDecodeUTF16([ 0xfffd ], [], [ 0x0000_fffd ]))

  // U+FFFF (noncharacter)
  expectTrue(checkDecodeUTF16([ 0xffff ], [], [ 0x0000_ffff ]))

  // U+10000 LINEAR B SYLLABLE B008 A
  expectTrue(checkDecodeUTF32([ 0x00010000 ], [], [ 0x0001_0000 ]))

  // U+10100 AEGEAN WORD SEPARATOR LINE
  expectTrue(checkDecodeUTF32([ 0x00010100 ], [], [ 0x0001_0100 ]))

  // U+103FF (unassigned)
  expectTrue(checkDecodeUTF32([ 0x000103ff ], [], [ 0x0001_03ff ]))

  // U+1D800 (unassigned)
  expectTrue(checkDecodeUTF32([ 0x0001d800 ], [], [ 0x0001_d800 ]))


  // U+E0000 (unassigned)
  expectTrue(checkDecodeUTF32([ 0x000e0000 ], [], [ 0x000e_0000 ]))

  // U+E0100 VARIATION SELECTOR-17
  expectTrue(checkDecodeUTF32([ 0x000e0100 ], [], [ 0x000e_0100 ]))

  // U+E03FF (unassigned)
  expectTrue(checkDecodeUTF32([ 0x000e03ff ], [], [ 0x000e_03ff ]))


  // U+10FC00 (private use)
  expectTrue(checkDecodeUTF32([ 0x0010fc00 ], [], [ 0x0010_fc00 ]))

  // U+10FD00 (private use)
  expectTrue(checkDecodeUTF32([ 0x0010fd00 ], [], [ 0x0010_fd00 ]))

  // U+10FFFF (private use, noncharacter)
  expectTrue(checkDecodeUTF32([ 0x0010ffff ], [], [ 0x0010_ffff ]))
}

UTF32Decoder.test("IllFormed") {
  // U+D800 (high-surrogate)
  expectTrue(checkDecodeUTF32([], [ 0xfffd ], [ 0x0000_d800 ]))

  // U+DB40 (high-surrogate)
  expectTrue(checkDecodeUTF32([], [ 0xfffd ], [ 0x0000_db40 ]))

  // U+DBFF (high-surrogate)
  expectTrue(checkDecodeUTF32([], [ 0xfffd ], [ 0x0000_dbff ]))

  // U+DC00 (low-surrogate)
  expectTrue(checkDecodeUTF32([], [ 0xfffd ], [ 0x0000_dc00 ]))

  // U+DD00 (low-surrogate)
  expectTrue(checkDecodeUTF32([], [ 0xfffd ], [ 0x0000_dd00 ]))

  // U+DFFF (low-surrogate)
  expectTrue(checkDecodeUTF32([], [ 0xfffd ], [ 0x0000_dfff ]))

  // U+110000 (invalid)
  expectTrue(checkDecodeUTF32([], [ 0xfffd ], [ 0x0011_0000 ]))

  // U+1000000 (invalid)
  expectTrue(checkDecodeUTF32([], [ 0xfffd ], [ 0x0100_0000 ]))

  // U+80000000 (invalid)
  expectTrue(checkDecodeUTF32([], [ 0xfffd ], [ 0x8000_0000 ]))

  // U+FFFF0000 (invalid)
  expectTrue(checkDecodeUTF32([], [ 0xfffd ], [ 0xffff_0000 ]))

  // U+FFFFFFFF (invalid)
  expectTrue(checkDecodeUTF32([], [ 0xfffd ], [ 0xffff_ffff ]))
}

var UTF8Encoder = TestSuite("UTF8Encoder")

UTF8Encoder.test("SmokeTest") {
  for test in UTF8TestsSmokeTest {
    expectTrue(checkEncodeUTF8(test.encoded, test.scalars),
        stackTrace: test.loc.withCurrentLoc())
  }
}

var UnicodeAPIs = TestSuite("UnicodeAPIs")

UnicodeAPIs.test("transcode/MutableArray") {
  var input: [UInt16] = [ 0x0041, 0x0042 ]
  var transcoded = [UInt16]()
  let output: (UInt16) -> Void = { transcoded.append($0) }
  transcode(
    input.makeIterator(),
    from: UTF16.self,
    to: UTF16.self,
    stoppingOnError: true,
    sendingOutputTo: output)
  expectEqual(input, transcoded)
}

UnicodeAPIs.test("transcode/ReferenceTypedArray") {
  var input: [UInt16] = [ 0x0041, 0x0042 ]
  var transcoded = [UInt16]()
  let output: (UInt16) -> Void = { transcoded.append($0) }
  transcode(
    input.makeIterator(),
    from: UTF16.self,
    to: UTF16.self,
    stoppingOnError: true,
    sendingOutputTo: output)
  expectEqual(input, transcoded)
}

// The most simple subclass of NSString that CoreFoundation does not know
// about.
class NonContiguousNSString : NSString {
  override init() {
    _value = []
    super.init()
  }

  required init(coder aDecoder: NSCoder) {
    fatalError("don't call this initializer")
  }

  convenience init(_ utf8: [UInt8]) {
    var encoded = [UInt16]()
    let output: (UInt16) -> Void = { encoded.append($0) }
    let iterator = utf8.makeIterator()
    let hadError = transcode(
      iterator,
      from: UTF8.self,
      to: UTF16.self,
      stoppingOnError: true,
      sendingOutputTo: output)
    expectFalse(hadError)
    self.init(encoded)
  }

  init(_ value: [UInt16]) {
    _value = value
    super.init()
  }

  convenience init(_ scalars: [UInt32]) {
    var encoded = [UInt16]()
    let output: (UInt16) -> Void = { encoded.append($0) }
    let iterator = scalars.makeIterator()
    let hadError = transcode(
      iterator,
      from: UTF32.self,
      to: UTF16.self,
      stoppingOnError: true,
      sendingOutputTo: output)
    expectFalse(hadError)
    self.init(encoded)
  }

  @objc(copyWithZone:)
  override func copy(with zone: NSZone) -> AnyObject {
    // Ensure that copying this string produces a class that CoreFoundation
    // does not know about.
    return self
  }

  @objc override var length: Int {
    return _value.count
  }

  @objc override func character(at index: Int) -> unichar {
    return _value[index]
  }

  var _value: [UInt16]
}

func checkUTF8View(expected: [UInt8], _ subject: String,
    _ stackTrace: SourceLocStack) {
  checkForwardCollection(expected, subject.utf8)
}

func checkUTF16View(expected: [UInt16], _ subject: String,
    _ stackTrace: SourceLocStack) {
  checkSliceableWithBidirectionalIndex(expected, subject.utf16)
}

func forStringsWithUnpairedSurrogates(checkClosure: (UTF16Test, String) -> Void) {
  for (name, batch) in UTF16Tests {
    print("Batch: \(name)")
    for test in batch {
      let subject = NonContiguousNSString(test.encoded) as String
      checkClosure(test, subject)
    }
  }
}

var StringCookedViews = TestSuite("StringCookedViews")

StringCookedViews.test("UTF8ForContiguousUTF16") {
  for test in UTF8TestsSmokeTest {
    // Add a non-ASCII character at the beginning to force Swift String and
    // CoreFoundation off the ASCII fast path.
    //
    // U+0283 LATIN SMALL LETTER ESH
    var backingStorage: [UInt16] = [ 0x0283 ]
    let expected: [UInt8] = [ 0xca, 0x83 ] + test.encoded
    let output: (UInt16) -> Void = { backingStorage.append($0) }

    var iterator = test.scalars.makeIterator()
    transcode(
      iterator,
      from: UTF32.self,
      to: UTF16.self,
      stoppingOnError: false,
      sendingOutputTo: output)

    backingStorage.withUnsafeBufferPointer {
      (ptr) -> Void in
      let cfstring = CFStringCreateWithCharactersNoCopy(kCFAllocatorDefault,
          ptr.baseAddress, backingStorage.count, kCFAllocatorNull)
      expectFalse(CFStringGetCStringPtr(cfstring,
          CFStringBuiltInEncodings.ASCII.rawValue) != nil)
      expectTrue(CFStringGetCharactersPtr(cfstring) != nil)
      checkUTF8View(
        expected, cfstring as NSString as String, test.loc.withCurrentLoc())
      return ()
    }
  }

  forStringsWithUnpairedSurrogates {
    (test: UTF16Test, subject: String) -> Void in
    var expected = [UInt8]()
    let output: (UInt8) -> Void = { expected.append($0) }
    var expectedScalars = test.scalarsHead + test.scalarsRepairedTail
    var iterator = expectedScalars.makeIterator()
    transcode(
      iterator,
      from: UTF32.self,
      to: UTF8.self,
      stoppingOnError: false,
      sendingOutputTo: output)

    checkUTF8View(expected, subject, test.loc.withCurrentLoc())
  }
}

func verifyThatStringIsOpaqueForCoreFoundation(nss: NSString) {
  // Sanity checks to make sure we are testing the code path that does UTF-8
  // encoding itself, instead of dispatching to CF.  Both the original string
  // itself and its copies should be resilient to CF's fast path functions,
  // because Swift bridging may copy the string to ensure that it is not
  // mutated.
  let cfstring = unsafeBitCast(nss, to: CFString.self)
  assert(
    CFStringGetCStringPtr(
      cfstring, CFStringBuiltInEncodings.ASCII.rawValue) == nil)
  assert(
    CFStringGetCStringPtr(
      cfstring, CFStringBuiltInEncodings.UTF8.rawValue) == nil)

  assert(CFStringGetCharactersPtr(cfstring) == nil)

  let copy = CFStringCreateCopy(nil, cfstring)
  assert(
    CFStringGetCStringPtr(
      copy, CFStringBuiltInEncodings.ASCII.rawValue) == nil)
  assert(
    CFStringGetCStringPtr(
      copy, CFStringBuiltInEncodings.UTF8.rawValue) == nil)
  assert(CFStringGetCharactersPtr(copy) == nil)
}

StringCookedViews.test("UTF8ForNonContiguousUTF16") {
  for test in UTF8TestsSmokeTest {
    var nss = NonContiguousNSString(test.scalars)
    verifyThatStringIsOpaqueForCoreFoundation(nss)
    checkUTF8View(test.encoded, nss as String, test.loc.withCurrentLoc())
  }

  for (name, batch) in UTF16Tests {
    print("Batch: \(name)")
    for test in batch {
      var expected = [UInt8]()
      let output: (UInt8) -> Void = { expected.append($0) }
      var expectedScalars = test.scalarsHead + test.scalarsRepairedTail
      var iterator = expectedScalars.makeIterator()
      transcode(
        iterator,
        from: UTF32.self,
        to: UTF8.self,
        stoppingOnError: false,
        sendingOutputTo: output)

      var nss = NonContiguousNSString(test.encoded)
      verifyThatStringIsOpaqueForCoreFoundation(nss)
      checkUTF8View(expected, nss as String, test.loc.withCurrentLoc())
    }
  }
}

StringCookedViews.test("UTF8ForNonContiguousUTF16Extra") {
  // These tests don't add much additional value as long as tests above
  // actually test the code path we care about.
  do {
    var bytes: [UInt8] = [ 97, 98, 99 ]
    var cfstring: CFString = CFStringCreateWithBytesNoCopy(
      kCFAllocatorDefault, bytes, bytes.count,
      CFStringBuiltInEncodings.macRoman.rawValue, false, kCFAllocatorNull)

    // Sanity checks to make sure we are testing the code path that does UTF-8
    // encoding itself, instead of dispatching to CF.
    // GetCStringPtr fails because our un-copied bytes aren't zero-terminated.
    // GetCharactersPtr fails because our un-copied bytes aren't UTF-16.
    assert(
      CFStringGetCStringPtr(
        cfstring, CFStringBuiltInEncodings.ASCII.rawValue) == nil)
    assert(
      CFStringGetCStringPtr(
        cfstring, CFStringBuiltInEncodings.UTF8.rawValue) == nil)
    assert(CFStringGetCharactersPtr(cfstring) == nil)

    checkUTF8View(
        bytes, cfstring as NSString as String,
        SourceLocStack().withCurrentLoc())
    _fixLifetime(bytes)
  }

  do {
    var bytes: [UInt8] = [ 97, 98, 99 ]
    var cfstring: CFString = CFStringCreateWithBytes(kCFAllocatorDefault,
        bytes, bytes.count, CFStringBuiltInEncodings.macRoman.rawValue, false)

    // Sanity checks to make sure we are testing the code path that does UTF-8
    // encoding itself, instead of dispatching to CF.
    // CFStringCreateWithBytes() usually allocates zero-terminated ASCII
    // or UTF-16, in which case one of the fast paths will succeed.
    // This test operates only when CF creates a tagged pointer string object.
    if strcmp(object_getClassName(cfstring), "NSTaggedPointerString") == 0 {
      assert(
        CFStringGetCStringPtr(
          cfstring, CFStringBuiltInEncodings.ASCII.rawValue) == nil)
      assert(
        CFStringGetCStringPtr(
          cfstring, CFStringBuiltInEncodings.UTF8.rawValue) == nil)
      assert(CFStringGetCharactersPtr(cfstring) == nil)

      checkUTF8View(
        bytes, cfstring as NSString as String,
        SourceLocStack().withCurrentLoc())
    }
  }
}

StringCookedViews.test("UTF16") {
  for test in UTF8TestsSmokeTest {
    var expected = [UInt16]()
    let output: (UInt16) -> Void = { expected.append($0) }
    var expectedScalars = test.scalars
    var iterator = expectedScalars.makeIterator()
    transcode(
      iterator,
      from: UTF32.self,
      to: UTF16.self,
      stoppingOnError: false,
      sendingOutputTo: output)

    var nss = NonContiguousNSString(test.scalars)
    checkUTF16View(expected, nss as String, test.loc.withCurrentLoc())
  }

  forStringsWithUnpairedSurrogates {
    (test: UTF16Test, subject: String) -> Void in
    var expected = [UInt16]()
    let output: (UInt16) -> Void = { expected.append($0) }
    var expectedScalars = test.scalarsHead + test.scalarsRepairedTail
    var iterator = expectedScalars.makeIterator()
    transcode(
      iterator,
      from: UTF32.self,
      to: UTF16.self,
      stoppingOnError: false,
      sendingOutputTo: output)

    checkUTF16View(expected, subject, test.loc.withCurrentLoc())
  }
}

StringCookedViews.test("UnicodeScalars") {
  for test in UTF8TestsSmokeTest {
    let expectedScalars = test.scalars.map { UnicodeScalar($0) }
    let subject = NonContiguousNSString(test.scalars) as String
    checkSliceableWithBidirectionalIndex(
      expectedScalars, subject.unicodeScalars)
  }

  forStringsWithUnpairedSurrogates {
    (test: UTF16Test, subject: String) -> Void in
    let expectedScalars = (test.scalarsHead + test.scalarsRepairedTail).map {
      UnicodeScalar($0)
    }
    checkSliceableWithBidirectionalIndex(
      expectedScalars, subject.unicodeScalars)
  }
}

var StringTests = TestSuite("StringTests")

StringTests.test("StreamableConformance") {
  forStringsWithUnpairedSurrogates {
    (test: UTF16Test, subject: String) -> Void in
    let expected = test.scalarsHead + test.scalarsRepairedTail
    let printedSubject = String(subject)
    let actual = printedSubject.unicodeScalars.map { $0.value }
    expectEqual(expected, actual)
  }
}

runAllTests()
<|MERGE_RESOLUTION|>--- conflicted
+++ resolved
@@ -818,18 +818,12 @@
   for i in 0..<0xd800 { ensureValid(UnicodeScalar(i)) }
   for i in 0xe000...0x10ffff { ensureValid(UnicodeScalar(i)) }
 
-<<<<<<< HEAD
-  // Ensure we have no false positives
-  var n = 0
+  // Check number of valid/invalid sequences of different lengths
+  var validLengthCounts = [ 0, 0, 0, 0, 0 ]
+  var maximalSubpartCounts = [ 0, 0, 0, 0, 0 ]
   func countValidSequences(
     head head: CountableClosedRange<UInt32>, tail: CountableClosedRange<UInt32>
   ) {
-=======
-  // Check number of valid/invalid sequences of different lengths
-  var validLengthCounts = [ 0, 0, 0, 0, 0 ]
-  var maximalSubpartCounts = [ 0, 0, 0, 0, 0 ]
-  func countSequences(head head: Range<UInt32>, tail: Range<UInt32>) {
->>>>>>> 56e3875d
     for cu0 in head {
       for rest in tail {
         let data = rest << 8 | cu0
