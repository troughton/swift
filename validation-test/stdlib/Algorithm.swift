--- conflicted
+++ resolved
@@ -204,36 +204,21 @@
 
   // Check performance of sorting an array of repeating values.
   var comparisons_100 = 0
-<<<<<<< HEAD
   ary = [Int](repeating: 0, count: 100)
-  ary.sort { comparisons_100++; return $0 < $1 }
+  ary.sort { comparisons_100 += 1; return $0 < $1 }
   var comparisons_1000 = 0
   ary = [Int](repeating: 0, count: 1000)
-  ary.sort { comparisons_1000++; return $0 < $1 }
-=======
-  ary = [Int](count: 100, repeatedValue: 0)
-  ary.sortInPlace { comparisons_100 += 1; return $0 < $1 }
-  var comparisons_1000 = 0
-  ary = [Int](count: 1000, repeatedValue: 0)
-  ary.sortInPlace { comparisons_1000 += 1; return $0 < $1 }
->>>>>>> 87681ef0
+  ary.sort { comparisons_1000 += 1; return $0 < $1 }
   expectTrue(comparisons_1000/comparisons_100 < 20)
 
   // Try to construct 'bad' case for quicksort, on which the algorithm
   // goes quadratic.
   comparisons_100 = 0
   ary = makeQSortKiller(100)
-<<<<<<< HEAD
-  ary.sort { comparisons_100++; return $0 < $1 }
+  ary.sort { comparisons_100 += 1; return $0 < $1 }
   comparisons_1000 = 0
   ary = makeQSortKiller(1000)
-  ary.sort { comparisons_1000++; return $0 < $1 }
-=======
-  ary.sortInPlace { comparisons_100 += 1; return $0 < $1 }
-  comparisons_1000 = 0
-  ary = makeQSortKiller(1000)
-  ary.sortInPlace { comparisons_1000 += 1; return $0 < $1 }
->>>>>>> 87681ef0
+  ary.sort { comparisons_1000 += 1; return $0 < $1 }
   expectTrue(comparisons_1000/comparisons_100 < 20)
 }
 
