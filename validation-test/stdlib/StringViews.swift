--- conflicted
+++ resolved
@@ -216,9 +216,6 @@
     summer.utf8.endIndex,
     mapIndex(summer.utf16.endIndex, summer.utf8)!)
 }
-<<<<<<< HEAD
-}
-=======
 
 tests.test("index-mapping/utf8-to-utf8/\(id)") {
   // should always succeed
@@ -227,7 +224,6 @@
   }
 }
 }
->>>>>>> aad14e3c
 checkToUTF8("legacy") { $0.samePosition(in: $1) }
 checkToUTF8("interchange") { i, _ in i }
 
