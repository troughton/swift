--- conflicted
+++ resolved
@@ -89,31 +89,10 @@
     COMMAND
       "${CMAKE_COMMAND}" "-E" "make_directory" "${SWIFTLIB_DIR}"
     COMMAND
-<<<<<<< HEAD
-      "${CMAKE_COMMAND}" "-E" "copy_directory"
-      "${clang_headers_location}"
-      "${SWIFTLIB_DIR}/clang"
-
-    # Create a broken symlink that points to '../clang/$VERSION'.  It is not
-    # used when running Swift tools from the build tree directly, but we will
-    # install it in such a way that it points to Clang installation.  If the 
-    # link can be resolved, CMake would try to follow it when installing the
-    # project under certain conditions.
-    COMMAND
-      "${CMAKE_COMMAND}" "-E" "make_directory" "${SWIFTLIB_DIR}/install-tmp/install-tmp"
-    COMMAND
-      "${CMAKE_COMMAND}" "-E" "remove_directory"
-      "${SWIFTLIB_DIR}/install-tmp/install-tmp/clang"
-    COMMAND
-      "${CMAKE_COMMAND}" "-E" "copy_directory"
-      "../clang/${CLANG_VERSION}"
-      "${SWIFTLIB_DIR}/install-tmp/install-tmp/clang"
-=======
       "${CMAKE_COMMAND}" "-E" "${cmake_symlink_option}"
       "${clang_headers_location}"
       "${SWIFTLIB_DIR}/clang"
 
->>>>>>> 229e2c33
     CUSTOM_TARGET_NAME "symlink_clang_headers"
     OUTPUT "${SWIFTLIB_DIR}/clang"
     COMMENT "Symlinking Clang resource headers into ${SWIFTLIB_DIR}/clang")
