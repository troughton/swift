--- conflicted
+++ resolved
@@ -91,13 +91,8 @@
 # define SWIFT_EXPORT_ATTRIBUTE __attribute__((__visibility__("default")))
 #endif
 
-<<<<<<< HEAD
 #else
-# if defined(__CYGWIN__) || __MINGW32__
-=======
-#else  // FIXME: this #else should be some sort of #elif Windows
-# if defined(__CYGWIN__)
->>>>>>> aad14e3c
+# if defined(__CYGWIN__) || __MINGW32__  // FIXME: this #else should be some sort of #elif Windows
 #  define SWIFT_EXPORT_ATTRIBUTE
 # else
 #  if defined(swiftCore_EXPORTS)
