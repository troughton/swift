--- conflicted
+++ resolved
@@ -30,18 +30,12 @@
 // This declaration is not universally correct.  We verify its correctness for
 // the current platform in the runtime code.
 #if defined(__linux__) && defined (__arm__) && !defined(__android__)
-<<<<<<< HEAD
-typedef      int __swift_ssize_t;
+typedef           int __swift_ssize_t;
 #elif defined(_MSC_VER) || defined(__MINGW32__)
-typedef long long __swift_ssize_t;
-=======
-typedef           int __swift_ssize_t;
-#elif defined(_MSC_VER)
 #if defined(_M_ARM) || defined(_M_IX86)
 typedef           int __swift_ssize_t;
 #elif defined(_M_X64)
 typedef long long int __swift_ssize_t;
->>>>>>> 395e9678
 #else
 #error unsupported machine type
 #endif
