--- conflicted
+++ resolved
@@ -125,10 +125,7 @@
   /// - Parameter text: The input string to convert to a `${Self}` instance. If
   ///   `text` has invalid characters or is in an invalid format, the result
   ///   is `nil`.
-<<<<<<< HEAD
-=======
   @_inlineable // FIXME(sil-serialize-all)
->>>>>>> aad14e3c
   public init?<S: StringProtocol>(_ text: S) {
     let u16 = text.utf16
     func parseNTBS(_ chars: UnsafePointer<CChar>) -> (${Self}, Int) {
