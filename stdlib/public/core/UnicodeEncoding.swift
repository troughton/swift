//===--- UnicodeEncoding.swift --------------------------------------------===//
//
// This source file is part of the Swift.org open source project
//
// Copyright (c) 2014 - 2017 Apple Inc. and the Swift project authors
// Licensed under Apache License v2.0 with Runtime Library Exception
//
// See https://swift.org/LICENSE.txt for license information
// See https://swift.org/CONTRIBUTORS.txt for the list of Swift project authors
//
//===----------------------------------------------------------------------===//

public protocol _UnicodeEncoding {
  /// The basic unit of encoding
  associatedtype CodeUnit : UnsignedInteger, FixedWidthInteger
  
  /// A valid scalar value as represented in this encoding
  associatedtype EncodedScalar : BidirectionalCollection
    where EncodedScalar.Iterator.Element == CodeUnit

  /// A unicode scalar value to be used when repairing
  /// encoding/decoding errors, as represented in this encoding.
  ///
  /// If the Unicode replacement character U+FFFD is representable in this
  /// encoding, `encodedReplacementCharacter` encodes that scalar value.
  static var encodedReplacementCharacter : EncodedScalar { get }

  /// Converts from encoded to encoding-independent representation
  static func decode(_ content: EncodedScalar) -> Unicode.Scalar

  /// Converts from encoding-independent to encoded representation, returning
  /// `nil` if the scalar can't be represented in this encoding.
  static func encode(_ content: Unicode.Scalar) -> EncodedScalar?

  /// Converts a scalar from another encoding's representation, returning
  /// `nil` if the scalar can't be represented in this encoding.
  ///
  /// A default implementation of this method will be provided 
  /// automatically for any conforming type that does not implement one.
  static func transcode<FromEncoding : Unicode.Encoding>(
    _ content: FromEncoding.EncodedScalar, from _: FromEncoding.Type
  ) -> EncodedScalar?

  /// A type that can be used to parse `CodeUnits` into
  /// `EncodedScalar`s.
  associatedtype ForwardParser : Unicode.Parser
    where ForwardParser.Encoding == Self
  
  /// A type that can be used to parse a reversed sequence of
  /// `CodeUnits` into `EncodedScalar`s.
  associatedtype ReverseParser : Unicode.Parser
    where ReverseParser.Encoding == Self

  //===--------------------------------------------------------------------===//
  // FIXME: this requirement shouldn't be here and is mitigated by the default
  // implementation below.  Compiler bugs prevent it from being expressed in an
  // intermediate, underscored protocol.
  /// Returns true if `x` only appears in this encoding as the representation of
  /// a complete scalar value.
  static func _isScalar(_ x: CodeUnit) -> Bool
}

extension _UnicodeEncoding {
  // See note on declaration of requirement, above
  @_inlineable // FIXME(sil-serialize-all)
  public static func _isScalar(_ x: CodeUnit) -> Bool { return false }

  @_inlineable // FIXME(sil-serialize-all)
  public static func transcode<FromEncoding : Unicode.Encoding>(
    _ content: FromEncoding.EncodedScalar, from _: FromEncoding.Type
  ) -> EncodedScalar? {
    return encode(FromEncoding.decode(content))
  }

  /// Converts from encoding-independent to encoded representation, returning
  /// `encodedReplacementCharacter` if the scalar can't be represented in this
  /// encoding.
<<<<<<< HEAD
=======
  @_inlineable // FIXME(sil-serialize-all)
>>>>>>> aad14e3c
  @_versioned
  internal static func _encode(_ content: Unicode.Scalar) -> EncodedScalar {
    return encode(content) ?? encodedReplacementCharacter
  }

  /// Converts a scalar from another encoding's representation, returning
  /// `encodedReplacementCharacter` if the scalar can't be represented in this
  /// encoding.
<<<<<<< HEAD
=======
  @_inlineable // FIXME(sil-serialize-all)
>>>>>>> aad14e3c
  @_versioned
  internal static func _transcode<FromEncoding : Unicode.Encoding>(
    _ content: FromEncoding.EncodedScalar, from _: FromEncoding.Type
  ) -> EncodedScalar {
    return transcode(content, from: FromEncoding.self)
      ?? encodedReplacementCharacter
  }

<<<<<<< HEAD
=======
  @_inlineable // FIXME(sil-serialize-all)
>>>>>>> aad14e3c
  @_versioned
  internal static func _transcode<
  Source: Sequence, SourceEncoding: Unicode.Encoding>(
    _ source: Source,
    from sourceEncoding: SourceEncoding.Type,
    into processScalar: (EncodedScalar)->Void)
  where Source.Element == SourceEncoding.CodeUnit {
    var p = SourceEncoding.ForwardParser()
    var i = source.makeIterator()
    while true {
      switch p.parseScalar(from: &i) {
      case .valid(let e): processScalar(_transcode(e, from: sourceEncoding))
      case .error(_): processScalar(encodedReplacementCharacter)
      case .emptyInput: return
      }
    }
  }
}

extension Unicode {
  public typealias Encoding = _UnicodeEncoding
}
<|MERGE_RESOLUTION|>--- conflicted
+++ resolved
@@ -75,10 +75,7 @@
   /// Converts from encoding-independent to encoded representation, returning
   /// `encodedReplacementCharacter` if the scalar can't be represented in this
   /// encoding.
-<<<<<<< HEAD
-=======
   @_inlineable // FIXME(sil-serialize-all)
->>>>>>> aad14e3c
   @_versioned
   internal static func _encode(_ content: Unicode.Scalar) -> EncodedScalar {
     return encode(content) ?? encodedReplacementCharacter
@@ -87,10 +84,7 @@
   /// Converts a scalar from another encoding's representation, returning
   /// `encodedReplacementCharacter` if the scalar can't be represented in this
   /// encoding.
-<<<<<<< HEAD
-=======
   @_inlineable // FIXME(sil-serialize-all)
->>>>>>> aad14e3c
   @_versioned
   internal static func _transcode<FromEncoding : Unicode.Encoding>(
     _ content: FromEncoding.EncodedScalar, from _: FromEncoding.Type
@@ -99,10 +93,7 @@
       ?? encodedReplacementCharacter
   }
 
-<<<<<<< HEAD
-=======
   @_inlineable // FIXME(sil-serialize-all)
->>>>>>> aad14e3c
   @_versioned
   internal static func _transcode<
   Source: Sequence, SourceEncoding: Unicode.Encoding>(
