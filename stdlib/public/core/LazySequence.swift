//===--- LazySequence.swift -----------------------------------------------===//
//
// This source file is part of the Swift.org open source project
//
// Copyright (c) 2014 - 2017 Apple Inc. and the Swift project authors
// Licensed under Apache License v2.0 with Runtime Library Exception
//
// See https://swift.org/LICENSE.txt for license information
// See https://swift.org/CONTRIBUTORS.txt for the list of Swift project authors
//
//===----------------------------------------------------------------------===//

/// A sequence on which normally-eager operations such as `map` and
/// `filter` are implemented lazily.
///
/// Lazy sequences can be used to avoid needless storage allocation
/// and computation, because they use an underlying sequence for
/// storage and compute their elements on demand.  For example,
///
///     [1, 2, 3].lazy.map { $0 * 2 }
///
/// is a sequence containing { `2`, `4`, `6` }.  Each time an element
/// of the lazy sequence is accessed, an element of the underlying
/// array is accessed and transformed by the closure.
///
/// Sequence operations taking closure arguments, such as `map` and
/// `filter`, are normally eager: they use the closure immediately and
/// return a new array.  Using the `lazy` property gives the standard
/// library explicit permission to store the closure and the sequence
/// in the result, and defer computation until it is needed.
///
/// To add new lazy sequence operations, extend this protocol with
/// methods that return lazy wrappers that are themselves
/// `LazySequenceProtocol`s.  For example, given an eager `scan`
/// method defined as follows
///
///     extension Sequence {
///       /// Returns an array containing the results of
///       ///
///       ///   p.reduce(initial, nextPartialResult)
///       ///
///       /// for each prefix `p` of `self`, in order from shortest to
///       /// longest.  For example:
///       ///
///       ///     (1..<6).scan(0, +) // [0, 1, 3, 6, 10, 15]
///       ///
///       /// - Complexity: O(n)
///       func scan<ResultElement>(
///         _ initial: ResultElement,
///         _ nextPartialResult: (ResultElement, Element) -> ResultElement
///       ) -> [ResultElement] {
///         var result = [initial]
///         for x in self {
///           result.append(nextPartialResult(result.last!, x))
///         }
///         return result
///       }
///     }
///
/// we can build a sequence that lazily computes the elements in the
/// result of `scan`:
///
///     struct LazyScanIterator<Base : IteratorProtocol, ResultElement>
///       : IteratorProtocol {
///       mutating func next() -> ResultElement? {
///         return nextElement.map { result in
///           nextElement = base.next().map { nextPartialResult(result, $0) }
///           return result
///         }
///       }
///       private var nextElement: ResultElement? // The next result of next().
///       private var base: Base                  // The underlying iterator.
///       private let nextPartialResult: (ResultElement, Base.Element) -> ResultElement
///     }
///     
///     struct LazyScanSequence<Base: Sequence, ResultElement>
///       : LazySequenceProtocol // Chained operations on self are lazy, too
///     {
///       func makeIterator() -> LazyScanIterator<Base.Iterator, ResultElement> {
///         return LazyScanIterator(
///           nextElement: initial, base: base.makeIterator(), nextPartialResult)
///       }
///       private let initial: ResultElement
///       private let base: Base
///       private let nextPartialResult:
///         (ResultElement, Base.Element) -> ResultElement
///     }
///
/// and finally, we can give all lazy sequences a lazy `scan` method:
///     
///     extension LazySequenceProtocol {
///       /// Returns a sequence containing the results of
///       ///
///       ///   p.reduce(initial, nextPartialResult)
///       ///
///       /// for each prefix `p` of `self`, in order from shortest to
///       /// longest.  For example:
///       ///
///       ///     Array((1..<6).lazy.scan(0, +)) // [0, 1, 3, 6, 10, 15]
///       ///
///       /// - Complexity: O(1)
///       func scan<ResultElement>(
///         _ initial: ResultElement,
///         _ nextPartialResult: (ResultElement, Element) -> ResultElement
///       ) -> LazyScanSequence<Self, ResultElement> {
///         return LazyScanSequence(
///           initial: initial, base: self, nextPartialResult)
///       }
///     }
///
/// - See also: `LazySequence`, `LazyCollectionProtocol`, `LazyCollection`
///
/// - Note: The explicit permission to implement further operations
///   lazily applies only in contexts where the sequence is statically
///   known to conform to `LazySequenceProtocol`.  Thus, side-effects such
///   as the accumulation of `result` below are never unexpectedly
///   dropped or deferred:
///
///       extension Sequence where Element == Int {
///         func sum() -> Int {
///           var result = 0
///           _ = self.map { result += $0 }
///           return result
///         }
///       }
///
///   [We don't recommend that you use `map` this way, because it
///   creates and discards an array. `sum` would be better implemented
///   using `reduce`].
public protocol LazySequenceProtocol : Sequence {
  /// A `Sequence` that can contain the same elements as this one,
  /// possibly with a simpler type.
  ///
  /// - See also: `elements`
  associatedtype Elements : Sequence = Self
  where Elements.Iterator.Element == Iterator.Element

  /// A sequence containing the same elements as this one, possibly with
  /// a simpler type.
  ///
  /// When implementing lazy operations, wrapping `elements` instead
  /// of `self` can prevent result types from growing an extra
  /// `LazySequence` layer.  For example,
  ///
  /// _prext_ example needed
  ///
  /// Note: this property need not be implemented by conforming types,
  /// it has a default implementation in a protocol extension that
  /// just returns `self`.
  var elements: Elements { get }
}

/// When there's no special associated `Elements` type, the `elements`
/// property is provided.
extension LazySequenceProtocol where Elements == Self {
  /// Identical to `self`.
  @_inlineable // FIXME(sil-serialize-all)
  public var elements: Self { return self }
}

/// A sequence containing the same elements as a `Base` sequence, but
/// on which some operations such as `map` and `filter` are
/// implemented lazily.
///
/// - See also: `LazySequenceProtocol`
@_fixed_layout // FIXME(sil-serialize-all)
public struct LazySequence<Base : Sequence>
  : LazySequenceProtocol, _SequenceWrapper {

  /// Creates a sequence that has the same elements as `base`, but on
  /// which some operations such as `map` and `filter` are implemented
  /// lazily.
  @_inlineable // FIXME(sil-serialize-all)
  @_versioned // FIXME(sil-serialize-all)
  internal init(_base: Base) {
    self._base = _base
  }

  public var _base: Base

  /// The `Base` (presumably non-lazy) sequence from which `self` was created.
  @_inlineable // FIXME(sil-serialize-all)
  public var elements: Base { return _base }
}

extension Sequence {
  /// A sequence containing the same elements as this sequence,
  /// but on which some operations, such as `map` and `filter`, are
  /// implemented lazily.
<<<<<<< HEAD
=======
  @_inlineable // FIXME(sil-serialize-all)
>>>>>>> aad14e3c
  public var lazy: LazySequence<Self> {
    return LazySequence(_base: self)
  }
}

/// Avoid creating multiple layers of `LazySequence` wrapper.
/// Anything conforming to `LazySequenceProtocol` is already lazy.
extension LazySequenceProtocol {
  /// Identical to `self`.
  @_inlineable // FIXME(sil-serialize-all)
  public var lazy: Self {
    return self
  }
}<|MERGE_RESOLUTION|>--- conflicted
+++ resolved
@@ -187,10 +187,7 @@
   /// A sequence containing the same elements as this sequence,
   /// but on which some operations, such as `map` and `filter`, are
   /// implemented lazily.
-<<<<<<< HEAD
-=======
-  @_inlineable // FIXME(sil-serialize-all)
->>>>>>> aad14e3c
+  @_inlineable // FIXME(sil-serialize-all)
   public var lazy: LazySequence<Self> {
     return LazySequence(_base: self)
   }
