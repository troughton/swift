//===--- UnsafeRawBufferPointer.swift.gyb ---------------------*- swift -*-===//
//
// This source file is part of the Swift.org open source project
//
// Copyright (c) 2014 - 2017 Apple Inc. and the Swift project authors
// Licensed under Apache License v2.0 with Runtime Library Exception
//
// See https://swift.org/LICENSE.txt for license information
// See https://swift.org/CONTRIBUTORS.txt for the list of Swift project authors
//
//===----------------------------------------------------------------------===//

%import gyb

% for mutable in (True, False):
%  Self = 'UnsafeMutableRawBufferPointer' if mutable else 'UnsafeRawBufferPointer'
%  Mutable = 'Mutable' if mutable else ''

/// A ${Mutable.lower()} nonowning collection interface to the bytes in a
/// region of memory.
///
/// You can use an `${Self}` instance in low-level operations to eliminate
/// uniqueness checks and release mode bounds checks. Bounds checks are always
/// performed in debug mode.
///
%  if mutable:
/// An `${Self}` instance is a view of the raw bytes in a region of memory.
/// Each byte in memory is viewed as a `UInt8` value independent of the type
/// of values held in that memory. Reading from and writing to memory through
/// a raw buffer are untyped operations. Accessing this collection's bytes
/// does not bind the underlying memory to `UInt8`.
///
/// In addition to its collection interface, an `${Self}` instance also supports
/// the following methods provided by `UnsafeMutableRawPointer`, including
/// bounds checks in debug mode:
///
/// - `load(fromByteOffset:as:)`
/// - `storeBytes(of:toByteOffset:as:)`
/// - `copyMemory(from:)`
%  else:
/// An `${Self}` instance is a view of the raw bytes in a region of memory.
/// Each byte in memory is viewed as a `UInt8` value independent of the type
/// of values held in that memory. Reading from memory through a raw buffer is
/// an untyped operation.
///
/// In addition to its collection interface, an `${Self}` instance also supports
/// the `load(fromByteOffset:as:)` method provided by `UnsafeRawPointer`,
/// including bounds checks in debug mode.
%  end
///
/// To access the underlying memory through typed operations, the memory must
/// be bound to a trivial type.
///
/// - Note: A *trivial type* can be copied bit for bit with no indirection
///   or reference-counting operations. Generally, native Swift types that do
///   not contain strong or weak references or other forms of indirection are
///   trivial, as are imported C structs and enums. Copying memory that
///   contains values of nontrivial types can only be done safely with a typed
///   pointer. Copying bytes directly from nontrivial, in-memory values does
///   not produce valid copies and can only be done by calling a C API, such as
///   `memmove()`.
///
/// ${Self} Semantics
/// =================
///
/// An `${Self}` instance is a view into memory and does not own the memory
/// that it references. Copying a variable or constant of type `${Self}` does
/// not copy the underlying memory. However, initializing another collection
/// with an `${Self}` instance copies bytes out of the referenced memory and
/// into the new collection.
///
/// The following example uses `someBytes`, an `${Self}` instance, to
/// demonstrate the difference between assigning a buffer pointer and using a
/// buffer pointer as the source for another collection's elements. Here, the
/// assignment to `destBytes` creates a new, nonowning buffer pointer
/// covering the first `n` bytes of the memory that `someBytes`
/// references---nothing is copied:
///
///     var destBytes = someBytes[0..<n]
///
/// Next, the bytes referenced by `destBytes` are copied into `byteArray`, a
/// new `[UInt]` array, and then the remainder of `someBytes` is appended to
/// `byteArray`:
///
///     var byteArray: [UInt8] = Array(destBytes)
///     byteArray += someBytes[n..<someBytes.count]
% if mutable:
///
/// Assigning into a ranged subscript of an `${Self}` instance copies bytes
/// into the memory. The next `n` bytes of the memory that `someBytes`
/// references are copied in this code:
///
///     destBytes[0..<n] = someBytes[n..<(n + n)]
% end
@_fixed_layout
public struct Unsafe${Mutable}RawBufferPointer {
  @_versioned
  internal let _position, _end: Unsafe${Mutable}RawPointer?
}

extension Unsafe${Mutable}RawBufferPointer: Sequence {
  public typealias SubSequence = Slice<${Self}>

  /// An iterator over the bytes viewed by a raw buffer pointer.
  @_fixed_layout
  public struct Iterator : IteratorProtocol, Sequence {
    /// Advances to the next byte and returns it, or `nil` if no next byte
    /// exists.
    ///
    /// Once `nil` has been returned, all subsequent calls return `nil`.
    ///
    /// - Returns: The next sequential byte in the raw buffer if another byte
    ///   exists; otherwise, `nil`.
    @_inlineable
    public mutating func next() -> UInt8? {
      if _position == _end { return nil }

      let result = _position!.load(as: UInt8.self)
      _position! += 1
      return result
    }

    @_versioned
    internal var _position, _end: UnsafeRawPointer?

    @_versioned
    @_inlineable
    internal init(_position: UnsafeRawPointer?, _end: UnsafeRawPointer?) {
      self._position = _position
      self._end = _end
    }
  }

  /// Returns an iterator over the bytes of this sequence.
  @_inlineable
  public func makeIterator() -> Iterator {
    return Iterator(_position: _position, _end: _end)
  }
}

extension Unsafe${Mutable}RawBufferPointer: ${Mutable}Collection {
  // TODO: Specialize `index` and `formIndex` and
  // `_failEarlyRangeCheck` as in `UnsafeBufferPointer`.
  public typealias Element = UInt8
  public typealias Index = Int
  public typealias Indices = CountableRange<Int>

  /// Always zero, which is the index of the first byte in a nonempty buffer.
  @_inlineable
  public var startIndex: Index {
    return 0
  }

  /// The "past the end" position---that is, the position one greater than the
  /// last valid subscript argument.
  ///
  /// The `endIndex` property of an `Unsafe${Mutable}RawBufferPointer`
  /// instance is always identical to `count`.
  @_inlineable
  public var endIndex: Index {
    return count
  }

  @_inlineable
  public var indices: Indices {
    return startIndex..<endIndex
  }

  /// Accesses the byte at the given offset in the memory region as a `UInt8`
  /// value.
  ///
  /// - Parameter i: The offset of the byte to access. `i` must be in the range
  ///   `0..<count`.
  @_inlineable
  public subscript(i: Int) -> Element {
    get {
      _debugPrecondition(i >= 0)
      _debugPrecondition(i < endIndex)
      return _position!.load(fromByteOffset: i, as: UInt8.self)
    }
%  if mutable:
    nonmutating set {
      _debugPrecondition(i >= 0)
      _debugPrecondition(i < endIndex)
      _position!.storeBytes(of: newValue, toByteOffset: i, as: UInt8.self)
    }
%  end # mutable
  }

  /// Accesses the bytes in the specified memory region.
  ///
  /// - Parameter bounds: The range of byte offsets to access. The upper and
  ///   lower bounds of the range must be in the range `0...count`.
  @_inlineable
  public subscript(bounds: Range<Int>) -> SubSequence {
    get {
      _debugPrecondition(bounds.lowerBound >= startIndex)
      _debugPrecondition(bounds.upperBound <= endIndex)
      return Slice(base: self, bounds: bounds)
    }
%  if mutable:
    nonmutating set {
      _debugPrecondition(bounds.lowerBound >= startIndex)
      _debugPrecondition(bounds.upperBound <= endIndex)
      _debugPrecondition(bounds.count == newValue.count)

      if !newValue.isEmpty {
        (baseAddress! + bounds.lowerBound).copyMemory(
          from: newValue.base.baseAddress! + newValue.startIndex,
          byteCount: newValue.count)
      }
    }
%  end # mutable
  }

  /// The number of bytes in the buffer.
  ///
  /// If the `baseAddress` of this buffer is `nil`, the count is zero. However,
  /// a buffer can have a `count` of zero even with a non-`nil` base address.
  @_inlineable
  public var count: Int {
    if let pos = _position {
      return _end! - pos
    }
    return 0
  }
}

extension Unsafe${Mutable}RawBufferPointer: RandomAccessCollection { }

extension Unsafe${Mutable}RawBufferPointer {
%  if mutable:
  @available(swift, deprecated: 4.1, obsoleted: 5.0.0, renamed: "allocate(byteCount:alignment:)")
  public static func allocate(count: Int) -> UnsafeMutableRawBufferPointer { 
    return UnsafeMutableRawBufferPointer.allocate(
      byteCount: count, alignment: MemoryLayout<UInt>.alignment)
  }

  /// Returns a newly allocated buffer with the given size, in bytes.
  ///
  /// The memory referenced by the new buffer is allocated, but not
  /// initialized.
  ///
  /// - Parameters:
  ///   - byteCount: The number of bytes to allocate.
  ///   - alignment: The alignment of the new region of allocated memory, in
  ///     bytes.
  /// - Returns: A buffer pointer to a newly allocated region of memory aligned 
  ///     to `alignment`.
  @_inlineable
  public static func allocate(
    byteCount: Int, alignment: Int
  ) -> UnsafeMutableRawBufferPointer {
    let base = UnsafeMutableRawPointer.allocate(
      byteCount: byteCount, alignment: alignment)
    return UnsafeMutableRawBufferPointer(start: base, count: byteCount)
  }
%  end # mutable

  /// Deallocates the memory block previously allocated at this buffer pointer’s 
  /// base address. 
  ///
  /// This buffer pointer's `baseAddress` must be `nil` or a pointer to a memory 
  /// block previously returned by a Swift allocation method. If `baseAddress` is 
  /// `nil`, this function does nothing. Otherwise, the memory must not be initialized 
  /// or `Pointee` must be a trivial type. This buffer pointer's byte `count` must 
  /// be equal to the originally allocated size of the memory block.
  @_inlineable
  public func deallocate() {
    _position?.deallocate()
  }

  /// Returns a new instance of the given type, read from the buffer pointer's
  /// raw memory at the specified byte offset.
  ///
  /// You can use this method to create new values from the buffer pointer's
  /// underlying bytes. The following example creates two new `Int32`
  /// instances from the memory referenced by the buffer pointer `someBytes`.
  /// The bytes for `a` are copied from the first four bytes of `someBytes`,
  /// and the bytes for `b` are copied from the next four bytes.
  ///
  ///     let a = someBytes.load(as: Int32.self)
  ///     let b = someBytes.load(fromByteOffset: 4, as: Int32.self)
  ///
  /// The memory to read for the new instance must not extend beyond the buffer
  /// pointer's memory region---that is, `offset + MemoryLayout<T>.size` must
  /// be less than or equal to the buffer pointer's `count`.
  ///
  /// - Parameters:
  ///   - offset: The offset, in bytes, into the buffer pointer's memory at
  ///     which to begin reading data for the new instance. The buffer pointer
  ///     plus `offset` must be properly aligned for accessing an instance of
  ///     type `T`. The default is zero.
  ///   - type: The type to use for the newly constructed instance. The memory
  ///     must be initialized to a value of a type that is layout compatible
  ///     with `type`.
  /// - Returns: A new instance of type `T`, copied from the buffer pointer's
  ///   memory.
  @_inlineable
  public func load<T>(fromByteOffset offset: Int = 0, as type: T.Type) -> T {
    _debugPrecondition(offset >= 0, "${Self}.load with negative offset")
    _debugPrecondition(offset + MemoryLayout<T>.size <= self.count,
      "${Self}.load out of bounds")
    return baseAddress!.load(fromByteOffset: offset, as: T.self)
  }

%  if mutable:
  /// Stores a value's bytes into the buffer pointer's raw memory at the
  /// specified byte offset.
  ///
  /// The type `T` to be stored must be a trivial type. The memory must also be
  /// uninitialized, initialized to `T`, or initialized to another trivial
  /// type that is layout compatible with `T`.
  ///
  /// The memory written to must not extend beyond the buffer pointer's memory
  /// region---that is, `offset + MemoryLayout<T>.size` must be less than or
  /// equal to the buffer pointer's `count`.
  ///
  /// After calling `storeBytes(of:toByteOffset:as:)`, the memory is
  /// initialized to the raw bytes of `value`. If the memory is bound to a
  /// type `U` that is layout compatible with `T`, then it contains a value of
  /// type `U`. Calling `storeBytes(of:toByteOffset:as:)` does not change the
  /// bound type of the memory.
  ///
  /// - Parameters:
  ///   - offset: The offset in bytes into the buffer pointer's memory to begin
  ///     reading data for the new instance. The buffer pointer plus `offset`
  ///     must be properly aligned for accessing an instance of type `T`. The
  ///     default is zero.
  ///   - type: The type to use for the newly constructed instance. The memory
  ///     must be initialized to a value of a type that is layout compatible
  ///     with `type`.
  @_inlineable
  public func storeBytes<T>(
    of value: T, toByteOffset offset: Int = 0, as: T.Type
  ) {
    _debugPrecondition(offset >= 0, "${Self}.storeBytes with negative offset")
    _debugPrecondition(offset + MemoryLayout<T>.size <= self.count,
      "${Self}.storeBytes out of bounds")

    baseAddress!.storeBytes(of: value, toByteOffset: offset, as: T.self)
  }

<<<<<<< HEAD
=======
  @available(swift, deprecated: 4.1, obsoleted: 5.0.0, renamed: "copyMemory(from:)")
  public func copyBytes(from source: UnsafeRawBufferPointer) {
    copyMemory(from: source)
  }
>>>>>>> aad14e3c
  /// Copies the bytes from the given buffer to this buffer's memory.
  ///
  /// If the `source.count` bytes of memory referenced by this buffer are bound
  /// to a type `T`, then `T` must be a trivial type, the underlying pointer
  /// must be properly aligned for accessing `T`, and `source.count` must be a
  /// multiple of `MemoryLayout<T>.stride`.
  ///
<<<<<<< HEAD
  /// After calling `copyBytes(from:)`, the first `source.count` bytes of
=======
  /// After calling `copyMemory(from:)`, the first `source.count` bytes of
>>>>>>> aad14e3c
  /// memory referenced by this buffer are initialized to raw bytes. If the
  /// memory is bound to type `T`, then it contains values of type `T`.
  ///
  /// - Parameter source: A buffer of raw bytes from which to copy.
  ///   `source.count` must be less than or equal to this buffer's `count`.
  @_inlineable
  public func copyMemory(from source: UnsafeRawBufferPointer) {
    _debugPrecondition(source.count <= self.count,
      "${Self}.copyMemory source has too many elements")
    baseAddress?.copyMemory(from: source.baseAddress!, byteCount: source.count)
  }

  /// Copies from a collection of `UInt8` into this buffer's memory.
  ///
  /// If the `source.count` bytes of memory referenced by this buffer are bound
  /// to a type `T`, then `T` must be a trivial type, the underlying pointer
  /// must be properly aligned for accessing `T`, and `source.count` must be a
  /// multiple of `MemoryLayout<T>.stride`.
  ///
  /// After calling `copyBytes(from:)`, the `source.count` bytes of memory
  /// referenced by this buffer are initialized to raw bytes. If the memory is
  /// bound to type `T`, then it contains values of type `T`.
  ///
  /// - Parameter source: A collection of `UInt8` elements. `source.count` must
  ///   be less than or equal to this buffer's `count`.
  @_inlineable
  public func copyBytes<C : Collection>(from source: C
  ) where C.Element == UInt8 {
    _debugPrecondition(source.count <= self.count,
      "${Self}.copyBytes source has too many elements")
    guard let position = _position else {
      return
    }
    for (index, byteValue) in source.enumerated() {
      position.storeBytes(
        of: byteValue, toByteOffset: index, as: UInt8.self)
    }
  }
%  end # mutable

  /// Creates a buffer over the specified number of contiguous bytes starting
  /// at the given pointer.
  ///
  /// - Parameters:
  ///   - start: The address of the memory that starts the buffer. If `starts`
  ///     is `nil`, `count` must be zero. However, `count` may be zero even
  ///     for a non-`nil` `start`.
  ///   - count: The number of bytes to include in the buffer. `count` must not
  ///     be negative.
  @_inlineable
  public init(start: Unsafe${Mutable}RawPointer?, count: Int) {
    _precondition(count >= 0, "${Self} with negative count")
    _precondition(count == 0 || start != nil,
      "${Self} has a nil start and nonzero count")
    _position = start
    _end = start.map { $0 + count }
  }

  /// Creates a new buffer over the same memory as the given buffer.
  ///
  /// - Parameter bytes: The buffer to convert.
  @_inlineable
  public init(_ bytes: UnsafeMutableRawBufferPointer) {
    self.init(start: bytes.baseAddress, count: bytes.count)
  }

%  if mutable:
  /// Creates a new mutable buffer over the same memory as the given buffer.
  ///
  /// - Parameter bytes: The buffer to convert.
  @_inlineable
  public init(mutating bytes: UnsafeRawBufferPointer) {
    self.init(start: UnsafeMutableRawPointer(mutating: bytes.baseAddress),
      count: bytes.count)
  }
%  else:
  /// Creates a new buffer over the same memory as the given buffer.
  ///
  /// - Parameter bytes: The buffer to convert.
  @_inlineable
  public init(_ bytes: UnsafeRawBufferPointer) {
    self.init(start: bytes.baseAddress, count: bytes.count)
  }
%  end # !mutable

  /// Creates a raw buffer over the contiguous bytes in the given typed buffer.
  ///
  /// - Parameter buffer: The typed buffer to convert to a raw buffer. The
  ///   buffer's type `T` must be a trivial type.
  @_inlineable
  public init<T>(_ buffer: UnsafeMutableBufferPointer<T>) {
    self.init(start: buffer.baseAddress!,
      count: buffer.count * MemoryLayout<T>.stride)
  }

%  if not mutable:
  /// Creates a raw buffer over the contiguous bytes in the given typed buffer.
  ///
  /// - Parameter buffer: The typed buffer to convert to a raw buffer. The
  ///   buffer's type `T` must be a trivial type.
  @_inlineable
  public init<T>(_ buffer: UnsafeBufferPointer<T>) {
    self.init(start: buffer.baseAddress!,
      count: buffer.count * MemoryLayout<T>.stride)
  }
%  end # !mutable

%  if not mutable:
  /// Creates a raw buffer over the same memory as the given raw buffer slice,
  /// with the indices rebased to zero.
  ///
  /// The new buffer represents the same region of memory as the slice, but its
  /// indices start at zero instead of at the beginning of the slice in the
  /// original buffer. The following code creates `slice`, a slice covering
  /// part of an existing buffer instance, then rebases it into a new `rebased`
  /// buffer.
  ///
  ///     let slice = buffer[n...]
  ///     let rebased = UnsafeRawBufferPointer(rebasing: slice)
  ///
  /// After this code has executed, the following are true:
  ///
  /// - `rebased.startIndex == 0`
  /// - `rebased[0] == slice[n]`
  /// - `rebased[0] == buffer[n]`
  /// - `rebased.count == slice.count`
  ///
  /// - Parameter slice: The raw buffer slice to rebase.
  @_inlineable
  public init(rebasing slice: Slice<UnsafeRawBufferPointer>) {
    self.init(start: slice.base.baseAddress! + slice.startIndex,
      count: slice.count)
  }
%  end # !mutable

  /// Creates a raw buffer over the same memory as the given raw buffer slice,
  /// with the indices rebased to zero.
  ///
  /// The new buffer represents the same region of memory as the slice, but its
  /// indices start at zero instead of at the beginning of the slice in the
  /// original buffer. The following code creates `slice`, a slice covering
  /// part of an existing buffer instance, then rebases it into a new `rebased`
  /// buffer.
  ///
  ///     let slice = buffer[n...]
  ///     let rebased = UnsafeRawBufferPointer(rebasing: slice)
  ///
  /// After this code has executed, the following are true:
  ///
  /// - `rebased.startIndex == 0`
  /// - `rebased[0] == slice[n]`
  /// - `rebased[0] == buffer[n]`
  /// - `rebased.count == slice.count`
  ///
  /// - Parameter slice: The raw buffer slice to rebase.
  @_inlineable
  public init(rebasing slice: Slice<UnsafeMutableRawBufferPointer>) {
    self.init(start: slice.base.baseAddress! + slice.startIndex,
      count: slice.count)
  }

<<<<<<< HEAD
  /// Always zero, which is the index of the first byte in a nonempty buffer.
  @_inlineable
  public var startIndex: Int {
    return 0
  }

  /// The "past the end" position---that is, the position one greater than the
  /// last valid subscript argument.
  ///
  /// The `endIndex` property of an `Unsafe${Mutable}RawBufferPointer`
  /// instance is always identical to `count`.
  @_inlineable
  public var endIndex: Int {
    return count
  }

  public typealias Indices = CountableRange<Int>

  @_inlineable
  public var indices: Indices {
    return startIndex..<endIndex
  }

  /// Accesses the byte at the given offset in the memory region as a `UInt8`
  /// value.
  ///
  /// - Parameter i: The offset of the byte to access. `i` must be in the range
  ///   `0..<count`.
  @_inlineable
  public subscript(i: Int) -> UInt8 {
    get {
      _debugPrecondition(i >= 0)
      _debugPrecondition(i < endIndex)
      return _position!.load(fromByteOffset: i, as: UInt8.self)
    }
%  if mutable:
    nonmutating set {
      _debugPrecondition(i >= 0)
      _debugPrecondition(i < endIndex)
      _position!.storeBytes(of: newValue, toByteOffset: i, as: UInt8.self)
    }
%  end # mutable
  }

  /// Accesses the bytes in the specified memory region.
  ///
  /// - Parameter bounds: The range of byte offsets to access. The upper and
  ///   lower bounds of the range must be in the range `0...count`.
  @_inlineable
  public subscript(
    bounds: Range<Int>
  ) -> ${Mutable}RandomAccessSlice<Unsafe${Mutable}RawBufferPointer> {
    get {
      _debugPrecondition(bounds.lowerBound >= startIndex)
      _debugPrecondition(bounds.upperBound <= endIndex)
      return ${Mutable}RandomAccessSlice(base: self, bounds: bounds)
    }
%  if mutable:
    nonmutating set {
      _debugPrecondition(bounds.lowerBound >= startIndex)
      _debugPrecondition(bounds.upperBound <= endIndex)
      _debugPrecondition(bounds.count == newValue.count)

      if newValue.count > 0 {
        (baseAddress! + bounds.lowerBound).copyBytes(
          from: newValue.base.baseAddress! + newValue.startIndex,
          count: newValue.count)
      }
    }
%  end # mutable
  }

  /// Returns an iterator over the bytes of this sequence.
  @_inlineable
  public func makeIterator() -> Iterator {
    return Iterator(_position: _position, _end: _end)
  }

=======
>>>>>>> aad14e3c
  /// A pointer to the first byte of the buffer.
  ///
  /// If the `baseAddress` of this buffer is `nil`, the count is zero. However,
  /// a buffer can have a `count` of zero even with a non-`nil` base address.
  @_inlineable
  public var baseAddress: Unsafe${Mutable}RawPointer? {
    return _position
  }

  %  if mutable:
  
  /// Initializes the memory referenced by this buffer with the given value,
  /// binds the memory to the value's type, and returns a typed buffer of the
  /// initialized memory.
  ///
  /// The memory referenced by this buffer must be uninitialized or
  /// initialized to a trivial type, and must be properly aligned for
  /// accessing `T`.
  ///
  /// After calling this method on a raw buffer with non-nil `baseAddress` `b`, 
  /// the region starting at `b` and continuing up to
  /// `b + self.count - self.count % MemoryLayout<T>.stride` is bound to type `T` and
  /// initialized. If `T` is a nontrivial type, you must eventually deinitialize
  /// or move the values in this region to avoid leaks. If `baseAddress` is 
  /// `nil`, this function does nothing and returns an empty buffer pointer.
  ///
  /// - Parameters:
  ///   - type: The type to bind this buffer’s memory to.
  ///   - repeatedValue: The instance to copy into memory.
  /// - Returns: A typed buffer of the memory referenced by this raw buffer. 
  ///     The typed buffer contains `self.count / MemoryLayout<T>.stride` 
  ///     instances of `T`.
  @_inlineable
  @discardableResult
  public func initializeMemory<T>(as type: T.Type, repeating repeatedValue: T)
    -> UnsafeMutableBufferPointer<T> {
    guard let base = _position else {
      return UnsafeMutableBufferPointer<T>(start: nil, count: 0)
    }
    
    let count = (_end! - base) / MemoryLayout<T>.stride
    let typed = base.initializeMemory(
      as: type, repeating: repeatedValue, count: count)
    return UnsafeMutableBufferPointer<T>(start: typed, count: count)
  }

<<<<<<< HEAD
  %  if mutable:
=======
>>>>>>> aad14e3c
  /// Initializes the buffer's memory with the given elements, binding the
  /// initialized memory to the elements' type.
  ///
  /// When calling the `initializeMemory(as:from:)` method on a buffer `b`,
  /// the memory referenced by `b` must be uninitialized or initialized to a
  /// trivial type, and must be properly aligned for accessing `S.Element`.
  /// The buffer must contain sufficient memory to accommodate
  /// `source.underestimatedCount`.
  ///
  /// This method initializes the buffer with elements from `source` until
  /// `source` is exhausted or, if `source` is a sequence but not a
  /// collection, the buffer has no more room for its elements. After calling
  /// `initializeMemory(as:from:)`, the memory referenced by the returned
  /// `UnsafeMutableBufferPointer` instance is bound and initialized to type
  /// `S.Element`.
  ///
  /// - Parameters:
  ///   - type: The type of the elements to bind the buffer's memory to.
  ///   - source: A sequence of elements with which to initialize the buffer.
  /// - Returns: An iterator to any elements of `source` that didn't fit in the
  ///   buffer, and a typed buffer of the written elements. The returned
  ///   buffer references memory starting at the same base address as this
  ///   buffer.
<<<<<<< HEAD
  // TODO: Optimize where `C` is a `ContiguousArrayBuffer`.
=======
>>>>>>> aad14e3c
  @_inlineable
  public func initializeMemory<S: Sequence>(
    as type: S.Element.Type, from source: S
  ) -> (unwritten: S.Iterator, initialized: UnsafeMutableBufferPointer<S.Element>) {
    // TODO: Optimize where `C` is a `ContiguousArrayBuffer`.

    var it = source.makeIterator()
    var idx = startIndex
    let elementStride = MemoryLayout<S.Element>.stride
    
    // This has to be a debug precondition due to the cost of walking over some collections.
    _debugPrecondition(source.underestimatedCount <= (count / elementStride),
      "insufficient space to accommodate source.underestimatedCount elements")
    guard let base = baseAddress else {
      // this can be a precondition since only an invalid argument should be costly
      _precondition(source.underestimatedCount == 0, 
        "no memory available to initialize from source")
      return (it, UnsafeMutableBufferPointer(start: nil, count: 0))
    }  

    for p in stride(from: base, 
      // only advance to as far as the last element that will fit
      to: base + count - elementStride + 1, 
      by: elementStride
    ) {
      // underflow is permitted -- e.g. a sequence into
      // the spare capacity of an Array buffer
      guard let x = it.next() else { break }
      p.initializeMemory(as: S.Element.self, repeating: x, count: 1)
      formIndex(&idx, offsetBy: elementStride)
    }

    return (it, UnsafeMutableBufferPointer(
                  start: base.assumingMemoryBound(to: S.Element.self), 
                  count: idx / elementStride))
  }
  %  end # mutable

  /// Binds this buffer’s memory to the specified type and returns a typed buffer 
  /// of the bound memory.
  ///
  /// Use the `bindMemory(to:)` method to bind the memory referenced
  /// by this buffer to the type `T`. The memory must be uninitialized or
  /// initialized to a type that is layout compatible with `T`. If the memory
  /// is uninitialized, it is still uninitialized after being bound to `T`.
  ///
  /// - Warning: A memory location may only be bound to one type at a time. The
  ///   behavior of accessing memory as a type unrelated to its bound type is
  ///   undefined.
  ///
  /// - Parameters:
  ///   - type: The type `T` to bind the memory to.
  /// - Returns: A typed buffer of the newly bound memory. The memory in this
  ///   region is bound to `T`, but has not been modified in any other way.
  ///   The typed buffer references `self.count / MemoryLayout<T>.stride` instances of `T`.
  @_inlineable // FIXME(sil-serialize-all)
  @_transparent
  @discardableResult
  public func bindMemory<T>(
    to type: T.Type
  ) -> Unsafe${Mutable}BufferPointer<T> {
    guard let base = _position else {
      return Unsafe${Mutable}BufferPointer<T>(start: nil, count: 0)
    }

    let capacity = count / MemoryLayout<T>.stride
    Builtin.bindMemory(base._rawValue, capacity._builtinWordValue, type)
    return Unsafe${Mutable}BufferPointer<T>(
      start: Unsafe${Mutable}Pointer<T>(base._rawValue), count: capacity)
  }
}

extension Unsafe${Mutable}RawBufferPointer : CustomDebugStringConvertible {
  /// A textual representation of the buffer, suitable for debugging.
  @_inlineable // FIXME(sil-serialize-all)
  public var debugDescription: String {
    return "${Self}"
      + "(start: \(_position.map(String.init(describing:)) ?? "nil"), count: \(count))"
  }
}

extension ${Self} {
  @_inlineable // FIXME(sil-serialize-all)
  @available(*, unavailable, message:
    "use 'Unsafe${Mutable}RawBufferPointer(rebasing:)' to convert a slice into a zero-based raw buffer.")
  public subscript(bounds: Range<Int>) -> ${Self} {
    get { return ${Self}(start: nil, count: 0) }
%  if mutable:
    nonmutating set {}
%  end # mutable
  }

%  if mutable:
  @available(*, unavailable, message:
    "use 'UnsafeRawBufferPointer(rebasing:)' to convert a slice into a zero-based raw buffer.")
  public subscript(bounds: Range<Int>) -> UnsafeRawBufferPointer {
    get { return UnsafeRawBufferPointer(start: nil, count: 0) }
    nonmutating set {}
  }
%  end # mutable
}

% end # for mutable

/// Invokes the given closure with a mutable buffer pointer covering the raw
/// bytes of the given argument.
///
/// The buffer pointer argument to the `body` closure provides a collection
/// interface to the raw bytes of `arg`. The buffer is the size of the
/// instance passed as `arg` and does not include any remote storage.
///
/// - Parameters:
///   - arg: An instance to temporarily access through a mutable raw buffer
///     pointer.
///   - body: A closure that takes a raw buffer pointer to the bytes of `arg`
///     as its sole argument. If the closure has a return value, that value is
///     also used as the return value of the `withUnsafeMutableBytes(of:_:)`
///     function. The buffer pointer argument is valid only for the duration
///     of the closure's execution.
/// - Returns: The return value, if any, of the `body` closure.
@_inlineable
public func withUnsafeMutableBytes<T, Result>(
  of arg: inout T,
  _ body: (UnsafeMutableRawBufferPointer) throws -> Result
) rethrows -> Result
{
  return try withUnsafeMutablePointer(to: &arg) {
    return try body(UnsafeMutableRawBufferPointer(
        start: $0, count: MemoryLayout<T>.size))
  }
}

/// Invokes the given closure with a buffer pointer covering the raw bytes of
/// the given argument.
///
/// The buffer pointer argument to the `body` closure provides a collection
/// interface to the raw bytes of `arg`. The buffer is the size of the
/// instance passed as `arg` and does not include any remote storage.
///
/// - Parameters:
///   - arg: An instance to temporarily access through a raw buffer pointer.
///   - body: A closure that takes a raw buffer pointer to the bytes of `arg`
///     as its sole argument. If the closure has a return value, that value is
///     also used as the return value of the `withUnsafeBytes(of:_:)`
///     function. The buffer pointer argument is valid only for the duration
///     of the closure's execution.
/// - Returns: The return value, if any, of the `body` closure.
@_inlineable
public func withUnsafeBytes<T, Result>(
  of arg: inout T,
  _ body: (UnsafeRawBufferPointer) throws -> Result
) rethrows -> Result
{
  return try withUnsafePointer(to: &arg) {
    try body(UnsafeRawBufferPointer(start: $0, count: MemoryLayout<T>.size))
  }
}<|MERGE_RESOLUTION|>--- conflicted
+++ resolved
@@ -341,13 +341,10 @@
     baseAddress!.storeBytes(of: value, toByteOffset: offset, as: T.self)
   }
 
-<<<<<<< HEAD
-=======
   @available(swift, deprecated: 4.1, obsoleted: 5.0.0, renamed: "copyMemory(from:)")
   public func copyBytes(from source: UnsafeRawBufferPointer) {
     copyMemory(from: source)
   }
->>>>>>> aad14e3c
   /// Copies the bytes from the given buffer to this buffer's memory.
   ///
   /// If the `source.count` bytes of memory referenced by this buffer are bound
@@ -355,11 +352,7 @@
   /// must be properly aligned for accessing `T`, and `source.count` must be a
   /// multiple of `MemoryLayout<T>.stride`.
   ///
-<<<<<<< HEAD
-  /// After calling `copyBytes(from:)`, the first `source.count` bytes of
-=======
   /// After calling `copyMemory(from:)`, the first `source.count` bytes of
->>>>>>> aad14e3c
   /// memory referenced by this buffer are initialized to raw bytes. If the
   /// memory is bound to type `T`, then it contains values of type `T`.
   ///
@@ -521,87 +514,6 @@
       count: slice.count)
   }
 
-<<<<<<< HEAD
-  /// Always zero, which is the index of the first byte in a nonempty buffer.
-  @_inlineable
-  public var startIndex: Int {
-    return 0
-  }
-
-  /// The "past the end" position---that is, the position one greater than the
-  /// last valid subscript argument.
-  ///
-  /// The `endIndex` property of an `Unsafe${Mutable}RawBufferPointer`
-  /// instance is always identical to `count`.
-  @_inlineable
-  public var endIndex: Int {
-    return count
-  }
-
-  public typealias Indices = CountableRange<Int>
-
-  @_inlineable
-  public var indices: Indices {
-    return startIndex..<endIndex
-  }
-
-  /// Accesses the byte at the given offset in the memory region as a `UInt8`
-  /// value.
-  ///
-  /// - Parameter i: The offset of the byte to access. `i` must be in the range
-  ///   `0..<count`.
-  @_inlineable
-  public subscript(i: Int) -> UInt8 {
-    get {
-      _debugPrecondition(i >= 0)
-      _debugPrecondition(i < endIndex)
-      return _position!.load(fromByteOffset: i, as: UInt8.self)
-    }
-%  if mutable:
-    nonmutating set {
-      _debugPrecondition(i >= 0)
-      _debugPrecondition(i < endIndex)
-      _position!.storeBytes(of: newValue, toByteOffset: i, as: UInt8.self)
-    }
-%  end # mutable
-  }
-
-  /// Accesses the bytes in the specified memory region.
-  ///
-  /// - Parameter bounds: The range of byte offsets to access. The upper and
-  ///   lower bounds of the range must be in the range `0...count`.
-  @_inlineable
-  public subscript(
-    bounds: Range<Int>
-  ) -> ${Mutable}RandomAccessSlice<Unsafe${Mutable}RawBufferPointer> {
-    get {
-      _debugPrecondition(bounds.lowerBound >= startIndex)
-      _debugPrecondition(bounds.upperBound <= endIndex)
-      return ${Mutable}RandomAccessSlice(base: self, bounds: bounds)
-    }
-%  if mutable:
-    nonmutating set {
-      _debugPrecondition(bounds.lowerBound >= startIndex)
-      _debugPrecondition(bounds.upperBound <= endIndex)
-      _debugPrecondition(bounds.count == newValue.count)
-
-      if newValue.count > 0 {
-        (baseAddress! + bounds.lowerBound).copyBytes(
-          from: newValue.base.baseAddress! + newValue.startIndex,
-          count: newValue.count)
-      }
-    }
-%  end # mutable
-  }
-
-  /// Returns an iterator over the bytes of this sequence.
-  @_inlineable
-  public func makeIterator() -> Iterator {
-    return Iterator(_position: _position, _end: _end)
-  }
-
-=======
->>>>>>> aad14e3c
   /// A pointer to the first byte of the buffer.
   ///
   /// If the `baseAddress` of this buffer is `nil`, the count is zero. However,
@@ -648,10 +560,6 @@
     return UnsafeMutableBufferPointer<T>(start: typed, count: count)
   }
 
-<<<<<<< HEAD
-  %  if mutable:
-=======
->>>>>>> aad14e3c
   /// Initializes the buffer's memory with the given elements, binding the
   /// initialized memory to the elements' type.
   ///
@@ -675,10 +583,6 @@
   ///   buffer, and a typed buffer of the written elements. The returned
   ///   buffer references memory starting at the same base address as this
   ///   buffer.
-<<<<<<< HEAD
-  // TODO: Optimize where `C` is a `ContiguousArrayBuffer`.
-=======
->>>>>>> aad14e3c
   @_inlineable
   public func initializeMemory<S: Sequence>(
     as type: S.Element.Type, from source: S
