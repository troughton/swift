--- conflicted
+++ resolved
@@ -65,14 +65,8 @@
   ///         print(firstName)
   ///     }
   ///     // Prints "Marie"
-<<<<<<< HEAD
-  @available(swift, deprecated: 3.2, message:
-    "Please use String or Substring directly")
-  public struct CharacterView {
-=======
   @_fixed_layout // FIXME(sil-serialize-all)
   public struct _CharacterView {
->>>>>>> aad14e3c
     @_versioned
     internal var _core: _StringCore
 
@@ -99,14 +93,8 @@
   }
   
   /// A view of the string's contents as a collection of characters.
-<<<<<<< HEAD
-  @available(swift, deprecated: 3.2, message:
-    "Please use String or Substring directly")
-  public var characters: CharacterView {
-=======
   @_transparent // FIXME(sil-serialize-all)
   public var _characters: _CharacterView {
->>>>>>> aad14e3c
     get {
       return CharacterView(self)
     }
@@ -159,10 +147,7 @@
   ///   value for the `withMutableCharacters(_:)` method. The `CharacterView`
   ///   argument is valid only for the duration of the closure's execution.
   /// - Returns: The return value, if any, of the `body` closure parameter.
-<<<<<<< HEAD
-=======
-  @_inlineable // FIXME(sil-serialize-all)
->>>>>>> aad14e3c
+  @_inlineable // FIXME(sil-serialize-all)
   public mutating func withMutableCharacters<R>(
     _ body: (inout CharacterView) -> R
   ) -> R {
@@ -226,10 +211,6 @@
   }
   
   public typealias Index = String.Index
-<<<<<<< HEAD
-  public typealias IndexDistance = Int
-=======
->>>>>>> aad14e3c
 
   /// The position of the first character in a nonempty character view.
   /// 
@@ -248,11 +229,8 @@
     return unicodeScalars.endIndex
   }
 
-<<<<<<< HEAD
-=======
   @_inlineable // FIXME(sil-serialize-all)
   @_versioned // FIXME(sil-serialize-all)
->>>>>>> aad14e3c
   internal func _index(atEncodedOffset n: Int) -> Index {
     let stride = _measureExtendedGraphemeClusterForward(
       from: Index(encodedOffset: n))
@@ -402,11 +380,6 @@
       return 0
     }
 
-<<<<<<< HEAD
-    // Our relative position (offset). If our _core is not a substring, this is
-    // the same as start.encodedOffset.
-    let relativeOffset = start.encodedOffset - _coreOffset
-=======
     // Last code unit means final grapheme length of 1
     if startPosition == endPosition - 1 {
       return 1
@@ -417,7 +390,6 @@
     // it is the code unit relative offset into the substring and not the
     // absolute offset into the outer string.
     let startOffset = startPosition - _coreOffset
->>>>>>> aad14e3c
 
     // Grapheme breaking is much simpler if known ASCII
     if _core.isASCII {
@@ -438,18 +410,11 @@
       return 1
     }
     
-<<<<<<< HEAD
-    let startIndexUTF16 = start.encodedOffset
-
-    // Last scalar is its own grapheme
-    if (startIndexUTF16+1 == end.encodedOffset) {
-=======
     // Perform a quick single-code-unit grapheme check.
     if _fastPath(String._CharacterView._quickCheckGraphemeBreakBetween(
         _core[startOffset],
         _core[startOffset+1])
     ) {
->>>>>>> aad14e3c
       return 1
     }
 
@@ -475,20 +440,12 @@
       )
       // ubrk_following may return UBRK_DONE (-1). Treat that as the rest of the
       // string.
-<<<<<<< HEAD
-      let nextPosition =
-        ubrkFollowing == -1 ? end.encodedOffset : Int(ubrkFollowing)
-      return nextPosition - relativeOffset
-    } else {
-      // TODO: See if we can get fast character contents.
-=======
       if _slowPath(ubrkFollowingOffset == -1) {
         return numCodeUnits
       }
       _sanityCheck(startOffset != Int(ubrkFollowingOffset), 
         "zero-sized grapheme?")
       return Int(ubrkFollowingOffset) - startOffset
->>>>>>> aad14e3c
     }
 
     // We have a non-contiguous string. Pull out some code units into a fixed
@@ -540,11 +497,6 @@
         return Int(ubrkFollowingOffset)
       }
     }
-<<<<<<< HEAD
-    
-    return start.encodedOffset - startIndexUTF16
-=======
->>>>>>> aad14e3c
   }
 
   // NOTE: Because this function is inlineable, it should contain only the fast
@@ -565,11 +517,6 @@
       return 0
     }
 
-<<<<<<< HEAD
-    // The relative position (offset) to the last code unit.
-    let lastOffset = end.encodedOffset - _coreOffset - 1
-    // The relative position (offset) that is one-past-the-last
-=======
     // Last code unit means final grapheme length of 1
     if startPosition == endPosition - 1 {
       return 1
@@ -581,7 +528,6 @@
     // these are code unit relative offsets into the substring and not the
     // absolute positions into the outer string.
     let lastOffset = endPosition - _coreOffset - 1
->>>>>>> aad14e3c
     let endOffset = lastOffset + 1
 
     // Grapheme breaking is much simpler if known ASCII
@@ -604,17 +550,10 @@
       return 1
     }
     
-<<<<<<< HEAD
-    let endIndexUTF16 = end.encodedOffset
-
-    // First scalar is its own grapheme
-    if (endIndexUTF16-1 == start.encodedOffset) {
-=======
     // Perform a quick single-code-unit grapheme check
     if _fastPath(String._CharacterView._quickCheckGraphemeBreakBetween(
       _core[lastOffset-1], _core[lastOffset])
     ) {
->>>>>>> aad14e3c
       return 1
     }
 
@@ -651,17 +590,7 @@
       let ubrkPrecedingOffset = __swift_stdlib_ubrk_preceding(
         breakIterator, Int32(endOffset)
       )
-<<<<<<< HEAD
-      // ubrk_following may return UBRK_DONE (-1). Treat that as the rest of the
-      // string.
-      let priorPosition =
-        ubrkPreceding == -1 ? start.encodedOffset : Int(ubrkPreceding)
-      return endOffset - priorPosition
-    } else {
-      // TODO: See if we can get fast character contents.
-=======
       return measureFromUBreakOffset(ubrkPrecedingOffset)
->>>>>>> aad14e3c
     }
 
     // We have a non-contiguous string. Pull out some code units into a fixed
@@ -681,38 +610,6 @@
         start: rawPtr.baseAddress!.assumingMemoryBound(to: UInt16.self),
         count: bufferCount)
 
-<<<<<<< HEAD
-  @inline(never)
-  func legacyGraphemeBackward(
-    start: UnicodeScalarView.Index,
-    end: UnicodeScalarView.Index,
-    endIndexUTF16: Int
-  ) -> Int {
-    let graphemeClusterBreakProperty =
-      _UnicodeGraphemeClusterBreakPropertyTrie()
-    let segmenter = _UnicodeExtendedGraphemeClusterSegmenter()
-    
-    var graphemeClusterStart = end
-    
-    unicodeScalars.formIndex(before: &graphemeClusterStart)
-    var gcb0 = graphemeClusterBreakProperty.getPropertyRawValue(
-      unicodeScalars[graphemeClusterStart].value)
-    
-    var graphemeClusterStartUTF16 = graphemeClusterStart.encodedOffset
-    
-    while graphemeClusterStart != start {
-      unicodeScalars.formIndex(before: &graphemeClusterStart)
-      let gcb1 = graphemeClusterBreakProperty.getPropertyRawValue(
-        unicodeScalars[graphemeClusterStart].value)
-      if segmenter.isBoundary(gcb1, gcb0) {
-        break
-      }
-      gcb0 = gcb1
-      graphemeClusterStartUTF16 = graphemeClusterStart.encodedOffset
-    }
-    
-    return endIndexUTF16 - graphemeClusterStartUTF16
-=======
       let breakIterator = _ThreadLocalStorage.getUBreakIterator(for: bufPtr)
       let ubrkPrecedingOffset = __swift_stdlib_ubrk_preceding(
         breakIterator, Int32(bufferCount)
@@ -740,7 +637,6 @@
         return measureFromUBreakOffset(ubrkPrecedingOffset)
       }
     }    
->>>>>>> aad14e3c
   }
 
   /// Accesses the character at the given position.
@@ -756,10 +652,7 @@
   ///
   /// - Parameter position: A valid index of the character view. `position`
   ///   must be less than the view's end index.
-<<<<<<< HEAD
-=======
-  @_inlineable // FIXME(sil-serialize-all)
->>>>>>> aad14e3c
+  @_inlineable // FIXME(sil-serialize-all)
   public subscript(i_: Index) -> Character {
     var i = i_
     while true {
@@ -892,33 +785,10 @@
   ///
   /// - Complexity: O(*n*) if the underlying string is bridged from
   ///   Objective-C, where *n* is the length of the string; otherwise, O(1).
-<<<<<<< HEAD
-  public subscript(bounds: Range<Index>) -> String.CharacterView {
-    return String.CharacterView(
-      unicodeScalars[bounds]._core,
-      coreOffset: bounds.lowerBound.encodedOffset)
-  }
-}
-
-extension String.CharacterView {
-  @available(*, unavailable, renamed: "replaceSubrange")
-  public mutating func replaceRange<C>(
-    _ subRange: Range<Index>,
-    with newElements: C
-  ) where C : Collection, C.Element == Character {
-    Builtin.unreachable()
-  }
-    
-  @available(*, unavailable, renamed: "append(contentsOf:)")
-  public mutating func appendContentsOf<S : Sequence>(_ newElements: S)
-    where S.Element == Character {
-    Builtin.unreachable()
-=======
   @_inlineable // FIXME(sil-serialize-all)
   public subscript(bounds: Range<Index>) -> String._CharacterView {
     return String._CharacterView(
       unicodeScalars[bounds]._core,
       coreOffset: bounds.lowerBound.encodedOffset)
->>>>>>> aad14e3c
   }
 }