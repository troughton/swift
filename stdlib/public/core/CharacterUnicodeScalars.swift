--- conflicted
+++ resolved
@@ -12,9 +12,6 @@
 extension Character {
   @_fixed_layout // FIXME(sil-serialize-all)
   public struct UnicodeScalarView {
-<<<<<<< HEAD
-    internal let _base: Character
-=======
     @_versioned // FIXME(sil-serialize-all)
     internal let _base: Character
 
@@ -23,7 +20,6 @@
     internal init(_base: Character) {
       self._base = _base
     }
->>>>>>> aad14e3c
   }
   
   @_inlineable // FIXME(sil-serialize-all)
@@ -35,9 +31,6 @@
 extension Character.UnicodeScalarView {
   @_fixed_layout // FIXME(sil-serialize-all)
   public struct Iterator {
-<<<<<<< HEAD
-    internal var _base: IndexingIterator<Character.UnicodeScalarView>
-=======
     @_versioned // FIXME(sil-serialize-all)
     internal var _base: IndexingIterator<Character.UnicodeScalarView>
 
@@ -46,7 +39,6 @@
     internal init(_base: IndexingIterator<Character.UnicodeScalarView>) {
       self._base = _base
     }
->>>>>>> aad14e3c
   }
 }
     
@@ -67,11 +59,6 @@
 extension Character.UnicodeScalarView {
   @_fixed_layout // FIXME(sil-serialize-all)
   public struct Index {
-<<<<<<< HEAD
-    internal let _encodedOffset: Int
-    internal let _scalar: Unicode.UTF16.EncodedScalar
-    internal let _stride: UInt8
-=======
     @_versioned // FIXME(sil-serialize-all)
     internal let _encodedOffset: Int
     @_versioned // FIXME(sil-serialize-all)
@@ -86,7 +73,6 @@
       self._scalar = _scalar
       self._stride = _stride
     }
->>>>>>> aad14e3c
   }
 }
 
@@ -121,10 +107,7 @@
       ))
   }
   
-<<<<<<< HEAD
-=======
   @_inlineable // FIXME(sil-serialize-all)
->>>>>>> aad14e3c
   public var endIndex: Index {
     return Index(
         _encodedOffset: _base._smallUTF16?.count ?? _base._largeUTF16!.count,
@@ -133,10 +116,7 @@
       )
   }
   
-<<<<<<< HEAD
-=======
   @_inlineable // FIXME(sil-serialize-all)
->>>>>>> aad14e3c
   public func index(after i: Index) -> Index {
     var parser = Unicode.UTF16.ForwardParser()
     let startOfNextScalar = i._encodedOffset + numericCast(i._stride)
@@ -169,10 +149,7 @@
     }
   }
   
-<<<<<<< HEAD
-=======
   @_inlineable // FIXME(sil-serialize-all)
->>>>>>> aad14e3c
   public subscript(_ i: Index) -> UnicodeScalar {
     return Unicode.UTF16.decode(i._scalar)
   }
