//===--- Join.swift - Protocol and Algorithm for concatenation ------------===//
//
// This source file is part of the Swift.org open source project
//
// Copyright (c) 2014 - 2017 Apple Inc. and the Swift project authors
// Licensed under Apache License v2.0 with Runtime Library Exception
//
// See https://swift.org/LICENSE.txt for license information
// See https://swift.org/CONTRIBUTORS.txt for the list of Swift project authors
//
//===----------------------------------------------------------------------===//

@_versioned // FIXME(sil-serialize-all)
internal enum _JoinIteratorState {
  case start
  case generatingElements
  case generatingSeparator
  case end
}

/// An iterator that presents the elements of the sequences traversed
/// by a base iterator, concatenated using a given separator.
@_fixed_layout // FIXME(sil-serialize-all)
public struct JoinedIterator<Base : IteratorProtocol> : IteratorProtocol
  where Base.Element : Sequence {

  /// Creates an iterator that presents the elements of the sequences
  /// traversed by `base`, concatenated using `separator`.
  ///
  /// - Complexity: O(`separator.count`).
  @_inlineable // FIXME(sil-serialize-all)
  public init<Separator : Sequence>(base: Base, separator: Separator)
    where Separator.Element == Base.Element.Element {
    self._base = base
    self._separatorData = ContiguousArray(separator)
  }

  /// Advances to the next element and returns it, or `nil` if no next element
  /// exists.
  ///
  /// Once `nil` has been returned, all subsequent calls return `nil`.
  @_inlineable // FIXME(sil-serialize-all)
  public mutating func next() -> Base.Element.Element? {
    while true {
      switch _state {
      case .start:
        if let nextSubSequence = _base.next() {
          _inner = nextSubSequence.makeIterator()
          _state = .generatingElements
        } else {
          _state = .end
          return nil
        }

      case .generatingElements:
        let result = _inner!.next()
        if _fastPath(result != nil) {
          return result
        }
        _inner = _base.next()?.makeIterator()
        if _inner == nil {
          _state = .end
          return nil
        }
        if !_separatorData.isEmpty {
          _separator = _separatorData.makeIterator()
          _state = .generatingSeparator
        }

      case .generatingSeparator:
        let result = _separator!.next()
        if _fastPath(result != nil) {
          return result
        }
        _state = .generatingElements

      case .end:
        return nil

      }
    }
  }

  @_versioned // FIXME(sil-serialize-all)
  internal var _base: Base
  @_versioned // FIXME(sil-serialize-all)
  internal var _inner: Base.Element.Iterator?
  @_versioned // FIXME(sil-serialize-all)
  internal var _separatorData: ContiguousArray<Base.Element.Element>
  @_versioned // FIXME(sil-serialize-all)
  internal var _separator:
    ContiguousArray<Base.Element.Element>.Iterator?
  @_versioned // FIXME(sil-serialize-all)
  internal var _state: _JoinIteratorState = .start
}

/// A sequence that presents the elements of a base sequence of sequences
/// concatenated using a given separator.
@_fixed_layout // FIXME(sil-serialize-all)
public struct JoinedSequence<Base : Sequence> : Sequence
  where Base.Element : Sequence {

  /// Creates a sequence that presents the elements of `base` sequences
  /// concatenated using `separator`.
  ///
  /// - Complexity: O(`separator.count`).
  @_inlineable // FIXME(sil-serialize-all)
  public init<Separator : Sequence>(base: Base, separator: Separator)
    where Separator.Element == Base.Element.Element {
    self._base = base
    self._separator = ContiguousArray(separator)
  }

  /// Return an iterator over the elements of this sequence.
  ///
  /// - Complexity: O(1).
  @_inlineable // FIXME(sil-serialize-all)
  public func makeIterator() -> JoinedIterator<Base.Iterator> {
    return JoinedIterator(
      base: _base.makeIterator(),
      separator: _separator)
  }

  @_inlineable // FIXME(sil-serialize-all)
  public func _copyToContiguousArray()
    -> ContiguousArray<Base.Element.Element> {
    var result = ContiguousArray<Element>()
    let separatorSize: Int = numericCast(_separator.count)

    let reservation = _base._preprocessingPass {
      () -> Int in
      var r = 0
      for chunk in _base {
        r += separatorSize + chunk.underestimatedCount
      }
      return r - separatorSize
    }

    if let n = reservation {
      result.reserveCapacity(numericCast(n))
    }

    if separatorSize == 0 {
      for x in _base {
        result.append(contentsOf: x)
      }
      return result
    }

    var iter = _base.makeIterator()
    if let first = iter.next() {
      result.append(contentsOf: first)
      while let next = iter.next() {
        result.append(contentsOf: _separator)
        result.append(contentsOf: next)
      }
    }

    return result
  }

  @_versioned // FIXME(sil-serialize-all)
  internal var _base: Base
  @_versioned // FIXME(sil-serialize-all)
  internal var _separator:
    ContiguousArray<Base.Element.Element>
}

extension Sequence where Element : Sequence {
  /// Returns the concatenated elements of this sequence of sequences,
  /// inserting the given separator between each element.
  ///
  /// This example shows how an array of `[Int]` instances can be joined, using
  /// another `[Int]` instance as the separator:
  ///
  ///     let nestedNumbers = [[1, 2, 3], [4, 5, 6], [7, 8, 9]]
  ///     let joined = nestedNumbers.joined(separator: [-1, -2])
  ///     print(Array(joined))
  ///     // Prints "[1, 2, 3, -1, -2, 4, 5, 6, -1, -2, 7, 8, 9]"
  ///
  /// - Parameter separator: A sequence to insert between each of this
  ///   sequence's elements.
  /// - Returns: The joined sequence of elements.
<<<<<<< HEAD
=======
  @_inlineable // FIXME(sil-serialize-all)
>>>>>>> aad14e3c
  public func joined<Separator : Sequence>(
    separator: Separator
  ) -> JoinedSequence<Self>
    where Separator.Element == Element.Element {
    return JoinedSequence(base: self, separator: separator)
  }
}<|MERGE_RESOLUTION|>--- conflicted
+++ resolved
@@ -181,10 +181,7 @@
   /// - Parameter separator: A sequence to insert between each of this
   ///   sequence's elements.
   /// - Returns: The joined sequence of elements.
-<<<<<<< HEAD
-=======
   @_inlineable // FIXME(sil-serialize-all)
->>>>>>> aad14e3c
   public func joined<Separator : Sequence>(
     separator: Separator
   ) -> JoinedSequence<Self>
