--- conflicted
+++ resolved
@@ -105,10 +105,6 @@
     CustomDebugStringConvertible {
 
     public typealias Index = String.Index
-<<<<<<< HEAD
-    public typealias IndexDistance = Int
-=======
->>>>>>> aad14e3c
 
     /// The position of the first code unit if the `String` is
     /// nonempty; identical to `endIndex` otherwise.
@@ -260,11 +256,8 @@
     }
 #endif
 
-<<<<<<< HEAD
-=======
     @_inlineable // FIXME(sil-serialize-all)
     @_versioned // FIXME(sil-serialize-all)
->>>>>>> aad14e3c
     internal init(_ _core: _StringCore) {
       self.init(_core, offset: 0, length: _core.count)
     }
@@ -326,10 +319,7 @@
   /// slice of the `picnicGuest.utf16` view.
   ///
   /// - Parameter utf16: A UTF-16 code sequence.
-<<<<<<< HEAD
-=======
-  @_inlineable // FIXME(sil-serialize-all)
->>>>>>> aad14e3c
+  @_inlineable // FIXME(sil-serialize-all)
   @available(swift, deprecated: 3.2, obsoleted: 4.0)
   public init?(_ utf16: UTF16View) {
     // Attempt to recover the whole string, the better to implement the actual
@@ -354,35 +344,23 @@
   }
 
   /// Creates a string corresponding to the given sequence of UTF-16 code units.
-<<<<<<< HEAD
-=======
-  @_inlineable // FIXME(sil-serialize-all)
->>>>>>> aad14e3c
+  @_inlineable // FIXME(sil-serialize-all)
   @available(swift, introduced: 4.0)
   public init(_ utf16: UTF16View) {
     self = String(utf16._core)
   }
 
-<<<<<<< HEAD
-  /// The index type for subscripting a string's `utf16` view.
-=======
   /// The index type for subscripting a string.
->>>>>>> aad14e3c
   public typealias UTF16Index = UTF16View.Index
 }
 
 extension String.UTF16View : _SwiftStringView {
-<<<<<<< HEAD
-  var _ephemeralContent : String { return _persistentContent }
-  var _persistentContent : String { return String(self._core) }
-=======
   @_inlineable // FIXME(sil-serialize-all)
   @_versioned // FIXME(sil-serialize-all)
   internal var _ephemeralContent : String { return _persistentContent }
   @_inlineable // FIXME(sil-serialize-all)
   @_versioned // FIXME(sil-serialize-all)
   internal var _persistentContent : String { return String(self._core) }
->>>>>>> aad14e3c
 }
 
 // Index conversions
@@ -412,10 +390,7 @@
   ///   - sourcePosition: A position in at least one of the views of the string
   ///     shared by `target`.
   ///   - target: The `UTF16View` in which to find the new position.
-<<<<<<< HEAD
-=======
-  @_inlineable // FIXME(sil-serialize-all)
->>>>>>> aad14e3c
+  @_inlineable // FIXME(sil-serialize-all)
   public init?(
     _ sourcePosition: String.Index, within target: String.UTF16View
   ) {
@@ -565,35 +540,18 @@
 
 // backward compatibility for index interchange.  
 extension String.UTF16View {
-<<<<<<< HEAD
-=======
-  @_inlineable // FIXME(sil-serialize-all)
->>>>>>> aad14e3c
+  @_inlineable // FIXME(sil-serialize-all)
   @available(
     swift, obsoleted: 4.0,
     message: "Any String view index conversion can fail in Swift 4; please unwrap the optional index")
   public func index(after i: Index?) -> Index {
     return index(after: i!)
   }
-<<<<<<< HEAD
-=======
-  @_inlineable // FIXME(sil-serialize-all)
->>>>>>> aad14e3c
+  @_inlineable // FIXME(sil-serialize-all)
   @available(
     swift, obsoleted: 4.0,
     message: "Any String view index conversion can fail in Swift 4; please unwrap the optional index")
   public func index(
-<<<<<<< HEAD
-    _ i: Index?, offsetBy n: IndexDistance) -> Index {
-    return index(i!, offsetBy: n)
-  }
-  @available(
-    swift, obsoleted: 4.0,
-    message: "Any String view index conversion can fail in Swift 4; please unwrap the optional indices")
-  public func distance(from i: Index?, to j: Index?) -> IndexDistance {
-    return distance(from: i!, to: j!)
-  }
-=======
     _ i: Index?, offsetBy n: Int) -> Index {
     return index(i!, offsetBy: n)
   }
@@ -605,7 +563,6 @@
     return distance(from: i!, to: j!)
   }
   @_inlineable // FIXME(sil-serialize-all)
->>>>>>> aad14e3c
   @available(
     swift, obsoleted: 4.0,
     message: "Any String view index conversion can fail in Swift 4; please unwrap the optional index")
@@ -625,19 +582,13 @@
 extension String.UTF16View {
   public typealias SubSequence = Substring.UTF16View
 
-<<<<<<< HEAD
-=======
-  @_inlineable // FIXME(sil-serialize-all)
->>>>>>> aad14e3c
+  @_inlineable // FIXME(sil-serialize-all)
   @available(swift, introduced: 4)
   public subscript(r: Range<Index>) -> String.UTF16View.SubSequence {
     return String.UTF16View.SubSequence(self, _bounds: r)
   }
 
-<<<<<<< HEAD
-=======
-  @_inlineable // FIXME(sil-serialize-all)
->>>>>>> aad14e3c
+  @_inlineable // FIXME(sil-serialize-all)
   @available(swift, obsoleted: 4)
   public subscript(bounds: Range<Index>) -> String.UTF16View {
     return String.UTF16View(
@@ -646,10 +597,7 @@
       length: bounds.upperBound.encodedOffset - bounds.lowerBound.encodedOffset)
   }
 
-<<<<<<< HEAD
-=======
-  @_inlineable // FIXME(sil-serialize-all)
->>>>>>> aad14e3c
+  @_inlineable // FIXME(sil-serialize-all)
   @available(swift, obsoleted: 4)
   public subscript(bounds: ClosedRange<Index>) -> String.UTF16View {
     return self[bounds.relative(to: self)]
