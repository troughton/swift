--- conflicted
+++ resolved
@@ -245,10 +245,7 @@
 /// - Parameters:
 ///   - lhs: A reference to compare.
 ///   - rhs: Another reference to compare.
-<<<<<<< HEAD
-=======
 @_inlineable // FIXME(sil-serialize-all)
->>>>>>> aad14e3c
 public func === (lhs: AnyObject?, rhs: AnyObject?) -> Bool {
   switch (lhs, rhs) {
   case let (l?, r?):
@@ -270,10 +267,7 @@
 /// - Parameters:
 ///   - lhs: A reference to compare.
 ///   - rhs: Another reference to compare.
-<<<<<<< HEAD
-=======
 @_inlineable // FIXME(sil-serialize-all)
->>>>>>> aad14e3c
 public func !== (lhs: AnyObject?, rhs: AnyObject?) -> Bool {
   return !(lhs === rhs)
 }
