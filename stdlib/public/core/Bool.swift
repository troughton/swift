//===----------------------------------------------------------------------===//
//
// This source file is part of the Swift.org open source project
//
// Copyright (c) 2014 - 2017 Apple Inc. and the Swift project authors
// Licensed under Apache License v2.0 with Runtime Library Exception
//
// See https://swift.org/LICENSE.txt for license information
// See https://swift.org/CONTRIBUTORS.txt for the list of Swift project authors
//
//===----------------------------------------------------------------------===//
// Bool Datatype and Supporting Operators
//===----------------------------------------------------------------------===//

/// A value type whose instances are either `true` or `false`.
///
/// `Bool` represents Boolean values in Swift. Create instances of `Bool` by
/// using one of the Boolean literals `true` or `false`, or by assigning the
/// result of a Boolean method or operation to a variable or constant.
///
///     var godotHasArrived = false
///
///     let numbers = 1...5
///     let containsTen = numbers.contains(10)
///     print(containsTen)
///     // Prints "false"
///
///     let (a, b) = (100, 101)
///     let aFirst = a < b
///     print(aFirst)
///     // Prints "true"
///
/// Swift uses only simple Boolean values in conditional contexts to help avoid
/// accidental programming errors and to help maintain the clarity of each
/// control statement. Unlike in other programming languages, in Swift, integers
/// and strings cannot be used where a Boolean value is required.
///
/// For example, the following code sample does not compile, because it
/// attempts to use the integer `i` in a logical context:
///
///     var i = 5
///     while i {
///         print(i)
///         i -= 1
///     }
///
/// The correct approach in Swift is to compare the `i` value with zero in the
/// `while` statement.
///
///     while i != 0 {
///         print(i)
///         i -= 1
///     }
///
/// Using Imported Boolean values
/// =============================
///
/// The C `bool` and `Boolean` types and the Objective-C `BOOL` type are all
/// bridged into Swift as `Bool`. The single `Bool` type in Swift guarantees
/// that functions, methods, and properties imported from C and Objective-C
/// have a consistent type interface.
@_fixed_layout
public struct Bool {
  @_versioned
  internal var _value: Builtin.Int1

  /// Creates an instance initialized to `false`.
  ///
  /// Do not call this initializer directly. Instead, use the Boolean literal
  /// `false` to create a new `Bool` instance.
  @_inlineable // FIXME(sil-serialize-all)
  @_transparent
  public init() {
    let zero: Int8 = 0
    self._value = Builtin.trunc_Int8_Int1(zero._value)
  }

  @_inlineable // FIXME(sil-serialize-all)
  @_versioned
  @_transparent
  internal init(_ v: Builtin.Int1) { self._value = v }
  
  /// Creates an instance equal to the given Boolean value.
  ///
  /// - Parameter value: The Boolean value to copy.
  @_inlineable // FIXME(sil-serialize-all)
  public init(_ value: Bool) {
    self = value
  }
}

extension Bool : _ExpressibleByBuiltinBooleanLiteral, ExpressibleByBooleanLiteral {
  @_inlineable // FIXME(sil-serialize-all)
  @_transparent
  public init(_builtinBooleanLiteral value: Builtin.Int1) {
    self._value = value
  }

  /// Creates an instance initialized to the specified Boolean literal.
  ///
  /// Do not call this initializer directly. It is used by the compiler when
  /// you use a Boolean literal. Instead, create a new `Bool` instance by
  /// using one of the Boolean literals `true` or `false`.
  ///
  ///     var printedMessage = false
  ///
  ///     if !printedMessage {
  ///         print("You look nice today!")
  ///         printedMessage = true
  ///     }
  ///     // Prints "You look nice today!"
  ///
  /// In this example, both assignments to the `printedMessage` variable call
  /// this Boolean literal initializer behind the scenes.
  ///
  /// - Parameter value: The value of the new instance.
  @_inlineable // FIXME(sil-serialize-all)
  @_transparent
  public init(booleanLiteral value: Bool) {
    self = value
  }
}

extension Bool {
  // This is a magic entry point known to the compiler.
  @_inlineable // FIXME(sil-serialize-all)
  @_transparent
  public // COMPILER_INTRINSIC
  func _getBuiltinLogicValue() -> Builtin.Int1 {
    return _value
  }
}

extension Bool : CustomStringConvertible {
  /// A textual representation of the Boolean value.
  @_inlineable // FIXME(sil-serialize-all)
  public var description: String {
    return self ? "true" : "false"
  }
}

// This is a magic entry point known to the compiler.
@_inlineable // FIXME(sil-serialize-all)
@_transparent
public // COMPILER_INTRINSIC
func _getBool(_ v: Builtin.Int1) -> Bool { return Bool(v) }

extension Bool : Equatable, Hashable {
  /// The hash value for the Boolean value.
  ///
  /// Two values that are equal always have equal hash values.
  ///
  /// - Note: The hash value is not guaranteed to be stable across different
  ///   invocations of the same program. Do not persist the hash value across
  ///   program runs.
<<<<<<< HEAD
=======
  @_inlineable // FIXME(sil-serialize-all)
>>>>>>> aad14e3c
  @_transparent
  public var hashValue: Int {
    return self ? 1 : 0
  }

  @_inlineable // FIXME(sil-serialize-all)
  @_transparent
  public static func == (lhs: Bool, rhs: Bool) -> Bool {
    return Bool(Builtin.cmp_eq_Int1(lhs._value, rhs._value))
  }
}

extension Bool : LosslessStringConvertible {
  /// Creates a new Boolean value from the given string.
  ///
  /// If the `description` value is any string other than `"true"` or
  /// `"false"`, the result is `nil`. This initializer is case sensitive.
  ///
  /// - Parameter description: A string representation of the Boolean value.
  @_inlineable // FIXME(sil-serialize-all)
  public init?(_ description: String) {
    if description == "true" {
      self = true
    } else if description == "false" {
      self = false
    } else {
      return nil
    }
  }
}

//===----------------------------------------------------------------------===//
// Operators
//===----------------------------------------------------------------------===//

extension Bool {
  /// Performs a logical NOT operation on a Boolean value.
  ///
  /// The logical NOT operator (`!`) inverts a Boolean value. If the value is
  /// `true`, the result of the operation is `false`; if the value is `false`,
  /// the result is `true`.
  ///
  ///     var printedMessage = false
  ///
  ///     if !printedMessage {
  ///         print("You look nice today!")
  ///         printedMessage = true
  ///     }
  ///     // Prints "You look nice today!"
  ///
  /// - Parameter a: The Boolean value to negate.
  @_inlineable // FIXME(sil-serialize-all)
  @_transparent
  public static prefix func ! (a: Bool) -> Bool {
    return Bool(Builtin.xor_Int1(a._value, true._value))
  }
}

extension Bool {
  /// Performs a logical AND operation on two Boolean values.
  ///
  /// The logical AND operator (`&&`) combines two Boolean values and returns
  /// `true` if both of the values are `true`. If either of the values is
  /// `false`, the operator returns `false`.
  ///
  /// This operator uses short-circuit evaluation: The left-hand side (`lhs`) is
  /// evaluated first, and the right-hand side (`rhs`) is evaluated only if
  /// `lhs` evaluates to `true`. For example:
  ///
  ///     let measurements = [7.44, 6.51, 4.74, 5.88, 6.27, 6.12, 7.76]
  ///     let sum = measurements.reduce(0, combine: +)
  ///
  ///     if measurements.count > 0 && sum / Double(measurements.count) < 6.5 {
  ///         print("Average measurement is less than 6.5")
  ///     }
  ///     // Prints "Average measurement is less than 6.5"
  ///
  /// In this example, `lhs` tests whether `measurements.count` is greater than
  /// zero. Evaluation of the `&&` operator is one of the following:
  ///
  /// - When `measurements.count` is equal to zero, `lhs` evaluates to `false`
  ///   and `rhs` is not evaluated, preventing a divide-by-zero error in the
  ///   expression `sum / Double(measurements.count)`. The result of the
  ///   operation is `false`.
  /// - When `measurements.count` is greater than zero, `lhs` evaluates to
  ///   `true` and `rhs` is evaluated. The result of evaluating `rhs` is the
  ///   result of the `&&` operation.
  ///
  /// - Parameters:
  ///   - lhs: The left-hand side of the operation.
  ///   - rhs: The right-hand side of the operation.
  @_inlineable // FIXME(sil-serialize-all)
  @_transparent
  @inline(__always)
  public static func && (lhs: Bool, rhs: @autoclosure () throws -> Bool) rethrows
      -> Bool {
    return lhs ? try rhs() : false
  }

  /// Performs a logical OR operation on two Boolean values.
  ///
  /// The logical OR operator (`||`) combines two Boolean values and returns
  /// `true` if at least one of the values is `true`. If both values are
  /// `false`, the operator returns `false`.
  ///
  /// This operator uses short-circuit evaluation: The left-hand side (`lhs`) is
  /// evaluated first, and the right-hand side (`rhs`) is evaluated only if
  /// `lhs` evaluates to `false`. For example:
  ///
  ///     let majorErrors: Set = ["No first name", "No last name", ...]
  ///     let error = ""
  ///
  ///     if error.isEmpty || !majorErrors.contains(error) {
  ///         print("No major errors detected")
  ///     } else {
  ///         print("Major error: \(error)")
  ///     }
  ///     // Prints "No major errors detected"
  ///
  /// In this example, `lhs` tests whether `error` is an empty string.
  /// Evaluation of the `||` operator is one of the following:
  ///
  /// - When `error` is an empty string, `lhs` evaluates to `true` and `rhs` is
  ///   not evaluated, skipping the call to `majorErrors.contains(_:)`. The
  ///   result of the operation is `true`.
  /// - When `error` is not an empty string, `lhs` evaluates to `false` and
  ///   `rhs` is evaluated. The result of evaluating `rhs` is the result of the
  ///   `||` operation.
  ///
  /// - Parameters:
  ///   - lhs: The left-hand side of the operation.
  ///   - rhs: The right-hand side of the operation.
  @_inlineable // FIXME(sil-serialize-all)
  @_transparent
  @inline(__always)
  public static func || (lhs: Bool, rhs: @autoclosure () throws -> Bool) rethrows
      -> Bool {
    return lhs ? true : try rhs()
  }
}<|MERGE_RESOLUTION|>--- conflicted
+++ resolved
@@ -153,10 +153,7 @@
   /// - Note: The hash value is not guaranteed to be stable across different
   ///   invocations of the same program. Do not persist the hash value across
   ///   program runs.
-<<<<<<< HEAD
-=======
-  @_inlineable // FIXME(sil-serialize-all)
->>>>>>> aad14e3c
+  @_inlineable // FIXME(sil-serialize-all)
   @_transparent
   public var hashValue: Int {
     return self ? 1 : 0
