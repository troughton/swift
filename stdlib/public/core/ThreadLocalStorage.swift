--- conflicted
+++ resolved
@@ -102,14 +102,8 @@
     let brkIter = tlsPtr[0].uBreakIterator
 
     var err = __swift_stdlib_U_ZERO_ERROR
-<<<<<<< HEAD
-    let corePtr: UnsafeMutablePointer<UTF16.CodeUnit>
-    corePtr = core.startUTF16
-    __swift_stdlib_ubrk_setText(brkIter, corePtr, Int32(core.count), &err)
-=======
     __swift_stdlib_ubrk_setText(
       brkIter, bufPtr.baseAddress!, Int32(bufPtr.count), &err)
->>>>>>> aad14e3c
     _precondition(err.isSuccess, "Unexpected ubrk_setUText failure")
 
     return brkIter
