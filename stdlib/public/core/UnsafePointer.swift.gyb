--- conflicted
+++ resolved
@@ -1022,10 +1022,7 @@
   ///     `lhs`. To access the stride, use `MemoryLayout<Pointee>.stride`.
   /// - Returns: A pointer offset from `lhs` by `rhs` instances of the
   ///   `Pointee` type.
-<<<<<<< HEAD
-=======
-  @_inlineable // FIXME(sil-serialize-all)
->>>>>>> aad14e3c
+  @_inlineable // FIXME(sil-serialize-all)
   @_transparent
   public static func + (lhs: ${Self}<Pointee>, rhs: Int) -> ${Self}<Pointee> {
     return ${Self}(Builtin.gep_Word(
@@ -1045,10 +1042,7 @@
   ///   - rhs: A pointer.
   /// - Returns: A pointer offset from `rhs` by `lhs` instances of the
   ///   `Pointee` type.
-<<<<<<< HEAD
-=======
-  @_inlineable // FIXME(sil-serialize-all)
->>>>>>> aad14e3c
+  @_inlineable // FIXME(sil-serialize-all)
   @_transparent
   public static func + (lhs: Int, rhs: ${Self}<Pointee>) -> ${Self}<Pointee> {
     return rhs + lhs
@@ -1067,10 +1061,7 @@
   ///     `lhs`. To access the stride, use `MemoryLayout<Pointee>.stride`.
   /// - Returns: A pointer offset backward from `lhs` by `rhs` instances of
   ///   the `Pointee` type.
-<<<<<<< HEAD
-=======
-  @_inlineable // FIXME(sil-serialize-all)
->>>>>>> aad14e3c
+  @_inlineable // FIXME(sil-serialize-all)
   @_transparent
   public static func - (lhs: ${Self}<Pointee>, rhs: Int) -> ${Self}<Pointee> {
     return lhs + -rhs
@@ -1092,10 +1083,7 @@
   /// - Returns: The distance from `lhs` to `rhs`, in strides of the pointer's
   ///   `Pointee` type. To access the stride, use
   ///   `MemoryLayout<Pointee>.stride`.
-<<<<<<< HEAD
-=======
-  @_inlineable // FIXME(sil-serialize-all)
->>>>>>> aad14e3c
+  @_inlineable // FIXME(sil-serialize-all)
   @_transparent
   public static func - (lhs: ${Self}<Pointee>, rhs: ${Self}<Pointee>) -> Int {
     return
@@ -1115,10 +1103,7 @@
   ///   - lhs: A pointer to advance in place.
   ///   - rhs: The number of strides of the pointer's `Pointee` type to offset
   ///     `lhs`. To access the stride, use `MemoryLayout<Pointee>.stride`.
-<<<<<<< HEAD
-=======
-  @_inlineable // FIXME(sil-serialize-all)
->>>>>>> aad14e3c
+  @_inlineable // FIXME(sil-serialize-all)
   @_transparent
   public static func += (lhs: inout ${Self}<Pointee>, rhs: Int) {
     lhs = lhs + rhs
@@ -1135,10 +1120,7 @@
   ///   - lhs: A pointer to advance in place.
   ///   - rhs: The number of strides of the pointer's `Pointee` type to offset
   ///     `lhs`. To access the stride, use `MemoryLayout<Pointee>.stride`.
-<<<<<<< HEAD
-=======
-  @_inlineable // FIXME(sil-serialize-all)
->>>>>>> aad14e3c
+  @_inlineable // FIXME(sil-serialize-all)
   @_transparent
   public static func -= (lhs: inout ${Self}<Pointee>, rhs: Int) {
     lhs = lhs - rhs
