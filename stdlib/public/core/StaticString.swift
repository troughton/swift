--- conflicted
+++ resolved
@@ -135,10 +135,7 @@
   ///   `withUTF8Buffer(invoke:)` method. The pointer argument is valid only
   ///   for the duration of the method's execution.
   /// - Returns: The return value, if any, of the `body` closure.
-<<<<<<< HEAD
-=======
-  @_inlineable // FIXME(sil-serialize-all)
->>>>>>> aad14e3c
+  @_inlineable // FIXME(sil-serialize-all)
   public func withUTF8Buffer<R>(
     _ body: (UnsafeBufferPointer<UInt8>) -> R) -> R {
     if hasPointerRepresentation {
