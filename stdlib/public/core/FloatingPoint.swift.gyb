//===--- FloatingPoint.swift.gyb ------------------------------*- swift -*-===//
//
// This source file is part of the Swift.org open source project
//
// Copyright (c) 2014 - 2016 Apple Inc. and the Swift project authors
// Licensed under Apache License v2.0 with Runtime Library Exception
//
// See http://swift.org/LICENSE.txt for license information
// See http://swift.org/CONTRIBUTORS.txt for the list of Swift project authors
//
//===----------------------------------------------------------------------===//

%{

from SwiftIntTypes import all_integer_types

# Number of bits in the Builtin.Word type
word_bits = int(CMAKE_SIZEOF_VOID_P) * 8

}%

/// A floating-point numeric type.
///
/// Floating-point types are used to represent fractional numbers, like 5.5,
/// 100.0, or 3.14159274. Each floating-point type has its own possible range
/// and precision. The floating-point types in the standard library are
/// `Float`, `Double`, and `Float80` where available.
///
/// Create new instances of floating-point types using integer or
/// floating-point literals. For example:
///
///     let temperature = 33.2
///     let recordHigh = 37.5
///
/// The `FloatingPoint` protocol declares common arithmetic operations, so you
/// can write functions and algorithms that work on any floating-point type.
/// The following example declares a function that calculates the length of
/// the hypotenuse of a right triangle given its two perpendicular sides.
/// Because the `hypotenuse(_:_:)` function uses a generic parameter
/// constrained to the `FloatingPoint` protocol, you can call it using any
/// floating-point type.
///
///     func hypotenuse<T: FloatingPoint>(_ a: T, _ b: T) -> T {
///         return (a * a + b * b).squareRoot()
///     }
///
///     let (dx, dy) = (3.0, 4.0)
///     let distance = hypotenuse(dx, dy)
///     // distance == 5.0
///
/// Floating-point values are represented as a *sign* and a *magnitude*, where
/// the magnitude is calculated using the type's *radix* and the instance's
/// *significand* and *exponent*. This magnitude calculation takes the
/// following form for a floating-point value `x` of type `F`, where `**` is
/// exponentiation:
///
///     x.significand * F.radix ** x.exponent
///
/// Here's an example of the number -8.5 represented as an instance of the
/// `Double` type, which defines a radix of 2.
///
///     let y = -8.5
///     // y.sign == .minus
///     // y.significand == 1.0625
///     // y.exponent == 3
///
///     let magnitude = 1.0625 * Double(2 ** 3)
///     // magnitude == 8.5
///
/// Types that conform to the `FloatingPoint` protocol provide most basic
/// (clause 5) operations of the [IEEE 754 specification][spec]. The base,
/// precision, and exponent range are not fixed in any way by this protocol,
/// but it enforces the basic requirements of any IEEE 754 floating-point
/// type.
///
/// [spec]: http://ieeexplore.ieee.org/servlet/opac?punumber=4610933
///
/// Additional Considerations
/// =========================
///
/// In addition to representing specific numbers, floating-point types also
/// have special values for working with overflow and nonnumeric results of
/// calculation.
///
/// Infinity
/// --------
///
/// Any value whose magnitude is so great that it would round to a value
/// outside the range of representable numbers is rounded to *infinity*. For a
/// type `F`, positive and negative infinity are represented as `F.infinity`
/// and `-F.infinity`, respectively. Positive infinity compares greater than
/// every finite value and negative infinity, while negative infinity compares
/// less than every finite value and positive infinity. Infinite values with
/// the same sign are equal to each other.
///
///     let values: [Double] = [10.0, 25.0, -10.0, .infinity, -.infinity]
///     print(values.sorted())
///     // Prints "[-inf, -10.0, 10.0, 25.0, inf]"
///
/// Operations with infinite values follow real arithmetic as much as possible:
/// Adding or subtracting a finite value, or multiplying or dividing infinity
/// by a nonzero finite value, results in infinity.
///
/// NaN ("not a number")
/// --------------------
///
/// Floating-point types represent values that are neither finite numbers nor
/// infinity as NaN, an abbreviation for "not a number." Comparing a NaN with
/// any value, including another NaN, results in `false`.
///
///     let myNaN = Double.nan
///     print(myNaN > 0)
///     // Prints "false"
///     print(myNaN < 0)
///     // Prints "false"
///     print(myNaN == .nan)
///     // Prints "false"
///
/// Because testing whether one NaN is equal to another NaN results in `false`,
/// use the `isNaN` property to test whether a value is NaN.
///
///     print(myNaN.isNaN)
///     // Prints "true"
///
/// NaN propagates through many arithmetic operations. When you are operating
/// on many values, this behavior is valuable because operations on NaN simply
/// forward the value and don't cause runtime errors. The following example
/// shows how NaN values operate in different contexts.
///
/// Imagine you have a set of temperature data for which you need to report
/// some general statistics: the total number of observations, the number of
/// valid observations, and the average temperature. First, a set of
/// observations in Celsius is parsed from strings to `Double` values:
///
///     let temperatureData = ["21.5", "19.25", "27", "no data", "28.25", "no data", "23"]
///     let tempsCelsius = temperatureData.map { Double($0) ?? .nan }
///     // tempsCelsius == [21.5, 19.25, 27, nan, 28.25, nan, 23.0]
///
/// Note that some elements in the `temperatureData ` array are not valid
/// numbers. When these invalid strings are parsed by the `Double` failable
/// initializer, the example uses the nil-coalescing operator (`??`) to
/// provide NaN as a fallback value.
///
/// Next, the observations in Celsius are converted to Fahrenheit:
///
///     let tempsFahrenheit = tempsCelsius.map { $0 * 1.8 + 32 }
///     // tempsFahrenheit == [70.7, 66.65, 80.6, nan, 82.85, nan, 73.4]
///
/// The NaN values in the `tempsCelsius` array are propagated through the
/// conversion and remain NaN in `tempsFahrenheit`.
///
/// Because calculating the average of the observations involves combining
/// every value of the `tempsFahrenheit` array, any NaN values cause the
/// result to also be NaN, as seen in this example:
///
///     let badAverage = tempsFahrenheit.reduce(0.0, combine: +) / Double(tempsFahrenheit.count)
///     // badAverage.isNaN == true
///
/// Instead, when you need an operation to have a specific numeric result,
/// filter out any NaN values using the `isNaN` property.
///
///     let validTemps = tempsFahrenheit.filter { !$0.isNaN }
///     let average = validTemps.reduce(0.0, combine: +) / Double(validTemps.count)
///
/// Finally, report the average temperature and observation counts:
///
///     print("Average: \(average)°F in \(validTemps.count) " +
///           "out of \(tempsFahrenheit.count) observations.")
///     // Prints "Average: 74.84°F in 5 out of 7 observations."
public protocol FloatingPoint: Comparable, Arithmetic,
  SignedNumber, Strideable {

  /// A type that can represent any written exponent.
  associatedtype Exponent: SignedInteger

  /// Creates a new value from the given sign, exponent, and significand.
  ///
  /// The following example uses this initializer to create a new `Double`
  /// instance. `Double` is a binary floating-point type that has a radix of
  /// `2`.
  ///
  ///     let x = Double(sign: .plus, exponent: -2, significand: 1.5)
  ///     // x == 0.375
  ///
  /// This initializer is equivalent to the following calculation, where `**`
  /// is exponentation, computed as if by a single, correctly rounded,
  /// floating-point operation:
  ///
  ///     let sign: FloatingPointSign = .plus
  ///     let exponent = -2
  ///     let significand = 1.5
  ///     let y = (sign == .minus ? -1 : 1) * significand * Double.radix ** exponent
  ///     // y == 0.375
  ///
  /// As with any basic operation, if this value is outside the representable
  /// range of the type, overflow or underflow occurs, and zero, a subnormal
  /// value, or infinity may result. In addition, there are two other edge
  /// cases:
  ///
  /// - If the value you pass to `significand` is zero or infinite, the result
  ///   is zero or infinite, regardless of the value of `exponent`.
  /// - If the value you pass to `significand` is NaN, the result is NaN.
  ///
  /// For any floating-point value `x` of type `F`, the result of the following
  /// is equal to `x`, with the distinction that the result is canonicalized
  /// if `x` is in a noncanonical encoding:
  ///
  ///     let x0 = F(sign: x.sign, exponent: x.exponent, significand: x.significand)
  ///
  /// This initializer implements the `scaleB` operation defined by the [IEEE
  /// 754 specification][spec].
  ///
  /// [spec]: http://ieeexplore.ieee.org/servlet/opac?punumber=4610933
  ///
  /// - Parameters:
  ///   - sign: The sign to use for the new value.
  ///   - exponent: The new value's exponent.
  ///   - significand: The new value's significand.
  init(sign: FloatingPointSign, exponent: Exponent, significand: Self)

  /// Creates a new floating-point value using the sign of one value and the
  /// magnitude of another.
  ///
  /// The following example uses this initializer to create a new `Double`
  /// instance with the sign of `a` and the magnitude of `b`:
  ///
  ///     let a = -21.5
  ///     let b = 305.15
  ///     let c = Double(signOf: a, magnitudeOf: b)
  ///     print(c)
  ///     // Prints "-305.15"
  ///
  /// This initializer implements the IEEE 754 `copysign` operation.
  ///
  /// - Parameters:
  ///   - signOf: A value from which to use the sign. The result of the
  ///     initializer has the same sign as `signOf`.
  ///   - magnitudeOf: A value from which to use the magnitude. The result of
  ///     the initializer has the same magnitude as `magnitudeOf`.
  init(signOf: Self, magnitudeOf: Self)

% for src_ty in all_integer_types(word_bits):
  /// Creates a new value, rounded to the closest possible representatation.
  ///
  /// If two representable values are equally close, the result is the value
  /// with more trailing zeros in its significand bit pattern.
  ///
  /// - Parameter value: The integer to convert to a floating-point value.
  init(_ value: ${src_ty.stdlib_name})

% end
  /*  TODO: Implement the following APIs once a revised integer protocol is
      introduced that allows for them to be implemented. In particular, we
      need to have an "index of most significant bit" operation and "get
      absolute value as unsigned type" operation on the Integer protocol.

  /// Creates the closest representable value to the given integer.
  ///
  /// - Parameter value: The integer to represent as a floating-point value.
  init<Source: Integer>(_ value: Source)

  /// Creates a value that exactly represents the given integer.
  ///
  /// If the given integer is outside the representable range of the type, the
  /// result is `nil`.
  ///
  /// - Parameter value: The integer to represent as a floating-point value.
  init?<Source: Integer>(exactly value: Source)
  */

  /// The radix, or base of exponentiation, for a floating-point type.
  ///
  /// The magnitude of a floating-point value `x` of type `F` can be calculated
  /// by using the following formula, where `**` is exponentiation:
  ///
  ///     let magnitude = x.significand * F.radix ** x.exponent
  ///
  /// A conforming type may use any integer radix, but values other than 2 (for
  /// binary floating-point types) or 10 (for decimal floating-point types)
  /// are extraordinarily rare in practice.
  static var radix: Int { get }

  /// A quiet NaN ("not a number").
  ///
  /// A NaN compares not equal, not greater than, and not less than every
  /// value, including itself. Passing a NaN to an operation generally results
  /// in NaN.
  ///
  ///     let x = 1.21
  ///     // x > Double.nan == false
  ///     // x < Double.nan == false
  ///     // x == Double.nan == false
  ///
  /// Because a NaN always compares not equal to itself, to test whether a
  /// floating-point value is NaN, use its `isNaN` property instead of the
  /// equal-to operator (`==`). In the following example, `y` is NaN.
  ///
  ///     let y = x + Double.nan
  ///     print(y == Double.nan)
  ///     // Prints "false"
  ///     print(y.isNaN)
  ///     // Prints "true"
  ///
  /// - SeeAlso: `isNaN`, `signalingNaN`
  static var nan: Self { get }

  /// A signaling NaN ("not a number").
  ///
  /// The default IEEE 754 behavior of operations involving a signaling NaN is
  /// to raise the Invalid flag in the floating-point environment and return a
  /// quiet NaN.
  ///
  /// Operations on types conforming to the `FloatingPoint` protocol should
  /// support this behavior, but they might also support other options. For
  /// example, it would be reasonable to implement alternative operations in
  /// which operating on a signaling NaN triggers a runtime error or results
  /// in a diagnostic for debugging purposes. Types that implement alternative
  /// behaviors for a signaling NaN must document the departure.
  ///
  /// Other than these signaling operations, a signaling NaN behaves in the
  /// same manner as a quiet NaN.
  ///
  /// - SeeAlso: `nan`
  static var signalingNaN: Self { get }

  /// Positive infinity.
  ///
  /// Infinity compares greater than all finite numbers and equal to other
  /// infinite values.
  ///
  ///     let x = Double.greatestFiniteMagnitude
  ///     let y = x * 2
  ///     // y == Double.infinity
  ///     // y > x
  static var infinity: Self { get }

  /// The greatest finite number representable by this type.
  ///
  /// This value compares greater than or equal to all finite numbers, but less
  /// than `infinity`.
  ///
  /// This value corresponds to type-specific C macros such as `FLT_MAX` and
  /// `DBL_MAX`. The naming of those macros is slightly misleading, because
  /// `infinity` is greater than this value.
  static var greatestFiniteMagnitude: Self { get }

  /// The mathematical constant pi.
  ///
  /// This value should be rounded toward zero to keep user computations with
  /// angles from inadvertently ending up in the wrong quadrant. A type that
  /// conforms to the `FloatingPoint` protocol provides the value for `pi` at
  /// its best possible precision.
  ///
  ///     print(Double.pi)
  ///     // Prints "3.14159265358979"
  static var pi: Self { get }

  // NOTE: Rationale for "ulp" instead of "epsilon":
  // We do not use that name because it is ambiguous at best and misleading
  // at worst:
  //
  // - Historically several definitions of "machine epsilon" have commonly
  //   been used, which differ by up to a factor of two or so. By contrast
  //   "ulp" is a term with a specific unambiguous definition.
  //
  // - Some languages have used "epsilon" to refer to wildly different values,
  //   such as `leastNonzeroMagnitude`.
  //
  // - Inexperienced users often believe that "epsilon" should be used as a
  //   tolerance for floating-point comparisons, because of the name. It is
  //   nearly always the wrong value to use for this purpose.

  /// The unit in the last place of `self`.
  ///
  /// This is the unit of the least significant digit in the significand of
  /// `self`. For most numbers `x`, this is the difference between `x` and
  /// the next greater (in magnitude) representable number. There are some
  /// edge cases to be aware of:
  ///
  /// - `greatestFiniteMagnitude.ulp` is a finite number, even though
  ///   the next greater representable value is `infinity`.
  /// - `x.ulp` is `NaN` if `x` is not a finite number.
  /// - If `x` is very small in magnitude, then `x.ulp` may be a subnormal
  ///   number. On targets that do not support subnormals, `x.ulp` may be
  ///   rounded to zero.
  ///
  /// This quantity, or a related quantity, is sometimes called *epsilon* or
  /// *machine epsilon.* Avoid that name because it has different meanings
  /// in different languages, which can lead to confusion, and because it
  /// suggests that it is a good tolerance to use for comparisons,
  /// which it almost never is.
  var ulp: Self { get }

  /// The unit in the last place of 1.0.
  ///
  /// The positive difference between 1.0 and the next greater representable
  /// number. The `ulpOfOne` constant corresponds to the C macros
  /// `FLT_EPSILON`, `DBL_EPSILON`, and others with a similar purpose.
  static var ulpOfOne: Self { get }

  /// The least positive normal number.
  ///
  /// This value compares less than or equal to all positive normal numbers.
  /// There may be smaller positive numbers, but they are *subnormal*, meaning
  /// that they are represented with less precision than normal numbers.
  ///
  /// This value corresponds to type-specific C macros such as `FLT_MIN` and
  /// `DBL_MIN`. The naming of those macros is slightly misleading, because
  /// subnormals, zeros, and negative numbers are smaller than this value.
  static var leastNormalMagnitude: Self { get }

  /// The least positive number.
  ///
  /// This value compares less than or equal to all positive numbers, but
  /// greater than zero. If the type supports subnormal values,
  /// `leastNonzeroMagnitude` is smaller than `leastNormalMagnitude`;
  /// otherwise they are equal.
  static var leastNonzeroMagnitude: Self { get }

  /// The sign of the floating-point value.
  ///
  /// The `sign` property is `.minus` if the value's signbit is set, and
  /// `.plus` otherwise. For example:
  ///
  ///     let x = -33.375
  ///     // x.sign == .minus
  ///
  /// Don't use this property to check whether a floating point value is
  /// negative. For a value `x`, the comparison `x.sign == .minus` is not
  /// necessarily the same as `x < 0`. In particular, `x.sign == .minus` if
  /// `x` is -0, and while `x < 0` is always `false` if `x` is NaN, `x.sign`
  /// could be either `.plus` or `.minus`.
  var sign: FloatingPointSign { get }

  /// The exponent of the floating-point value.
  ///
  /// The *exponent* of a floating-point value is the integer part of the
  /// logarithm of the value's magnitude. For a value `x` of a floating-point
  /// type `F`, the magnitude can be calculated as the following, where `**`
  /// is exponentiation:
  ///
  ///     let magnitude = x.significand * F.radix ** x.exponent
  ///
  /// In the next example, `y` has a value of `21.5`, which is encoded as
  /// `1.34375 * 2 ** 4`. The significand of `y` is therefore 1.34375.
  ///
  ///     let y: Double = 21.5
  ///     // y.significand == 1.34375
  ///     // y.exponent == 4
  ///     // Double.radix == 2
  ///
  /// The `exponent` property has the following edge cases:
  ///
  /// - If `x` is zero, then `x.exponent` is `Int.min`.
  /// - If `x` is +/-infinity or NaN, then `x.exponent` is `Int.max`
  ///
  /// This property implements the `logB` operation defined by the [IEEE 754
  /// specification][spec].
  ///
  /// [spec]: http://ieeexplore.ieee.org/servlet/opac?punumber=4610933
  var exponent: Exponent { get }

  /// The significand of the floating-point value.
  ///
  /// The magnitude of a floating-point value `x` of type `F` can be calculated
  /// by using the following formula, where `**` is exponentiation:
  ///
  ///     let magnitude = x.significand * F.radix ** x.exponent
  ///
  /// In the next example, `y` has a value of `21.5`, which is encoded as
  /// `1.34375 * 2 ** 4`. The significand of `y` is therefore 1.34375.
  ///
  ///     let y: Double = 21.5
  ///     // y.significand == 1.34375
  ///     // y.exponent == 4
  ///     // Double.radix == 2
  ///
  /// If a type's radix is 2, then for finite nonzero numbers, the significand
  /// is in the range `1.0 ..< 2.0`. For other values of `x`, `x.significand`
  /// is defined as follows:
  ///
  /// - If `x` is zero, then `x.significand` is 0.0.
  /// - If `x` is infinity, then `x.significand` is 1.0.
  /// - If `x` is NaN, then `x.significand` is NaN.
  /// - Note: The significand is frequently also called the *mantissa*, but
  ///   significand is the preferred terminology in the [IEEE 754
  ///   specification][spec], to allay confusion with the use of mantissa for
  ///   the fractional part of a logarithm.
  ///
  /// [spec]: http://ieeexplore.ieee.org/servlet/opac?punumber=4610933
  var significand: Self { get }

  /// Returns the sum of this value and the given value, rounded to a
  /// representable value.
  ///
  /// This method serves as the basis for the addition operator (`+`). For
  /// example:
  ///
  ///     let x = 1.5
  ///     print(x.adding(2.25))
  ///     // Prints "3.75"
  ///     print(x + 2.25)
  ///     // Prints "3.75"
  ///
  /// The `adding(_:)` method implements the addition operation defined by the
  /// [IEEE 754 specification][spec].
  ///
  /// [spec]: http://ieeexplore.ieee.org/servlet/opac?punumber=4610933
  ///
  /// - Parameter other: The value to add.
  /// - Returns: The sum of this value and `other`, rounded to a representable
  ///   value.
  ///
  /// - SeeAlso: `add(_:)`
  func adding(_ other: Self) -> Self

  /// Adds the given value to this value in place, rounded to a representable
  /// value.
  ///
  /// This method serves as the basis for the in-place addition operator
  /// (`+=`). For example:
  ///
  ///     var (x, y) = (2.25, 2.25)
  ///     x.add(7.0)
  ///     // x == 9.25
  ///     y += 7.0
  ///     // y == 9.25
  ///
  /// - Parameter other: The value to add.
  ///
  /// - SeeAlso: `adding(_:)`
  mutating func add(_ other: Self)

  /// Returns the additive inverse of this value.
  ///
  /// The result is always exact. This method serves as the basis for the
  /// negation operator (prefixed `-`). For example:
  ///
  ///     let x = 21.5
  ///     let y = x.negated()
  ///     // y == -21.5
  ///
  /// - Returns: The additive inverse of this value.
  ///
  /// - SeeAlso: `negate()`
  func negated() -> Self

  /// Replaces this value with its additive inverse.
  ///
  /// The result is always exact. This example uses the `negate()` method to
  /// negate the value of the variable `x`:
  ///
  ///     var x = 21.5
  ///     x.negate()
  ///     // x == -21.5
  ///
  /// - SeeAlso: `negated()`
  mutating func negate()

  /// Returns the difference of this value and the given value, rounded to a
  /// representable value.
  ///
  /// This method serves as the basis for the subtraction operator (`-`). For
  /// example:
  ///
  ///     let x = 7.5
  ///     print(x.subtracting(2.25))
  ///     // Prints "5.25"
  ///     print(x - 2.25)
  ///     // Prints "5.25"
  ///
  /// The `subtracting(_:)` method implements the addition operation defined by
  /// the [IEEE 754 specification][spec].
  ///
  /// [spec]: http://ieeexplore.ieee.org/servlet/opac?punumber=4610933
  ///
  /// - Parameter other: The value to subtract from this value.
  /// - Returns: The difference of this value and `other`, rounded to a
  ///   representable value.
  ///
  /// - SeeAlso: `subtract(_:)`
  func subtracting(_ other: Self) -> Self

  /// Subtracts the given value from this value in place, rounding to a
  /// representable value.
  ///
  /// This method serves as the basis for the in-place subtraction operator
  /// (`-=`). For example:
  ///
  ///     var (x, y) = (7.5, 7.5)
  ///     x.subtract(2.25)
  ///     // x == 5.25
  ///     y -= 2.25
  ///     // y == 5.25
  ///
  /// - Parameter other: The value to subtract.
  ///
  /// - SeeAlso: `subtracting(_:)`
  mutating func subtract(_ other: Self)

  /// Returns the product of this value and the given value, rounded to a
  /// representable value.
  ///
  /// This method serves as the basis for the multiplication operator (`*`).
  /// For example:
  ///
  ///     let x = 7.5
  ///     print(x.multiplied(by: 2.25))
  ///     // Prints "16.875"
  ///     print(x * 2.25)
  ///     // Prints "16.875"
  ///
  /// The `multiplied(by:)` method implements the multiplication operation
  /// defined by the [IEEE 754 specification][spec].
  ///
  /// [spec]: http://ieeexplore.ieee.org/servlet/opac?punumber=4610933
  ///
  /// - Parameter other: The value to multiply by this value.
  /// - Returns: The product of this value and `other`, rounded to a
  ///   representable value.
  ///
  /// - SeeAlso: `multiply(by:)`
  func multiplied(by other: Self) -> Self

  /// Multiplies this value by the given value in place, rounding to a
  /// representable value.
  ///
  /// This method serves as the basis for the in-place multiplication operator
  /// (`*=`). For example:
  ///
  ///     var (x, y) = (7.5, 7.5)
  ///     x.multiply(by: 2.25)
  ///     // x == 16.875
  ///     y *= 2.25
  ///     // y == 16.875
  ///
  /// - Parameter other: The value to multiply by this value.
  ///
  /// - SeeAlso: `multiplied(by:)`
  mutating func multiply(by other: Self)

  /// Returns the quotient of this value and the given value, rounded to a
  /// representable value.
  ///
  /// This method serves as the basis for the division operator (`/`). For
  /// example:
  ///
  ///     let x = 7.5
  ///     let y = x.divided(by: 2.25)
  ///     // y == 16.875
  ///     let z = x * 2.25
  ///     // z == 16.875
  ///
  /// The `divided(by:)` method implements the division operation
  /// defined by the [IEEE 754 specification][spec].
  ///
  /// [spec]: http://ieeexplore.ieee.org/servlet/opac?punumber=4610933
  ///
  /// - Parameter other: The value to use when dividing this value.
  /// - Returns: The quotient of this value and `other`, rounded to a
  ///   representable value.
  ///
  /// - SeeAlso: `divide(by:)`
  func divided(by other: Self) -> Self

  /// Divides this value by the given value in place, rounding to a
  /// representable value.
  ///
  /// This method serves as the basis for the in-place division operator
  /// (`/=`). For example:
  ///
  ///     var (x, y) = (16.875, 16.875)
  ///     x.divide(by: 2.25)
  ///     // x == 7.5
  ///     y /= 2.25
  ///     // y == 7.5
  ///
  /// - Parameter other: The value to use when dividing this value.
  ///
  /// - SeeAlso: `divided(by:)`
  mutating func divide(by other: Self)

  /// Returns the remainder of this value divided by the given value.
  ///
  /// For two finite values `x` and `y`, the remainder `r` of dividing `x` by
  /// `y` satisfies `x == y * q + r`, where `q` is the integer nearest to
  /// `x / y`. If `x / y` is exactly halfway between two integers, `q` is
  /// chosen to be even. Note that `q` is *not* `x / y` computed in
  /// floating-point arithmetic, and that `q` may not be representable in any
  /// available integer type.
  ///
  /// The following example calculates the remainder of dividing 8.625 by 0.75:
  ///
  ///     let x = 8.625
  ///     print(x / 0.75)
  ///     // Prints "11.5"
  ///
  ///     let q = (x / 0.75).rounded(.toNearestOrEven)
  ///     // q == 12.0
  ///     let r = x.remainder(dividingBy: 0.75)
  ///     // r == -0.375
  ///
  ///     let x1 = 0.75 * q + r
  ///     // x1 == 8.625
  ///
  /// If this value and `other` are finite numbers, the remainder is in the
  /// closed range `-abs(other / 2)...abs(other / 2)`. The
  /// `remainder(dividingBy:)` method is always exact. This method implements
  /// the remainder operation defined by the [IEEE 754 specification][spec].
  ///
  /// [spec]: http://ieeexplore.ieee.org/servlet/opac?punumber=4610933
  ///
  /// - Parameter other: The value to use when dividing this value.
  /// - Returns: The remainder of this value divided by `other`.
  ///
  /// - SeeAlso: `formRemainder(dividingBy:)`,
  ///   `truncatingRemainder(dividingBy:)`
  func remainder(dividingBy other: Self) -> Self

  /// Replaces this value with the remainder of itself divided by the given
  /// value.
  ///
  /// For two finite values `x` and `y`, the remainder `r` of dividing `x` by
  /// `y` satisfies `x == y * q + r`, where `q` is the integer nearest to
  /// `x / y`. If `x / y` is exactly halfway between two integers, `q` is
  /// chosen to be even. Note that `q` is *not* `x / y` computed in
  /// floating-point arithmetic, and that `q` may not be representable in any
  /// available integer type.
  ///
  /// The following example calculates the remainder of dividing 8.625 by 0.75:
  ///
  ///     var x = 8.625
  ///     print(x / 0.75)
  ///     // Prints "11.5"
  ///
  ///     let q = (x / 0.75).rounded(.toNearestOrEven)
  ///     // q == 12.0
  ///     x.formRemainder(dividingBy: 0.75)
  ///     // x == -0.375
  ///
  ///     let x1 = 0.75 * q + x
  ///     // x1 == 8.625
  ///
  /// If this value and `other` are finite numbers, the remainder is in the
  /// closed range `-abs(other / 2)...abs(other / 2)`. The
  /// `remainder(dividingBy:)` method is always exact.
  ///
  /// - Parameter other: The value to use when dividing this value.
  ///
  /// - SeeAlso: `remainder(dividingBy:)`,
  ///   `formTruncatingRemainder(dividingBy:)`
  mutating func formRemainder(dividingBy other: Self)

  /// Returns the remainder of this value divided by the given value using
  /// truncating division.
  ///
  /// Performing truncating division with floating-point values results in a
  /// truncated integer quotient and a remainder. For values `x` and `y` and
  /// their truncated integer quotient `q`, the remainder `r` satisfies
  /// `x == y * q + r`.
  ///
  /// The following example calculates the truncating remainder of dividing
  /// 8.625 by 0.75:
  ///
  ///     let x = 8.625
  ///     print(x / 0.75)
  ///     // Prints "11.5"
  ///
  ///     let q = (x / 0.75).rounded(.towardZero)
  ///     // q == 11.0
  ///     let r = x.truncatingRemainder(dividingBy: 0.75)
  ///     // r == 0.375
  ///
  ///     let x1 = 0.75 * q + r
  ///     // x1 == 8.625
  ///
  /// If this value and `other` are both finite numbers, the truncating
  /// remainder has the same sign as `other` and is strictly smaller in
  /// magnitude. The `truncatingRemainder(dividingBy:)` method is always
  /// exact.
  ///
  /// - Parameter other: The value to use when dividing this value.
  /// - Returns: The remainder of this value divided by `other` using
  ///   truncating division.
  ///
  /// - SeeAlso: `formTruncatingRemainder(dividingBy:)`,
  ///   `remainder(dividingBy:)`
  func truncatingRemainder(dividingBy other: Self) -> Self

  /// Replaces this value with the remainder of itself divided by the given
  /// value using truncating division.
  ///
  /// Performing truncating division with floating-point values results in a
  /// truncated integer quotient and a remainder. For values `x` and `y` and
  /// their truncated integer quotient `q`, the remainder `r` satisfies
  /// `x == y * q + r`.
  ///
  /// The following example calculates the truncating remainder of dividing
  /// 8.625 by 0.75:
  ///
  ///     var x = 8.625
  ///     print(x / 0.75)
  ///     // Prints "11.5"
  ///
  ///     let q = (x / 0.75).rounded(.towardZero)
  ///     // q == 11.0
  ///     x.formTruncatingRemainder(dividingBy: 0.75)
  ///     // x == 0.375
  ///
  ///     let x1 = 0.75 * q + x
  ///     // x1 == 8.625
  ///
  /// If this value and `other` are both finite numbers, the truncating
  /// remainder has the same sign as `other` and is strictly smaller in
  /// magnitude. The `formtruncatingRemainder(dividingBy:)` method is always
  /// exact.
  ///
  /// - Parameter other: The value to use when dividing this value.
  ///
  /// - SeeAlso: `truncatingRemainder(dividingBy:)`,
  ///   `formRemainder(dividingBy:)`
  mutating func formTruncatingRemainder(dividingBy other: Self)

  /// Returns the square root of the value, rounded to a representable value.
  ///
  /// The following example declares a function that calculates the length of
  /// the hypotenuse of a right triangle given its two perpendicular sides.
  ///
  ///     func hypotenuse(_ a: Double, _ b: Double) -> Double {
  ///         return (a * a + b * b).squareRoot()
  ///     }
  ///
  ///     let (dx, dy) = (3.0, 4.0)
  ///     let distance = hypotenuse(dx, dy)
  ///     // distance == 5.0
  ///
  /// - Returns: The square root of the value.
  ///
  /// - SeeAlso: `sqrt(_:)`, `formSquareRoot()`
  func squareRoot() -> Self

  /// Replaces this value with its square root, rounded to a representable
  /// value.
  ///
  /// - SeeAlso: `sqrt(_:)`, `squareRoot()`
  mutating func formSquareRoot()

  /// Returns the result of adding the product of the two given values to this
  /// value, computed without intermediate rounding.
  ///
  /// This method is equivalent to the C `fma` function and implements the
  /// `fusedMultiplyAdd` operation defined by the [IEEE 754
  /// specification][spec].
  ///
  /// [spec]: http://ieeexplore.ieee.org/servlet/opac?punumber=4610933
  ///
  /// - Parameters:
  ///   - lhs: One of the values to multiply before adding to this value.
  ///   - rhs: The other value to multiply.
  /// - Returns: The product of `lhs` and `rhs`, added to this value.
  func addingProduct(_ lhs: Self, _ rhs: Self) -> Self

  /// Adds the product of the two given values to this value in place, computed
  /// without intermediate rounding.
  ///
  /// - Parameters:
  ///   - lhs: One of the values to multiply before adding to this value.
  ///   - rhs: The other value to multiply.
  mutating func addProduct(_ lhs: Self, _ rhs: Self)

  /// Returns the lesser of the two given values.
  ///
  /// This method returns the minimum of two values, preserving order and
  /// eliminating NaN when possible. For two values `x` and `y`, the result of
  /// `minimum(x, y)` is `x` if `x <= y`, `y` if `y < x`, or whichever of `x`
  /// or `y` is a number if the other is a quiet NaN. If both `x` and `y` are
  /// NaN, or either `x` or `y` is a signaling NaN, the result is NaN.
  ///
  ///     Double.minimum(10.0, -25.0)
  ///     // -25.0
  ///     Double.minimum(10.0, .nan)
  ///     // 10.0
  ///     Double.minimum(.nan, -25.0)
  ///     // -25.0
  ///     Double.minimum(.nan, .nan)
  ///     // nan
  ///
  /// The `minimum` method implements the `minNum` operation defined by the
  /// [IEEE 754 specification][spec].
  ///
  /// [spec]: http://ieeexplore.ieee.org/servlet/opac?punumber=4610933
  ///
  /// - Parameters:
  ///   - x: A floating-point value.
  ///   - y: Another floating-point value.
  /// - Returns: The minimum of `x` and `y`, or whichever is a number if the
  ///   other is NaN.
  static func minimum(_ x: Self, _ y: Self) -> Self

  /// Returns the greater of the two given values.
  ///
  /// This method returns the maximum of two values, preserving order and
  /// eliminating NaN when possible. For two values `x` and `y`, the result of
  /// `maximum(x, y)` is `x` if `x > y`, `y` if `x <= y`, or whichever of `x`
  /// or `y` is a number if the other is a quiet NaN. If both `x` and `y` are
  /// NaN, or either `x` or `y` is a signaling NaN, the result is NaN.
  ///
  ///     Double.maximum(10.0, -25.0)
  ///     // 10.0
  ///     Double.maximum(10.0, .nan)
  ///     // 10.0
  ///     Double.maximum(.nan, -25.0)
  ///     // -25.0
  ///     Double.maximum(.nan, .nan)
  ///     // nan
  ///
  /// The `maximum` method implements the `maxNum` operation defined by the
  /// [IEEE 754 specification][spec].
  ///
  /// [spec]: http://ieeexplore.ieee.org/servlet/opac?punumber=4610933
  ///
  /// - Parameters:
  ///   - x: A floating-point value.
  ///   - y: Another floating-point value.
  /// - Returns: The greater of `x` and `y`, or whichever is a number if the
  ///   other is NaN.
  static func maximum(_ x: Self, _ y: Self) -> Self

  /// Returns the value with lesser magnitude.
  ///
  /// This method returns the value with lesser magnitude of the two given
  /// values, preserving order and eliminating NaN when possible. For two
  /// values `x` and `y`, the result of `minimumMagnitude(x, y)` is `x` if
  /// `x.magnitude <= y.magnitude`, `y` if `y.magnitude < x.magnitude`, or
  /// whichever of `x` or `y` is a number if the other is a quiet NaN. If both
  /// `x` and `y` are NaN, or either `x` or `y` is a signaling NaN, the result
  /// is NaN.
  ///
  ///     Double.minimumMagnitude(10.0, -25.0)
  ///     // 10.0
  ///     Double.minimumMagnitude(10.0, .nan)
  ///     // 10.0
  ///     Double.minimumMagnitude(.nan, -25.0)
  ///     // -25.0
  ///     Double.minimumMagnitude(.nan, .nan)
  ///     // nan
  ///
  /// The `minimumMagnitude` method implements the `minNumMag` operation
  /// defined by the [IEEE 754 specification][spec].
  ///
  /// [spec]: http://ieeexplore.ieee.org/servlet/opac?punumber=4610933
  ///
  /// - Parameters:
  ///   - x: A floating-point value.
  ///   - y: Another floating-point value.
  /// - Returns: Whichever of `x` or `y` has lesser magnitude, or whichever is
  ///   a number if the other is NaN.
  static func minimumMagnitude(_ x: Self, _ y: Self) -> Self

  /// Returns the value with greater magnitude.
  ///
  /// This method returns the value with greater magnitude of the two given
  /// values, preserving order and eliminating NaN when possible. For two
  /// values `x` and `y`, the result of `maximumMagnitude(x, y)` is `x` if
  /// `x.magnitude > y.magnitude`, `y` if `x.magnitude <= y.magnitude`, or
  /// whichever of `x` or `y` is a number if the other is a quiet NaN. If both
  /// `x` and `y` are NaN, or either `x` or `y` is a signaling NaN, the result
  /// is NaN.
  ///
  ///     Double.maximumMagnitude(10.0, -25.0)
  ///     // -25.0
  ///     Double.maximumMagnitude(10.0, .nan)
  ///     // 10.0
  ///     Double.maximumMagnitude(.nan, -25.0)
  ///     // -25.0
  ///     Double.maximumMagnitude(.nan, .nan)
  ///     // nan
  ///
  /// The `maximumMagnitude` method implements the `maxNumMag` operation
  /// defined by the [IEEE 754 specification][spec].
  ///
  /// [spec]: http://ieeexplore.ieee.org/servlet/opac?punumber=4610933
  ///
  /// - Parameters:
  ///   - x: A floating-point value.
  ///   - y: Another floating-point value.
  /// - Returns: Whichever of `x` or `y` has greater magnitude, or whichever is
  ///   a number if the other is NaN.
  static func maximumMagnitude(_ x: Self, _ y: Self) -> Self

  /// Returns this value rounded to an integral value using the specified
  /// rounding rule.
  ///
  /// The following example rounds a value using four different rounding rules:
  ///
  ///     let x = 6.5
  ///
  ///     // Equivalent to the C 'round' function:
  ///     print(x.rounded(.toNearestOrAwayFromZero))
  ///     // Prints "7.0"
  ///
  ///     // Equivalent to the C 'trunc' function:
  ///     print(x.rounded(.towardZero))
  ///     // Prints "6.0"
  ///
  ///     // Equivalent to the C 'ceil' function:
  ///     print(x.rounded(.up))
  ///     // Prints "7.0"
  ///
  ///     // Equivalent to the C 'floor' function:
  ///     print(x.rounded(.down))
  ///     // Prints "6.0"
  ///
  /// For more information about the available rounding rules, see the
  /// `FloatingPointRoundingRule` enumeration. To round a value using the
  /// default "schoolbook rounding", you can use the shorter `rounded()`
  /// method instead.
  ///
  ///     print(x.rounded())
  ///     // Prints "7.0"
  ///
  /// - Parameter rule: The rounding rule to use.
  /// - Returns: The integral value found by rounding using `rule`.
  ///
  /// - SeeAlso: `rounded()`, `round(_:)`, `FloatingPointRoundingRule`
  func rounded(_ rule: FloatingPointRoundingRule) -> Self

  /// Rounds the value to an integral value using the specified rounding rule.
  ///
  /// The following example rounds a value using four different rounding rules:
  ///
  ///     // Equivalent to the C 'round' function:
  ///     var w = 6.5
  ///     w.round(.toNearestOrAwayFromZero)
  ///     // w == 7.0
  ///
  ///     // Equivalent to the C 'trunc' function:
  ///     var x = 6.5
  ///     x.round(.towardZero)
  ///     // x == 6.0
  ///
  ///     // Equivalent to the C 'ceil' function:
  ///     var y = 6.5
  ///     y.round(.up)
  ///     // y == 7.0
  ///
  ///     // Equivalent to the C 'floor' function:
  ///     var z = 6.5
  ///     z.round(.down)
  ///     // z == 6.0
  ///
  /// For more information about the available rounding rules, see the
  /// `FloatingPointRoundingRule` enumeration. To round a value using the
  /// default "schoolbook rounding", you can use the shorter `round()` method
  /// instead.
  ///
  ///     var w1 = 6.5
  ///     w1.round()
  ///     // w1 == 7.0
  ///
  /// - Parameter rule: The rounding rule to use.
  ///
  /// - SeeAlso: `round()`, `rounded(_:)`, `FloatingPointRoundingRule`
  mutating func round(_ rule: FloatingPointRoundingRule)

  /// The least representable value that compares greater than this value.
  ///
  /// For any finite value `x`, `x.nextUp` is greater than `x`. For `nan` or
  /// `infinity`, `x.nextUp` is `x` itself. The following special cases also
  /// apply:
  ///
  /// - If `x` is `-infinity`, then `x.nextUp` is `-greatestFiniteMagnitude`.
  /// - If `x` is `-leastNonzeroMagnitude`, then `x.nextUp` is `-0.0`.
  /// - If `x` is zero, then `x.nextUp` is `leastNonzeroMagnitude`.
  /// - If `x` is `greatestFiniteMagnitude`, then `x.nextUp` is `infinity`.
  var nextUp: Self { get }

  /// The greatest representable value that compares less than this value.
  ///
  /// For any finite value `x`, `x.nextDown` is greater than `x`. For `nan` or
  /// `-infinity`, `x.nextDown` is `x` itself. The following special cases
  /// also apply:
  ///
  /// - If `x` is `infinity`, then `x.nextDown` is `greatestFiniteMagnitude`.
  /// - If `x` is `leastNonzeroMagnitude`, then `x.nextDown` is `0.0`.
  /// - If `x` is zero, then `x.nextDown` is `-leastNonzeroMagnitude`.
  /// - If `x` is `-greatestFiniteMagnitude`, then `x.nextDown` is `-infinity`.
  var nextDown: Self { get }

  /// Returns a Boolean value indicating whether this instance is equal to the
  /// given value.
  ///
  /// This method serves as the basis for the equal-to operator (`==`) for
  /// floating-point values. When comparing two values with this method, `-0`
  /// is equal to `+0`. NaN is not equal to any value, including itself. For
  /// example:
  ///
  ///     let x = 15.0
  ///     x.isEqual(to: 15.0)
  ///     // true
  ///     x.isEqual(to: .nan)
  ///     // false
  ///     Double.nan.isEqual(to: .nan)
  ///     // false
  ///
  /// The `isEqual(to:)` method implements the equality predicate defined by
  /// the [IEEE 754 specification][spec].
  ///
  /// [spec]: http://ieeexplore.ieee.org/servlet/opac?punumber=4610933
  ///
  /// - Parameter other: The value to compare with this value.
  /// - Returns: `true` if `other` has the same value as this instance;
  ///   otherwise, `false`.
  func isEqual(to other: Self) -> Bool

  /// Returns a Boolean value indicating whether this instance is less than the
  /// given value.
  ///
  /// This method serves as the basis for the less-than operator (`<`) for
  /// floating-point values. Some special cases apply:
  ///
  /// - Because NaN compares not less than nor greater than any value, this
  ///   method returns `false` when called on NaN or when NaN is passed as
  ///   `other`.
  /// - `-infinity` compares less than all values except for itself and NaN.
  /// - Every value except for NaN and `+infinity` compares less than
  ///   `+infinity`.
  ///
  ///     let x = 15.0
  ///     x.isLess(than: 20.0)
  ///     // true
  ///     x.isLess(than: .nan)
  ///     // false
  ///     Double.nan.isLess(than: x)
  ///     // false
  ///
  /// The `isLess(than:)` method implements the less-than predicate defined by
  /// the [IEEE 754 specification][spec].
  ///
  /// [spec]: http://ieeexplore.ieee.org/servlet/opac?punumber=4610933
  ///
  /// - Parameter other: The value to compare with this value.
  /// - Returns: `true` if `other` is less than this value; otherwise, `false`.
  func isLess(than other: Self) -> Bool

  /// Returns a Boolean value indicating whether this instance is less than or
  /// equal to the given value.
  ///
  /// This method serves as the basis for the less-than-or-equal-to operator
  /// (`<=`) for floating-point values. Some special cases apply:
  ///
  /// - Because NaN is incomparable with any value, this method returns `false`
  ///   when called on NaN or when NaN is passed as `other`.
  /// - `-infinity` compares less than or equal to all values except NaN.
  /// - Every value except NaN compares less than or equal to `+infinity`.
  ///
  ///     let x = 15.0
  ///     x.isLessThanOrEqualTo(20.0)
  ///     // true
  ///     x.isLessThanOrEqualTo(.nan)
  ///     // false
  ///     Double.nan.isLessThanOrEqualTo(x)
  ///     // false
  ///
  /// The `isLessThanOrEqualTo(_:)` method implements the less-than-or-equal
  /// predicate defined by the [IEEE 754 specification][spec].
  ///
  /// [spec]: http://ieeexplore.ieee.org/servlet/opac?punumber=4610933
  ///
  /// - Parameter other: The value to compare with this value.
  /// - Returns: `true` if `other` is less than this value; otherwise, `false`.
  func isLessThanOrEqualTo(_ other: Self) -> Bool

  /// Returns a Boolean value indicating whether this instance should precede the
  /// given value in an ascending sort.
  ///
  /// This relation is a refinement of the less-than-or-equal-to operator
  /// (`<=`) that provides a total order on all values of the type, including
  /// noncanonical encodings, signed zeros, and NaNs. Because it is used much
  /// less frequently than the usual comparisons, there is no operator form of
  /// this relation.
  ///
  /// The following example uses `isTotallyOrdered(below:)` to sort an array of
  /// floating-point values, including some that are NaN:
  ///
  ///     var numbers = [2.5, 21.25, 3.0, .nan, -9.5]
  ///     numbers.sort { $0.isTotallyOrdered(below: $1) }
  ///     // numbers == [-9.5, 2.5, 3.0, 21.25, nan]
  ///
  /// The `isTotallyOrdered(belowOrEqualTo:)` method implements the total order
  /// relation as defined by the [IEEE 754 specification][spec].
  ///
  /// [spec]: http://ieeexplore.ieee.org/servlet/opac?punumber=4610933
  ///
  /// - Parameter other: A floating-point value to compare to this value.
  /// - Returns: `true` if this value is ordered below `other` in a total
  ///   ordering of the floating-point type; otherwise, `false`.
  func isTotallyOrdered(belowOrEqualTo other: Self) -> Bool

  /// A Boolean value indicating whether this instance is normal.
  ///
  /// A *normal* value is a finite number that uses the full precision
  /// available to values of a type. Zero is neither a normal nor a subnormal
  /// number.
  var isNormal: Bool { get }

  /// A Boolean value indicating whether this instance is finite.
  ///
  /// All values other than NaN and infinity are considered finite, whether
  /// normal or subnormal.
  var isFinite: Bool { get }

  /// A Boolean value indicating whether the instance is equal to zero.
  ///
  /// The `isZero` property of a value `x` is `true` when `x` represents either
  /// `-0.0` or `+0.0`. `x.isZero` is equivalent to the following comparison:
  /// `x == 0.0`.
  ///
  ///     let x = -0.0
  ///     x.isZero        // true
  ///     x == 0.0        // true
  var isZero: Bool { get }

  /// A Boolean value indicating whether the instance is subnormal.
  ///
  /// A *subnormal* value is a nonzero number that has a lesser magnitude than
  /// the smallest normal number. Subnormal values do not use the full
  /// precision available to values of a type.
  ///
  /// Zero is neither a normal nor a subnormal number. Subnormal numbers are
  /// often called *denormal* or *denormalized*---these are different names
  /// for the same concept.
  var isSubnormal: Bool { get }

  /// A Boolean value indicating whether the instance is infinite.
  ///
  /// Note that `isFinite` and `isInfinite` do not form a dichotomy, because
  /// they are not total: If `x` is `NaN`, then both properties are `false`.
  var isInfinite: Bool { get }

  /// A Boolean value indicating whether the instance is NaN ("not a number").
  ///
  /// Because NaN is not equal to any value, including NaN, use this property
  /// instead of the equal-to operator (`==`) or not-equal-to operator (`!=`)
  /// to test whether a value is or is not NaN. For example:
  ///
  ///     let x = 0.0
  ///     let y = x * .infinity
  ///     // y is a NaN
  ///
  ///     // Comparing with the equal-to operator never returns 'true'
  ///     print(x == Double.nan)
  ///     // Prints "false"
  ///     print(y == Double.nan)
  ///     // Prints "false"
  ///
  ///     // Test with the 'isNaN' property instead
  ///     print(x.isNaN)
  ///     // Prints "false"
  ///     print(y.isNaN)
  ///     // Prints "true"
  ///
  /// This property is `true` for both quiet and signaling NaNs.
  var isNaN: Bool { get }

  /// A Boolean value indicating whether the instance is a signaling NaN.
  ///
  /// Signaling NaNs typically raise the Invalid flag when used in general
  /// computing operations.
  var isSignalingNaN: Bool { get }

  /// The classification of this value.
  ///
  /// A value's `floatingPointClass` property describes its "class" as
  /// described by the [IEEE 754 specification][spec].
  ///
  /// [spec]: http://ieeexplore.ieee.org/servlet/opac?punumber=4610933
  var floatingPointClass: FloatingPointClassification { get }

  /// A Boolean value indicating whether the instance's representation is in
  /// the canonical form.
  ///
  /// The [IEEE 754 specification][spec] defines a *canonical*, or preferred,
  /// encoding of a floating-point value's representation. Every `Float` or
  /// `Double` value is canonical, but noncanonical values of the `Float80`
  /// type exist, and noncanonical values may exist for other types that
  /// conform to the `FloatingPoint` protocol.
  ///
  /// [spec]: http://ieeexplore.ieee.org/servlet/opac?punumber=4610933
  var isCanonical: Bool { get }
}

/// The sign of a floating-point value.
public enum FloatingPointSign: Int {
  /// The sign for a positive value.
  case plus

  /// The sign for a negative value.
  case minus
}

/// The IEEE 754 floating-point classes.
public enum FloatingPointClassification {
  /// A signaling NaN ("not a number").
  ///
  /// A signaling NaN sets the floating-point exception status when used in
  /// many floating-point operations.
  case signalingNaN

  /// A silent NaN ("not a number") value.
  case quietNaN

  /// A value equal to `-infinity`.
  case negativeInfinity

  /// A negative value that uses the full precision of the floating-point type.
  ///
  /// - SeeAlso: `FloatingPoint.isNormal`
  case negativeNormal

  /// A negative, nonzero number that does not use the full precision of the
  /// floating-point type.
  ///
  /// - SeeAlso: `FloatingPoint.isSubnormal`
  case negativeSubnormal

  /// A value equal to zero with a negative sign.
  case negativeZero

  /// A value equal to zero with a positive sign.
  case positiveZero

  /// A positive, nonzero number that does not use the full precision of the
  /// floating-point type.
  ///
  /// - SeeAlso: `FloatingPoint.isSubnormal`
  case positiveSubnormal

  /// A positive value that uses the full precision of the floating-point type.
  ///
  /// - SeeAlso: `FloatingPoint.isNormal`
  case positiveNormal

  /// A value equal to `+infinity`.
  case positiveInfinity
}

/// A rule for rounding a floating-point number.
public enum FloatingPointRoundingRule {
  /// Round to the closest allowed value; if two values are equally close, the
  /// one with greater magnitude is chosen.
  ///
  /// This rounding rule is also known as "schoolbook rounding." The following
  /// example shows the results of rounding numbers using this rule:
  ///
  ///     (5.2).rounded(.toNearestOrAwayFromZero)
  ///     // 5.0
  ///     (5.5).rounded(.toNearestOrAwayFromZero)
  ///     // 6.0
  ///     (-5.2).rounded(.toNearestOrAwayFromZero)
  ///     // -5.0
  ///     (-5.5).rounded(.toNearestOrAwayFromZero)
  ///     // -6.0
  ///
  /// This rule is equivalent to the C `round` function and implements the
  /// `roundToIntegralTiesToAway` operation defined by the [IEEE 754
  /// specification][spec].
  ///
  /// [spec]: http://ieeexplore.ieee.org/servlet/opac?punumber=4610933
  case toNearestOrAwayFromZero

  /// Round to the closest allowed value; if two values are equally close, the
  /// even one is chosen.
  ///
  /// This rounding rule is also known as "bankers rounding," and is the
  /// default IEEE 754 rounding mode for arithmetic. The following example
  /// shows the results of rounding numbers using this rule:
  ///
  ///     (5.2).rounded(.toNearestOrEven)
  ///     // 5.0
  ///     (5.5).rounded(.toNearestOrEven)
  ///     // 6.0
  ///     (4.5).rounded(.toNearestOrEven)
  ///     // 4.0
  ///
  /// This rule implements the `roundToIntegralTiesToEven` operation defined by
  /// the [IEEE 754 specification][spec].
  ///
  /// [spec]: http://ieeexplore.ieee.org/servlet/opac?punumber=4610933
  case toNearestOrEven

  /// Round to the closest allowed value that is greater than or equal to the
  /// source.
  ///
  /// The following example shows the results of rounding numbers using this
  /// rule:
  ///
  ///     (5.2).rounded(.up)
  ///     // 6.0
  ///     (5.5).rounded(.up)
  ///     // 6.0
  ///     (-5.2).rounded(.up)
  ///     // -5.0
  ///     (-5.5).rounded(.up)
  ///     // -5.0
  ///
  /// This rule is equivalent to the C `ceil` function and implements the
  /// `roundToIntegralTowardPositive` operation defined by the [IEEE 754
  /// specification][spec].
  ///
  /// [spec]: http://ieeexplore.ieee.org/servlet/opac?punumber=4610933
  case up

  /// Round to the closest allowed value that is less than or equal to the
  /// source.
  ///
  /// The following example shows the results of rounding numbers using this
  /// rule:
  ///
  ///     (5.2).rounded(.down)
  ///     // 5.0
  ///     (5.5).rounded(.down)
  ///     // 5.0
  ///     (-5.2).rounded(.down)
  ///     // -6.0
  ///     (-5.5).rounded(.down)
  ///     // -6.0
  ///
  /// This rule is equivalent to the C `floor` function and implements the
  /// `roundToIntegralTowardNegative` operation defined by the [IEEE 754
  /// specification][spec].
  ///
  /// [spec]: http://ieeexplore.ieee.org/servlet/opac?punumber=4610933
  case down

  /// Round to the closest allowed value whose magnitude is less than or equal
  /// to that of the source.
  ///
  /// The following example shows the results of rounding numbers using this
  /// rule:
  ///
  ///     (5.2).rounded(.towardZero)
  ///     // 5.0
  ///     (5.5).rounded(.towardZero)
  ///     // 5.0
  ///     (-5.2).rounded(.towardZero)
  ///     // -5.0
  ///     (-5.5).rounded(.towardZero)
  ///     // -5.0
  ///
  /// This rule is equivalent to the C `trunc` function and implements the
  /// `roundToIntegralTowardZero` operation defined by the [IEEE 754
  /// specification][spec].
  ///
  /// [spec]: http://ieeexplore.ieee.org/servlet/opac?punumber=4610933
  case towardZero

  /// Round to the closest allowed value whose magnitude is greater than or
  /// equal to that of the source.
  ///
  /// The following example shows the results of rounding numbers using this
  /// rule:
  ///
  ///     (5.2).rounded(.awayFromZero)
  ///     // 6.0
  ///     (5.5).rounded(.awayFromZero)
  ///     // 6.0
  ///     (-5.2).rounded(.awayFromZero)
  ///     // -6.0
  ///     (-5.5).rounded(.awayFromZero)
  ///     // -6.0
  case awayFromZero
}

@_transparent
public prefix func + <T : FloatingPoint>(x: T) -> T {
  return x
}

@_transparent
public prefix func - <T : FloatingPoint>(x: T) -> T {
  return x.negated()
}

%{
binary_arithmetic = [
('+', 'adding',      'add',      None),
('-', 'subtracting', 'subtract', None),
('*', 'multiplied',  'multiply', 'by'),
('/', 'divided',     'divide',   'by')
]
}%

%for op in binary_arithmetic:
@_transparent
public func ${op[0]}<T : FloatingPoint>(lhs: T, rhs: T) -> T {
  return lhs.${op[1]}(${op[3]+': ' if op[3] else ''}rhs)
}

@_transparent
public func ${op[0]}=<T : FloatingPoint>(lhs: inout T, rhs: T) {
  return lhs.${op[2]}(${op[3]+': ' if op[3] else ''}rhs)
}

%end

@_transparent
public func == <T : FloatingPoint>(lhs: T, rhs: T) -> Bool {
  return lhs.isEqual(to: rhs)
}

@_transparent
public func < <T : FloatingPoint>(lhs: T, rhs: T) -> Bool {
  return lhs.isLess(than: rhs)
}

@_transparent
public func <= <T : FloatingPoint>(lhs: T, rhs: T) -> Bool {
  return lhs.isLessThanOrEqualTo(rhs)
}

@_transparent
public func > <T : FloatingPoint>(lhs: T, rhs: T) -> Bool {
  return rhs.isLess(than: lhs)
}

@_transparent
public func >= <T : FloatingPoint>(lhs: T, rhs: T) -> Bool {
  return rhs.isLessThanOrEqualTo(lhs)
}

/// A radix-2 (binary) floating-point type.
///
/// The `BinaryFloatingPoint` protocol extends the `FloatingPoint` protocol
/// with operations specific to floating-point binary types, as defined by the
/// [IEEE 754 specification][spec]. `BinaryFloatingPoint` is implemented in
/// the standard library by `Float`, `Double`, and `Float80` where available.
///
/// [spec]: http://ieeexplore.ieee.org/servlet/opac?punumber=4610933
///
/// - SeeAlso: `FloatingPoint`
public protocol BinaryFloatingPoint: FloatingPoint, ExpressibleByFloatLiteral {

  /// A type that can represent the encoded significand of a value.
  associatedtype RawSignificand: UnsignedInteger

  /// A type that can represent the encoded exponent of a value.
  associatedtype RawExponent: UnsignedInteger

  /// Creates a new instance from the specified sign and bit patterns.
  ///
  /// The values passed as `exponentBitPattern` and `significandBitPattern` are
  /// interpreted in the binary interchange format defined by the [IEEE 754
  /// specification][spec].
  ///
  /// [spec]: http://ieeexplore.ieee.org/servlet/opac?punumber=4610933
  ///
  /// - Parameters:
  ///   - sign: The sign of the new value.
  ///   - exponentBitPattern: The bit pattern to use for the exponent field of
  ///     the new value.
  ///   - significandBitPattern: The bit pattern to use for the significand
  ///     field of the new value.
  init(sign: FloatingPointSign,
       exponentBitPattern: RawExponent,
       significandBitPattern: RawSignificand)

  /// Creates a new instance from the given value, rounded to the closest
  /// possible representation.
  ///
  /// - Parameter value: A floating-point value.
  init(_ value: Float)

  /// Creates a new instance from the given value, rounded to the closest
  /// possible representation.
  ///
  /// - Parameter value: A floating-point value.
  init(_ value: Double)

<<<<<<< HEAD
#if (!os(Windows) || CYGWIN) && (arch(i386) || arch(x86_64))
  /// `value` rounded to the closest representable `Self`.
=======
#if !os(Windows) && (arch(i386) || arch(x86_64))
  /// Creates a new instance from the given value, rounded to the closest
  /// possible representation.
  ///
  /// - Parameter value: A floating-point value.
>>>>>>> 2ef0a8fd
  init(_ value: Float80)
#endif

  /*  TODO: Implement these once it becomes possible to do so (requires revised
      Integer protocol).
  /// Creates a new instance from the given value, rounded to the closest
  /// possible representation.
  ///
  /// - Parameter value: A floating-point value.
  init<Source: BinaryFloatingPoint>(_ value: Source)

  /// Creates a new instance equivalent to the exact given value.
  ///
  /// If the value you pass as `value` can't be represented exactly, the result
  /// of this initializer is `nil`.
  ///
  /// - Parameter value: A floating-point value to represent.
  init?<Source: BinaryFloatingPoint>(exactly value: Source)
  */

  /// The number of bits used to represent the type's exponent.
  ///
  /// A binary floating-point type's `exponentBitCount` imposes a limit on the
  /// range of the exponent for normal, finite values. The *exponent bias* of
  /// a type `F` can be calculated as the following, where `**` is
  /// exponentation:
  ///
  ///     let bias = 2 ** (F.exponentBitCount - 1) - 1
  ///
  /// The least normal exponent for values of the type `F` is `1 - bias`, and
  /// the largest finite exponent is `bias`. An all-zeros exponent is reserved
  /// for subnormals and zeros, and an all-ones exponent is reserved for
  /// infinity and NaN.
  ///
  /// For example, the `Float` type has an `exponentBitCount` of 8, which gives
  /// an exponent bias of `127` by the calculation above.
  ///
  ///     let bias = 2 ** (Float.exponentBitCount - 1) - 1
  ///     // bias == 127
  ///     print(Float.greatestFiniteMagnitude.exponent)
  ///     // Prints "127"
  ///     print(Float.leastNormalMagnitude.exponent)
  ///     // Prints "-126"
  static var exponentBitCount: Int { get }

  /// The available number of fractional significand bits.
  ///
  /// For fixed-width floating-point types, this is the actual number of
  /// fractional significand bits.
  ///
  /// For extensible floating-point types, `significandBitCount` should be the
  /// maximum allowed significand width (without counting any leading integral
  /// bit of the significand). If there is no upper limit, then
  /// `significandBitCount` should be `Int.max`.
  ///
  /// Note that `Float80.significandBitCount` is 63, even though 64 bits are
  /// used to store the significand in the memory representation of a
  /// `Float80` (unlike other floating-point types, `Float80` explicitly
  /// stores the leading integral significand bit, but the
  /// `BinaryFloatingPoint` APIs provide an abstraction so that users don't
  /// need to be aware of this detail).
  static var significandBitCount: Int { get }

  /// The raw encoding of the value's exponent field.
  ///
  /// This value is unadjusted by the type's exponent bias.
  ///
  /// - SeeAlso: `exponentBitCount`
  var exponentBitPattern: RawExponent { get }

  /// The raw encoding of the value's significand field.
  ///
  /// The `significandBitPattern` property does not include the leading
  /// integral bit of the significand, even for types like `Float80` that
  /// store it explicitly.
  var significandBitPattern: RawSignificand { get }

  /// The floating-point value with the same sign and exponent as this value,
  /// but with a significand of 1.0.
  ///
  /// A *binade* is a set of binary floating-point values that all have the
  /// same sign and exponent. The `binade` property is a member of the same
  /// binade as this value, but with a unit significand.
  ///
  /// In this example, `x` has a value of `21.5`, which is stored as
  /// `1.34375 * 2**4`, where `**` is exponentiation. Therefore, `x.binade` is
  /// equal to `1.0 * 2**4`, or `16.0`.
  ///
  ///     let x = 21.5
  ///     // x.significand == 1.34375
  ///     // x.exponent == 4
  ///
  ///     let y = x.binade
  ///     // y == 16.0
  ///     // y.significand == 1.0
  ///     // y.exponent == 4
  var binade: Self { get }

  /// The number of bits required to represent the value's significand.
  ///
  /// If this value is a finite nonzero number, `significandWidth` is the
  /// number of fractional bits required to represent the value of
  /// `significand`; otherwise, `significandWidth` is -1. The value of
  /// `significandWidth` is always -1 or between zero and
  /// `significandBitCount`. For example:
  ///
  /// - For any representable power of two, `significandWidth` is zero, because
  ///   `significand` is `1.0`.
  /// - If `x` is 10, `x.significand` is `1.01` in binary, so
  ///   `x.significandWidth` is 2.
  /// - If `x` is Float.pi, `x.significand` is `1.10010010000111111011011` in
  ///   binary, and `x.significandWidth` is 23.
  var significandWidth: Int { get }

  /*  TODO: Implement these once it becomes possible to do so. (Requires
   *  revised Integer protocol).
  func isEqual<Other: BinaryFloatingPoint>(to other: Other) -> Bool

  func isLess<Other: BinaryFloatingPoint>(than other: Other) -> Bool

  func isLessThanOrEqualTo<Other: BinaryFloatingPoint>(other: Other) -> Bool

  func isTotallyOrdered<Other: BinaryFloatingPoint>(belowOrEqualTo other: Other) -> Bool
  */
}

extension FloatingPoint {

  public static var ulpOfOne: Self {
    return Self(1).ulp
  }

  @_transparent
  public func rounded(_ rule: FloatingPointRoundingRule) -> Self {
    var lhs = self
    lhs.round(rule)
    return lhs
  }

  /// Returns this value rounded to an integral value using "schoolbook
  /// rounding."
  ///
  /// The `rounded()` method uses the `.toNearestOrAwayFromZero` rounding rule,
  /// where a value halfway between two integral values is rounded to the one
  /// with greater magnitude. The following example rounds several values
  /// using this default rule:
  ///
  ///     (5.2).rounded()
  ///     // 5.0
  ///     (5.5).rounded()
  ///     // 6.0
  ///     (-5.2).rounded()
  ///     // -5.0
  ///     (-5.5).rounded()
  ///     // -6.0
  ///
  /// To specify an alternative rule for rounding, use the `rounded(_:)` method
  /// instead.
  ///
  /// - Returns: The nearest integral value, or, if two integral values are
  ///   equally close, the integral value with greater magnitude.
  ///
  /// - SeeAlso: `rounded(_:)`, `round()`, `FloatingPointRoundingRule`
  @_transparent
  public func rounded() -> Self {
    return rounded(.toNearestOrAwayFromZero)
  }

  /// Rounds this value to an integral value using "schoolbook rounding."
  ///
  /// The `round()` method uses the `.toNearestOrAwayFromZero` rounding rule,
  /// where a value halfway between two integral values is rounded to the one
  /// with greater magnitude. The following example rounds several values
  /// using this default rule:
  ///
  ///     var x = 5.2
  ///     x.round()
  ///     // x == 5.0
  ///     var y = 5.5
  ///     y.round()
  ///     // y == 6.0
  ///     var z = -5.5
  ///     z.round()
  ///     // z == -6.0
  ///
  /// To specify an alternative rule for rounding, use the `round(_:)` method
  /// instead.
  ///
  /// - SeeAlso: `round(_:)`, `rounded()`, `FloatingPointRoundingRule`
  @_transparent
  public mutating func round() {
    round(.toNearestOrAwayFromZero)
  }

  @_transparent
  public var nextDown: Self {
    return -(-self).nextUp
  }

  @_transparent
  public func truncatingRemainder(dividingBy other: Self) -> Self {
    var lhs = self
    lhs.formTruncatingRemainder(dividingBy: other)
    return lhs
  }

  @_transparent
  public func remainder(dividingBy rhs: Self) -> Self {
    var lhs = self
    lhs.formRemainder(dividingBy: rhs)
    return lhs
  }

  @_transparent
  public func squareRoot( ) -> Self {
    var lhs = self
    lhs.formSquareRoot( )
    return lhs
  }

  @_transparent
  public func addingProduct(_ lhs: Self, _ rhs: Self) -> Self {
    var addend = self
    addend.addProduct(lhs, rhs)
    return addend
  }

  public static func minimum(_ x: Self, _ y: Self) -> Self {
    if x.isSignalingNaN || y.isSignalingNaN {
      //  Produce a quiet NaN matching platform arithmetic behavior.
      return x + y
    }
    if x <= y || y.isNaN { return x }
    return y
  }
  
  public static func maximum(_ x: Self, _ y: Self) -> Self {
    if x.isSignalingNaN || y.isSignalingNaN {
      //  Produce a quiet NaN matching platform arithmetic behavior.
      return x + y
    }
    if x > y || y.isNaN { return x }
    return y
  }
  
  public static func minimumMagnitude(_ x: Self, _ y: Self) -> Self {
    if x.isSignalingNaN || y.isSignalingNaN {
      //  Produce a quiet NaN matching platform arithmetic behavior.
      return x + y
    }
    if abs(x) <= abs(y) || y.isNaN { return x }
    return y
  }
  
  public static func maximumMagnitude(_ x: Self, _ y: Self) -> Self {
    if x.isSignalingNaN || y.isSignalingNaN {
      //  Produce a quiet NaN matching platform arithmetic behavior.
      return x + y
    }
    if abs(x) > abs(y) || y.isNaN { return x }
    return y
  }

  public var floatingPointClass: FloatingPointClassification {
    if isSignalingNaN { return .signalingNaN }
    if isNaN { return .quietNaN }
    if isInfinite { return sign == .minus ? .negativeInfinity : .positiveInfinity }
    if isNormal { return sign == .minus ? .negativeNormal : .positiveNormal }
    if isSubnormal { return sign == .minus ? .negativeSubnormal : .positiveSubnormal }
    return sign == .minus ? .negativeZero : .positiveZero
  }

%for op in binary_arithmetic:
  @_transparent
  public func ${op[1]}(${op[3] if op[3] else '_'} other: Self) -> Self {
    var lhs = self
    lhs.${op[2]}(${op[3]+': ' if op[3] else ''}other)
    return lhs
  }
%end

  @_transparent
  public func negated() -> Self {
    var rhs = self
    rhs.negate()
    return rhs
  }
}

extension BinaryFloatingPoint {
  
  /// The radix, or base of exponentiation, for this floating-point type.
  ///
  /// All binary floating-point types have a radix of 2. The magnitude of a
  /// floating-point value `x` of type `F` can be calculated by using the
  /// following formula, where `**` is exponentiation:
  ///
  ///     let magnitude = x.significand * F.radix ** x.exponent
  public static var radix: Int { return 2 }

  public init(signOf: Self, magnitudeOf: Self) {
    self.init(sign: signOf.sign,
      exponentBitPattern: magnitudeOf.exponentBitPattern,
      significandBitPattern: magnitudeOf.significandBitPattern)
  }

  public func isTotallyOrdered(belowOrEqualTo other: Self) -> Bool {
    // Quick return when possible.
    if self < other { return true }
    if other > self { return false }
    // Self and other are either equal or unordered.
    // Every negative-signed value (even NaN) is less than every positive-
    // signed value, so if the signs do not match, we simply return the
    // sign bit of self.
    if sign != other.sign { return sign == .minus }
    // Sign bits match; look at exponents.
    if exponentBitPattern > other.exponentBitPattern { return sign == .minus }
    if exponentBitPattern < other.exponentBitPattern { return sign == .plus }
    // Signs and exponents match, look at significands.
    if significandBitPattern > other.significandBitPattern {
      return sign == .minus
    }
    if significandBitPattern < other.significandBitPattern {
      return sign == .plus
    }
    //  Sign, exponent, and significand all match.
    return true
  }
  
  @available(*, unavailable, renamed: "isSignalingNaN")
  public var isSignaling: Bool {
    return isSignalingNaN
  }

  /*  TODO: uncomment these default implementations when it becomes possible
      to use them.
  //  TODO: The following comparison implementations are not quite correct for
  //  the unusual case where one type has more exponent range and the other 
  //  uses more fractional bits, *and* the value with more exponent range is
  //  subnormal when converted to the other type. This is an extremely niche
  //  corner case, however (it cannot occur with the usual IEEE 754 floating-
  //  point types). Nonetheless, this should be fixed someday.
  public func isEqual<Other: BinaryFloatingPoint>(to other: Other) -> Bool {
    if Self.significandBitCount >= Other.significandBitCount {
      return self.isEqual(to: Self(other))
    }
    return other.isEqual(to: Other(self))
  }

  public func isLess<Other: BinaryFloatingPoint>(than other: Other) -> Bool {
    if Self.significandBitCount >= Other.significandBitCount {
      return self.isLess(than: Self(other))
    }
    return Other(self).isLess(than: other)
  }

  public func isLessThanOrEqualTo<Other: BinaryFloatingPoint>(other: Other) -> Bool {
    if Self.significandBitCount >= Other.significandBitCount {
      return self.isLessThanOrEqualTo(Self(other))
    }
    return Other(self).isLessThanOrEqualTo(other)
  }

  public func isTotallyOrdered<Other: BinaryFloatingPoint>(belowOrEqualTo other: Other) -> Bool {
    if Self.significandBitCount >= Other.significandBitCount {
      return self.totalOrder(with: Self(other))
    }
    return Other(self).totalOrder(with: other)
  }
  */
}

/// Returns the absolute value of `x`.
@_transparent
public func abs<T : FloatingPoint>(_ x: T) -> T where T.Magnitude == T {
  return x.magnitude
}

@available(*, unavailable, renamed: "FloatingPoint")
public typealias FloatingPointType = FloatingPoint<|MERGE_RESOLUTION|>--- conflicted
+++ resolved
@@ -1577,16 +1577,11 @@
   /// - Parameter value: A floating-point value.
   init(_ value: Double)
 
-<<<<<<< HEAD
 #if (!os(Windows) || CYGWIN) && (arch(i386) || arch(x86_64))
-  /// `value` rounded to the closest representable `Self`.
-=======
-#if !os(Windows) && (arch(i386) || arch(x86_64))
   /// Creates a new instance from the given value, rounded to the closest
   /// possible representation.
   ///
   /// - Parameter value: A floating-point value.
->>>>>>> 2ef0a8fd
   init(_ value: Float80)
 #endif
 
