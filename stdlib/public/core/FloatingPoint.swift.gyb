//===--- FloatingPoint.swift.gyb ------------------------------*- swift -*-===//
//
// This source file is part of the Swift.org open source project
//
// Copyright (c) 2014 - 2016 Apple Inc. and the Swift project authors
// Licensed under Apache License v2.0 with Runtime Library Exception
//
// See http://swift.org/LICENSE.txt for license information
// See http://swift.org/CONTRIBUTORS.txt for the list of Swift project authors
//
//===----------------------------------------------------------------------===//

%{

from SwiftIntTypes import all_integer_types

# Number of bits in the Builtin.Word type
word_bits = int(CMAKE_SIZEOF_VOID_P) * 8

}%

/// A floating-point type that provides most of the IEEE 754 basic (clause 5)
/// operations.  The base, precision, and exponent range are not fixed in
/// any way by this protocol, but it enforces the basic requirements of
/// any IEEE 754 floating-point type.
///
/// The BinaryFloatingPoint protocol refines these requirements, adds some
/// additional operations that only make sense for a fixed radix, and also
/// provides default implementations of some of the FloatingPoint APIs.
public protocol FloatingPoint: Comparable, IntegerLiteralConvertible,
  SignedNumber, AbsoluteValuable, Strideable {

  /// An integer type that can represent any written exponent.
  associatedtype Exponent: SignedInteger

  /// Initialize to zero
  init()

  /// Initialize from sign, exponent, and significand.
  ///
  /// The result is:
  ///
  /// ~~~
  /// (sign == .minus ? -1 : 1) * significand * radix**exponent
  /// ~~~
  ///
  /// (where `**` is exponentiation) computed as if by a single correctly-
  /// rounded floating-point operation.  If this value is outside the
  /// representable range of the type, overflow or underflow occurs, and zero,
  /// a subnormal value, or infinity may result, as with any basic operation.
  /// Other edge cases:
  ///
  /// - If `significand` is zero or infinite, the result is zero or infinite,
  ///   regardless of the value of `exponent`.
  ///
  /// - If `significand` is NaN, the result is NaN.
  ///
  /// Note that for any floating-point `x` the result of
  ///
  ///   `Self(sign: x.sign,
  ///         exponent: x.exponent,
  ///         significand: x.significand)`
  ///
  /// is "the same" as `x`; it is `x` canonicalized.
  ///
  /// This initializer implements the IEEE 754 `scaleB` operation.
  init(sign: FloatingPointSign, exponent: Exponent, significand: Self)

  /// A floating point value whose exponent and significand are taken from
  /// `magnitude` and whose sign is taken from `signOf`.  Implements the
  /// IEEE 754 `copysign` operation.
  init(signOf: Self, magnitudeOf: Self)

% for src_ty in all_integer_types(word_bits):
  /// `value` rounded to the closest representable `Self`.
  init(_ value: ${src_ty.stdlib_name})

<<<<<<< HEAD
else:
    raise ValueError('Unhandled float type.')
}%
% if bits == 80:
#if !os(Windows) && !os(Cygwin) && (arch(i386) || arch(x86_64))
=======
>>>>>>> 000d413a
% end
  /*  TODO: Implement the following APIs once a revised integer protocol is
      introduced that allows for them to be implemented.  In particular, we
      need to have an "index of most significant bit" operation and "get
      absolute value as unsigned type" operation on the Integer protocol.

  /// The closest representable value to the argument.
  init<Source: Integer>(_ value: Source)

  /// Fails if the argument cannot be exactly represented.
  init?<Source: Integer>(exactly value: Source)
  */

  /// 2 for binary floating-point types, 10 for decimal.
  ///
  /// A conforming type may use any integer radix, but values other than
  /// 2 or 10 are extraordinarily rare in practice.
  static var radix: Int { get }

  /// A quiet NaN (not-a-number).  Compares not equal to every value,
  /// including itself.
  static var nan: Self { get }

  /// A signaling NaN (not-a-number).
  ///
  /// The default IEEE 754 behavior of operations involving a signaling NaN
  /// is to raise the Invalid flag in the floating-point environment and
  /// return a quiet NaN.  Operations on types conforming to FloatingPoint
  /// should support this behavior, but they might also support other options;
  /// for example, it would be reasonable to implement alternative operations
  /// in which operating on a signaling NaN is a `fatalError()` or results in
  /// a diagnostic for debugging purposes.
  static var signalingNaN: Self { get }

  /// Positive infinity.  Compares greater than all finite numbers.
  static var infinity: Self { get }

  /// The greatest finite number.
  ///
  /// Compares greater than or equal to all finite numbers, but less than
  /// infinity.  Corresponds to the C macros `FLT_MAX`, `DBL_MAX`, etc.
  /// The naming of those macros is slightly misleading, because infinity
  /// is greater than this value.
  static var greatestFiniteMagnitude: Self { get }

  /// The mathematical constant pi = 3.14159...
  ///
  /// Extensible floating-point types might provide additional APIs to obtain
  /// this value to caller-specified precision.
  static var pi: Self { get }

  // NOTE: Rationale for "ulp" instead of "epsilon":
  // We do not use that name because it is ambiguous at best and misleading
  // at worst:
  //
  // - Historically several definitions of "machine epsilon" have commonly
  //   been used, which differ by up to a factor of two or so.  By contrast
  //   "ulp" is a term with a specific unambiguous definition.
  //
  // - Some languages have used "epsilon" to refer to wildly different values,
  //   such as `leastNonzeroMagnitude`.
  //
  // - Inexperienced users often believe that "epsilon" should be used as a
  //   tolerance for floating-point comparisons, because of the name.  It is
  //   nearly always the wrong value to use for this purpose.

  /// The unit in the last place of `self`.
  ///
  /// This is the unit of the least significant digit in the significand of
  /// `self`.  For most numbers `x`, this is the difference between `x` and
  /// the next greater (in magnitude) representable number.  There are some
  /// edge cases to be aware of:
  ///
  /// - `greatestFiniteMagnitude.ulp` is a finite number, even though
  ///   the next greater representable value is `infinity`.
  /// - `x.ulp` is `NaN` if `x` is not a finite number.
  /// - If `x` is very small in magnitude, then `x.ulp` may be a subnormal
  ///   number.  On targets that do not support subnormals, `x.ulp` may be
  ///   flushed to zero.
  ///
  /// This quantity, or a related quantity is sometimes called "epsilon" or
  /// "machine epsilon".  We avoid that name because it has different meanings
  /// in different languages, which can lead to confusion, and because it
  /// suggests that it is a good tolerance to use for comparisons,
  /// which is almost never is.
  ///
  /// (See https://en.wikipedia.org/wiki/Machine_epsilon for more detail)
  var ulp: Self { get }

  /// The unit in the last place of 1.0.
  ///
  /// The positive difference between 1.0 and the next greater representable
  /// number.  Corresponds to the C macros `FLT_EPSILON`, `DBL_EPSILON`, etc.
  static var ulpOfOne: Self { get }

  /// The least positive normal number.
  ///
  /// Compares less than or equal to all positive normal numbers.  There may
  /// be smaller positive numbers, but they are "subnormal", meaning that
  /// they are represented with less precision than normal numbers.
  /// Corresponds to the C macros `FLT_MIN`, `DBL_MIN`, etc.  The naming of
  /// those macros is slightly misleading, because subnormals, zeros, and
  /// negative numbers are smaller than this value.
  static var leastNormalMagnitude: Self { get }

  /// The least positive number.
  ///
  /// Compares less than or equal to all positive numbers, but greater than
  /// zero.  If the target supports subnormal values, this is smaller than
  /// `leastNormalMagnitude`; otherwise they are equal.
  static var leastNonzeroMagnitude: Self { get }

  /// `minus` if the signbit of `self` is set, and `plus` otherwise.
  /// Implements the IEEE 754 `signbit` operation.
  ///
  /// Note that the property `x.sign == .minus` is not the same as `x < 0`.
  /// In particular, `x < 0` while `x.sign == .minus` if `x` is -0, and while
  /// `x < 0` is always false if `x` is NaN, `x.sign` could be either `.plus`
  /// or `.minus`.
  var sign: FloatingPointSign { get }

  /// The integer part of the base-r logarithm of the magnitude of `self`,
  /// where r is the radix (2 for binary, 10 for decimal).  Implements the
  /// IEEE 754 `logB` operation.
  ///
  /// Edge cases:
  ///
  /// - If `x` is zero, then `x.exponent` is `Int.min`.
  /// - If `x` is +/-infinity or NaN, then `x.exponent` is `Int.max`
  var exponent: Exponent { get }

  /// The significand satisfies:
  ///
  /// ~~~
  /// self = (sign == .minus ? -1 : 1) * significand * radix**exponent
  /// ~~~
  ///
  /// (where `**` is exponentiation).  If radix is 2, then for finite non-zero
  /// numbers `1 <= significand` and `significand < 2`.  For other values of
  /// `x`, `x.significand` is defined as follows:
  ///
  /// - If `x` is zero, then `x.significand` is 0.0.
  /// - If `x` is infinity, then `x.significand` is 1.0.
  /// - If `x` is NaN, then `x.significand` is NaN.
  ///
  /// For all floating-point `x`, if we define y by:
  ///
  /// ~~~
  /// let y = Self(sign: x.sign, exponent: x.exponent,
  ///              significand: x.significand)
  /// ~~~
  ///
  /// then `y` is equivalent to `x`, meaning that `y` is `x` canonicalized.
  var significand: Self { get }

  /// Sum of `self` and `other` rounded to a representable value.  The IEEE
  /// 754 addition operation.
  ///
  /// A default implementation is provided in terms of `add()`.
  func adding(_ other: Self) -> Self

  /// Replace `self` with the sum of `self` and `other` rounded to a
  /// representable value.
  mutating func add(_ other: Self)

  /// Additive inverse of `self`.  Always exact.
  func negated() -> Self

  /// Replace `self` with its additive inverse.
  mutating func negate()

  /// Sum of `self` and the additive inverse of `other` rounded to a
  /// representable value.  The IEEE 754 subtraction operation.
  ///
  /// A default implementation is provided in terms of `subtract()`.
  func subtracting(_ other: Self) -> Self

  /// Replace `self` with the sum of `self` and the additive inverse of `other`
  /// rounded to a representable value.
  mutating func subtract(_ other: Self)

  /// Product of `self` and `other` rounded to a representable value.  The
  /// IEEE 754 multiply operation.
  ///
  /// A default implementation is provided in terms of `multiply(by:)`.
  func multiplied(by other: Self) -> Self

  /// Replace `self` with the product of `self` and `other` rounded to a
  /// representable value.
  mutating func multiply(by other: Self)

  /// Quotient of `self` and `other` rounded to a representable value.  The
  /// IEEE 754 divide operation.
  ///
  /// A default implementation is provided in terms of `divide(by:)`.
  func divided(by other: Self) -> Self

  /// Replace `self` with the quotient of `self` and `other` rounded to a
  /// representable value.
  mutating func divide(by other: Self)

  /*  TODO: Need a remainder builtin or to call C remainder[fl] for these
  /// Remainder of `self` divided by `other`.  This is the IEEE 754 remainder
  /// operation.
  ///
  /// For finite `self` and `other`, the remainder `r` is defined by
  /// `r = self - other*n`, where `n` is the integer nearest to `self/other`.
  /// (Note that `n` is *not* `self/other` computed in floating-point
  /// arithmetic, and that `n` may not even be representable in any available
  /// integer type).  If `self/other` is exactly halfway between two integers,
  /// `n` is chosen to be even.
  ///
  /// It follows that if `self` and `other` are finite numbers, the remainder
  /// `r` satisfies `-|other|/2 <= r` and `r <= |other|/2`.
  ///
  /// `remainder` is always exact.
  func remainder(dividingBy other: Self) -> Self

  /// Mutating form of `remainder`.
  mutating func formRemainder(dividingBy other: Self)
  */

  /// Remainder of `self` divided by `other` using truncating division.
  /// Equivalent to the C standard library function `fmod`.
  ///
  /// If `self` and `other` are finite numbers, the truncating remainder
  /// `r` has the same sign as `other` and is strictly smaller in magnitude.
  /// It satisfies `r = self - other*n`, where `n` is the integral part
  /// of `self/other`.
  ///
  /// `truncatingRemainder` is always exact.
  func truncatingRemainder(dividingBy other: Self) -> Self

  /// Mutating form of `truncatingRemainder`.
  mutating func formTruncatingRemainder(dividingBy other: Self)

  /* TODO: Need to call C sqrt and fma or llvm sqrt and fma intrinsics
   * for these.
  /// Square root of `self`.
  func squareRoot() -> Self

  /// Mutating form of square root.
  mutating func formSquareRoot()

  /// `self + lhs*rhs` computed without intermediate rounding.  Implements the
  /// IEEE 754 `fusedMultiplyAdd` operation.
  func addingProduct(_ lhs: Self, _ rhs: Self) -> Self

<<<<<<< HEAD
#if !os(Windows) && !os(Cygwin) && (arch(i386) || arch(x86_64))
=======
  /// Fused multiply-add, accumulating the product of `lhs` and `rhs` to `self`.
  mutating func addProduct(_ lhs: Self, _ rhs: Self)
  */
>>>>>>> 000d413a

  /// The minimum of `x` and `y`.  Implements the IEEE 754 `minNum` operation.
  ///
  /// Returns `x` if `x <= y`, `y` if `y < x`, and whichever of `x` or `y`
  /// is a number if the other is NaN.  The result is NaN only if both
  /// arguments are NaN.
  ///
  /// This function is an implementation hook to be used by the free function
  /// min(Self, Self) -> Self so that we get the IEEE 754 behavior with regard
  /// to NaNs.
  static func minimum(_ x: Self, _ y: Self) -> Self

  /// The maximum of `x` and `y`.  Implements the IEEE 754 `maxNum` operation.
  ///
  /// Returns `x` if `x >= y`, `y` if `y > x`, and whichever of `x` or `y`
  /// is a number if the other is NaN.  The result is NaN only if both
  /// arguments are NaN.
  ///
  /// This function is an implementation hook to be used by the free function
  /// max(Self, Self) -> Self so that we get the IEEE 754 behavior with regard
  /// to NaNs.
  static func maximum(_ x: Self, _ y: Self) -> Self

  /// Whichever of `x` or `y` has lesser magnitude.  Implements the IEEE 754
  /// `minNumMag` operation.
  ///
  /// Returns `x` if abs(x) <= abs(y), `y` if abs(y) < abs(x), and whichever of
  /// `x` or `y` is a number if the other is NaN.  The result is NaN
  /// only if both arguments are NaN.
  static func minimumMagnitude(_ x: Self, _ y: Self) -> Self

  /// Whichever of `x` or `y` has greater magnitude.  Implements the IEEE 754
  /// `maxNumMag` operation.
  ///
  /// Returns `x` if abs(x) >= abs(y), `y` if abs(y) > abs(x), and whichever of
  /// `x` or `y` is a number if the other is NaN.  The result is NaN
  /// only if both arguments are NaN.
  static func maximumMagnitude(_ x: Self, _ y: Self) -> Self

  /// The least representable value that compares greater than `self`.
  ///
  /// - If `x` is `-infinity`, then `x.nextUp` is `-greatestMagnitude`.
  /// - If `x` is `-leastNonzeroMagnitude`, then `x.nextUp` is `-0.0`.
  /// - If `x` is zero, then `x.nextUp` is `leastNonzeroMagnitude`.
  /// - If `x` is `greatestMagnitude`, then `x.nextUp` is `infinity`.
  /// - If `x` is `infinity` or `NaN`, then `x.nextUp` is `x`.
  var nextUp: Self { get }

  /// The greatest representable value that compares less than `self`.
  ///
  /// `x.nextDown` is equivalent to `-(-x).nextUp`
  var nextDown: Self { get }

  /// IEEE 754 equality predicate.
  ///
  /// -0 compares equal to +0, and NaN compares not equal to anything,
  /// including itself.
  func isEqual(to other: Self) -> Bool

  /// IEEE 754 less-than predicate.
  ///
  /// NaN compares not less than anything.  -infinity compares less than
  /// all values except for itself and NaN.  Everything except for NaN and
  /// +infinity compares less than +infinity.
  func isLess(than other: Self) -> Bool

  /// IEEE 754 less-than-or-equal predicate.
  ///
  /// NaN compares not less than or equal to anything, including itself.
  /// -infinity compares less than or equal to everything except NaN.
  /// Everything except NaN compares less than or equal to +infinity.
  ///
  /// Because of the existence of NaN in FloatingPoint types, trichotomy does
  /// not hold, which means that `x < y` and `!(y <= x)` are not equivalent.
  /// This is why `isLessThanOrEqualTo(_:)` is a separate implementation hook
  /// in the protocol.
  ///
  /// Note that this predicate does not impose a total order.  The
  /// `isTotallyOrdered` predicate refines this relation so that all values
  /// are totally ordered.
  func isLessThanOrEqualTo(_ other: Self) -> Bool

  /// True if and only if `self` precedes `other` in the IEEE 754 total order
  /// relation.
  ///
  /// This relation is a refinement of `<=` that provides a total order on all
  /// values of type `Self`, including non-canonical encodings, signed zeros,
  /// and NaNs.  Because it is used much less frequently than the usual
  /// comparisons, there is no operator form of this relation.
  func isTotallyOrdered(below other: Self) -> Bool

  /// True if and only if `self` is normal.
  ///
  /// A normal number uses the full precision available in the format.  Zero
  /// is not a normal number.
  var isNormal: Bool { get }

  /// True if and only if `self` is finite.
  ///
  /// If `x.isFinite` is `true`, then one of `x.isZero`, `x.isSubnormal`, or
  /// `x.isNormal` is also `true`, and `x.isInfinite` and `x.isNaN` are
  /// `false`.
  var isFinite: Bool { get }

  /// True iff `self` is zero.  Equivalent to `self == 0`.
  var isZero: Bool { get }

  /// True if and only if `self` is subnormal.
  ///
  /// A subnormal number does not use the full precision available to normal
  /// numbers of the same format.  Zero is not a subnormal number.
  ///
  /// Subnormal numbers are often called "denormal" or "denormalized".  These
  /// are simply different names for the same concept.  IEEE 754 prefers the
  /// name "subnormal", and we follow that usage.
  var isSubnormal: Bool { get }

  /// True if and only if `self` is infinite.
  ///
  /// Note that `isFinite` and `isInfinite` do not form a dichotomy, because
  /// they are not total.  If `x` is `NaN`, then both properties are `false`.
  var isInfinite: Bool { get }

  /// True if and only if `self` is NaN ("not a number"); this property is
  /// true for both quiet and signaling NaNs.
  var isNaN: Bool { get }

  /// True if and only if `self` is a signaling NaN.
  var isSignalingNaN: Bool { get }

  /// The IEEE 754 "class" of this type.
  var floatingPointClass: FloatingPointClassification { get }

  /// True if and only if `self` is canonical.
  ///
  /// Every floating-point value of type Float or Double is canonical, but
  /// non-canonical values of type Float80 exist, and non-canonical values
  /// may exist for other types that conform to FloatingPoint.
  ///
  /// The non-canonical Float80 values are known as "pseudo-denormal",
  /// "unnormal", "pseudo-infinity", and "pseudo-NaN".
  /// (https://en.wikipedia.org/wiki/Extended_precision#x86_Extended_Precision_Format)
  var isCanonical: Bool { get }
}

/// The sign of a floating-point value.
public enum FloatingPointSign: Int {
  case plus
  case minus
}

/// The IEEE 754 floating-point classes.
public enum FloatingPointClassification {
  case signalingNaN
  case quietNaN
  case negativeInfinity
  case negativeNormal
  case negativeSubnormal
  case negativeZero
  case positiveZero
  case positiveSubnormal
  case positiveNormal
  case positiveInfinity
}

@_transparent
public prefix func +<T : FloatingPoint>(x: T) -> T {
  return x
}

@_transparent
public prefix func -<T : FloatingPoint>(x: T) -> T {
  return x.negated()
}

%{
binary_arithmetic = [
('+', 'adding',      'add',      None),
('-', 'subtracting', 'subtract', None),
('*', 'multiplied',  'multiply', 'by'),
('/', 'divided',     'divide',   'by')
]
}%

%for op in binary_arithmetic:
@_transparent
public func ${op[0]}<T : FloatingPoint>(lhs: T, rhs: T) -> T {
  return lhs.${op[1]}(${op[3]+': ' if op[3] else ''}rhs)
}

@_transparent
public func ${op[0]}=<T : FloatingPoint>(lhs: inout T, rhs: T) {
  return lhs.${op[2]}(${op[3]+': ' if op[3] else ''}rhs)
}

%end

/*  TODO: uncomment once implemented.
@_transparent
public func sqrt<T : FloatingPoint>(_ rhs: T) -> T {
  return rhs.squareRoot()
}
*/

@_transparent
public func ==<T : FloatingPoint>(lhs: T, rhs: T) -> Bool {
  return lhs.isEqual(to: rhs)
}

@_transparent
public func < <T : FloatingPoint>(lhs: T, rhs: T) -> Bool {
  return lhs.isLess(than: rhs)
}

@_transparent
public func <= <T : FloatingPoint>(lhs: T, rhs: T) -> Bool {
  return lhs.isLessThanOrEqualTo(rhs)
}

@_transparent
public func > <T : FloatingPoint>(lhs: T, rhs: T) -> Bool {
  return rhs.isLess(than: lhs)
}

@_transparent
public func >= <T : FloatingPoint>(lhs: T, rhs: T) -> Bool {
  return rhs.isLessThanOrEqualTo(lhs)
}

/// A radix-2 (binary) floating-point type that follows the IEEE 754 encoding
/// conventions.
public protocol BinaryFloatingPoint: FloatingPoint, FloatLiteralConvertible {

<<<<<<< HEAD
%     if srcBits == 80:
#if !os(Windows) && !os(Cygwin) && (arch(i386) || arch(x86_64))
%     end

  /// Construct an instance that approximates `other`.
  public init(_ other: ${That}) {
%     if srcBits > bits:
    _value = Builtin.fptrunc_FPIEEE${srcBits}_FPIEEE${bits}(other._value)
%     else:
    _value = Builtin.fpext_FPIEEE${srcBits}_FPIEEE${bits}(other._value)
%     end
  }
=======
  /// An unsigned integer type that can represent the significand of any value.
  ///
  /// The significand (http://en.wikipedia.org/wiki/Significand) is frequently
  /// also called the "mantissa", but this terminology is slightly incorrect
  /// (see the "Use of 'mantissa'" section on the linked Wikipedia page for
  /// more details).  "Significand" is the preferred terminology in IEEE 754.
  associatedtype RawSignificand: UnsignedInteger
>>>>>>> 000d413a

  /// An unsigned integer type that can represent the exponent encoding of any
  /// value.
  associatedtype RawExponent: UnsignedInteger

  /// Combines `sign`, `exponent` and `significand` bit patterns to produce
  /// a floating-point value.
  init(sign: FloatingPointSign,
       exponentBitPattern: RawExponent,
       significandBitPattern: RawSignificand)

  /// `value` rounded to the closest representable `Self`.
  init(_ value: Float)

  /// `value` rounded to the closest representable `Self`.
  init(_ value: Double)

#if !os(Windows) && (arch(i386) || arch(x86_64))
  /// `value` rounded to the closest representable `Self`.
  init(_ value: Float80)
#endif

  /*  TODO: Implement these once it becomes possible to do so (requires revised
      Integer protocol).
  /// `value` rounded to the closest representable value.
  init<Source: BinaryFloatingPoint>(_ value: Source)

  /// Fails if `value` cannot be represented exactly as `Self`.
  init?<Source: BinaryFloatingPoint>(exactly value: Source)
  */

  /// The number of bits used to represent the exponent.
  ///
  /// Following IEEE 754 encoding convention, the exponent bias is:
  ///
  /// ~~~
  /// bias = 2**(exponentBitCount-1) - 1
  /// ~~~
  ///
  /// (where `**` is exponentiation).  The least normal exponent is `1-bias`
  /// and the largest finite exponent is `bias`.  The all-zeros exponent is
  /// reserved for subnormals and zeros, and the all-ones exponent is reserved
  /// for infinities and NaNs.
  static var exponentBitCount: Int { get }

  /// For fixed-width floating-point types, this is the number of fractional
  /// significand bits.
  ///
  /// For extensible floating-point types, `significandBitCount` should be
  /// the maximum allowed significand width (without counting any leading
  /// integral bit of the significand).  If there is no upper limit, then
  /// `significandBitCount` should be `Int.max`.
  ///
  /// Note that `Float80.significandBitCount` is 63, even though 64 bits
  /// are used to store the significand in the memory representation of a
  /// `Float80` (unlike other floating-point types, `Float80` explicitly
  /// stores the leading integral significand bit, but the
  /// `BinaryFloatingPoint` APIs provide an abstraction so that users don't
  /// need to be aware of this detail).
  static var significandBitCount: Int { get }

  /// The raw encoding of the exponent field of the floating-point value.
  var exponentBitPattern: RawExponent { get }

  /// The raw encoding of the significand field of the floating-point value.
  ///
  /// `significandBitPattern` does *not* include the leading integral bit of
  /// the significand, even for types like `Float80` that store it explicitly.
  var significandBitPattern: RawSignificand { get }

  /// The least-magnitude member of the binade of `self`.
  ///
  /// If `x` is `+/-significand * 2**exponent`, then `x.binade` is
  /// `+/- 2**exponent`; i.e. the floating point number with the same sign
  /// and exponent, but with a significand of 1.0.
  var binade: Self { get }

  /// The number of bits required to represent significand.
  ///
  /// If `self` is not a finite non-zero number, `significandWidth` is
  /// `-1`.  Otherwise, it is the number of fractional bits required to
  /// represent `self.significand`, which is an integer between zero and
  /// `significandBitCount`.  Some examples:
  ///
  /// - For any representable power of two, `significandWidth` is zero,
  ///   because `significand` is `1.0`.
  /// - If `x` is 10, then `x.significand` is `1.01` in binary, so
  ///   `x.significandWidth` is 2.
  /// - If `x` is Float.pi, `x.significand` is `1.10010010000111111011011`,
  ///   and `x.significandWidth` is 23.
  var significandWidth: Int { get }

  /*  TODO: Implement these once it becomes possible to do so.  (Requires
   *  revised Integer protocol).
  func isEqual<Other: BinaryFloatingPoint>(to other: Other) -> Bool

  func isLess<Other: BinaryFloatingPoint>(than other: Other) -> Bool

  func isLessThanOrEqualTo<Other: BinaryFloatingPoint>(other: Other) -> Bool

  func isTotallyOrdered<Other: BinaryFloatingPoint>(below other: Other) -> Bool
  */
}

extension FloatingPoint {

  public static var ulpOfOne: Self {
    return Self(1).ulp
  }

  @_transparent
  public func truncatingRemainder(dividingBy rhs: Self) -> Self {
    var lhs = self
    lhs.formTruncatingRemainder(dividingBy: rhs)
    return lhs
  }

  /*  TODO: uncomment once implemented.
  @_transparent
  public func remainder(dividingBy rhs: Self) -> Self {
    var lhs = self
    lhs.formRemainder(dividingBy: rhs)
    return lhs
  }

  @_transparent
  public func squareRoot( ) -> Self {
    var lhs = self
    lhs.formSquareRoot( )
    return lhs
  }

  @_transparent
  public func addingProduct(_ lhs: Self, _ rhs: Self) -> Self {
    var addend = self
    addend.addProduct(lhs, rhs)
    return addend
  }
  */

  public static func minimum(_ left: Self, _ right: Self) -> Self {
    if left <= right || right.isNaN { return left }
    return right
  }
  
  public static func maximum(_ left: Self, _ right: Self) -> Self {
    if left >= right || right.isNaN { return left }
    return right
  }
  
  public static func minimumMagnitude(_ left: Self, _ right: Self) -> Self {
    if abs(left) <= abs(right) || right.isNaN { return left }
    return right
  }
  
  public static func maximumMagnitude(_ left: Self, _ right: Self) -> Self {
    if abs(left) >= abs(right) || right.isNaN { return left }
    return right
  }

<<<<<<< HEAD
%     if srcBits == 80:
#if !os(Windows) && !os(Cygwin) && (arch(i386) || arch(x86_64))
%     end

  /// Construct an instance that approximates `other`.
  public init(_ other: ${That}) {
%     if srcBits != 80:
    // FIXME: Float80 does not have 'isFinite' property.
    // <rdar://problem/17958458> Int(Float80.quietNaN) is garbage
    // <rdar://problem/17959546> Float80.isFinite is missing
    _precondition(
      other.isFinite,
      "floating point value cannot be converted to ${Self} because it is either infinite or NaN")
%      if signed:
    // FIXME: Float80 doesn't have a _fromBitPattern
    // ${That}(roundTowardsZero: ${Self}.min)
    // > ${getMinFloat(srcBits, intBits)}
    _precondition(other >= ${That}._fromBitPattern(${getMinFloat(srcBits, intBits)}),
      "floating point value cannot be converted to ${Self} because it is less than ${Self}.min")
    // ${That}(roundTowardsZero: ${Self}.max)
    // > ${getMaxFloat(srcBits, intBits)}
    _precondition(other <= ${That}._fromBitPattern(${getMaxFloat(srcBits, intBits)}),
      "floating point value cannot be converted to ${Self} because it is greater than ${Self}.max")
%      else:
    _precondition(other >= (0.0 as ${That}),
      "floating point value cannot be converted to ${Self} because it is less than ${Self}.min")
%          # NOTE: Since unsigned ints effectively have one more bit than signed ints
%          # for storing positive numbers, we use `intBits + 1` when calculating the
%          # max acceptable float value in the following lines.
    // ${That}(roundTowardsZero: ${Self}.max)
    // > ${getMaxFloat(srcBits, intBits + 1)}
    _precondition(other <= ${That}._fromBitPattern(${getMaxFloat(srcBits, intBits + 1)}),
      "floating point value cannot be converted to ${Self} because it is greater than ${Self}.max")
%      end

%     end
    self._value =
      Builtin.fpto${sign}i_FPIEEE${srcBits}_${BuiltinName}(other._value)
=======
  public var floatingPointClass: FloatingPointClassification {
    if isSignalingNaN { return .signalingNaN }
    if isNaN { return .quietNaN }
    if isInfinite { return sign == .minus ? .negativeInfinity : .positiveInfinity }
    if isNormal { return sign == .minus ? .negativeNormal : .positiveNormal }
    if isSubnormal { return sign == .minus ? .negativeSubnormal : .positiveSubnormal }
    return sign == .minus ? .negativeZero : .positiveZero
>>>>>>> 000d413a
  }

%for op in binary_arithmetic:
  @_transparent
  public func ${op[1]}(${op[3] if op[3] else '_'} other: Self) -> Self {
    var lhs = self
    lhs.${op[2]}(${op[3]+': ' if op[3] else ''}other)
    return lhs
  }
%end

  @_transparent
  public func negated() -> Self {
    var rhs = self
    rhs.negate()
    return rhs
  }
}

extension BinaryFloatingPoint {
  
  public static var radix: Int { return 2 }

  public init(signOf: Self, magnitudeOf: Self) {
    self.init(sign: signOf.sign,
      exponentBitPattern: magnitudeOf.exponentBitPattern,
      significandBitPattern: magnitudeOf.significandBitPattern)
  }

  public func isTotallyOrdered(below other: Self) -> Bool {
    // Quick return when possible.
    if self < other { return true }
    if other > self { return false }
    // Self and other are either equal or unordered.
    // Every negative-signed value (even NaN) is less than every positive-
    // signed value, so if the signs do not match, we simply return the
    // sign bit of self.
    if sign != other.sign { return sign == .minus }
    // Sign bits match; look at exponents.
    if exponentBitPattern > other.exponentBitPattern { return sign == .minus }
    if exponentBitPattern < other.exponentBitPattern { return sign == .plus }
    // Signs and exponents match, look at significands.
    if significandBitPattern > other.significandBitPattern {
      return sign == .minus
    }
    if significandBitPattern < other.significandBitPattern {
      return sign == .plus
    }
    //  Sign, exponent, and significand all match.
    return true
  }
  
  @available(*, unavailable, renamed: "isSignalingNaN")
  public var isSignaling: Bool {
    return isSignalingNaN
  }

  /*  TODO: uncomment these default implementations when it becomes possible
      to use them.
  //  TODO: The following comparison implementations are not quite correct for
  //  the unusual case where one type has more exponent range and the other 
  //  uses more fractional bits, *and* the value with more exponent range is
  //  subnormal when converted to the other type.  This is an extremely niche
  //  corner case, however (it cannot occur with the usual IEEE 754 floating-
  //  point types).  Nonetheless, this should be fixed someday.
  public func isEqual<Other: BinaryFloatingPoint>(to other: Other) -> Bool {
    if Self.significandBitCount >= Other.significandBitCount {
      return self.isEqual(to: Self(other))
    }
    return other.isEqual(to: Other(self))
  }

  public func isLess<Other: BinaryFloatingPoint>(than other: Other) -> Bool {
    if Self.significandBitCount >= Other.significandBitCount {
      return self.isLess(than: Self(other))
    }
    return Other(self).isLess(than: other)
  }

  public func isLessThanOrEqualTo<Other: BinaryFloatingPoint>(other: Other) -> Bool {
    if Self.significandBitCount >= Other.significandBitCount {
      return self.isLessThanOrEqualTo(Self(other))
    }
    return Other(self).isLessThanOrEqualTo(other)
  }

  public func isTotallyOrdered<Other: BinaryFloatingPoint>(before other: Other) -> Bool {
    if Self.significandBitCount >= Other.significandBitCount {
      return self.totalOrder(with: Self(other))
    }
    return Other(self).totalOrder(with: other)
  }
  */
}

@available(*, unavailable, renamed: "FloatingPoint")
public typealias FloatingPointType = FloatingPoint<|MERGE_RESOLUTION|>--- conflicted
+++ resolved
@@ -75,14 +75,6 @@
   /// `value` rounded to the closest representable `Self`.
   init(_ value: ${src_ty.stdlib_name})
 
-<<<<<<< HEAD
-else:
-    raise ValueError('Unhandled float type.')
-}%
-% if bits == 80:
-#if !os(Windows) && !os(Cygwin) && (arch(i386) || arch(x86_64))
-=======
->>>>>>> 000d413a
 % end
   /*  TODO: Implement the following APIs once a revised integer protocol is
       introduced that allows for them to be implemented.  In particular, we
@@ -331,13 +323,9 @@
   /// IEEE 754 `fusedMultiplyAdd` operation.
   func addingProduct(_ lhs: Self, _ rhs: Self) -> Self
 
-<<<<<<< HEAD
-#if !os(Windows) && !os(Cygwin) && (arch(i386) || arch(x86_64))
-=======
   /// Fused multiply-add, accumulating the product of `lhs` and `rhs` to `self`.
   mutating func addProduct(_ lhs: Self, _ rhs: Self)
   */
->>>>>>> 000d413a
 
   /// The minimum of `x` and `y`.  Implements the IEEE 754 `minNum` operation.
   ///
@@ -571,20 +559,6 @@
 /// conventions.
 public protocol BinaryFloatingPoint: FloatingPoint, FloatLiteralConvertible {
 
-<<<<<<< HEAD
-%     if srcBits == 80:
-#if !os(Windows) && !os(Cygwin) && (arch(i386) || arch(x86_64))
-%     end
-
-  /// Construct an instance that approximates `other`.
-  public init(_ other: ${That}) {
-%     if srcBits > bits:
-    _value = Builtin.fptrunc_FPIEEE${srcBits}_FPIEEE${bits}(other._value)
-%     else:
-    _value = Builtin.fpext_FPIEEE${srcBits}_FPIEEE${bits}(other._value)
-%     end
-  }
-=======
   /// An unsigned integer type that can represent the significand of any value.
   ///
   /// The significand (http://en.wikipedia.org/wiki/Significand) is frequently
@@ -592,7 +566,6 @@
   /// (see the "Use of 'mantissa'" section on the linked Wikipedia page for
   /// more details).  "Significand" is the preferred terminology in IEEE 754.
   associatedtype RawSignificand: UnsignedInteger
->>>>>>> 000d413a
 
   /// An unsigned integer type that can represent the exponent encoding of any
   /// value.
@@ -753,46 +726,6 @@
     return right
   }
 
-<<<<<<< HEAD
-%     if srcBits == 80:
-#if !os(Windows) && !os(Cygwin) && (arch(i386) || arch(x86_64))
-%     end
-
-  /// Construct an instance that approximates `other`.
-  public init(_ other: ${That}) {
-%     if srcBits != 80:
-    // FIXME: Float80 does not have 'isFinite' property.
-    // <rdar://problem/17958458> Int(Float80.quietNaN) is garbage
-    // <rdar://problem/17959546> Float80.isFinite is missing
-    _precondition(
-      other.isFinite,
-      "floating point value cannot be converted to ${Self} because it is either infinite or NaN")
-%      if signed:
-    // FIXME: Float80 doesn't have a _fromBitPattern
-    // ${That}(roundTowardsZero: ${Self}.min)
-    // > ${getMinFloat(srcBits, intBits)}
-    _precondition(other >= ${That}._fromBitPattern(${getMinFloat(srcBits, intBits)}),
-      "floating point value cannot be converted to ${Self} because it is less than ${Self}.min")
-    // ${That}(roundTowardsZero: ${Self}.max)
-    // > ${getMaxFloat(srcBits, intBits)}
-    _precondition(other <= ${That}._fromBitPattern(${getMaxFloat(srcBits, intBits)}),
-      "floating point value cannot be converted to ${Self} because it is greater than ${Self}.max")
-%      else:
-    _precondition(other >= (0.0 as ${That}),
-      "floating point value cannot be converted to ${Self} because it is less than ${Self}.min")
-%          # NOTE: Since unsigned ints effectively have one more bit than signed ints
-%          # for storing positive numbers, we use `intBits + 1` when calculating the
-%          # max acceptable float value in the following lines.
-    // ${That}(roundTowardsZero: ${Self}.max)
-    // > ${getMaxFloat(srcBits, intBits + 1)}
-    _precondition(other <= ${That}._fromBitPattern(${getMaxFloat(srcBits, intBits + 1)}),
-      "floating point value cannot be converted to ${Self} because it is greater than ${Self}.max")
-%      end
-
-%     end
-    self._value =
-      Builtin.fpto${sign}i_FPIEEE${srcBits}_${BuiltinName}(other._value)
-=======
   public var floatingPointClass: FloatingPointClassification {
     if isSignalingNaN { return .signalingNaN }
     if isNaN { return .quietNaN }
@@ -800,7 +733,6 @@
     if isNormal { return sign == .minus ? .negativeNormal : .positiveNormal }
     if isSubnormal { return sign == .minus ? .negativeSubnormal : .positiveSubnormal }
     return sign == .minus ? .negativeZero : .positiveZero
->>>>>>> 000d413a
   }
 
 %for op in binary_arithmetic:
