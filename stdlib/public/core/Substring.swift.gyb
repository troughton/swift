//===----------------------------------------------------------------------===//
//
// This source file is part of the Swift.org open source project
//
// Copyright (c) 2014 - 2017 Apple Inc. and the Swift project authors
// Licensed under Apache License v2.0 with Runtime Library Exception
//
// See https://swift.org/LICENSE.txt for license information
// See https://swift.org/CONTRIBUTORS.txt for the list of Swift project authors
//
//===----------------------------------------------------------------------===//

extension String {
  // FIXME(strings): at least temporarily remove it to see where it was applied
  /// Creates a new string from the given substring.
  ///
  /// - Parameter substring: A substring to convert to a standalone `String`
  ///   instance.
  ///
  /// - Complexity: O(*n*), where *n* is the length of `substring`.
  @_inlineable // FIXME(sil-serialize-all)
  public init(_ substring: Substring) {
    let x = substring._wholeString
    let start = substring.startIndex
    let end = substring.endIndex
    let u16 = x._core[start.encodedOffset..<end.encodedOffset]
    if start.samePosition(in: x.unicodeScalars) != nil
    && end.samePosition(in: x.unicodeScalars) != nil {
      self = String(_StringCore(u16))
    }
    else {
      self = String(decoding: u16, as: UTF16.self)
    }
  }
}

/// A slice of a string.
///
/// When you create a slice of a string, a `Substring` instance is the result.
/// Operating on substrings is fast and efficient because a substring shares
/// its storage with the original string. The `Substring` type presents the
/// same interface as `String`, so you can avoid or defer any copying of the
/// string's contents.
///
/// The following example creates a `greeting` string, and then finds the
/// substring of the first sentence:
///
///     let greeting = "Hi there! It's nice to meet you! 👋"
///     let endOfSentence = greeting.index(of: "!")!
///     let firstSentence = greeting[...endOfSentence]
///     // firstSentence == "Hi there!"
///
/// You can perform many string operations on a substring. Here, we find the
/// length of the first sentence and create an uppercase version.
///
///     print("'\(firstSentence)' is \(firstSentence.count) characters long.")
///     // Prints "'Hi there!' is 9 characters long."
///
///     let shoutingSentence = firstSentence.uppercased()
///     // shoutingSentence == "HI THERE!"
///
/// Converting a Substring to a String
/// ==================================
///
/// This example defines a `rawData` string with some unstructured data, and
/// then uses the string's `prefix(while:)` method to create a substring of
/// the numeric prefix:
///
///     let rawInput = "126 a.b 22219 zzzzzz"
///     let numericPrefix = rawInput.prefix(while: { "0"..."9" ~= $0 })
///     // numericPrefix is the substring "126"
///
/// When you need to store a substring or pass it to a function that requires a
/// `String` instance, you can convert it to a `String` by using the
/// `String(_:)` initializer. Calling this initializer copies the contents of
/// the substring to a new string.
///
///     func parseAndAddOne(_ s: String) -> Int {
///         return Int(s, radix: 10)! + 1
///     }
///     _ = parseAndAddOne(numericPrefix)
///     // error: cannot convert value...
///     let incrementedPrefix = parseAndAddOne(String(numericPrefix))
///     // incrementedPrefix == 127
///
/// Alternatively, you can convert the function that takes a `String` to one
/// that is generic over the `StringProtocol` protocol. The following code
/// declares a generic version of the `parseAndAddOne(_:)` function:
///
///     func genericParseAndAddOne<S: StringProtocol>(_ s: S) -> Int {
///         return Int(s, radix: 10)! + 1
///     }
///     let genericallyIncremented = genericParseAndAddOne(numericPrefix)
///     // genericallyIncremented == 127
///
<<<<<<< HEAD
=======
/// You can call this generic function with an instance of either `String` or
/// `Substring`.
///
>>>>>>> aad14e3c
/// - Important: Don't store substrings longer than you need them to perform a
///   specific operation. A substring holds a reference to the entire storage
///   of the string it comes from, not just to the portion it presents, even
///   when there is no other reference to the original string. Storing
///   substrings may, therefore, prolong the lifetime of string data that is
///   no longer otherwise accessible, which can appear to be memory leakage.
<<<<<<< HEAD
=======
@_fixed_layout // FIXME(sil-serialize-all)
>>>>>>> aad14e3c
public struct Substring : StringProtocol {
  public typealias Index = String.Index
  public typealias SubSequence = Substring

  @_versioned // FIXME(sil-serialize-all)
  internal var _slice: Slice<String>

  /// Creates an empty substring.
  @_inlineable // FIXME(sil-serialize-all)
  public init() {
    _slice = Slice()
  }

  @_inlineable // FIXME(sil-serialize-all)
  @_versioned // FIXME(sil-serialize-all)
  internal init(_slice: Slice<String>) {
    self._slice = _slice
  }
  
  /// Creates a substring with the specified bounds within the given string.
  ///
  /// - Parameters:
  ///   - base: The string to create a substring of.
  ///   - bounds: The range of `base` to use for the substring. The lower and
  ///     upper bounds of `bounds` must be valid indices of `base`.
  @_inlineable // FIXME(sil-serialize-all)
  public init(_base base: String, _ bounds: Range<Index>) {
    _slice = Slice(base: base, bounds: bounds)
  }

  @_inlineable // FIXME(sil-serialize-all)
  @_versioned // FIXME(sil-serialize-all)
  internal init<R: RangeExpression>(
    _base base: String, _ bounds: R
  ) where R.Bound == Index {
    self.init(_base: base, bounds.relative(to: base))
  }

  @_inlineable // FIXME(sil-serialize-all)
  public var startIndex: Index { return _slice.startIndex }
  @_inlineable // FIXME(sil-serialize-all)
  public var endIndex: Index { return _slice.endIndex }

  @_inlineable // FIXME(sil-serialize-all)
  public func index(after i: Index) -> Index {
    _precondition(i < endIndex, "Cannot increment beyond endIndex")
    _precondition(i >= startIndex, "Cannot increment an invalid index")
    // FIXME(strings): slice types currently lack necessary bound checks
    return _slice.index(after: i)
  }

  @_inlineable // FIXME(sil-serialize-all)
  public func index(before i: Index) -> Index {
    _precondition(i <= endIndex, "Cannot decrement an invalid index")
    _precondition(i > startIndex, "Cannot decrement beyond startIndex")
    // FIXME(strings): slice types currently lack necessary bound checks
    return _slice.index(before: i)
  }

  @_inlineable // FIXME(sil-serialize-all)
  public func index(_ i: Index, offsetBy n: Int) -> Index {
    let result = _slice.index(i, offsetBy: n)
    // FIXME(strings): slice types currently lack necessary bound checks
    _precondition(
      (_slice._startIndex ... _slice.endIndex).contains(result),
      "Operation results in an invalid index")
    return result
  }

  @_inlineable // FIXME(sil-serialize-all)
  public func index(
    _ i: Index, offsetBy n: Int, limitedBy limit: Index
  ) -> Index? {
    let result = _slice.index(i, offsetBy: n, limitedBy: limit)
    // FIXME(strings): slice types currently lack necessary bound checks
    _precondition(result.map {
        (_slice._startIndex ... _slice.endIndex).contains($0)
      } ?? true,
      "Operation results in an invalid index")
    return result
  }

  @_inlineable // FIXME(sil-serialize-all)
  public func distance(from start: Index, to end: Index) -> Int {
    return _slice.distance(from: start, to: end)
  }

  @_inlineable // FIXME(sil-serialize-all)
  public subscript(i: Index) -> Character {
    return _slice[i]
  }

  @_inlineable // FIXME(sil-serialize-all)
  public mutating func replaceSubrange<C>(
    _ bounds: Range<Index>,
    with newElements: C
  ) where C : Collection, C.Iterator.Element == Iterator.Element {
    // FIXME(strings): slice types currently lack necessary bound checks
    _slice.replaceSubrange(bounds, with: newElements)
  }

% for Range in ['Range', 'ClosedRange']:

  @_inlineable // FIXME(sil-serialize-all)
  public mutating func replaceSubrange(
    _ bounds: ${Range}<Index>, with newElements: Substring
  ) {
    replaceSubrange(bounds, with: newElements._slice)
  }

% end

  /// Creates a string from the given Unicode code units in the specified
  /// encoding.
  ///
  /// - Parameters:
  ///   - codeUnits: A collection of code units encoded in the encoding
  ///     specified in `sourceEncoding`.
  ///   - sourceEncoding: The encoding in which `codeUnits` should be
  ///     interpreted.
  @_inlineable // FIXME(sil-serialize-all)
  public init<C: Collection, Encoding: _UnicodeEncoding>(
    decoding codeUnits: C, as sourceEncoding: Encoding.Type
  ) where C.Iterator.Element == Encoding.CodeUnit {
    self.init(String(decoding: codeUnits, as: sourceEncoding))
  }

  /// Creates a string from the null-terminated, UTF-8 encoded sequence of
  /// bytes at the given pointer.
  ///
  /// - Parameter nullTerminatedUTF8: A pointer to a sequence of contiguous,
  ///   UTF-8 encoded bytes ending just before the first zero byte.
  @_inlineable // FIXME(sil-serialize-all)
  public init(cString nullTerminatedUTF8: UnsafePointer<CChar>) {
    self.init(String(cString: nullTerminatedUTF8))
  }

  /// Creates a string from the null-terminated sequence of bytes at the given
  /// pointer.
  ///
  /// - Parameters:
  ///   - nullTerminatedCodeUnits: A pointer to a sequence of contiguous code
  ///     units in the encoding specified in `sourceEncoding`, ending just
  ///     before the first zero code unit.
  ///   - sourceEncoding: The encoding in which the code units should be
  ///     interpreted.
  @_inlineable // FIXME(sil-serialize-all)
  public init<Encoding: _UnicodeEncoding>(
    decodingCString nullTerminatedCodeUnits: UnsafePointer<Encoding.CodeUnit>,
    as sourceEncoding: Encoding.Type
  ) {
    self.init(
      String(decodingCString: nullTerminatedCodeUnits, as: sourceEncoding))
  }

  /// Calls the given closure with a pointer to the contents of the string,
  /// represented as a null-terminated sequence of UTF-8 code units.
  ///
  /// The pointer passed as an argument to `body` is valid only during the
  /// execution of `withCString(_:)`. Do not store or return the pointer for
  /// later use.
  ///
  /// - Parameter body: A closure with a pointer parameter that points to a
  ///   null-terminated sequence of UTF-8 code units. If `body` has a return
  ///   value, that value is also used as the return value for the
  ///   `withCString(_:)` method. The pointer argument is valid only for the
  ///   duration of the method's execution.
  /// - Returns: The return value, if any, of the `body` closure parameter.
<<<<<<< HEAD
=======
  @_inlineable // FIXME(sil-serialize-all)
>>>>>>> aad14e3c
  public func withCString<Result>(
    _ body: (UnsafePointer<CChar>) throws -> Result) rethrows -> Result {
    return try _wholeString._core._withCSubstringAndLength(
      in: startIndex.encodedOffset..<endIndex.encodedOffset,
      encoding: UTF8.self) {
      p, length in try p.withMemoryRebound(to: CChar.self, capacity: length) {
        try body($0)
      }
    }
  }

  /// Calls the given closure with a pointer to the contents of the string,
  /// represented as a null-terminated sequence of code units.
  ///
  /// The pointer passed as an argument to `body` is valid only during the
  /// execution of `withCString(encodedAs:_:)`. Do not store or return the
  /// pointer for later use.
  ///
  /// - Parameters:
  ///   - body: A closure with a pointer parameter that points to a
  ///     null-terminated sequence of code units. If `body` has a return
  ///     value, that value is also used as the return value for the
  ///     `withCString(encodedAs:_:)` method. The pointer argument is valid
  ///     only for the duration of the method's execution.
  ///   - targetEncoding: The encoding in which the code units should be
  ///     interpreted.
  /// - Returns: The return value, if any, of the `body` closure parameter.
<<<<<<< HEAD
=======
  @_inlineable // FIXME(sil-serialize-all)
>>>>>>> aad14e3c
  public func withCString<Result, TargetEncoding: _UnicodeEncoding>(
    encodedAs targetEncoding: TargetEncoding.Type,
    _ body: (UnsafePointer<TargetEncoding.CodeUnit>) throws -> Result
  ) rethrows -> Result {
    return try _wholeString._core._withCSubstring(
      in: startIndex.encodedOffset..<endIndex.encodedOffset,
      encoding: targetEncoding, body)
  }
}

extension Substring : _SwiftStringView {
<<<<<<< HEAD
  var _persistentContent: String {
=======
  @_inlineable // FIXME(sil-serialize-all)
  @_versioned // FIXME(sil-serialize-all)
  internal var _persistentContent: String {
>>>>>>> aad14e3c
    let wholeCore = _wholeString._core
    let native = wholeCore.nativeBuffer
    if _fastPath(native != nil) {
      let wholeString = String(wholeCore)
      let n = native._unsafelyUnwrappedUnchecked
      if _fastPath(
        n.start == wholeCore._baseAddress
        && n.usedCount == wholeCore.count
        && _slice.startIndex == wholeString.startIndex
        && _slice.endIndex == wholeString.endIndex
      ) {
        return wholeString
      }
    }
    var r = String()
    r._core.append(_ephemeralContent._core)
    _sanityCheck(r._core._owner !== _ephemeralContent._core._owner)
    return r
  }

<<<<<<< HEAD
=======
  @_inlineable // FIXME(sil-serialize-all)
>>>>>>> aad14e3c
  public // @testable
  var _ephemeralContent: String {
    let wholeCore = _wholeString._core
    let subCore : _StringCore = wholeCore[
      startIndex.encodedOffset..<endIndex.encodedOffset]
    // Check that we haven't allocated a new buffer for the result, if we have
    // contiguous storage.
    _sanityCheck(
      subCore._owner === wholeCore._owner || !wholeCore.hasContiguousStorage)

    return String(subCore)
  }

<<<<<<< HEAD
=======
  @_inlineable // FIXME(sil-serialize-all)
  @_versioned // FIXME(sil-serialize-all)
>>>>>>> aad14e3c
  internal
  var _wholeString: String {
    return _slice._base
  }
}

extension Substring : CustomReflectable {
  @_inlineable // FIXME(sil-serialize-all)
  public var customMirror: Mirror {
    return String(self).customMirror
  }
}

extension Substring : CustomPlaygroundQuickLookable {
  @_inlineable // FIXME(sil-serialize-all)
  public var customPlaygroundQuickLook: PlaygroundQuickLook {
    return String(self).customPlaygroundQuickLook
  }
}

extension Substring : CustomStringConvertible {
  @_inlineable // FIXME(sil-serialize-all)
  public var description: String {
    return String(self)
  }
}

extension Substring : CustomDebugStringConvertible {
  @_inlineable // FIXME(sil-serialize-all)
  public var debugDescription: String {
    return String(self).debugDescription
  }
}

extension Substring : LosslessStringConvertible {
  @_inlineable // FIXME(sil-serialize-all)
  public init(_ content: String) {
    self.init(_base: content, content.startIndex ..< content.endIndex)
  }
}

extension StringProtocol {
<<<<<<< HEAD
=======
  @_inlineable // FIXME(sil-serialize-all)
>>>>>>> aad14e3c
  public static func ==<R: StringProtocol>(lhs: Self, rhs: R) -> Bool {
    return lhs._ephemeralString == rhs._ephemeralString
  }

<<<<<<< HEAD
=======
  @_inlineable // FIXME(sil-serialize-all)
>>>>>>> aad14e3c
  public static func !=<R: StringProtocol>(lhs: Self, rhs: R) -> Bool {
    return lhs._ephemeralString != rhs._ephemeralString
  }
}

extension StringProtocol {
<<<<<<< HEAD
=======
  @_inlineable // FIXME(sil-serialize-all)
>>>>>>> aad14e3c
  public static func < <R: StringProtocol>(lhs: Self, rhs: R) -> Bool {
    return lhs._ephemeralString < rhs._ephemeralString
  }

<<<<<<< HEAD
=======
  @_inlineable // FIXME(sil-serialize-all)
>>>>>>> aad14e3c
  public static func > <R: StringProtocol>(lhs: Self, rhs: R) -> Bool {
    return rhs < lhs
  }

<<<<<<< HEAD
=======
  @_inlineable // FIXME(sil-serialize-all)
>>>>>>> aad14e3c
  public static func <= <R: StringProtocol>(lhs: Self, rhs: R) -> Bool {
    return !(rhs < lhs)
  }

<<<<<<< HEAD
=======
  @_inlineable // FIXME(sil-serialize-all)
>>>>>>> aad14e3c
  public static func >= <R: StringProtocol>(lhs: Self, rhs: R) -> Bool {
    return !(lhs < rhs)
  }
}

extension StringProtocol {
<<<<<<< HEAD
=======
  @_inlineable // FIXME(sil-serialize-all)
>>>>>>> aad14e3c
  public var hashValue : Int {
    return self._ephemeralString.hashValue
  }
}

% for (property, ViewPrefix) in [
%   ('utf8', 'UTF8'),
%   ('utf16', 'UTF16'),
%   ('unicodeScalars', 'UnicodeScalar'),
%   ('characters', 'Character')
% ]:
%   View = ViewPrefix + 'View'
%   RangeReplaceable = 'RangeReplaceable' if property == 'unicodeScalars' else ''
extension Substring {
  % if View == 'CharacterView':
  @available(swift, deprecated: 3.2, message:
    "Please use String or Substring directly")
  % end
<<<<<<< HEAD
  public struct ${View} {
    var _slice: ${RangeReplaceable}BidirectionalSlice<String.${View}>
=======
  @_fixed_layout // FIXME(sil-serialize-all)
  public struct ${View} {
    @_versioned // FIXME(sil-serialize-all)
    internal var _slice: Slice<String.${View}>
>>>>>>> aad14e3c
  }
}

extension Substring.${View} : BidirectionalCollection {
  public typealias Index = String.Index
  public typealias SubSequence = Substring.${View}

  /// Creates an instance that slices `base` at `_bounds`.
<<<<<<< HEAD
  internal init(_ base: String.${View}, _bounds: Range<Index>) {
    _slice = ${RangeReplaceable}BidirectionalSlice(
=======
  @_inlineable // FIXME(sil-serialize-all)
  @_versioned // FIXME(sil-serialize-all)
  internal init(_ base: String.${View}, _bounds: Range<Index>) {
    _slice = Slice(
>>>>>>> aad14e3c
      base: String(base._core).${property},
      bounds: _bounds)
  }

  /// The entire String onto whose slice this view is a projection.
<<<<<<< HEAD
=======
  @_inlineable // FIXME(sil-serialize-all)
  @_versioned // FIXME(sil-serialize-all)
>>>>>>> aad14e3c
  internal var _wholeString: String {
    return String(_slice._base._core)
  }

<<<<<<< HEAD
  public var startIndex: Index { return _slice.startIndex }
  public var endIndex: Index { return _slice.endIndex }
  public func index(after i: Index) -> Index {
    return _slice.index(after: i)
  }
  public func index(before i: Index) -> Index {
    return _slice.index(before: i)
  }
  public subscript(i: Index) -> String.${View}.Element {
    return _slice[i]
  }
=======
  @_inlineable // FIXME(sil-serialize-all)
  public var startIndex: Index { return _slice.startIndex }
  @_inlineable // FIXME(sil-serialize-all)
  public var endIndex: Index { return _slice.endIndex }
  @_inlineable // FIXME(sil-serialize-all)
  public func index(after i: Index) -> Index {
    return _slice.index(after: i)
  }
  @_inlineable // FIXME(sil-serialize-all)
  public func index(before i: Index) -> Index {
    return _slice.index(before: i)
  }
  @_inlineable // FIXME(sil-serialize-all)
  public subscript(i: Index) -> String.${View}.Element {
    return _slice[i]
  }
  @_inlineable // FIXME(sil-serialize-all)
>>>>>>> aad14e3c
  public subscript(r: Range<Index>) -> SubSequence {
    return Substring.${View}(_wholeString.${property}, _bounds: r)
  }
}

extension Substring {
  % if View == 'CharacterView':
  @available(swift, deprecated: 3.2, message:
    "Please use String or Substring directly")
  % end
<<<<<<< HEAD
=======
  @_inlineable // FIXME(sil-serialize-all)
>>>>>>> aad14e3c
  public var ${property}: ${View} {
    get {
      return ${View}(_wholeString.${property}, _bounds: startIndex..<endIndex)
    }
    set {
      self = Substring(newValue)
    }
  }

  /// Creates a Substring having the given content.
  ///
  /// - Complexity: O(1)
<<<<<<< HEAD
=======
  @_inlineable // FIXME(sil-serialize-all)
>>>>>>> aad14e3c
  public init(_ content: ${View}) {
    self = content._wholeString[content.startIndex..<content.endIndex]
  }
}

extension String {
  % if property in ('utf8', 'utf16'):
  /// Creates a String having the given content.
  ///
  /// If `codeUnits` is an ill-formed code unit sequence, the result is `nil`.
  ///
  /// - Complexity: O(N), where N is the length of the resulting `String`'s
  ///   UTF-16.
<<<<<<< HEAD
=======
  @_inlineable // FIXME(sil-serialize-all)
>>>>>>> aad14e3c
  public init?(_ codeUnits: Substring.${View}) {
    let wholeString = codeUnits._wholeString
    guard
      codeUnits.startIndex.samePosition(in: wholeString.unicodeScalars) != nil
      && codeUnits.endIndex.samePosition(in: wholeString.unicodeScalars) != nil
    else { return nil }
    self = String(Substring(codeUnits))
  }
  % else:
  /// Creates a String having the given content.
  ///
  /// - Complexity: O(N), where N is the length of the resulting `String`'s
  ///   UTF-16.
<<<<<<< HEAD
=======
  @_inlineable // FIXME(sil-serialize-all)
>>>>>>> aad14e3c
  public init(_ content: Substring.${View}) {
    self = String(Substring(content))
  }
  % end
}
% end

// FIXME: The other String views should be RangeReplaceable too.
extension Substring.UnicodeScalarView : RangeReplaceableCollection {
<<<<<<< HEAD
  public init() { _slice = RangeReplaceableBidirectionalSlice.init() }

=======
  @_inlineable // FIXME(sil-serialize-all)
  public init() { _slice = Slice.init() }

  @_inlineable // FIXME(sil-serialize-all)
>>>>>>> aad14e3c
  public mutating func replaceSubrange<C : Collection>(
    _ target: Range<Index>, with replacement: C
  ) where C.Element == Element {
    _slice.replaceSubrange(target, with: replacement)
  }
}

#if _runtime(_ObjC)

extension Substring {
  @_inlineable // FIXME(sil-serialize-all)
  public func hasPrefix(_ prefix: String) -> Bool {
    return String(self).hasPrefix(prefix)
  }

  @_inlineable // FIXME(sil-serialize-all)
  public func hasSuffix(_ suffix: String) -> Bool {
    return String(self).hasSuffix(suffix)
  }
}

#endif

extension Substring : RangeReplaceableCollection {
  @_inlineable // FIXME(sil-serialize-all)
  public init<S : Sequence>(_ elements: S)
  where S.Element == Character {
    let e0 = elements as? _SwiftStringView
    if _fastPath(e0 != nil), let e = e0 {
      self = e._ephemeralContent[...]
    }
    else {
      self = String(elements)[...]
    }
  }
  
  @_inlineable // FIXME(sil-serialize-all)
  public mutating func append<S : Sequence>(contentsOf elements: S)
  where S.Element == Character {
    var c = self._ephemeralContent._core
    self = Substring()
    
    let e0 = elements as? _SwiftStringView
    if _fastPath(e0 != nil), let e1 = e0 {
      c.append(contentsOf: e1._ephemeralContent.utf16)
      self = String(c)[...]
    }
    else {
      var s = String(c)
      s.append(contentsOf: elements)
      self = s[...]
    }
  }
}

extension Substring {
  @_inlineable // FIXME(sil-serialize-all)
  public func lowercased() -> String {
    return String(self).lowercased()
  }

  @_inlineable // FIXME(sil-serialize-all)
  public func uppercased() -> String {
    return String(self).uppercased()
  }
  
<<<<<<< HEAD
  public func filter(
  _ isIncluded: (Element) throws -> Bool
  ) rethrows -> String {
      return try String(self.lazy.filter(isIncluded))
=======
  @_inlineable // FIXME(sil-serialize-all)
  public func filter(
    _ isIncluded: (Element) throws -> Bool
  ) rethrows -> String {
    return try String(self.lazy.filter(isIncluded))
>>>>>>> aad14e3c
  }
}

extension Substring : TextOutputStream {
  @_inlineable // FIXME(sil-serialize-all)
  public mutating func write(_ other: String) {
    append(contentsOf: other)
  }
}

extension Substring : TextOutputStreamable {
  @_inlineable // FIXME(sil-serialize-all)
  public func write<Target : TextOutputStream>(to target: inout Target) {
    target.write(String(self))
  }
}

extension Substring : ExpressibleByUnicodeScalarLiteral {
  @_inlineable // FIXME(sil-serialize-all)
  public init(unicodeScalarLiteral value: String) {
     self.init(_base: value, value.startIndex ..< value.endIndex)
  }
}
extension Substring : ExpressibleByExtendedGraphemeClusterLiteral {
  @_inlineable // FIXME(sil-serialize-all)
  public init(extendedGraphemeClusterLiteral value: String) {
     self.init(_base: value, value.startIndex ..< value.endIndex)
  }
}

extension Substring : ExpressibleByStringLiteral {
  @_inlineable // FIXME(sil-serialize-all)
  public init(stringLiteral value: String) {
     self.init(_base: value, value.startIndex ..< value.endIndex)
  }
}

//===--- String/Substring Slicing Support ---------------------------------===//
/// In Swift 3.2, in the absence of type context,
///
///     someString[someString.startIndex..<someString.endIndex]
///
/// was deduced to be of type `String`.  Therefore have a more-specific
/// Swift-3-only `subscript` overload on `String` (and `Substring`) that
/// continues to produce `String`.
extension String {
  @_inlineable // FIXME(sil-serialize-all)
  @available(swift, introduced: 4)
  public subscript(r: Range<Index>) -> Substring {
    return Substring(
      _slice: Slice(base: self, bounds: r))
  }

  @_inlineable // FIXME(sil-serialize-all)
  @available(swift, obsoleted: 4)
  public subscript(bounds: Range<Index>) -> String {
    return String(characters[bounds])
  }

  @_inlineable // FIXME(sil-serialize-all)
  @available(swift, obsoleted: 4)
  public subscript(bounds: ClosedRange<Index>) -> String {
    return String(characters[bounds])
  }
}

extension Substring {
  @_inlineable // FIXME(sil-serialize-all)
  @available(swift, introduced: 4)
  public subscript(r: Range<Index>) -> Substring {
    return Substring(_slice: _slice[r])
  }

  @_inlineable // FIXME(sil-serialize-all)
  @available(swift, obsoleted: 4)
  public subscript(bounds: Range<Index>) -> String {
    return String(characters[bounds])
  }

  @_inlineable // FIXME(sil-serialize-all)
  @available(swift, obsoleted: 4)
  public subscript(bounds: ClosedRange<Index>) -> String {
    return String(characters[bounds])
  }
}
//===----------------------------------------------------------------------===//

// popFirst() is only present when a collection is its own subsequence. This was
// dropped in Swift 4.
extension String {
<<<<<<< HEAD
=======
  @_inlineable // FIXME(sil-serialize-all)
>>>>>>> aad14e3c
  @available(swift, deprecated: 3.2, obsoleted: 4, message:
    "Please use 'first', 'dropFirst()', or 'Substring.popFirst()'.")
  public mutating func popFirst() -> String.Element? {
    guard !isEmpty else { return nil }
    let element = first!
    let nextIdx = self.index(after: self.startIndex)
    self = String(self[nextIdx...])
    return element
  }
}
<<<<<<< HEAD
extension String.CharacterView {
  @available(swift, deprecated: 3.2, obsoleted: 4, message:
    "Please use 'first', 'dropFirst()', or 'Substring.CharacterView.popFirst()'.")
  public mutating func popFirst() -> String.CharacterView.Element? {
    guard !isEmpty else { return nil }
    let element = first!
    let nextIdx = self.index(after: self.startIndex)
    self = String(self[nextIdx...]).characters
=======
extension String._CharacterView {
  @_inlineable // FIXME(sil-serialize-all)
  @available(swift, deprecated: 3.2, obsoleted: 4, message:
    "Please use 'first', 'dropFirst()', or 'Substring.CharacterView.popFirst()'.")
  public mutating func popFirst() -> String._CharacterView.Element? {
    guard !isEmpty else { return nil }
    let element = first!
    let nextIdx = self.index(after: self.startIndex)
    self = String(self[nextIdx...])._characters
>>>>>>> aad14e3c
    return element
  }
}
extension String.UnicodeScalarView {
<<<<<<< HEAD
=======
  @_inlineable // FIXME(sil-serialize-all)
>>>>>>> aad14e3c
  @available(swift, deprecated: 3.2, obsoleted: 4, message:
    "Please use 'first', 'dropFirst()', or 'Substring.UnicodeScalarView.popFirst()'.")
  public mutating func popFirst() -> String.UnicodeScalarView.Element? {
    guard !isEmpty else { return nil }
    let element = first!
    let nextIdx = self.index(after: self.startIndex)
    self = String(self[nextIdx...]).unicodeScalars
    return element
  }
}<|MERGE_RESOLUTION|>--- conflicted
+++ resolved
@@ -93,22 +93,16 @@
 ///     let genericallyIncremented = genericParseAndAddOne(numericPrefix)
 ///     // genericallyIncremented == 127
 ///
-<<<<<<< HEAD
-=======
 /// You can call this generic function with an instance of either `String` or
 /// `Substring`.
 ///
->>>>>>> aad14e3c
 /// - Important: Don't store substrings longer than you need them to perform a
 ///   specific operation. A substring holds a reference to the entire storage
 ///   of the string it comes from, not just to the portion it presents, even
 ///   when there is no other reference to the original string. Storing
 ///   substrings may, therefore, prolong the lifetime of string data that is
 ///   no longer otherwise accessible, which can appear to be memory leakage.
-<<<<<<< HEAD
-=======
 @_fixed_layout // FIXME(sil-serialize-all)
->>>>>>> aad14e3c
 public struct Substring : StringProtocol {
   public typealias Index = String.Index
   public typealias SubSequence = Substring
@@ -277,10 +271,7 @@
   ///   `withCString(_:)` method. The pointer argument is valid only for the
   ///   duration of the method's execution.
   /// - Returns: The return value, if any, of the `body` closure parameter.
-<<<<<<< HEAD
-=======
-  @_inlineable // FIXME(sil-serialize-all)
->>>>>>> aad14e3c
+  @_inlineable // FIXME(sil-serialize-all)
   public func withCString<Result>(
     _ body: (UnsafePointer<CChar>) throws -> Result) rethrows -> Result {
     return try _wholeString._core._withCSubstringAndLength(
@@ -308,10 +299,7 @@
   ///   - targetEncoding: The encoding in which the code units should be
   ///     interpreted.
   /// - Returns: The return value, if any, of the `body` closure parameter.
-<<<<<<< HEAD
-=======
-  @_inlineable // FIXME(sil-serialize-all)
->>>>>>> aad14e3c
+  @_inlineable // FIXME(sil-serialize-all)
   public func withCString<Result, TargetEncoding: _UnicodeEncoding>(
     encodedAs targetEncoding: TargetEncoding.Type,
     _ body: (UnsafePointer<TargetEncoding.CodeUnit>) throws -> Result
@@ -323,13 +311,9 @@
 }
 
 extension Substring : _SwiftStringView {
-<<<<<<< HEAD
-  var _persistentContent: String {
-=======
   @_inlineable // FIXME(sil-serialize-all)
   @_versioned // FIXME(sil-serialize-all)
   internal var _persistentContent: String {
->>>>>>> aad14e3c
     let wholeCore = _wholeString._core
     let native = wholeCore.nativeBuffer
     if _fastPath(native != nil) {
@@ -350,10 +334,7 @@
     return r
   }
 
-<<<<<<< HEAD
-=======
-  @_inlineable // FIXME(sil-serialize-all)
->>>>>>> aad14e3c
+  @_inlineable // FIXME(sil-serialize-all)
   public // @testable
   var _ephemeralContent: String {
     let wholeCore = _wholeString._core
@@ -367,11 +348,8 @@
     return String(subCore)
   }
 
-<<<<<<< HEAD
-=======
   @_inlineable // FIXME(sil-serialize-all)
   @_versioned // FIXME(sil-serialize-all)
->>>>>>> aad14e3c
   internal
   var _wholeString: String {
     return _slice._base
@@ -414,62 +392,41 @@
 }
 
 extension StringProtocol {
-<<<<<<< HEAD
-=======
-  @_inlineable // FIXME(sil-serialize-all)
->>>>>>> aad14e3c
+  @_inlineable // FIXME(sil-serialize-all)
   public static func ==<R: StringProtocol>(lhs: Self, rhs: R) -> Bool {
     return lhs._ephemeralString == rhs._ephemeralString
   }
 
-<<<<<<< HEAD
-=======
-  @_inlineable // FIXME(sil-serialize-all)
->>>>>>> aad14e3c
+  @_inlineable // FIXME(sil-serialize-all)
   public static func !=<R: StringProtocol>(lhs: Self, rhs: R) -> Bool {
     return lhs._ephemeralString != rhs._ephemeralString
   }
 }
 
 extension StringProtocol {
-<<<<<<< HEAD
-=======
-  @_inlineable // FIXME(sil-serialize-all)
->>>>>>> aad14e3c
+  @_inlineable // FIXME(sil-serialize-all)
   public static func < <R: StringProtocol>(lhs: Self, rhs: R) -> Bool {
     return lhs._ephemeralString < rhs._ephemeralString
   }
 
-<<<<<<< HEAD
-=======
-  @_inlineable // FIXME(sil-serialize-all)
->>>>>>> aad14e3c
+  @_inlineable // FIXME(sil-serialize-all)
   public static func > <R: StringProtocol>(lhs: Self, rhs: R) -> Bool {
     return rhs < lhs
   }
 
-<<<<<<< HEAD
-=======
-  @_inlineable // FIXME(sil-serialize-all)
->>>>>>> aad14e3c
+  @_inlineable // FIXME(sil-serialize-all)
   public static func <= <R: StringProtocol>(lhs: Self, rhs: R) -> Bool {
     return !(rhs < lhs)
   }
 
-<<<<<<< HEAD
-=======
-  @_inlineable // FIXME(sil-serialize-all)
->>>>>>> aad14e3c
+  @_inlineable // FIXME(sil-serialize-all)
   public static func >= <R: StringProtocol>(lhs: Self, rhs: R) -> Bool {
     return !(lhs < rhs)
   }
 }
 
 extension StringProtocol {
-<<<<<<< HEAD
-=======
-  @_inlineable // FIXME(sil-serialize-all)
->>>>>>> aad14e3c
+  @_inlineable // FIXME(sil-serialize-all)
   public var hashValue : Int {
     return self._ephemeralString.hashValue
   }
@@ -488,15 +445,10 @@
   @available(swift, deprecated: 3.2, message:
     "Please use String or Substring directly")
   % end
-<<<<<<< HEAD
-  public struct ${View} {
-    var _slice: ${RangeReplaceable}BidirectionalSlice<String.${View}>
-=======
   @_fixed_layout // FIXME(sil-serialize-all)
   public struct ${View} {
     @_versioned // FIXME(sil-serialize-all)
     internal var _slice: Slice<String.${View}>
->>>>>>> aad14e3c
   }
 }
 
@@ -505,60 +457,38 @@
   public typealias SubSequence = Substring.${View}
 
   /// Creates an instance that slices `base` at `_bounds`.
-<<<<<<< HEAD
-  internal init(_ base: String.${View}, _bounds: Range<Index>) {
-    _slice = ${RangeReplaceable}BidirectionalSlice(
-=======
   @_inlineable // FIXME(sil-serialize-all)
   @_versioned // FIXME(sil-serialize-all)
   internal init(_ base: String.${View}, _bounds: Range<Index>) {
     _slice = Slice(
->>>>>>> aad14e3c
       base: String(base._core).${property},
       bounds: _bounds)
   }
 
   /// The entire String onto whose slice this view is a projection.
-<<<<<<< HEAD
-=======
   @_inlineable // FIXME(sil-serialize-all)
   @_versioned // FIXME(sil-serialize-all)
->>>>>>> aad14e3c
   internal var _wholeString: String {
     return String(_slice._base._core)
   }
 
-<<<<<<< HEAD
+  @_inlineable // FIXME(sil-serialize-all)
   public var startIndex: Index { return _slice.startIndex }
+  @_inlineable // FIXME(sil-serialize-all)
   public var endIndex: Index { return _slice.endIndex }
+  @_inlineable // FIXME(sil-serialize-all)
   public func index(after i: Index) -> Index {
     return _slice.index(after: i)
   }
+  @_inlineable // FIXME(sil-serialize-all)
   public func index(before i: Index) -> Index {
     return _slice.index(before: i)
   }
+  @_inlineable // FIXME(sil-serialize-all)
   public subscript(i: Index) -> String.${View}.Element {
     return _slice[i]
   }
-=======
-  @_inlineable // FIXME(sil-serialize-all)
-  public var startIndex: Index { return _slice.startIndex }
-  @_inlineable // FIXME(sil-serialize-all)
-  public var endIndex: Index { return _slice.endIndex }
-  @_inlineable // FIXME(sil-serialize-all)
-  public func index(after i: Index) -> Index {
-    return _slice.index(after: i)
-  }
-  @_inlineable // FIXME(sil-serialize-all)
-  public func index(before i: Index) -> Index {
-    return _slice.index(before: i)
-  }
-  @_inlineable // FIXME(sil-serialize-all)
-  public subscript(i: Index) -> String.${View}.Element {
-    return _slice[i]
-  }
-  @_inlineable // FIXME(sil-serialize-all)
->>>>>>> aad14e3c
+  @_inlineable // FIXME(sil-serialize-all)
   public subscript(r: Range<Index>) -> SubSequence {
     return Substring.${View}(_wholeString.${property}, _bounds: r)
   }
@@ -569,10 +499,7 @@
   @available(swift, deprecated: 3.2, message:
     "Please use String or Substring directly")
   % end
-<<<<<<< HEAD
-=======
-  @_inlineable // FIXME(sil-serialize-all)
->>>>>>> aad14e3c
+  @_inlineable // FIXME(sil-serialize-all)
   public var ${property}: ${View} {
     get {
       return ${View}(_wholeString.${property}, _bounds: startIndex..<endIndex)
@@ -585,10 +512,7 @@
   /// Creates a Substring having the given content.
   ///
   /// - Complexity: O(1)
-<<<<<<< HEAD
-=======
-  @_inlineable // FIXME(sil-serialize-all)
->>>>>>> aad14e3c
+  @_inlineable // FIXME(sil-serialize-all)
   public init(_ content: ${View}) {
     self = content._wholeString[content.startIndex..<content.endIndex]
   }
@@ -602,10 +526,7 @@
   ///
   /// - Complexity: O(N), where N is the length of the resulting `String`'s
   ///   UTF-16.
-<<<<<<< HEAD
-=======
-  @_inlineable // FIXME(sil-serialize-all)
->>>>>>> aad14e3c
+  @_inlineable // FIXME(sil-serialize-all)
   public init?(_ codeUnits: Substring.${View}) {
     let wholeString = codeUnits._wholeString
     guard
@@ -619,10 +540,7 @@
   ///
   /// - Complexity: O(N), where N is the length of the resulting `String`'s
   ///   UTF-16.
-<<<<<<< HEAD
-=======
-  @_inlineable // FIXME(sil-serialize-all)
->>>>>>> aad14e3c
+  @_inlineable // FIXME(sil-serialize-all)
   public init(_ content: Substring.${View}) {
     self = String(Substring(content))
   }
@@ -632,15 +550,10 @@
 
 // FIXME: The other String views should be RangeReplaceable too.
 extension Substring.UnicodeScalarView : RangeReplaceableCollection {
-<<<<<<< HEAD
-  public init() { _slice = RangeReplaceableBidirectionalSlice.init() }
-
-=======
   @_inlineable // FIXME(sil-serialize-all)
   public init() { _slice = Slice.init() }
 
   @_inlineable // FIXME(sil-serialize-all)
->>>>>>> aad14e3c
   public mutating func replaceSubrange<C : Collection>(
     _ target: Range<Index>, with replacement: C
   ) where C.Element == Element {
@@ -707,18 +620,11 @@
     return String(self).uppercased()
   }
   
-<<<<<<< HEAD
-  public func filter(
-  _ isIncluded: (Element) throws -> Bool
-  ) rethrows -> String {
-      return try String(self.lazy.filter(isIncluded))
-=======
   @_inlineable // FIXME(sil-serialize-all)
   public func filter(
     _ isIncluded: (Element) throws -> Bool
   ) rethrows -> String {
     return try String(self.lazy.filter(isIncluded))
->>>>>>> aad14e3c
   }
 }
 
@@ -809,10 +715,7 @@
 // popFirst() is only present when a collection is its own subsequence. This was
 // dropped in Swift 4.
 extension String {
-<<<<<<< HEAD
-=======
-  @_inlineable // FIXME(sil-serialize-all)
->>>>>>> aad14e3c
+  @_inlineable // FIXME(sil-serialize-all)
   @available(swift, deprecated: 3.2, obsoleted: 4, message:
     "Please use 'first', 'dropFirst()', or 'Substring.popFirst()'.")
   public mutating func popFirst() -> String.Element? {
@@ -823,16 +726,6 @@
     return element
   }
 }
-<<<<<<< HEAD
-extension String.CharacterView {
-  @available(swift, deprecated: 3.2, obsoleted: 4, message:
-    "Please use 'first', 'dropFirst()', or 'Substring.CharacterView.popFirst()'.")
-  public mutating func popFirst() -> String.CharacterView.Element? {
-    guard !isEmpty else { return nil }
-    let element = first!
-    let nextIdx = self.index(after: self.startIndex)
-    self = String(self[nextIdx...]).characters
-=======
 extension String._CharacterView {
   @_inlineable // FIXME(sil-serialize-all)
   @available(swift, deprecated: 3.2, obsoleted: 4, message:
@@ -842,15 +735,11 @@
     let element = first!
     let nextIdx = self.index(after: self.startIndex)
     self = String(self[nextIdx...])._characters
->>>>>>> aad14e3c
     return element
   }
 }
 extension String.UnicodeScalarView {
-<<<<<<< HEAD
-=======
-  @_inlineable // FIXME(sil-serialize-all)
->>>>>>> aad14e3c
+  @_inlineable // FIXME(sil-serialize-all)
   @available(swift, deprecated: 3.2, obsoleted: 4, message:
     "Please use 'first', 'dropFirst()', or 'Substring.UnicodeScalarView.popFirst()'.")
   public mutating func popFirst() -> String.UnicodeScalarView.Element? {
