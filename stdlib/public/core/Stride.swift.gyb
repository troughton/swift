--- conflicted
+++ resolved
@@ -564,14 +564,6 @@
   // FIXME(conditional-conformances): this is O(N) instead of O(1), leaving it
   // here until a proper Collection conformance is possible
   @_inlineable
-<<<<<<< HEAD
-  @_versioned
-  internal init(_start: Element, end: Element, stride: Element.Stride) {
-    _precondition(stride != 0, "Stride size must not be zero")
-    self._start = _start
-    self._end = end
-    self._stride = stride
-=======
   public var underestimatedCount: Int {
     var it = self.makeIterator()
     var count = 0
@@ -579,7 +571,6 @@
       count += 1
     }
     return count
->>>>>>> aad14e3c
   }
 
   @_inlineable
