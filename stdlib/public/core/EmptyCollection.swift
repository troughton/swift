//===--- EmptyCollection.swift - A collection with no elements ------------===//
//
// This source file is part of the Swift.org open source project
//
// Copyright (c) 2014 - 2017 Apple Inc. and the Swift project authors
// Licensed under Apache License v2.0 with Runtime Library Exception
//
// See https://swift.org/LICENSE.txt for license information
// See https://swift.org/CONTRIBUTORS.txt for the list of Swift project authors
//
//===----------------------------------------------------------------------===//
//
//  Sometimes an operation is best expressed in terms of some other,
//  larger operation where one of the parameters is an empty
//  collection.  For example, we can erase elements from an Array by
//  replacing a subrange with the empty collection.
//
//===----------------------------------------------------------------------===//

/// An iterator that never produces an element.
<<<<<<< HEAD
public struct EmptyIterator<Element> : IteratorProtocol, Sequence {
=======
@_fixed_layout // FIXME(sil-serialize-all)
public struct EmptyIterator<Element> {
  // no properties
  
>>>>>>> aad14e3c
  /// Creates an instance.
  @_inlineable // FIXME(sil-serialize-all)
  public init() {}
}

extension EmptyIterator: IteratorProtocol, Sequence {
  /// Returns `nil`, indicating that there are no more elements.
  @_inlineable // FIXME(sil-serialize-all)
  public mutating func next() -> Element? {
    return nil
  }
}

/// A collection whose element type is `Element` but that is always empty.
@_fixed_layout // FIXME(sil-serialize-all)
public struct EmptyCollection<Element> {
  // no properties

  /// Creates an instance.
  @_inlineable // FIXME(sil-serialize-all)
  public init() {}
}

extension EmptyCollection: RandomAccessCollection, MutableCollection {
  /// A type that represents a valid position in the collection.
  ///
  /// Valid indices consist of the position of every element and a
  /// "past the end" position that's not valid for use as a subscript.
  public typealias Index = Int
  public typealias Indices = CountableRange<Int>
  public typealias SubSequence = EmptyCollection<Element>

  /// Always zero, just like `endIndex`.
  @_inlineable // FIXME(sil-serialize-all)
  public var startIndex: Index {
    return 0
  }

  /// Always zero, just like `startIndex`.
  @_inlineable // FIXME(sil-serialize-all)
  public var endIndex: Index {
    return 0
  }

  /// Always traps.
  ///
  /// `EmptyCollection` does not have any element indices, so it is not
  /// possible to advance indices.
  @_inlineable // FIXME(sil-serialize-all)
  public func index(after i: Index) -> Index {
    _preconditionFailure("EmptyCollection can't advance indices")
  }

  /// Always traps.
  ///
  /// `EmptyCollection` does not have any element indices, so it is not
  /// possible to advance indices.
  @_inlineable // FIXME(sil-serialize-all)
  public func index(before i: Index) -> Index {
    _preconditionFailure("EmptyCollection can't advance indices")
  }

  /// Returns an empty iterator.
  @_inlineable // FIXME(sil-serialize-all)
  public func makeIterator() -> EmptyIterator<Element> {
    return EmptyIterator()
  }

  /// Accesses the element at the given position.
  ///
  /// Must never be called, since this collection is always empty.
  @_inlineable // FIXME(sil-serialize-all)
  public subscript(position: Index) -> Element {
    get {
      _preconditionFailure("Index out of range")
    }
    set {
      _preconditionFailure("Index out of range")
    }
  }

  @_inlineable // FIXME(sil-serialize-all)
  public subscript(bounds: Range<Index>) -> EmptyCollection<Element> {
    get {
      _debugPrecondition(bounds.lowerBound == 0 && bounds.upperBound == 0,
        "Index out of range")
      return self
    }
    set {
      _debugPrecondition(bounds.lowerBound == 0 && bounds.upperBound == 0,
        "Index out of range")
    }
  }

  /// The number of elements (always zero).
  @_inlineable // FIXME(sil-serialize-all)
  public var count: Int {
    return 0
  }

  @_inlineable // FIXME(sil-serialize-all)
  public func index(_ i: Index, offsetBy n: Int) -> Index {
    _debugPrecondition(i == startIndex && n == 0, "Index out of range")
    return i
  }

  @_inlineable // FIXME(sil-serialize-all)
  public func index(
    _ i: Index, offsetBy n: Int, limitedBy limit: Index
  ) -> Index? {
    _debugPrecondition(i == startIndex && limit == startIndex,
      "Index out of range")
    return n == 0 ? i : nil
  }

  /// The distance between two indexes (always zero).
  @_inlineable // FIXME(sil-serialize-all)
  public func distance(from start: Index, to end: Index) -> Int {
    _debugPrecondition(start == 0, "From must be startIndex (or endIndex)")
    _debugPrecondition(end == 0, "To must be endIndex (or startIndex)")
    return 0
  }

  @_inlineable // FIXME(sil-serialize-all)
  public func _failEarlyRangeCheck(_ index: Index, bounds: Range<Index>) {
    _debugPrecondition(index == 0, "out of bounds")
    _debugPrecondition(bounds == Range(indices),
      "invalid bounds for an empty collection")
  }

  @_inlineable // FIXME(sil-serialize-all)
  public func _failEarlyRangeCheck(
    _ range: Range<Index>, bounds: Range<Index>
  ) {
    _debugPrecondition(range == Range(indices),
      "invalid range for an empty collection")
    _debugPrecondition(bounds == Range(indices),
      "invalid bounds for an empty collection")
  }
}

extension EmptyCollection : Equatable {
  @_inlineable // FIXME(sil-serialize-all)
  public static func == (
    lhs: EmptyCollection<Element>, rhs: EmptyCollection<Element>
  ) -> Bool {
    return true
  }
}<|MERGE_RESOLUTION|>--- conflicted
+++ resolved
@@ -18,14 +18,10 @@
 //===----------------------------------------------------------------------===//
 
 /// An iterator that never produces an element.
-<<<<<<< HEAD
-public struct EmptyIterator<Element> : IteratorProtocol, Sequence {
-=======
 @_fixed_layout // FIXME(sil-serialize-all)
 public struct EmptyIterator<Element> {
   // no properties
   
->>>>>>> aad14e3c
   /// Creates an instance.
   @_inlineable // FIXME(sil-serialize-all)
   public init() {}
