--- conflicted
+++ resolved
@@ -906,47 +906,6 @@
   @_inlineable // FIXME(sil-serialize-all)
   public mutating func removeAll(keepingCapacity keepCapacity: Bool = false) {
     _variantBuffer.removeAll(keepingCapacity: keepCapacity)
-<<<<<<< HEAD
-  }
-
-  /// Removes the first element of the set.
-  ///
-  /// Because a set is not an ordered collection, the "first" element may not
-  /// be the first element that was added to the set. The set must not be
-  /// empty.
-  ///
-  /// - Complexity: Amortized O(1) if the set does not wrap a bridged `NSSet`.
-  ///   If the set wraps a bridged `NSSet`, the performance is unspecified.
-  ///
-  /// - Returns: A member of the set.
-  @discardableResult
-  public mutating func removeFirst() -> Element {
-    _precondition(!isEmpty, "Can't removeFirst from an empty Set")
-    return remove(at: startIndex)
-  }
-
-  /// The number of elements in the set.
-  ///
-  /// - Complexity: O(1).
-  public var count: Int {
-    return _variantBuffer.count
-  }
-
-  //
-  // `Sequence` conformance
-  //
-
-  /// Accesses the member at the given position.
-  public subscript(position: Index) -> Element {
-    return _variantBuffer.assertingGet(position)
-  }
-
-  /// Returns an iterator over the members of the set.
-  @inline(__always)
-  public func makeIterator() -> SetIterator<Element> {
-    return _variantBuffer.makeIterator()
-=======
->>>>>>> aad14e3c
   }
 
   /// Removes the first element of the set.
@@ -2320,13 +2279,13 @@
   ///     // Taking the new value for key "a":
   ///     dictionary.merge(["a": 5, "d": 6]) { (_, new) in new }
   ///     // ["b": 2, "a": 5, "c": 4, "d": 6]
-<<<<<<< HEAD
   ///
   /// - Parameters:
   ///   - other:  A dictionary to merge.
   ///   - combine: A closure that takes the current and new values for any
   ///     duplicate keys. The closure returns the desired value for the final
   ///     dictionary.
+  @_inlineable // FIXME(sil-serialize-all)
   public mutating func merge(
     _ other: [Key: Value],
     uniquingKeysWith combine: (Value, Value) throws -> Value) rethrows
@@ -2339,27 +2298,6 @@
   /// dictionary, using a combining closure to determine the value for
   /// duplicate keys.
   ///
-=======
-  ///
-  /// - Parameters:
-  ///   - other:  A dictionary to merge.
-  ///   - combine: A closure that takes the current and new values for any
-  ///     duplicate keys. The closure returns the desired value for the final
-  ///     dictionary.
-  @_inlineable // FIXME(sil-serialize-all)
-  public mutating func merge(
-    _ other: [Key: Value],
-    uniquingKeysWith combine: (Value, Value) throws -> Value) rethrows
-  {
-    try _variantBuffer.merge(
-      other.lazy.map { ($0, $1) }, uniquingKeysWith: combine)
-  }
-
-  /// Creates a dictionary by merging key-value pairs in a sequence into the
-  /// dictionary, using a combining closure to determine the value for
-  /// duplicate keys.
-  ///
->>>>>>> aad14e3c
   /// Use the `combine` closure to select a value to use in the returned
   /// dictionary, or to combine existing and new values. As the key-value
   /// pairs are merged with the dictionary, the `combine` closure is called
@@ -2384,10 +2322,7 @@
   ///     dictionary.
   /// - Returns: A new dictionary with the combined keys and values of this
   ///   dictionary and `other`.
-<<<<<<< HEAD
-=======
-  @_inlineable // FIXME(sil-serialize-all)
->>>>>>> aad14e3c
+  @_inlineable // FIXME(sil-serialize-all)
   public func merging<S: Sequence>(
     _ other: S,
     uniquingKeysWith combine: (Value, Value) throws -> Value
@@ -2427,10 +2362,7 @@
   ///     dictionary.
   /// - Returns: A new dictionary with the combined keys and values of this
   ///   dictionary and `other`.
-<<<<<<< HEAD
-=======
-  @_inlineable // FIXME(sil-serialize-all)
->>>>>>> aad14e3c
+  @_inlineable // FIXME(sil-serialize-all)
   public func merging(
     _ other: [Key: Value],
     uniquingKeysWith combine: (Value, Value) throws -> Value
@@ -2504,102 +2436,12 @@
   ///
   /// - Complexity: O(*n*), where *n* is the number of key-value pairs in the
   ///   dictionary.
-<<<<<<< HEAD
-=======
-  @_inlineable // FIXME(sil-serialize-all)
->>>>>>> aad14e3c
+  @_inlineable // FIXME(sil-serialize-all)
   public mutating func removeAll(keepingCapacity keepCapacity: Bool = false) {
     // The 'will not decrease' part in the documentation comment is worded very
     // carefully.  The capacity can increase if we replace Cocoa buffer with
     // native buffer.
     _variantBuffer.removeAll(keepingCapacity: keepCapacity)
-<<<<<<< HEAD
-  }
-
-  /// The number of key-value pairs in the dictionary.
-  ///
-  /// - Complexity: O(1).
-  public var count: Int {
-    return _variantBuffer.count
-  }
-
-  //
-  // `Sequence` conformance
-  //
-
-  /// Returns an iterator over the dictionary's key-value pairs.
-  ///
-  /// Iterating over a dictionary yields the key-value pairs as two-element
-  /// tuples. You can decompose the tuple in a `for`-`in` loop, which calls
-  /// `makeIterator()` behind the scenes, or when calling the iterator's
-  /// `next()` method directly.
-  ///
-  ///     let hues = ["Heliotrope": 296, "Coral": 16, "Aquamarine": 156]
-  ///     for (name, hueValue) in hues {
-  ///         print("The hue of \(name) is \(hueValue).")
-  ///     }
-  ///     // Prints "The hue of Heliotrope is 296."
-  ///     // Prints "The hue of Coral is 16."
-  ///     // Prints "The hue of Aquamarine is 156."
-  ///
-  /// - Returns: An iterator over the dictionary with elements of type
-  ///   `(key: Key, value: Value)`.
-  @inline(__always)
-  public func makeIterator() -> DictionaryIterator<Key, Value> {
-    return _variantBuffer.makeIterator()
-  }
-
-  //
-  // ExpressibleByDictionaryLiteral conformance
-  //
-
-  /// Creates a dictionary initialized with a dictionary literal.
-  ///
-  /// Do not call this initializer directly. It is called by the compiler to
-  /// handle dictionary literals. To use a dictionary literal as the initial
-  /// value of a dictionary, enclose a comma-separated list of key-value pairs
-  /// in square brackets.
-  ///
-  /// For example, the code sample below creates a dictionary with string keys
-  /// and values.
-  ///
-  ///     let countryCodes = ["BR": "Brazil", "GH": "Ghana", "JP": "Japan"]
-  ///     print(countryCodes)
-  ///     // Prints "["BR": "Brazil", "JP": "Japan", "GH": "Ghana"]"
-  ///
-  /// - Parameter elements: The key-value pairs that will make up the new
-  ///   dictionary. Each key in `elements` must be unique.
-  @effects(readonly)
-  public init(dictionaryLiteral elements: (Key, Value)...) {
-    self.init(_nativeBuffer: _NativeDictionaryBuffer.fromArray(elements))
-  }
-
-  //
-  // APIs below this comment should be implemented strictly in terms of
-  // *public* APIs above.  `_variantBuffer` should not be accessed directly.
-  //
-  // This separates concerns for testing.  Tests for the following APIs need
-  // not to concern themselves with testing correctness of behavior of
-  // underlying buffer (and different variants of it), only correctness of the
-  // API itself.
-  //
-
-  //
-  // Collection conformance
-  //
-  
-  /// A Boolean value that indicates whether the dictionary is empty.
-  ///
-  /// Dictionaries are empty when created with an initializer or an empty
-  /// dictionary literal.
-  ///
-  ///     var frequencies: [String: Int] = [:]
-  ///     print(frequencies.isEmpty)
-  ///     // Prints "true"
-  public var isEmpty: Bool {
-    return count == 0
-=======
->>>>>>> aad14e3c
   }
 }
 
@@ -5675,45 +5517,12 @@
     _ keysAndValues: S,
     uniquingKeysWith combine: (Value, Value) throws -> Value
   ) rethrows where S.Element == (Key, Value) {
-<<<<<<< HEAD
-    if _fastPath(guaranteedNative) {
-      try nativeMerge(keysAndValues, uniquingKeysWith: combine)
-      return
-    }
-=======
     ensureNativeBuffer()
     try nativeMerge(keysAndValues, uniquingKeysWith: combine)
   }
 
   @_inlineable // FIXME(sil-serialize-all)
   @_versioned // FIXME(sil-serialize-all)
-  internal mutating func nativeGroup<S: Sequence>(
-    _ values: S,
-    by keyForValue: (S.Element) throws -> Key
-  ) rethrows where Value == [S.Element] {
-    defer { _fixLifetime(asNative) }
-    for value in values {
-      let key = try keyForValue(value)
-      var (i, found) = asNative._find(key, startBucket: asNative._bucket(key))
-      if found {
-        asNative.values[i.offset].append(value)
-      } else {
-        let minCapacity = NativeBuffer.minimumCapacity(
-          minimumCount: asNative.count + 1,
-          maxLoadFactorInverse: _hashContainerDefaultMaxLoadFactorInverse)
->>>>>>> aad14e3c
-
-        let (_, capacityChanged) = ensureUniqueNativeBuffer(minCapacity)
-        if capacityChanged {
-          i = asNative._find(key, startBucket: asNative._bucket(key)).pos
-        }
-
-        asNative.initializeKey(key, value: [value], at: i.offset)
-        asNative.count += 1
-      }
-    }
-  }
-
   internal mutating func nativeGroup<S: Sequence>(
     _ values: S,
     by keyForValue: (S.Element) throws -> Key
@@ -6284,10 +6093,7 @@
       return lhsCocoa == rhsCocoa
     default:
       _preconditionFailure("Comparing indexes from different sets")
-<<<<<<< HEAD
-=======
   #endif
->>>>>>> aad14e3c
     }
   }
 
@@ -6308,8 +6114,6 @@
       return lhsCocoa < rhsCocoa
     default:
       _preconditionFailure("Comparing indexes from different sets")
-<<<<<<< HEAD
-=======
   #endif
     }
   }
@@ -6327,7 +6131,6 @@
     case ._cocoa(let cocoaIndex):
       return cocoaIndex.currentKeyIndex
   #endif
->>>>>>> aad14e3c
     }
   }
 }
