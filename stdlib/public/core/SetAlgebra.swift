//===--- SetAlgebra.swift - Protocols for set operations ------------------===//
//
// This source file is part of the Swift.org open source project
//
// Copyright (c) 2014 - 2017 Apple Inc. and the Swift project authors
// Licensed under Apache License v2.0 with Runtime Library Exception
//
// See https://swift.org/LICENSE.txt for license information
// See https://swift.org/CONTRIBUTORS.txt for the list of Swift project authors
//
//===----------------------------------------------------------------------===//
//
//  
//
//===----------------------------------------------------------------------===//

/// A type that provides mathematical set operations.
///
/// You use types that conform to the `SetAlgebra` protocol when you need
/// efficient membership tests or mathematical set operations such as
/// intersection, union, and subtraction. In the standard library, you can
/// use the `Set` type with elements of any hashable type, or you can easily
/// create bit masks with `SetAlgebra` conformance using the `OptionSet`
/// protocol. See those types for more information.
///
/// - Note: Unlike ordinary set types, the `Element` type of an `OptionSet` is
///   identical to the `OptionSet` type itself. The `SetAlgebra` protocol is
///   specifically designed to accommodate both kinds of set.
///
/// Conforming to the SetAlgebra Protocol
/// =====================================
///
/// When implementing a custom type that conforms to the `SetAlgebra` protocol,
/// you must implement the required initializers and methods. For the
/// inherited methods to work properly, conforming types must meet the
/// following axioms. Assume that `S` is a custom type that conforms to the
/// `SetAlgebra` protocol, `x` and `y` are instances of `S`, and `e` is of
/// type `S.Element`---the type that the set holds.
///
/// - `S() == []`
/// - `x.intersection(x) == x`
/// - `x.intersection([]) == []`
/// - `x.union(x) == x`
/// - `x.union([]) == x`
/// - `x.contains(e)` implies `x.union(y).contains(e)`
/// - `x.union(y).contains(e)` implies `x.contains(e) || y.contains(e)`
/// - `x.contains(e) && y.contains(e)` if and only if
///   `x.intersection(y).contains(e)`
/// - `x.isSubset(of: y)` implies `x.union(y) == y`
/// - `x.isSuperset(of: y)` implies `x.union(y) == x`
/// - `x.isSubset(of: y)` if and only if `y.isSuperset(of: x)`
/// - `x.isStrictSuperset(of: y)` if and only if
///   `x.isSuperset(of: y) && x != y`
/// - `x.isStrictSubset(of: y)` if and only if `x.isSubset(of: y) && x != y`
<<<<<<< HEAD
public protocol SetAlgebra : Equatable, ExpressibleByArrayLiteral {
  // FIXME: write tests for SetAlgebra
  
=======
public protocol SetAlgebra : Equatable, ExpressibleByArrayLiteral {  
>>>>>>> aad14e3c
  /// A type for which the conforming type provides a containment test.
  associatedtype Element
  
  /// Creates an empty set.
  ///
  /// This initializer is equivalent to initializing with an empty array
  /// literal. For example, you create an empty `Set` instance with either
  /// this initializer or with an empty array literal.
  ///
  ///     var emptySet = Set<Int>()
  ///     print(emptySet.isEmpty)
  ///     // Prints "true"
  ///
  ///     emptySet = []
  ///     print(emptySet.isEmpty)
  ///     // Prints "true"
  init()
  
  /// Returns a Boolean value that indicates whether the given element exists
  /// in the set.
  ///
  /// This example uses the `contains(_:)` method to test whether an integer is
  /// a member of a set of prime numbers.
  ///
  ///     let primes: Set = [2, 3, 5, 7, 11, 13, 17, 19, 23, 29, 31, 37]
  ///     let x = 5
  ///     if primes.contains(x) {
  ///         print("\(x) is prime!")
  ///     } else {
  ///         print("\(x). Not prime.")
  ///     }
  ///     // Prints "5 is prime!"
  ///
  /// - Parameter member: An element to look for in the set.
  /// - Returns: `true` if `member` exists in the set; otherwise, `false`.
  func contains(_ member: Element) -> Bool

  /// Returns a new set with the elements of both this and the given set.
  ///
  /// In the following example, the `attendeesAndVisitors` set is made up
  /// of the elements of the `attendees` and `visitors` sets:
  ///
  ///     let attendees: Set = ["Alicia", "Bethany", "Diana"]
  ///     let visitors = ["Marcia", "Nathaniel"]
  ///     let attendeesAndVisitors = attendees.union(visitors)
  ///     print(attendeesAndVisitors)
  ///     // Prints "["Diana", "Nathaniel", "Bethany", "Alicia", "Marcia"]"
  ///
  /// If the set already contains one or more elements that are also in
  /// `other`, the existing members are kept.
  ///
  ///     let initialIndices = Set(0..<5)
  ///     let expandedIndices = initialIndices.union([2, 3, 6, 7])
  ///     print(expandedIndices)
  ///     // Prints "[2, 4, 6, 7, 0, 1, 3]"
  ///
  /// - Parameter other: A set of the same type as the current set.
  /// - Returns: A new set with the unique elements of this set and `other`.
  ///
  /// - Note: if this set and `other` contain elements that are equal but
  ///   distinguishable (e.g. via `===`), which of these elements is present
  ///   in the result is unspecified.
  func union(_ other: Self) -> Self
  
  /// Returns a new set with the elements that are common to both this set and
  /// the given set.
  ///
  /// In the following example, the `bothNeighborsAndEmployees` set is made up
  /// of the elements that are in *both* the `employees` and `neighbors` sets.
  /// Elements that are in only one or the other are left out of the result of
  /// the intersection.
  ///
  ///     let employees: Set = ["Alicia", "Bethany", "Chris", "Diana", "Eric"]
  ///     let neighbors: Set = ["Bethany", "Eric", "Forlani", "Greta"]
  ///     let bothNeighborsAndEmployees = employees.intersection(neighbors)
  ///     print(bothNeighborsAndEmployees)
  ///     // Prints "["Bethany", "Eric"]"
  ///
  /// - Parameter other: A set of the same type as the current set.
  /// - Returns: A new set.
  ///
  /// - Note: if this set and `other` contain elements that are equal but
  ///   distinguishable (e.g. via `===`), which of these elements is present
  ///   in the result is unspecified.
  func intersection(_ other: Self) -> Self

  /// Returns a new set with the elements that are either in this set or in the
  /// given set, but not in both.
  ///
  /// In the following example, the `eitherNeighborsOrEmployees` set is made up
  /// of the elements of the `employees` and `neighbors` sets that are not in
  /// both `employees` *and* `neighbors`. In particular, the names `"Bethany"`
  /// and `"Eric"` do not appear in `eitherNeighborsOrEmployees`.
  ///
  ///     let employees: Set = ["Alicia", "Bethany", "Diana", "Eric"]
  ///     let neighbors: Set = ["Bethany", "Eric", "Forlani"]
  ///     let eitherNeighborsOrEmployees = employees.symmetricDifference(neighbors)
  ///     print(eitherNeighborsOrEmployees)
  ///     // Prints "["Diana", "Forlani", "Alicia"]"
  ///
  /// - Parameter other: A set of the same type as the current set.
  /// - Returns: A new set.
  func symmetricDifference(_ other: Self) -> Self

  /// Inserts the given element in the set if it is not already present.
  ///
  /// If an element equal to `newMember` is already contained in the set, this
  /// method has no effect. In this example, a new element is inserted into
  /// `classDays`, a set of days of the week. When an existing element is
  /// inserted, the `classDays` set does not change.
  ///
  ///     enum DayOfTheWeek: Int {
  ///         case sunday, monday, tuesday, wednesday, thursday,
  ///             friday, saturday
  ///     }
  ///
  ///     var classDays: Set<DayOfTheWeek> = [.wednesday, .friday]
  ///     print(classDays.insert(.monday))
  ///     // Prints "(true, .monday)"
  ///     print(classDays)
  ///     // Prints "[.friday, .wednesday, .monday]"
  ///
  ///     print(classDays.insert(.friday))
  ///     // Prints "(false, .friday)"
  ///     print(classDays)
  ///     // Prints "[.friday, .wednesday, .monday]"
  ///
  /// - Parameter newMember: An element to insert into the set.
  /// - Returns: `(true, newMember)` if `newMember` was not contained in the
  ///   set. If an element equal to `newMember` was already contained in the
  ///   set, the method returns `(false, oldMember)`, where `oldMember` is the
  ///   element that was equal to `newMember`. In some cases, `oldMember` may
  ///   be distinguishable from `newMember` by identity comparison or some
  ///   other means.
  @discardableResult
  mutating func insert(
    _ newMember: Element
  ) -> (inserted: Bool, memberAfterInsert: Element)
  
  /// Removes the given element and any elements subsumed by the given element.
  ///
  /// - Parameter member: The element of the set to remove.
  /// - Returns: For ordinary sets, an element equal to `member` if `member` is
  ///   contained in the set; otherwise, `nil`. In some cases, a returned
  ///   element may be distinguishable from `newMember` by identity comparison
  ///   or some other means.
  ///
  ///   For sets where the set type and element type are the same, like
  ///   `OptionSet` types, this method returns any intersection between the set
  ///   and `[member]`, or `nil` if the intersection is empty.
  @discardableResult
  mutating func remove(_ member: Element) -> Element?

  /// Inserts the given element into the set unconditionally.
  ///
  /// If an element equal to `newMember` is already contained in the set,
  /// `newMember` replaces the existing element. In this example, an existing
  /// element is inserted into `classDays`, a set of days of the week.
  ///
  ///     enum DayOfTheWeek: Int {
  ///         case sunday, monday, tuesday, wednesday, thursday,
  ///             friday, saturday
  ///     }
  ///
  ///     var classDays: Set<DayOfTheWeek> = [.monday, .wednesday, .friday]
  ///     print(classDays.update(with: .monday))
  ///     // Prints "Optional(.monday)"
  ///
  /// - Parameter newMember: An element to insert into the set.
  /// - Returns: For ordinary sets, an element equal to `newMember` if the set
  ///   already contained such a member; otherwise, `nil`. In some cases, the
  ///   returned element may be distinguishable from `newMember` by identity
  ///   comparison or some other means.
  ///
  ///   For sets where the set type and element type are the same, like
  ///   `OptionSet` types, this method returns any intersection between the 
  ///   set and `[newMember]`, or `nil` if the intersection is empty.
  @discardableResult
  mutating func update(with newMember: Element) -> Element?
  
  /// Adds the elements of the given set to the set.
  ///
  /// In the following example, the elements of the `visitors` set are added to
  /// the `attendees` set:
  ///
  ///     var attendees: Set = ["Alicia", "Bethany", "Diana"]
  ///     let visitors: Set = ["Diana", "Marcia", "Nathaniel"]
  ///     attendees.formUnion(visitors)
  ///     print(attendees)
  ///     // Prints "["Diana", "Nathaniel", "Bethany", "Alicia", "Marcia"]"
  ///
  /// If the set already contains one or more elements that are also in
  /// `other`, the existing members are kept.
  ///
  ///     var initialIndices = Set(0..<5)
  ///     initialIndices.formUnion([2, 3, 6, 7])
  ///     print(initialIndices)
  ///     // Prints "[2, 4, 6, 7, 0, 1, 3]"
  ///
  /// - Parameter other: A set of the same type as the current set.
  mutating func formUnion(_ other: Self)

  /// Removes the elements of this set that aren't also in the given set.
  ///
  /// In the following example, the elements of the `employees` set that are
  /// not also members of the `neighbors` set are removed. In particular, the
  /// names `"Alicia"`, `"Chris"`, and `"Diana"` are removed.
  ///
  ///     var employees: Set = ["Alicia", "Bethany", "Chris", "Diana", "Eric"]
  ///     let neighbors: Set = ["Bethany", "Eric", "Forlani", "Greta"]
  ///     employees.formIntersection(neighbors)
  ///     print(employees)
  ///     // Prints "["Bethany", "Eric"]"
  ///
  /// - Parameter other: A set of the same type as the current set.
  mutating func formIntersection(_ other: Self)

  /// Removes the elements of the set that are also in the given set and adds
  /// the members of the given set that are not already in the set.
  ///
  /// In the following example, the elements of the `employees` set that are
  /// also members of `neighbors` are removed from `employees`, while the
  /// elements of `neighbors` that are not members of `employees` are added to
  /// `employees`. In particular, the names `"Bethany"` and `"Eric"` are
  /// removed from `employees` while the name `"Forlani"` is added.
  ///
  ///     var employees: Set = ["Alicia", "Bethany", "Diana", "Eric"]
  ///     let neighbors: Set = ["Bethany", "Eric", "Forlani"]
  ///     employees.formSymmetricDifference(neighbors)
  ///     print(employees)
  ///     // Prints "["Diana", "Forlani", "Alicia"]"
  ///
  /// - Parameter other: A set of the same type.
  mutating func formSymmetricDifference(_ other: Self)

  //===--- Requirements with default implementations ----------------------===//
  /// Returns a new set containing the elements of this set that do not occur
  /// in the given set.
  ///
  /// In the following example, the `nonNeighbors` set is made up of the
  /// elements of the `employees` set that are not elements of `neighbors`:
  ///
  ///     let employees: Set = ["Alicia", "Bethany", "Chris", "Diana", "Eric"]
  ///     let neighbors: Set = ["Bethany", "Eric", "Forlani", "Greta"]
  ///     let nonNeighbors = employees.subtracting(neighbors)
  ///     print(nonNeighbors)
  ///     // Prints "["Diana", "Chris", "Alicia"]"
  ///
  /// - Parameter other: A set of the same type as the current set.
  /// - Returns: A new set.
  func subtracting(_ other: Self) -> Self

  /// Returns a Boolean value that indicates whether the set is a subset of
  /// another set.
  ///
  /// Set *A* is a subset of another set *B* if every member of *A* is also a
  /// member of *B*.
  ///
  ///     let employees: Set = ["Alicia", "Bethany", "Chris", "Diana", "Eric"]
  ///     let attendees: Set = ["Alicia", "Bethany", "Diana"]
  ///     print(attendees.isSubset(of: employees))
  ///     // Prints "true"
  ///
  /// - Parameter other: A set of the same type as the current set.
  /// - Returns: `true` if the set is a subset of `other`; otherwise, `false`.
  func isSubset(of other: Self) -> Bool

  /// Returns a Boolean value that indicates whether the set has no members in
  /// common with the given set.
  ///
  /// In the following example, the `employees` set is disjoint with the
  /// `visitors` set because no name appears in both sets.
  ///
  ///     let employees: Set = ["Alicia", "Bethany", "Chris", "Diana", "Eric"]
  ///     let visitors: Set = ["Marcia", "Nathaniel", "Olivia"]
  ///     print(employees.isDisjoint(with: visitors))
  ///     // Prints "true"
  ///
  /// - Parameter other: A set of the same type as the current set.
  /// - Returns: `true` if the set has no elements in common with `other`;
  ///   otherwise, `false`.
  func isDisjoint(with other: Self) -> Bool

  /// Returns a Boolean value that indicates whether the set is a superset of
  /// the given set.
  ///
  /// Set *A* is a superset of another set *B* if every member of *B* is also a
  /// member of *A*.
  ///
  ///     let employees: Set = ["Alicia", "Bethany", "Chris", "Diana", "Eric"]
  ///     let attendees: Set = ["Alicia", "Bethany", "Diana"]
  ///     print(employees.isSuperset(of: attendees))
  ///     // Prints "true"
  ///
  /// - Parameter other: A set of the same type as the current set.
  /// - Returns: `true` if the set is a superset of `possibleSubset`;
  ///   otherwise, `false`.
  func isSuperset(of other: Self) -> Bool

  /// A Boolean value that indicates whether the set has no elements.
  var isEmpty: Bool { get }
  
  /// Creates a new set from a finite sequence of items.
  ///
  /// Use this initializer to create a new set from an existing sequence, like
  /// an array or a range:
  ///
  ///     let validIndices = Set(0..<7).subtracting([2, 4, 5])
  ///     print(validIndices)
  ///     // Prints "[6, 0, 1, 3]"
  ///
  /// - Parameter sequence: The elements to use as members of the new set.
  init<S : Sequence>(_ sequence: S) where S.Element == Element

  /// Removes the elements of the given set from this set.
  ///
  /// In the following example, the elements of the `employees` set that are
  /// also members of the `neighbors` set are removed. In particular, the
  /// names `"Bethany"` and `"Eric"` are removed from `employees`.
  ///
  ///     var employees: Set = ["Alicia", "Bethany", "Chris", "Diana", "Eric"]
  ///     let neighbors: Set = ["Bethany", "Eric", "Forlani", "Greta"]
  ///     employees.subtract(neighbors)
  ///     print(employees)
  ///     // Prints "["Diana", "Chris", "Alicia"]"
  ///
  /// - Parameter other: A set of the same type as the current set.
  mutating func subtract(_ other: Self)
}

/// `SetAlgebra` requirements for which default implementations
/// are supplied.
///
/// - Note: A type conforming to `SetAlgebra` can implement any of
///   these initializers or methods, and those implementations will be
///   used in lieu of these defaults.
extension SetAlgebra {
  /// Creates a new set from a finite sequence of items.
  ///
  /// Use this initializer to create a new set from an existing sequence, like
  /// an array or a range:
  ///
  ///     let validIndices = Set(0..<7).subtracting([2, 4, 5])
  ///     print(validIndices)
  ///     // Prints "[6, 0, 1, 3]"
  ///
  /// - Parameter sequence: The elements to use as members of the new set.
  @_inlineable // FIXME(sil-serialize-all)
  public init<S : Sequence>(_ sequence: S)
    where S.Element == Element {
    self.init()
    for e in sequence { insert(e) }
  }

  /// Removes the elements of the given set from this set.
  ///
  /// In the following example, the elements of the `employees` set that are
  /// also members of the `neighbors` set are removed. In particular, the
  /// names `"Bethany"` and `"Eric"` are removed from `employees`.
  ///
  ///     var employees: Set = ["Alicia", "Bethany", "Chris", "Diana", "Eric"]
  ///     let neighbors: Set = ["Bethany", "Eric", "Forlani", "Greta"]
  ///     employees.subtract(neighbors)
  ///     print(employees)
  ///     // Prints "["Diana", "Chris", "Alicia"]"
  ///
  /// - Parameter other: A set of the same type as the current set.
  @_inlineable // FIXME(sil-serialize-all)
  public mutating func subtract(_ other: Self) {
    self.formIntersection(self.symmetricDifference(other))
  }

  /// Returns a Boolean value that indicates whether the set is a subset of
  /// another set.
  ///
  /// Set *A* is a subset of another set *B* if every member of *A* is also a
  /// member of *B*.
  ///
  ///     let employees: Set = ["Alicia", "Bethany", "Chris", "Diana", "Eric"]
  ///     let attendees: Set = ["Alicia", "Bethany", "Diana"]
  ///     print(attendees.isSubset(of: employees))
  ///     // Prints "true"
  ///
  /// - Parameter other: A set of the same type as the current set.
  /// - Returns: `true` if the set is a subset of `other`; otherwise, `false`.
  @_inlineable // FIXME(sil-serialize-all)
  public func isSubset(of other: Self) -> Bool {
    return self.intersection(other) == self
  }

  /// Returns a Boolean value that indicates whether the set is a superset of
  /// the given set.
  ///
  /// Set *A* is a superset of another set *B* if every member of *B* is also a
  /// member of *A*.
  ///
  ///     let employees: Set = ["Alicia", "Bethany", "Chris", "Diana", "Eric"]
  ///     let attendees: Set = ["Alicia", "Bethany", "Diana"]
  ///     print(employees.isSuperset(of: attendees))
  ///     // Prints "true"
  ///
  /// - Parameter other: A set of the same type as the current set.
  /// - Returns: `true` if the set is a superset of `other`; otherwise,
  ///   `false`.
  @_inlineable // FIXME(sil-serialize-all)
  public func isSuperset(of other: Self) -> Bool {
    return other.isSubset(of: self)
  }

  /// Returns a Boolean value that indicates whether the set has no members in
  /// common with the given set.
  ///
  /// In the following example, the `employees` set is disjoint with the
  /// `visitors` set because no name appears in both sets.
  ///
  ///     let employees: Set = ["Alicia", "Bethany", "Chris", "Diana", "Eric"]
  ///     let visitors: Set = ["Marcia", "Nathaniel", "Olivia"]
  ///     print(employees.isDisjoint(with: visitors))
  ///     // Prints "true"
  ///
  /// - Parameter other: A set of the same type as the current set.
  /// - Returns: `true` if the set has no elements in common with `other`;
  ///   otherwise, `false`.
  @_inlineable // FIXME(sil-serialize-all)
  public func isDisjoint(with other: Self) -> Bool {
    return self.intersection(other).isEmpty
  }

  /// Returns a new set containing the elements of this set that do not occur
  /// in the given set.
  ///
  /// In the following example, the `nonNeighbors` set is made up of the
  /// elements of the `employees` set that are not elements of `neighbors`:
  ///
  ///     let employees: Set = ["Alicia", "Bethany", "Chris", "Diana", "Eric"]
  ///     let neighbors: Set = ["Bethany", "Eric", "Forlani", "Greta"]
  ///     let nonNeighbors = employees.subtract(neighbors)
  ///     print(nonNeighbors)
  ///     // Prints "["Diana", "Chris", "Alicia"]"
  ///
  /// - Parameter other: A set of the same type as the current set.
  /// - Returns: A new set.
  @_inlineable // FIXME(sil-serialize-all)
  public func subtracting(_ other: Self) -> Self {
    return self.intersection(self.symmetricDifference(other))
  }

  /// A Boolean value that indicates whether the set has no elements.
  @_inlineable // FIXME(sil-serialize-all)
  public var isEmpty: Bool {
    return self == Self()
  }

  /// Returns a Boolean value that indicates whether this set is a strict
  /// superset of the given set.
  ///
  /// Set *A* is a strict superset of another set *B* if every member of *B* is
  /// also a member of *A* and *A* contains at least one element that is *not*
  /// a member of *B*.
  ///
  ///     let employees: Set = ["Alicia", "Bethany", "Chris", "Diana", "Eric"]
  ///     let attendees: Set = ["Alicia", "Bethany", "Diana"]
  ///     print(employees.isStrictSuperset(of: attendees))
  ///     // Prints "true"
  ///
  ///     // A set is never a strict superset of itself:
  ///     print(employees.isStrictSuperset(of: employees))
  ///     // Prints "false"
  ///
  /// - Parameter other: A set of the same type as the current set.
  /// - Returns: `true` if the set is a strict superset of `other`; otherwise,
  ///   `false`.
  @_inlineable // FIXME(sil-serialize-all)
  public func isStrictSuperset(of other: Self) -> Bool {
    return self.isSuperset(of: other) && self != other
  }

  /// Returns a Boolean value that indicates whether this set is a strict
  /// subset of the given set.
  ///
  /// Set *A* is a strict subset of another set *B* if every member of *A* is
  /// also a member of *B* and *B* contains at least one element that is not a
  /// member of *A*.
  ///
  ///     let employees: Set = ["Alicia", "Bethany", "Chris", "Diana", "Eric"]
  ///     let attendees: Set = ["Alicia", "Bethany", "Diana"]
  ///     print(attendees.isStrictSubset(of: employees))
  ///     // Prints "true"
  ///
  ///     // A set is never a strict subset of itself:
  ///     print(attendees.isStrictSubset(of: attendees))
  ///     // Prints "false"
  ///
  /// - Parameter other: A set of the same type as the current set.
  /// - Returns: `true` if the set is a strict subset of `other`; otherwise,
  ///   `false`.
  @_inlineable // FIXME(sil-serialize-all)
  public func isStrictSubset(of other: Self) -> Bool {
    return other.isStrictSuperset(of: self)
  }
}

extension SetAlgebra where Element == ArrayLiteralElement {
  /// Creates a set containing the elements of the given array literal.
  ///
  /// Do not call this initializer directly. It is used by the compiler when
  /// you use an array literal. Instead, create a new set using an array
  /// literal as its value by enclosing a comma-separated list of values in
  /// square brackets. You can use an array literal anywhere a set is expected
  /// by the type context.
  ///
  /// Here, a set of strings is created from an array literal holding only
  /// strings:
  ///
  ///     let ingredients: Set = ["cocoa beans", "sugar", "cocoa butter", "salt"]
  ///     if ingredients.isSuperset(of: ["sugar", "salt"]) {
  ///         print("Whatever it is, it's bound to be delicious!")
  ///     }
  ///     // Prints "Whatever it is, it's bound to be delicious!"
  ///
  /// - Parameter arrayLiteral: A list of elements of the new set.
  @_inlineable // FIXME(sil-serialize-all)
  public init(arrayLiteral: Element...) {
    self.init(arrayLiteral)
  }  
}<|MERGE_RESOLUTION|>--- conflicted
+++ resolved
@@ -52,13 +52,7 @@
 /// - `x.isStrictSuperset(of: y)` if and only if
 ///   `x.isSuperset(of: y) && x != y`
 /// - `x.isStrictSubset(of: y)` if and only if `x.isSubset(of: y) && x != y`
-<<<<<<< HEAD
-public protocol SetAlgebra : Equatable, ExpressibleByArrayLiteral {
-  // FIXME: write tests for SetAlgebra
-  
-=======
 public protocol SetAlgebra : Equatable, ExpressibleByArrayLiteral {  
->>>>>>> aad14e3c
   /// A type for which the conforming type provides a containment test.
   associatedtype Element
   
