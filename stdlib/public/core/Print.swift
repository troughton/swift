//===--- Print.swift ------------------------------------------------------===//
//
// This source file is part of the Swift.org open source project
//
// Copyright (c) 2014 - 2017 Apple Inc. and the Swift project authors
// Licensed under Apache License v2.0 with Runtime Library Exception
//
// See https://swift.org/LICENSE.txt for license information
// See https://swift.org/CONTRIBUTORS.txt for the list of Swift project authors
//
//===----------------------------------------------------------------------===//

/// Writes the textual representations of the given items into the standard
/// output.
///
/// You can pass zero or more items to the `print(_:separator:terminator:)`
/// function. The textual representation for each item is the same as that
/// obtained by calling `String(item)`. The following example prints a string,
/// a closed range of integers, and a group of floating-point values to
/// standard output:
///
///     print("One two three four five")
///     // Prints "One two three four five"
///
///     print(1...5)
///     // Prints "1...5"
///
///     print(1.0, 2.0, 3.0, 4.0, 5.0)
///     // Prints "1.0 2.0 3.0 4.0 5.0"
///
/// To print the items separated by something other than a space, pass a string
/// as `separator`.
///
///     print(1.0, 2.0, 3.0, 4.0, 5.0, separator: " ... ")
///     // Prints "1.0 ... 2.0 ... 3.0 ... 4.0 ... 5.0"
///
/// The output from each call to `print(_:separator:terminator:)` includes a
/// newline by default. To print the items without a trailing newline, pass an
/// empty string as `terminator`.
///
///     for n in 1...5 {
///         print(n, terminator: "")
///     }
///     // Prints "12345"
///
/// - Parameters:
///   - items: Zero or more items to print.
///   - separator: A string to print between each item. The default is a single
///     space (`" "`).
///   - terminator: The string to print after all items have been printed. The
///     default is a newline (`"\n"`).
@inline(never)
public func print(
  _ items: Any...,
  separator: String = " ",
  terminator: String = "\n"
) {
  if let hook = _playgroundPrintHook {
    var output = _TeeStream(left: "", right: _Stdout())
    _print(
      items, separator: separator, terminator: terminator, to: &output)
    hook(output.left)
  }
  else {
    var output = _Stdout()
    _print(
      items, separator: separator, terminator: terminator, to: &output)
  }
}

/// Writes the textual representations of the given items most suitable for
/// debugging into the standard output.
///
/// You can pass zero or more items to the
/// `debugPrint(_:separator:terminator:)` function. The textual representation
/// for each item is the same as that obtained by calling
/// `String(reflecting: item)`. The following example prints the debugging
/// representation of a string, a closed range of integers, and a group of
/// floating-point values to standard output:
///
///     debugPrint("One two three four five")
///     // Prints "One two three four five"
///
///     debugPrint(1...5)
///     // Prints "CountableClosedRange(1...5)"
///
///     debugPrint(1.0, 2.0, 3.0, 4.0, 5.0)
///     // Prints "1.0 2.0 3.0 4.0 5.0"
///
/// To print the items separated by something other than a space, pass a string
/// as `separator`.
///
///     debugPrint(1.0, 2.0, 3.0, 4.0, 5.0, separator: " ... ")
///     // Prints "1.0 ... 2.0 ... 3.0 ... 4.0 ... 5.0"
///
/// The output from each call to `debugPrint(_:separator:terminator:)` includes
/// a newline by default. To print the items without a trailing newline, pass
/// an empty string as `terminator`.
///
///     for n in 1...5 {
///         debugPrint(n, terminator: "")
///     }
///     // Prints "12345"
///
/// - Parameters:
///   - items: Zero or more items to print.
///   - separator: A string to print between each item. The default is a single
///     space (`" "`).
///   - terminator: The string to print after all items have been printed. The
///     default is a newline (`"\n"`).
@inline(never)
public func debugPrint(
  _ items: Any...,
  separator: String = " ",
  terminator: String = "\n") {
  if let hook = _playgroundPrintHook {
    var output = _TeeStream(left: "", right: _Stdout())
    _debugPrint(
      items, separator: separator, terminator: terminator, to: &output)
    hook(output.left)
  }
  else {
    var output = _Stdout()
    _debugPrint(
      items, separator: separator, terminator: terminator, to: &output)
  }
}

/// Writes the textual representations of the given items into the given output
/// stream.
///
/// You can pass zero or more items to the `print(_:separator:terminator:to:)`
/// function. The textual representation for each item is the same as that
/// obtained by calling `String(item)`. The following example prints a closed
/// range of integers to a string:
///
///     var range = "My range: "
///     print(1...5, to: &range)
///     // range == "My range: 1...5\n"
///
/// To print the items separated by something other than a space, pass a string
/// as `separator`.
///
///     var separated = ""
///     print(1.0, 2.0, 3.0, 4.0, 5.0, separator: " ... ", to: &separated)
///     // separated == "1.0 ... 2.0 ... 3.0 ... 4.0 ... 5.0\n"
///
/// The output from each call to `print(_:separator:terminator:to:)` includes a
/// newline by default. To print the items without a trailing newline, pass an
/// empty string as `terminator`.
///
///     var numbers = ""
///     for n in 1...5 {
///         print(n, terminator: "", to: &numbers)
///     }
///     // numbers == "12345"
///
/// - Parameters:
///   - items: Zero or more items to print.
///   - separator: A string to print between each item. The default is a single
///     space (`" "`).
///   - terminator: The string to print after all items have been printed. The
///     default is a newline (`"\n"`).
///   - output: An output stream to receive the text representation of each
///     item.
<<<<<<< HEAD
=======
@_inlineable // FIXME(sil-serialize-all)
>>>>>>> aad14e3c
@inline(__always)
public func print<Target : TextOutputStream>(
  _ items: Any...,
  separator: String = " ",
  terminator: String = "\n",
  to output: inout Target
) {
  _print(items, separator: separator, terminator: terminator, to: &output)
}

/// Writes the textual representations of the given items most suitable for
/// debugging into the given output stream.
///
/// You can pass zero or more items to the
/// `debugPrint(_:separator:terminator:to:)` function. The textual
/// representation for each item is the same as that obtained by calling
/// `String(reflecting: item)`. The following example prints a closed range of
/// integers to a string:
///
///     var range = "My range: "
///     debugPrint(1...5, to: &range)
///     // range == "My range: CountableClosedRange(1...5)\n"
///
/// To print the items separated by something other than a space, pass a string
/// as `separator`.
///
///     var separated = ""
///     debugPrint(1.0, 2.0, 3.0, 4.0, 5.0, separator: " ... ", to: &separated)
///     // separated == "1.0 ... 2.0 ... 3.0 ... 4.0 ... 5.0\n"
///
/// The output from each call to `debugPrint(_:separator:terminator:to:)`
/// includes a newline by default. To print the items without a trailing
/// newline, pass an empty string as `terminator`.
///
///     var numbers = ""
///     for n in 1...5 {
///         debugPrint(n, terminator: "", to: &numbers)
///     }
///     // numbers == "12345"
///
/// - Parameters:
///   - items: Zero or more items to print.
///   - separator: A string to print between each item. The default is a single
///     space (`" "`).
///   - terminator: The string to print after all items have been printed. The
///     default is a newline (`"\n"`).
///   - output: An output stream to receive the text representation of each
///     item.
<<<<<<< HEAD
=======
@_inlineable // FIXME(sil-serialize-all)
>>>>>>> aad14e3c
@inline(__always)
public func debugPrint<Target : TextOutputStream>(
  _ items: Any...,
  separator: String = " ",
  terminator: String = "\n",
  to output: inout Target
) {
  _debugPrint(
    items, separator: separator, terminator: terminator, to: &output)
}

@_versioned
@inline(never)
internal func _print<Target : TextOutputStream>(
  _ items: [Any],
  separator: String = " ",
  terminator: String = "\n",
  to output: inout Target
) {
  var prefix = ""
  output._lock()
  defer { output._unlock() }
  for item in items {
    output.write(prefix)
    _print_unlocked(item, &output)
    prefix = separator
  }
  output.write(terminator)
}

@_versioned
@inline(never)
internal func _debugPrint<Target : TextOutputStream>(
  _ items: [Any],
  separator: String = " ",
  terminator: String = "\n",
  to output: inout Target
) {
  var prefix = ""
  output._lock()
  defer { output._unlock() }
  for item in items {
    output.write(prefix)
    _debugPrint_unlocked(item, &output)
    prefix = separator
  }
  output.write(terminator)
}<|MERGE_RESOLUTION|>--- conflicted
+++ resolved
@@ -163,10 +163,7 @@
 ///     default is a newline (`"\n"`).
 ///   - output: An output stream to receive the text representation of each
 ///     item.
-<<<<<<< HEAD
-=======
 @_inlineable // FIXME(sil-serialize-all)
->>>>>>> aad14e3c
 @inline(__always)
 public func print<Target : TextOutputStream>(
   _ items: Any...,
@@ -215,10 +212,7 @@
 ///     default is a newline (`"\n"`).
 ///   - output: An output stream to receive the text representation of each
 ///     item.
-<<<<<<< HEAD
-=======
 @_inlineable // FIXME(sil-serialize-all)
->>>>>>> aad14e3c
 @inline(__always)
 public func debugPrint<Target : TextOutputStream>(
   _ items: Any...,
