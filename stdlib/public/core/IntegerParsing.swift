--- conflicted
+++ resolved
@@ -93,11 +93,8 @@
   // _parseASCII function thunk that prevents inlining used as an implementation
   // detail for FixedWidthInteger.init(_: radix:) on the slow path to save code
   // size.
-<<<<<<< HEAD
-=======
   @_inlineable // FIXME(sil-serialize-all)
   @_versioned // FIXME(sil-serialize-all)
->>>>>>> aad14e3c
   @_semantics("optimize.sil.specialize.generic.partial.never")
   @inline(never)
   internal static func _parseASCIISlowPath<
@@ -141,10 +138,7 @@
   ///     `radix`.
   ///   - radix: The radix, or base, to use for converting `text` to an integer
   ///     value. `radix` must be in the range `2...36`. The default is 10.
-<<<<<<< HEAD
-=======
   @_inlineable // FIXME(sil-serialize-all)
->>>>>>> aad14e3c
   @_semantics("optimize.sil.specialize.generic.partial.never")
   public init?<S : StringProtocol>(_ text: S, radix: Int = 10) {
     _precondition(2...36 ~= radix, "Radix not in range 2...36")
@@ -189,10 +183,7 @@
   ///     Int("10000000000000000000000000") // Out of range
   ///
   /// - Parameter description: The ASCII representation of a number.
-<<<<<<< HEAD
-=======
   @_inlineable // FIXME(sil-serialize-all)
->>>>>>> aad14e3c
   @_semantics("optimize.sil.specialize.generic.partial.never")
   @inline(__always)
   public init?(_ description: String) {
