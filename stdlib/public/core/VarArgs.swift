//===----------------------------------------------------------------------===//
//
// This source file is part of the Swift.org open source project
//
// Copyright (c) 2014 - 2017 Apple Inc. and the Swift project authors
// Licensed under Apache License v2.0 with Runtime Library Exception
//
// See https://swift.org/LICENSE.txt for license information
// See https://swift.org/CONTRIBUTORS.txt for the list of Swift project authors
//
//===----------------------------------------------------------------------===//

/// A type whose instances can be encoded, and appropriately passed, as
/// elements of a C `va_list`.
///
/// You use this protocol to present a native Swift interface to a C "varargs"
/// API. For example, a program can import a C API like the one defined here:
///
/// ~~~c
/// int c_api(int, va_list arguments)
/// ~~~
///
/// To create a wrapper for the `c_api` function, write a function that takes
/// `CVarArg` arguments, and then call the imported C function using the
/// `withVaList(_:_:)` function:
///
///     func swiftAPI(_ x: Int, arguments: CVarArg...) -> Int {
///         return withVaList(arguments) { c_api(x, $0) }
///     }
///
/// Swift only imports C variadic functions that use a `va_list` for their
/// arguments. C functions that use the `...` syntax for variadic arguments
/// are not imported, and therefore can't be called using `CVarArg` arguments.
///
/// - Note: Declaring conformance to the `CVarArg` protocol for types defined
///   outside the standard library is not supported.
public protocol CVarArg {
  // Note: the protocol is public, but its requirement is stdlib-private.
  // That's because there are APIs operating on CVarArg instances, but
  // defining conformances to CVarArg outside of the standard library is
  // not supported.

  /// Transform `self` into a series of machine words that can be
  /// appropriately interpreted by C varargs.
  var _cVarArgEncoding: [Int] { get }
}

/// Floating point types need to be passed differently on x86_64
/// systems.  CoreGraphics uses this to make CGFloat work properly.
public // SPI(CoreGraphics)
protocol _CVarArgPassedAsDouble : CVarArg {}

/// Some types require alignment greater than Int on some architectures.
public // SPI(CoreGraphics)
protocol _CVarArgAligned : CVarArg {
  /// Returns the required alignment in bytes of
  /// the value returned by `_cVarArgEncoding`.
  var _cVarArgAlignment: Int { get }
}

#if arch(x86_64)
@_versioned
<<<<<<< HEAD
let _x86_64CountGPRegisters = 6
=======
internal let _countGPRegisters = 6
>>>>>>> aad14e3c
// Note to future visitors concerning the following SSE register count.
//
// AMD64-ABI section 3.5.7 says -- as recently as v0.99.7, Nov 2014 -- to make
// room in the va_list register-save area for 16 SSE registers (XMM0..15). This
// may seem surprising, because the calling convention of that ABI only uses the
// first 8 SSE registers for argument-passing; why save the other 8?
//
// According to a comment in X86_64ABIInfo::EmitVAArg, in clang's TargetInfo,
// the AMD64-ABI spec is itself in error on this point ("NOTE: 304 is a typo").
// This comment (and calculation) in clang has been there since varargs support
// was added in 2009, in rev be9eb093; so if you're about to change this value
// from 8 to 16 based on reading the spec, probably the bug you're looking for
// is elsewhere.
<<<<<<< HEAD
=======
@_versioned
internal let _countSSERegisters = 8
>>>>>>> aad14e3c
@_versioned
internal let _sseRegisterWords = 2
@_versioned
internal let _registerSaveWords = _countGPRegisters + _countSSERegisters * _sseRegisterWords
#elseif arch(s390x)
@_versioned
internal let _countGPRegisters = 16
@_versioned
internal let _registerSaveWords = _countGPRegisters
#endif

#if arch(s390x)
internal typealias _VAUInt = CUnsignedLongLong
internal typealias _VAInt  = Int64
#else
internal typealias _VAUInt = CUnsignedInt
internal typealias _VAInt  = Int32
#endif

/// Invokes the given closure with a C `va_list` argument derived from the
/// given array of arguments.
///
/// The pointer passed as an argument to `body` is valid only during the
/// execution of `withVaList(_:_:)`. Do not store or return the pointer for
/// later use.
///
/// - Parameters:
///   - args: An array of arguments to convert to a C `va_list` pointer.
///   - body: A closure with a `CVaListPointer` parameter that references the
///     arguments passed as `args`. If `body` has a return value, that value
///     is also used as the return value for the `withVaList(_:)` function.
///     The pointer argument is valid only for the duration of the function's
///     execution.
/// - Returns: The return value, if any, of the `body` closure parameter.
<<<<<<< HEAD
=======
@_inlineable // FIXME(sil-serialize-all)
>>>>>>> aad14e3c
public func withVaList<R>(_ args: [CVarArg],
  _ body: (CVaListPointer) -> R) -> R {
  let builder = _VaListBuilder()
  for a in args {
    builder.append(a)
  }
  return _withVaList(builder, body)
}

/// Invoke `body` with a C `va_list` argument derived from `builder`.
@_inlineable // FIXME(sil-serialize-all)
@_versioned // FIXME(sil-serialize-all)
internal func _withVaList<R>(
  _ builder: _VaListBuilder,
  _ body: (CVaListPointer) -> R
) -> R {
  let result = body(builder.va_list())
  _fixLifetime(builder)
  return result
}

#if _runtime(_ObjC)
// Excluded due to use of dynamic casting and Builtin.autorelease, neither
// of which correctly work without the ObjC Runtime right now.
// See rdar://problem/18801510

/// Returns a `CVaListPointer` that is backed by autoreleased storage, built
/// from the given array of arguments.
///
/// You should prefer `withVaList(_:_:)` instead of this function. In some
/// uses, such as in a `class` initializer, you may find that the language
/// rules do not allow you to use `withVaList(_:_:)` as intended.
///
/// - Parameter args: An array of arguments to convert to a C `va_list`
///   pointer.
/// - Returns: A pointer that can be used with C functions that take a
///   `va_list` argument.
<<<<<<< HEAD
=======
@_inlineable // FIXME(sil-serialize-all)
>>>>>>> aad14e3c
public func getVaList(_ args: [CVarArg]) -> CVaListPointer {
  let builder = _VaListBuilder()
  for a in args {
    builder.append(a)
  }
  // FIXME: Use some Swift equivalent of NS_RETURNS_INNER_POINTER if we get one.
  Builtin.retain(builder)
  Builtin.autorelease(builder)
  return builder.va_list()
}
#endif

@_inlineable // FIXME(sil-serialize-all)
public func _encodeBitsAsWords<T>(_ x: T) -> [Int] {
  let result = [Int](
    repeating: 0,
    count: (MemoryLayout<T>.size + MemoryLayout<Int>.size - 1) / MemoryLayout<Int>.size)
  _sanityCheck(result.count > 0)
  var tmp = x
  // FIXME: use UnsafeMutablePointer.assign(from:) instead of memcpy.
  _memcpy(dest: UnsafeMutablePointer(result._baseAddressIfContiguous!),
          src: UnsafeMutablePointer(Builtin.addressof(&tmp)),
          size: UInt(MemoryLayout<T>.size))
  return result
}

// CVarArg conformances for the integer types.  Everything smaller
// than an Int32 must be promoted to Int32 or CUnsignedInt before
// encoding.

// Signed types
extension Int : CVarArg {
  /// Transform `self` into a series of machine words that can be
  /// appropriately interpreted by C varargs.
  @_inlineable // FIXME(sil-serialize-all)
  public var _cVarArgEncoding: [Int] {
    return _encodeBitsAsWords(self)
  }
}

extension Bool : CVarArg {
  public var _cVarArgEncoding: [Int] {
    return _encodeBitsAsWords(_VAInt(self ? 1:0))
  }
}

extension Int64 : CVarArg, _CVarArgAligned {
  /// Transform `self` into a series of machine words that can be
  /// appropriately interpreted by C varargs.
  @_inlineable // FIXME(sil-serialize-all)
  public var _cVarArgEncoding: [Int] {
    return _encodeBitsAsWords(self)
  }

  /// Returns the required alignment in bytes of
  /// the value returned by `_cVarArgEncoding`.
  @_inlineable // FIXME(sil-serialize-all)
  public var _cVarArgAlignment: Int {
    // FIXME: alignof differs from the ABI alignment on some architectures
    return MemoryLayout.alignment(ofValue: self)
  }
}

extension Int32 : CVarArg {
  /// Transform `self` into a series of machine words that can be
  /// appropriately interpreted by C varargs.
  @_inlineable // FIXME(sil-serialize-all)
  public var _cVarArgEncoding: [Int] {
    return _encodeBitsAsWords(_VAInt(self))
  }
}

extension Int16 : CVarArg {
  /// Transform `self` into a series of machine words that can be
  /// appropriately interpreted by C varargs.
  @_inlineable // FIXME(sil-serialize-all)
  public var _cVarArgEncoding: [Int] {
    return _encodeBitsAsWords(_VAInt(self))
  }
}

extension Int8 : CVarArg {
  /// Transform `self` into a series of machine words that can be
  /// appropriately interpreted by C varargs.
  @_inlineable // FIXME(sil-serialize-all)
  public var _cVarArgEncoding: [Int] {
    return _encodeBitsAsWords(_VAInt(self))
  }
}

// Unsigned types
extension UInt : CVarArg {
  /// Transform `self` into a series of machine words that can be
  /// appropriately interpreted by C varargs.
  @_inlineable // FIXME(sil-serialize-all)
  public var _cVarArgEncoding: [Int] {
    return _encodeBitsAsWords(self)
  }
}

extension UInt64 : CVarArg, _CVarArgAligned {
  /// Transform `self` into a series of machine words that can be
  /// appropriately interpreted by C varargs.
  @_inlineable // FIXME(sil-serialize-all)
  public var _cVarArgEncoding: [Int] {
    return _encodeBitsAsWords(self)
  }

  /// Returns the required alignment in bytes of
  /// the value returned by `_cVarArgEncoding`.
  @_inlineable // FIXME(sil-serialize-all)
  public var _cVarArgAlignment: Int {
    // FIXME: alignof differs from the ABI alignment on some architectures
    return MemoryLayout.alignment(ofValue: self)
  }
}

extension UInt32 : CVarArg {
  /// Transform `self` into a series of machine words that can be
  /// appropriately interpreted by C varargs.
  @_inlineable // FIXME(sil-serialize-all)
  public var _cVarArgEncoding: [Int] {
    return _encodeBitsAsWords(_VAUInt(self))
  }
}

extension UInt16 : CVarArg {
  /// Transform `self` into a series of machine words that can be
  /// appropriately interpreted by C varargs.
  @_inlineable // FIXME(sil-serialize-all)
  public var _cVarArgEncoding: [Int] {
    return _encodeBitsAsWords(_VAUInt(self))
  }
}

extension UInt8 : CVarArg {
  /// Transform `self` into a series of machine words that can be
  /// appropriately interpreted by C varargs.
  @_inlineable // FIXME(sil-serialize-all)
  public var _cVarArgEncoding: [Int] {
    return _encodeBitsAsWords(_VAUInt(self))
  }
}

extension OpaquePointer : CVarArg {
  /// Transform `self` into a series of machine words that can be
  /// appropriately interpreted by C varargs.
  @_inlineable // FIXME(sil-serialize-all)
  public var _cVarArgEncoding: [Int] {
    return _encodeBitsAsWords(self)
  }
}

extension UnsafePointer : CVarArg {
  /// Transform `self` into a series of machine words that can be
  /// appropriately interpreted by C varargs.
  @_inlineable // FIXME(sil-serialize-all)
  public var _cVarArgEncoding: [Int] {
    return _encodeBitsAsWords(self)
  }
}

extension UnsafeMutablePointer : CVarArg {
  /// Transform `self` into a series of machine words that can be
  /// appropriately interpreted by C varargs.
  @_inlineable // FIXME(sil-serialize-all)
  public var _cVarArgEncoding: [Int] {
    return _encodeBitsAsWords(self)
  }
}

#if _runtime(_ObjC)
extension AutoreleasingUnsafeMutablePointer : CVarArg {
  /// Transform `self` into a series of machine words that can be
  /// appropriately interpreted by C varargs.
  @_inlineable
  public var _cVarArgEncoding: [Int] {
    return _encodeBitsAsWords(self)
  }
}
#endif

extension Float : _CVarArgPassedAsDouble, _CVarArgAligned {
  /// Transform `self` into a series of machine words that can be
  /// appropriately interpreted by C varargs.
  @_inlineable // FIXME(sil-serialize-all)
  public var _cVarArgEncoding: [Int] {
    return _encodeBitsAsWords(Double(self))
  }

  /// Returns the required alignment in bytes of
  /// the value returned by `_cVarArgEncoding`.
  @_inlineable // FIXME(sil-serialize-all)
  public var _cVarArgAlignment: Int {
    // FIXME: alignof differs from the ABI alignment on some architectures
    return MemoryLayout.alignment(ofValue: Double(self))
  }
}

extension Double : _CVarArgPassedAsDouble, _CVarArgAligned {
  /// Transform `self` into a series of machine words that can be
  /// appropriately interpreted by C varargs.
  @_inlineable // FIXME(sil-serialize-all)
  public var _cVarArgEncoding: [Int] {
    return _encodeBitsAsWords(self)
  }

  /// Returns the required alignment in bytes of
  /// the value returned by `_cVarArgEncoding`.
  @_inlineable // FIXME(sil-serialize-all)
  public var _cVarArgAlignment: Int {
    // FIXME: alignof differs from the ABI alignment on some architectures
    return MemoryLayout.alignment(ofValue: self)
  }
}

<<<<<<< HEAD
// On the 64bit Windows, the va_list structure is similar to the one defined
// in the 32bit architecture, and is different to the va_liast defined in the
// System V ABI for x86_64 architecture.
#if !arch(x86_64) || os(Windows)
=======
#if arch(x86_64) || arch(s390x)
>>>>>>> aad14e3c

/// An object that can manage the lifetime of storage backing a
/// `CVaListPointer`.
@_fixed_layout // FIXME(sil-serialize-all)
@_versioned // FIXME(sil-serialize-all)
final internal class _VaListBuilder {

  @_fixed_layout // FIXME(sil-serialize-all)
  @_versioned
  internal struct Header {
    @_inlineable // FIXME(sil-serialize-all)
    @_versioned // FIXME(sil-serialize-all)
    internal init() {}

    @_versioned // FIXME(sil-serialize-all)
    internal var gp_offset = CUnsignedInt(0)
    @_versioned // FIXME(sil-serialize-all)
    internal var fp_offset =
      CUnsignedInt(_countGPRegisters * MemoryLayout<Int>.stride)
    @_versioned // FIXME(sil-serialize-all)
    internal var overflow_arg_area: UnsafeMutablePointer<Int>?
    @_versioned // FIXME(sil-serialize-all)
    internal var reg_save_area: UnsafeMutablePointer<Int>?
  }

  @_inlineable // FIXME(sil-serialize-all)
  @_versioned // FIXME(sil-serialize-all)
  internal init() {
    // prepare the register save area
    storage = ContiguousArray(repeating: 0, count: _registerSaveWords)
  }

  @_inlineable // FIXME(sil-serialize-all)
  @_versioned // FIXME(sil-serialize-all)
  deinit {}

  @_inlineable // FIXME(sil-serialize-all)
  @_versioned // FIXME(sil-serialize-all)
  internal func append(_ arg: CVarArg) {
    var encoded = arg._cVarArgEncoding

#if arch(x86_64)
    if arg is _CVarArgPassedAsDouble
      && sseRegistersUsed < _countSSERegisters {
      var startIndex = _countGPRegisters
           + (sseRegistersUsed * _sseRegisterWords)
      for w in encoded {
        storage[startIndex] = w
        startIndex += 1
      }
      sseRegistersUsed += 1
    }
    else if encoded.count == 1
      && !(arg is _CVarArgPassedAsDouble)
      && gpRegistersUsed < _countGPRegisters {
      storage[gpRegistersUsed] = encoded[0]
      gpRegistersUsed += 1
    }
    else {
      for w in encoded {
        storage.append(w)
      }
    }
#elseif arch(s390x)
    if gpRegistersUsed < _countGPRegisters {
      for w in encoded {
        storage[gpRegistersUsed] = w
        gpRegistersUsed += 1
      }
    } else {
      for w in encoded {
        storage.append(w)
      }
    }
#endif

  }

  @_inlineable // FIXME(sil-serialize-all)
  @_versioned // FIXME(sil-serialize-all)
  internal func va_list() -> CVaListPointer {
    header.reg_save_area = storage._baseAddress
    header.overflow_arg_area
      = storage._baseAddress + _registerSaveWords
    return CVaListPointer(
             _fromUnsafeMutablePointer: UnsafeMutableRawPointer(
               Builtin.addressof(&self.header)))
  }

  @_versioned // FIXME(sil-serialize-all)
  internal var gpRegistersUsed = 0
  @_versioned // FIXME(sil-serialize-all)
  internal var sseRegistersUsed = 0

  @_versioned // FIXME(sil-serialize-all)
  final  // Property must be final since it is used by Builtin.addressof.
  internal var header = Header()
  @_versioned // FIXME(sil-serialize-all)
  internal var storage: ContiguousArray<Int>
}

#else

/// An object that can manage the lifetime of storage backing a
/// `CVaListPointer`.
@_fixed_layout // FIXME(sil-serialize-all)
@_versioned // FIXME(sil-serialize-all)
final internal class _VaListBuilder {

  @_inlineable // FIXME(sil-serialize-all)
  @_versioned // FIXME(sil-serialize-all)
  internal init() {}

  @_inlineable // FIXME(sil-serialize-all)
  @_versioned // FIXME(sil-serialize-all)
  internal func append(_ arg: CVarArg) {
    // Write alignment padding if necessary.
    // This is needed on architectures where the ABI alignment of some
    // supported vararg type is greater than the alignment of Int, such
    // as non-iOS ARM. Note that we can't use alignof because it
    // differs from ABI alignment on some architectures.
#if arch(arm) && !os(iOS)
    if let arg = arg as? _CVarArgAligned {
      let alignmentInWords = arg._cVarArgAlignment / MemoryLayout<Int>.size
      let misalignmentInWords = count % alignmentInWords
      if misalignmentInWords != 0 {
        let paddingInWords = alignmentInWords - misalignmentInWords
        appendWords([Int](repeating: -1, count: paddingInWords))
      }
    }
#endif

    // Write the argument's value itself.
    appendWords(arg._cVarArgEncoding)
  }

  @_inlineable // FIXME(sil-serialize-all)
  @_versioned // FIXME(sil-serialize-all)
  internal func va_list() -> CVaListPointer {
    // Use Builtin.addressof to emphasize that we are deliberately escaping this
    // pointer and assuming it is safe to do so.
    let emptyAddr = UnsafeMutablePointer<Int>(
      Builtin.addressof(&_VaListBuilder.alignedStorageForEmptyVaLists))
    return CVaListPointer(_fromUnsafeMutablePointer: storage ?? emptyAddr)
  }

  // Manage storage that is accessed as Words
  // but possibly more aligned than that.
  // FIXME: this should be packaged into a better storage type

  @_inlineable // FIXME(sil-serialize-all)
  @_versioned // FIXME(sil-serialize-all)
  internal func appendWords(_ words: [Int]) {
    let newCount = count + words.count
    if newCount > allocated {
      let oldAllocated = allocated
      let oldStorage = storage
      let oldCount = count

      allocated = max(newCount, allocated * 2)
      let newStorage = allocStorage(wordCount: allocated)
      storage = newStorage
      // count is updated below

      if let allocatedOldStorage = oldStorage {
        newStorage.moveInitialize(from: allocatedOldStorage, count: oldCount)
        deallocStorage(wordCount: oldAllocated, storage: allocatedOldStorage)
      }
    }

    let allocatedStorage = storage!
    for word in words {
      allocatedStorage[count] = word
      count += 1
    }
  }

  @_inlineable // FIXME(sil-serialize-all)
  @_versioned // FIXME(sil-serialize-all)
  internal func rawSizeAndAlignment(
    _ wordCount: Int
  ) -> (Builtin.Word, Builtin.Word) {
    return ((wordCount * MemoryLayout<Int>.stride)._builtinWordValue,
      requiredAlignmentInBytes._builtinWordValue)
  }

  @_inlineable // FIXME(sil-serialize-all)
  @_versioned // FIXME(sil-serialize-all)
  internal func allocStorage(wordCount: Int) -> UnsafeMutablePointer<Int> {
    let (rawSize, rawAlignment) = rawSizeAndAlignment(wordCount)
    let rawStorage = Builtin.allocRaw(rawSize, rawAlignment)
    return UnsafeMutablePointer<Int>(rawStorage)
  }

  @_versioned // FIXME(sil-serialize-all)
  internal func deallocStorage(
    wordCount: Int,
    storage: UnsafeMutablePointer<Int>
  ) {
    let (rawSize, rawAlignment) = rawSizeAndAlignment(wordCount)
    Builtin.deallocRaw(storage._rawValue, rawSize, rawAlignment)
  }

  @_inlineable // FIXME(sil-serialize-all)
  @_versioned // FIXME(sil-serialize-all)
  deinit {
    if let allocatedStorage = storage {
      deallocStorage(wordCount: allocated, storage: allocatedStorage)
    }
  }

  // FIXME: alignof differs from the ABI alignment on some architectures
<<<<<<< HEAD
  let requiredAlignmentInBytes = MemoryLayout<Double>.alignment
  var count = 0
  var allocated = 0
  var storage: UnsafeMutablePointer<Int>?

  static var alignedStorageForEmptyVaLists: Double = 0
}

#else

/// An object that can manage the lifetime of storage backing a
/// `CVaListPointer`.
final internal class _VaListBuilder {

  @_versioned
  struct Header {
    var gp_offset = CUnsignedInt(0)
    var fp_offset = CUnsignedInt(_x86_64CountGPRegisters * MemoryLayout<Int>.stride)
    var overflow_arg_area: UnsafeMutablePointer<Int>?
    var reg_save_area: UnsafeMutablePointer<Int>?
  }

  init() {
    // prepare the register save area
    storage = ContiguousArray(repeating: 0, count: _x86_64RegisterSaveWords)
  }

  func append(_ arg: CVarArg) {
    var encoded = arg._cVarArgEncoding

    if arg is _CVarArgPassedAsDouble
      && sseRegistersUsed < _x86_64CountSSERegisters {
      var startIndex = _x86_64CountGPRegisters
           + (sseRegistersUsed * _x86_64SSERegisterWords)
      for w in encoded {
        storage[startIndex] = w
        startIndex += 1
      }
      sseRegistersUsed += 1
    }
    else if encoded.count == 1
      && !(arg is _CVarArgPassedAsDouble)
      && gpRegistersUsed < _x86_64CountGPRegisters {
      storage[gpRegistersUsed] = encoded[0]
      gpRegistersUsed += 1
    }
    else {
      for w in encoded {
        storage.append(w)
      }
    }
  }

  func va_list() -> CVaListPointer {
    header.reg_save_area = storage._baseAddress
    header.overflow_arg_area
      = storage._baseAddress + _x86_64RegisterSaveWords
    return CVaListPointer(
             _fromUnsafeMutablePointer: UnsafeMutableRawPointer(
               Builtin.addressof(&self.header)))
  }

  var gpRegistersUsed = 0
  var sseRegistersUsed = 0

  final  // Property must be final since it is used by Builtin.addressof.
  var header = Header()
  var storage: ContiguousArray<Int>
=======
  @_versioned // FIXME(sil-serialize-all)
  internal let requiredAlignmentInBytes = MemoryLayout<Double>.alignment
  @_versioned // FIXME(sil-serialize-all)
  internal var count = 0
  @_versioned // FIXME(sil-serialize-all)
  internal var allocated = 0
  @_versioned // FIXME(sil-serialize-all)
  internal var storage: UnsafeMutablePointer<Int>?

  @_versioned // FIXME(sil-serialize-all)
  internal static var alignedStorageForEmptyVaLists: Double = 0
>>>>>>> aad14e3c
}

#endif<|MERGE_RESOLUTION|>--- conflicted
+++ resolved
@@ -60,11 +60,7 @@
 
 #if arch(x86_64)
 @_versioned
-<<<<<<< HEAD
-let _x86_64CountGPRegisters = 6
-=======
 internal let _countGPRegisters = 6
->>>>>>> aad14e3c
 // Note to future visitors concerning the following SSE register count.
 //
 // AMD64-ABI section 3.5.7 says -- as recently as v0.99.7, Nov 2014 -- to make
@@ -78,11 +74,8 @@
 // was added in 2009, in rev be9eb093; so if you're about to change this value
 // from 8 to 16 based on reading the spec, probably the bug you're looking for
 // is elsewhere.
-<<<<<<< HEAD
-=======
 @_versioned
 internal let _countSSERegisters = 8
->>>>>>> aad14e3c
 @_versioned
 internal let _sseRegisterWords = 2
 @_versioned
@@ -117,10 +110,7 @@
 ///     The pointer argument is valid only for the duration of the function's
 ///     execution.
 /// - Returns: The return value, if any, of the `body` closure parameter.
-<<<<<<< HEAD
-=======
 @_inlineable // FIXME(sil-serialize-all)
->>>>>>> aad14e3c
 public func withVaList<R>(_ args: [CVarArg],
   _ body: (CVaListPointer) -> R) -> R {
   let builder = _VaListBuilder()
@@ -158,10 +148,7 @@
 ///   pointer.
 /// - Returns: A pointer that can be used with C functions that take a
 ///   `va_list` argument.
-<<<<<<< HEAD
-=======
 @_inlineable // FIXME(sil-serialize-all)
->>>>>>> aad14e3c
 public func getVaList(_ args: [CVarArg]) -> CVaListPointer {
   let builder = _VaListBuilder()
   for a in args {
@@ -378,14 +365,7 @@
   }
 }
 
-<<<<<<< HEAD
-// On the 64bit Windows, the va_list structure is similar to the one defined
-// in the 32bit architecture, and is different to the va_liast defined in the
-// System V ABI for x86_64 architecture.
-#if !arch(x86_64) || os(Windows)
-=======
 #if arch(x86_64) || arch(s390x)
->>>>>>> aad14e3c
 
 /// An object that can manage the lifetime of storage backing a
 /// `CVaListPointer`.
@@ -598,76 +578,6 @@
   }
 
   // FIXME: alignof differs from the ABI alignment on some architectures
-<<<<<<< HEAD
-  let requiredAlignmentInBytes = MemoryLayout<Double>.alignment
-  var count = 0
-  var allocated = 0
-  var storage: UnsafeMutablePointer<Int>?
-
-  static var alignedStorageForEmptyVaLists: Double = 0
-}
-
-#else
-
-/// An object that can manage the lifetime of storage backing a
-/// `CVaListPointer`.
-final internal class _VaListBuilder {
-
-  @_versioned
-  struct Header {
-    var gp_offset = CUnsignedInt(0)
-    var fp_offset = CUnsignedInt(_x86_64CountGPRegisters * MemoryLayout<Int>.stride)
-    var overflow_arg_area: UnsafeMutablePointer<Int>?
-    var reg_save_area: UnsafeMutablePointer<Int>?
-  }
-
-  init() {
-    // prepare the register save area
-    storage = ContiguousArray(repeating: 0, count: _x86_64RegisterSaveWords)
-  }
-
-  func append(_ arg: CVarArg) {
-    var encoded = arg._cVarArgEncoding
-
-    if arg is _CVarArgPassedAsDouble
-      && sseRegistersUsed < _x86_64CountSSERegisters {
-      var startIndex = _x86_64CountGPRegisters
-           + (sseRegistersUsed * _x86_64SSERegisterWords)
-      for w in encoded {
-        storage[startIndex] = w
-        startIndex += 1
-      }
-      sseRegistersUsed += 1
-    }
-    else if encoded.count == 1
-      && !(arg is _CVarArgPassedAsDouble)
-      && gpRegistersUsed < _x86_64CountGPRegisters {
-      storage[gpRegistersUsed] = encoded[0]
-      gpRegistersUsed += 1
-    }
-    else {
-      for w in encoded {
-        storage.append(w)
-      }
-    }
-  }
-
-  func va_list() -> CVaListPointer {
-    header.reg_save_area = storage._baseAddress
-    header.overflow_arg_area
-      = storage._baseAddress + _x86_64RegisterSaveWords
-    return CVaListPointer(
-             _fromUnsafeMutablePointer: UnsafeMutableRawPointer(
-               Builtin.addressof(&self.header)))
-  }
-
-  var gpRegistersUsed = 0
-  var sseRegistersUsed = 0
-
-  final  // Property must be final since it is used by Builtin.addressof.
-  var header = Header()
-  var storage: ContiguousArray<Int>
-=======
   @_versioned // FIXME(sil-serialize-all)
   internal let requiredAlignmentInBytes = MemoryLayout<Double>.alignment
   @_versioned // FIXME(sil-serialize-all)
@@ -679,7 +589,6 @@
 
   @_versioned // FIXME(sil-serialize-all)
   internal static var alignedStorageForEmptyVaLists: Double = 0
->>>>>>> aad14e3c
 }
 
 #endif