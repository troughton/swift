--- conflicted
+++ resolved
@@ -146,10 +146,7 @@
   /// - Returns: A tuple with the new string and a Boolean value that indicates
   ///   whether any repairs were made. If `isRepairing` is `false` and an
   ///   ill-formed sequence is detected, this method returns `nil`.
-<<<<<<< HEAD
-=======
-  @_inlineable // FIXME(sil-serialize-all)
->>>>>>> aad14e3c
+  @_inlineable // FIXME(sil-serialize-all)
   public static func decodeCString<Encoding : _UnicodeEncoding>(
     _ cString: UnsafePointer<Encoding.CodeUnit>?,
     as encoding: Encoding.Type,
