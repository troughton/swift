//===----------------------------------------------------------------------===//
//
// This source file is part of the Swift.org open source project
//
// Copyright (c) 2014 - 2017 Apple Inc. and the Swift project authors
// Licensed under Apache License v2.0 with Runtime Library Exception
//
// See https://swift.org/LICENSE.txt for license information
// See https://swift.org/CONTRIBUTORS.txt for the list of Swift project authors
//
//===----------------------------------------------------------------------===//

/// A type that provides an integer hash value.
///
/// You can use any type that conforms to the `Hashable` protocol in a set or
/// as a dictionary key. Many types in the standard library conform to
/// `Hashable`: Strings, integers, floating-point and Boolean values, and even
/// sets provide a hash value by default. Your own custom types can be
/// hashable as well. When you define an enumeration without associated
/// values, it gains `Hashable` conformance automatically, and you can add
/// `Hashable` conformance to your other custom types by adding a single
/// `hashValue` property.
///
/// A hash value, provided by a type's `hashValue` property, is an integer that
/// is the same for any two instances that compare equally. That is, for two
/// instances `a` and `b` of the same type, if `a == b`, then
/// `a.hashValue == b.hashValue`. The reverse is not true: Two instances with
/// equal hash values are not necessarily equal to each other.
///
/// - Important: Hash values are not guaranteed to be equal across different
<<<<<<< HEAD
///   executions of your program. Do not save hash values to use in a
///   future execution.
=======
///   executions of your program. Do not save hash values to use in a future
///   execution.
>>>>>>> aad14e3c
///
/// Conforming to the Hashable Protocol
/// ===================================
///
/// To use your own custom type in a set or as the key type of a dictionary,
/// add `Hashable` conformance to your type. The `Hashable` protocol inherits
/// from the `Equatable` protocol, so you must also satisfy that protocol's
/// requirements.
///
/// A custom type's `Hashable` and `Equatable` requirements are automatically
/// synthesized by the compiler when you declare `Hashable` conformance in the
/// type's original declaration and your type meets these criteria:
///
/// - For a `struct`, all its stored properties must conform to `Hashable`.
/// - For an `enum`, all its associated values must conform to `Hashable`. (An
///   `enum` without associated values has `Hashable` conformance even without
///   the declaration.)
///
/// To customize your type's `Hashable` conformance, to adopt `Hashable` in a
/// type that doesn't meet the criteria listed above, or to extend an existing
/// type to conform to `Hashable`, implement the `hashValue` property in your
/// custom type. To ensure that your type meets the semantic requirements of
/// the `Hashable` and `Equatable` protocols, it's a good idea to also
/// customize your type's `Equatable` conformance to match.
///
/// As an example, consider a `GridPoint` type that describes a location in a
/// grid of buttons. Here's the initial declaration of the `GridPoint` type:
///
///     /// A point in an x-y coordinate system.
///     struct GridPoint {
///         var x: Int
///         var y: Int
///     }
///
/// You'd like to create a set of the grid points where a user has already
/// tapped. Because the `GridPoint` type is not hashable yet, it can't be used
/// as the `Element` type for a set. To add `Hashable` conformance, provide an
/// `==` operator function and a `hashValue` property.
///
///     extension GridPoint: Hashable {
///         var hashValue: Int {
///             return x.hashValue ^ y.hashValue &* 16777619
///         }
///
///         static func == (lhs: GridPoint, rhs: GridPoint) -> Bool {
///             return lhs.x == rhs.x && lhs.y == rhs.y
///         }
///     }
///
/// The `hashValue` property in this example combines the hash value of a grid
/// point's `x` property with the hash value of its `y` property multiplied by
/// a prime constant.
///
/// - Note: The above example above is a reasonably good hash function for a
///   simple type. If you're writing a hash function for a custom type, choose
///   a hashing algorithm that is appropriate for the kinds of data your type
///   comprises. Set and dictionary performance depends on hash values that
///   minimize collisions for their associated element and key types,
///   respectively.
///
/// Now that `GridPoint` conforms to the `Hashable` protocol, you can create a
/// set of previously tapped grid points.
///
///     var tappedPoints: Set = [GridPoint(x: 2, y: 3), GridPoint(x: 4, y: 1)]
///     let nextTap = GridPoint(x: 0, y: 1)
///     if tappedPoints.contains(nextTap) {
///         print("Already tapped at (\(nextTap.x), \(nextTap.y)).")
///     } else {
///         tappedPoints.insert(nextTap)
///         print("New tap detected at (\(nextTap.x), \(nextTap.y)).")
///     }
///     // Prints "New tap detected at (0, 1).")
public protocol Hashable : Equatable {
  /// The hash value.
  ///
  /// Hash values are not guaranteed to be equal across different executions of
  /// your program. Do not save hash values to use during a future execution.
  var hashValue: Int { get }
}

// Called by the SwiftValue implementation.
@_silgen_name("_swift_stdlib_Hashable_isEqual_indirect")
internal func Hashable_isEqual_indirect<T : Hashable>(
  _ lhs: UnsafePointer<T>,
  _ rhs: UnsafePointer<T>
) -> Bool {
  return lhs.pointee == rhs.pointee
}

// Called by the SwiftValue implementation.
@_silgen_name("_swift_stdlib_Hashable_hashValue_indirect")
internal func Hashable_hashValue_indirect<T : Hashable>(
  _ value: UnsafePointer<T>
) -> Int {
  return value.pointee.hashValue
}
<|MERGE_RESOLUTION|>--- conflicted
+++ resolved
@@ -28,13 +28,8 @@
 /// equal hash values are not necessarily equal to each other.
 ///
 /// - Important: Hash values are not guaranteed to be equal across different
-<<<<<<< HEAD
-///   executions of your program. Do not save hash values to use in a
-///   future execution.
-=======
 ///   executions of your program. Do not save hash values to use in a future
 ///   execution.
->>>>>>> aad14e3c
 ///
 /// Conforming to the Hashable Protocol
 /// ===================================
