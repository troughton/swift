--- conflicted
+++ resolved
@@ -132,10 +132,7 @@
   ///
   /// - Returns: A flattened view of the elements of this
   ///   sequence of sequences.
-<<<<<<< HEAD
-=======
-  @_inlineable // FIXME(sil-serialize-all)
->>>>>>> aad14e3c
+  @_inlineable // FIXME(sil-serialize-all)
   public func joined() -> FlattenSequence<Self> {
     return FlattenSequence(_base: self)
   }
@@ -426,10 +423,7 @@
   ///
   /// - Returns: A flattened view of the elements of this
   ///   collection of collections.
-<<<<<<< HEAD
-=======
-  @_inlineable // FIXME(sil-serialize-all)
->>>>>>> aad14e3c
+  @_inlineable // FIXME(sil-serialize-all)
   public func joined() -> ${Collection}<Self> {
     return ${Collection}(self)
   }
