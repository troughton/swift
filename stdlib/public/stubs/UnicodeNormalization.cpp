//===--- UnicodeNormalization.cpp - Unicode Normalization Helpers ---------===//
//
// This source file is part of the Swift.org open source project
//
// Copyright (c) 2014 - 2016 Apple Inc. and the Swift project authors
// Licensed under Apache License v2.0 with Runtime Library Exception
//
// See http://swift.org/LICENSE.txt for license information
// See http://swift.org/CONTRIBUTORS.txt for the list of Swift project authors
//
//===----------------------------------------------------------------------===//
//
// Functions that use ICU to do unicode normalization and collation.
//
//===----------------------------------------------------------------------===//

#include "swift/Runtime/Config.h"
#include "swift/Runtime/Debug.h"

#include <algorithm>
#include <mutex>
#include <assert.h>

#include <unicode/ustring.h>
#include <unicode/ucol.h>
#include <unicode/ucoleitr.h>
#include <unicode/uiter.h>

#include "../SwiftShims/UnicodeShims.h"

/// Zero weight 0-8, 14-31, 127.
const int8_t _swift_stdlib_unicode_ascii_collation_table_impl[128] = {
    0,  0,  0,  0,  0,  0,  0,  0,  0,  1,  2,  3,  4,  5,  0,   0,  0,  0,  0,
    0,  0,  0,  0,  0,  0,  0,  0,  0,  0,  0,  0,  0,  6,  12,  16, 28, 38, 29,
    27, 15, 17, 18, 24, 32, 9,  8,  14, 25, 39, 40, 41, 42, 43,  44, 45, 46, 47,
    48, 11, 10, 33, 34, 35, 13, 23, 50, 52, 54, 56, 58, 60, 62,  64, 66, 68, 70,
    72, 74, 76, 78, 80, 82, 84, 86, 88, 90, 92, 94, 96, 98, 100, 19, 26, 20, 31,
    7,  30, 49, 51, 53, 55, 57, 59, 61, 63, 65, 67, 69, 71, 73,  75, 77, 79, 81,
    83, 85, 87, 89, 91, 93, 95, 97, 99, 21, 36, 22, 37, 0};

const int8_t *_swift_stdlib_unicode_ascii_collation_table =
    _swift_stdlib_unicode_ascii_collation_table_impl;

static const UCollator *MakeRootCollator() {
  UErrorCode ErrorCode = U_ZERO_ERROR;
  UCollator *root = ucol_open("", &ErrorCode);
  if (U_FAILURE(ErrorCode)) {
    swift::crash("ucol_open: Failure setting up default collation.");
  }
  ucol_setAttribute(root, UCOL_NORMALIZATION_MODE, UCOL_ON, &ErrorCode);
  ucol_setAttribute(root, UCOL_STRENGTH, UCOL_TERTIARY, &ErrorCode);
  ucol_setAttribute(root, UCOL_NUMERIC_COLLATION, UCOL_OFF, &ErrorCode);
  ucol_setAttribute(root, UCOL_CASE_LEVEL, UCOL_OFF, &ErrorCode);
  if (U_FAILURE(ErrorCode)) {
    swift::crash("ucol_setAttribute: Failure setting up default collation.");
  }
  return root;
}

// According to this thread in the ICU mailing list, it should be safe
// to assume the UCollator object is thread safe so long as you're only
// passing it to functions that take a const pointer to it. So, we make it
// const here to make sure we don't misuse it.
// http://sourceforge.net/p/icu/mailman/message/27427062/
static const UCollator *GetRootCollator() {
  static const UCollator *RootCollator = MakeRootCollator();
  return RootCollator;
}

/// This class caches the collation element results for the ASCII subset of
/// unicode.
class ASCIICollation {
  int32_t CollationTable[128];
public:

  static const ASCIICollation *getTable() {
    // We are reallying on C++11's guaranteed of thread safe static variable
    // initialization.
    static ASCIICollation collation;
    return &collation;
  }

  /// Maps an ASCII character to a collation element priority as would be
  /// returned by a call to ucol_next().
  int32_t map(unsigned char c) const {
    return CollationTable[c];
  }

private:
  /// Construct the ASCII collation table.
  ASCIICollation() {
    const UCollator *Collator = GetRootCollator();
    for (unsigned char c = 0; c < 128; ++c) {
      UErrorCode ErrorCode = U_ZERO_ERROR;
      intptr_t NumCollationElts = 0;
#if defined(__CYGWIN__) || defined(_MSC_VER)
      UChar Buffer[1];
#else
      uint16_t Buffer[1];
#endif
      Buffer[0] = c;

      UCollationElements *CollationIterator =
          ucol_openElements(Collator, Buffer, 1, &ErrorCode);

      while (U_SUCCESS(ErrorCode)) {
        intptr_t Elem = ucol_next(CollationIterator, &ErrorCode);
        if (Elem != UCOL_NULLORDER) {
          CollationTable[c] = Elem;
          ++NumCollationElts;
        } else {
          break;
        }
      }

      ucol_closeElements(CollationIterator);
      if (U_FAILURE(ErrorCode) || NumCollationElts != 1) {
        swift::crash("Error setting up the ASCII collation table");
      }
    }
  }

  ASCIICollation &operator=(const ASCIICollation &) = delete;
  ASCIICollation(const ASCIICollation &) = delete;
};

/// Compares the strings via the Unicode Collation Algorithm on the root locale.
/// Results are the usual string comparison results:
///  <0 the left string is less than the right string.
/// ==0 the strings are equal according to their collation.
///  >0 the left string is greater than the right string.
<<<<<<< HEAD
SWIFT_RUNTIME_STDLIB_INTERFACE
extern "C"
int32_t _swift_stdlib_unicode_compare_utf16_utf16(const uint16_t *LeftString,
                                                  int32_t LeftLength,
                                                  const uint16_t *RightString,
                                                  int32_t RightLength) {
#if defined(__CYGWIN__) || defined(_MSC_VER)
=======
int32_t
swift::_swift_stdlib_unicode_compare_utf16_utf16(const uint16_t *LeftString,
                                                 int32_t LeftLength,
                                                 const uint16_t *RightString,
                                                 int32_t RightLength) {
#if defined(__CYGWIN__)
>>>>>>> 1c720b8f
  // ICU UChar type is platform dependent. In Cygwin, it is defined
  // as wchar_t which size is 2. It seems that the underlying binary
  // representation is same with swift utf16 representation.
  return ucol_strcoll(GetRootCollator(),
    reinterpret_cast<const UChar *>(LeftString), LeftLength,
    reinterpret_cast<const UChar *>(RightString), RightLength);
#else
  return ucol_strcoll(GetRootCollator(),
    LeftString, LeftLength,
    RightString, RightLength);
#endif
}

/// Compares the strings via the Unicode Collation Algorithm on the root locale.
/// Results are the usual string comparison results:
///  <0 the left string is less than the right string.
/// ==0 the strings are equal according to their collation.
///  >0 the left string is greater than the right string.
int32_t
swift::_swift_stdlib_unicode_compare_utf8_utf16(const char *LeftString,
                                                int32_t LeftLength,
                                                const uint16_t *RightString,
                                                int32_t RightLength) {
  UCharIterator LeftIterator;
  UCharIterator RightIterator;
  UErrorCode ErrorCode = U_ZERO_ERROR;

  uiter_setUTF8(&LeftIterator, LeftString, LeftLength);
#if defined(__CYGWIN__) || defined(_MSC_VER)
  uiter_setString(&RightIterator, reinterpret_cast<const UChar *>(RightString),
                  RightLength);
#else
  uiter_setString(&RightIterator, RightString, RightLength);
#endif

  uint32_t Diff = ucol_strcollIter(GetRootCollator(),
    &LeftIterator, &RightIterator, &ErrorCode);
  if (U_FAILURE(ErrorCode)) {
    swift::crash("ucol_strcollIter: Unexpected error doing utf8<->utf16 string comparison.");
  }
  return Diff;
}

/// Compares the strings via the Unicode Collation Algorithm on the root locale.
/// Results are the usual string comparison results:
///  <0 the left string is less than the right string.
/// ==0 the strings are equal according to their collation.
///  >0 the left string is greater than the right string.
int32_t
swift::_swift_stdlib_unicode_compare_utf8_utf8(const char *LeftString,
                                               int32_t LeftLength,
                                               const char *RightString,
                                               int32_t RightLength) {
  UCharIterator LeftIterator;
  UCharIterator RightIterator;
  UErrorCode ErrorCode = U_ZERO_ERROR;

  uiter_setUTF8(&LeftIterator, LeftString, LeftLength);
  uiter_setUTF8(&RightIterator, RightString, RightLength);

  uint32_t Diff = ucol_strcollIter(GetRootCollator(),
    &LeftIterator, &RightIterator, &ErrorCode);
  if (U_FAILURE(ErrorCode)) {
    swift::crash("ucol_strcollIter: Unexpected error doing utf8<->utf8 string comparison.");
  }
  return Diff;
}

// These functions use murmurhash2 in its 32 and 64bit forms, which are
// differentiated by the constants defined below. This seems like a good choice
// for now because it operates efficiently in blocks rather than bytes, and 
// the data returned from the collation iterator comes in 4byte chunks.
#if __arm__ || __i386__
#define HASH_SEED 0x88ddcc21
#define HASH_M 0x5bd1e995
#define HASH_R 24
#else
#define HASH_SEED 0x429b126688ddcc21
#define HASH_M 0xc6a4a7935bd1e995
#define HASH_R 47
#endif

static intptr_t hashChunk(const UCollator *Collator, intptr_t HashState,
                          const uint16_t *Str, uint32_t Length,
                          UErrorCode *ErrorCode) {
#if defined(__CYGWIN__) || defined(_MSC_VER)
  UCollationElements *CollationIterator = ucol_openElements(
    Collator, reinterpret_cast<const UChar *>(Str), Length, ErrorCode);
#else
  UCollationElements *CollationIterator = ucol_openElements(
    Collator, Str, Length, ErrorCode);
#endif
  while (U_SUCCESS(*ErrorCode)) {
    intptr_t Elem = ucol_next(CollationIterator, ErrorCode);
    // Ignore zero valued collation elements. They don't participate in the
    // ordering relation.
    if (Elem == 0)
      continue;
    if (Elem != UCOL_NULLORDER) {
      Elem *= HASH_M;
      Elem ^= Elem >> HASH_R;
      Elem *= HASH_M;

      HashState *= HASH_M;
      HashState ^= Elem;
    } else {
      break;
    }
  }
  ucol_closeElements(CollationIterator);
  return HashState;
}

static intptr_t hashFinish(intptr_t HashState) {
  HashState ^= HashState >> HASH_R;
  HashState *= HASH_M;
  HashState ^= HashState >> HASH_R;
  return HashState;
}

intptr_t
swift::_swift_stdlib_unicode_hash(const uint16_t *Str, int32_t Length) {
  UErrorCode ErrorCode = U_ZERO_ERROR;
  intptr_t HashState = HASH_SEED;
  HashState = hashChunk(GetRootCollator(), HashState, Str, Length, &ErrorCode);

  if (U_FAILURE(ErrorCode)) {
    swift::crash("hashChunk: Unexpected error hashing unicode string.");
  }
  return hashFinish(HashState);
}

intptr_t swift::_swift_stdlib_unicode_hash_ascii(const char *Str,
                                                 int32_t Length) {
  const ASCIICollation *Table = ASCIICollation::getTable();
  intptr_t HashState = HASH_SEED;
  int32_t Pos = 0;
  while (Pos < Length) {
    const char c = Str[Pos++];
    assert((c & 0x80) == 0 && "This table only exists for the ASCII subset");
    intptr_t Elem = Table->map(c);
    // Ignore zero valued collation elements. They don't participate in the
    // ordering relation.
    if (Elem == 0)
      continue;
    Elem *= HASH_M;
    Elem ^= Elem >> HASH_R;
    Elem *= HASH_M;

    HashState *= HASH_M;
    HashState ^= Elem;
  }
  return hashFinish(HashState);
}

/// Convert the unicode string to uppercase. This function will return the
/// required buffer length as a result. If this length does not match the
/// 'DestinationCapacity' this function must be called again with a buffer of
/// the required length to get an uppercase version of the string.
int32_t
swift::_swift_stdlib_unicode_strToUpper(uint16_t *Destination,
                                        int32_t DestinationCapacity,
                                        const uint16_t *Source,
                                        int32_t SourceLength) {
  UErrorCode ErrorCode = U_ZERO_ERROR;
#if defined(__CYGWIN__) || defined(_MSC_VER)
  uint32_t OutputLength = u_strToUpper(reinterpret_cast<UChar *>(Destination),
                                       DestinationCapacity,
                                       reinterpret_cast<const UChar *>(Source),
                                       SourceLength,
                                       "", &ErrorCode);
#else
  uint32_t OutputLength = u_strToUpper(Destination, DestinationCapacity,
                                       Source, SourceLength,
                                       "", &ErrorCode);
#endif
  if (U_FAILURE(ErrorCode) && ErrorCode != U_BUFFER_OVERFLOW_ERROR) {
    swift::crash("u_strToUpper: Unexpected error uppercasing unicode string.");
  }
  return OutputLength;
}

/// Convert the unicode string to lowercase. This function will return the
/// required buffer length as a result. If this length does not match the
/// 'DestinationCapacity' this function must be called again with a buffer of
/// the required length to get a lowercase version of the string.
int32_t
swift::_swift_stdlib_unicode_strToLower(uint16_t *Destination,
                                        int32_t DestinationCapacity,
                                        const uint16_t *Source,
                                        int32_t SourceLength) {
  UErrorCode ErrorCode = U_ZERO_ERROR;
#if defined(__CYGWIN__) || defined(_MSC_VER)
  uint32_t OutputLength = u_strToLower(reinterpret_cast<UChar *>(Destination),
                                       DestinationCapacity,
                                       reinterpret_cast<const UChar *>(Source),
                                       SourceLength,
                                       "", &ErrorCode);
#else
  uint32_t OutputLength = u_strToLower(Destination, DestinationCapacity,
                                       Source, SourceLength,
                                       "", &ErrorCode);
#endif
  if (U_FAILURE(ErrorCode) && ErrorCode != U_BUFFER_OVERFLOW_ERROR) {
    swift::crash("u_strToLower: Unexpected error lowercasing unicode string.");
  }
  return OutputLength;
}<|MERGE_RESOLUTION|>--- conflicted
+++ resolved
@@ -129,22 +129,12 @@
 ///  <0 the left string is less than the right string.
 /// ==0 the strings are equal according to their collation.
 ///  >0 the left string is greater than the right string.
-<<<<<<< HEAD
-SWIFT_RUNTIME_STDLIB_INTERFACE
-extern "C"
-int32_t _swift_stdlib_unicode_compare_utf16_utf16(const uint16_t *LeftString,
-                                                  int32_t LeftLength,
-                                                  const uint16_t *RightString,
-                                                  int32_t RightLength) {
-#if defined(__CYGWIN__) || defined(_MSC_VER)
-=======
 int32_t
 swift::_swift_stdlib_unicode_compare_utf16_utf16(const uint16_t *LeftString,
                                                  int32_t LeftLength,
                                                  const uint16_t *RightString,
                                                  int32_t RightLength) {
-#if defined(__CYGWIN__)
->>>>>>> 1c720b8f
+#if defined(__CYGWIN__) || defined(_MSC_VER)
   // ICU UChar type is platform dependent. In Cygwin, it is defined
   // as wchar_t which size is 2. It seems that the underlying binary
   // representation is same with swift utf16 representation.
