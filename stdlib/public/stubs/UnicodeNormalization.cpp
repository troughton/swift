//===--- UnicodeNormalization.cpp - Unicode Normalization Helpers ---------===//
//
// This source file is part of the Swift.org open source project
//
// Copyright (c) 2014 - 2016 Apple Inc. and the Swift project authors
// Licensed under Apache License v2.0 with Runtime Library Exception
//
// See http://swift.org/LICENSE.txt for license information
// See http://swift.org/CONTRIBUTORS.txt for the list of Swift project authors
//
//===----------------------------------------------------------------------===//
//
// Functions that use ICU to do unicode normalization and collation.
//
//===----------------------------------------------------------------------===//

#include "swift/Basic/Lazy.h"
#include "swift/Runtime/Config.h"
#include "swift/Runtime/Debug.h"

#include <algorithm>
#include <mutex>
#include <assert.h>

#include <unicode/ustring.h>
#include <unicode/ucol.h>
#include <unicode/ucoleitr.h>
#include <unicode/uiter.h>

#include "../SwiftShims/UnicodeShims.h"

static const UCollator *MakeRootCollator() {
  UErrorCode ErrorCode = U_ZERO_ERROR;
  UCollator *root = ucol_open("", &ErrorCode);
  if (U_FAILURE(ErrorCode)) {
    swift::crash("ucol_open: Failure setting up default collation.");
  }
  ucol_setAttribute(root, UCOL_NORMALIZATION_MODE, UCOL_ON, &ErrorCode);
  ucol_setAttribute(root, UCOL_STRENGTH, UCOL_TERTIARY, &ErrorCode);
  ucol_setAttribute(root, UCOL_NUMERIC_COLLATION, UCOL_OFF, &ErrorCode);
  ucol_setAttribute(root, UCOL_CASE_LEVEL, UCOL_OFF, &ErrorCode);
  if (U_FAILURE(ErrorCode)) {
    swift::crash("ucol_setAttribute: Failure setting up default collation.");
  }
  return root;
}

// According to this thread in the ICU mailing list, it should be safe
// to assume the UCollator object is thread safe so long as you're only
// passing it to functions that take a const pointer to it. So, we make it
// const here to make sure we don't misuse it.
// http://sourceforge.net/p/icu/mailman/message/27427062/
static const UCollator *GetRootCollator() {
  return SWIFT_LAZY_CONSTANT(MakeRootCollator());
}

/// This class caches the collation element results for the ASCII subset of
/// unicode.
class ASCIICollation {
public:
  friend class swift::Lazy<ASCIICollation>;

  static swift::Lazy<ASCIICollation> theTable;
  static const ASCIICollation *getTable() {
    return &theTable.get();
  }

  int32_t CollationTable[128];

  /// Maps an ASCII character to a collation element priority as would be
  /// returned by a call to ucol_next().
  int32_t map(unsigned char c) const {
    return CollationTable[c];
  }

private:
  /// Construct the ASCII collation table.
  ASCIICollation() {
    const UCollator *Collator = GetRootCollator();
    for (unsigned char c = 0; c < 128; ++c) {
      UErrorCode ErrorCode = U_ZERO_ERROR;
      intptr_t NumCollationElts = 0;
#if defined(__CYGWIN__) || defined(_MSC_VER) || defined(__MINGW32__)
      UChar Buffer[1];
#else
      uint16_t Buffer[1];
#endif
      Buffer[0] = c;

      UCollationElements *CollationIterator =
          ucol_openElements(Collator, Buffer, 1, &ErrorCode);

      while (U_SUCCESS(ErrorCode)) {
        intptr_t Elem = ucol_next(CollationIterator, &ErrorCode);
        if (Elem != UCOL_NULLORDER) {
          CollationTable[c] = Elem;
          ++NumCollationElts;
        } else {
          break;
        }
      }

      ucol_closeElements(CollationIterator);
      if (U_FAILURE(ErrorCode) || NumCollationElts != 1) {
        swift::crash("Error setting up the ASCII collation table");
      }
    }
  }

  ASCIICollation &operator=(const ASCIICollation &) = delete;
  ASCIICollation(const ASCIICollation &) = delete;
};

/// Compares the strings via the Unicode Collation Algorithm on the root locale.
/// Results are the usual string comparison results:
///  <0 the left string is less than the right string.
/// ==0 the strings are equal according to their collation.
///  >0 the left string is greater than the right string.
int32_t
swift::_swift_stdlib_unicode_compare_utf16_utf16(const uint16_t *LeftString,
                                                 int32_t LeftLength,
                                                 const uint16_t *RightString,
                                                 int32_t RightLength) {
#if defined(__CYGWIN__) || defined(_MSC_VER) || defined(__MINGW32__)
  // ICU UChar type is platform dependent. In Cygwin, it is defined
  // as wchar_t which size is 2. It seems that the underlying binary
  // representation is same with swift utf16 representation.
  return ucol_strcoll(GetRootCollator(),
    reinterpret_cast<const UChar *>(LeftString), LeftLength,
    reinterpret_cast<const UChar *>(RightString), RightLength);
#else
  return ucol_strcoll(GetRootCollator(),
    LeftString, LeftLength,
    RightString, RightLength);
#endif
}

/// Compares the strings via the Unicode Collation Algorithm on the root locale.
/// Results are the usual string comparison results:
///  <0 the left string is less than the right string.
/// ==0 the strings are equal according to their collation.
///  >0 the left string is greater than the right string.
int32_t
swift::_swift_stdlib_unicode_compare_utf8_utf16(const unsigned char *LeftString,
                                                int32_t LeftLength,
                                                const uint16_t *RightString,
                                                int32_t RightLength) {
  UCharIterator LeftIterator;
  UCharIterator RightIterator;
  UErrorCode ErrorCode = U_ZERO_ERROR;

  uiter_setUTF8(&LeftIterator, reinterpret_cast<const char *>(LeftString), LeftLength);
#if defined(__CYGWIN__) || defined(_MSC_VER) || defined(__MINGW32__)
  uiter_setString(&RightIterator, reinterpret_cast<const UChar *>(RightString),
                  RightLength);
#else
  uiter_setString(&RightIterator, RightString, RightLength);
#endif

  uint32_t Diff = ucol_strcollIter(GetRootCollator(),
    &LeftIterator, &RightIterator, &ErrorCode);
  if (U_FAILURE(ErrorCode)) {
    swift::crash("ucol_strcollIter: Unexpected error doing utf8<->utf16 string comparison.");
  }
  return Diff;
}

/// Compares the strings via the Unicode Collation Algorithm on the root locale.
/// Results are the usual string comparison results:
///  <0 the left string is less than the right string.
/// ==0 the strings are equal according to their collation.
///  >0 the left string is greater than the right string.
int32_t
swift::_swift_stdlib_unicode_compare_utf8_utf8(const unsigned char *LeftString,
                                               int32_t LeftLength,
                                               const unsigned char *RightString,
                                               int32_t RightLength) {
  UCharIterator LeftIterator;
  UCharIterator RightIterator;
  UErrorCode ErrorCode = U_ZERO_ERROR;

  uiter_setUTF8(&LeftIterator, reinterpret_cast<const char *>(LeftString), LeftLength);
  uiter_setUTF8(&RightIterator, reinterpret_cast<const char *>(RightString), RightLength);

  uint32_t Diff = ucol_strcollIter(GetRootCollator(),
    &LeftIterator, &RightIterator, &ErrorCode);
  if (U_FAILURE(ErrorCode)) {
    swift::crash("ucol_strcollIter: Unexpected error doing utf8<->utf8 string comparison.");
  }
  return Diff;
}

<<<<<<< HEAD
// These functions use murmurhash2 in its 32 and 64bit forms, which are
// differentiated by the constants defined below. This seems like a good choice
// for now because it operates efficiently in blocks rather than bytes, and 
// the data returned from the collation iterator comes in 4byte chunks.
#if __arm__ || __i386__
#define HASH_SEED 0x88ddcc21
#define HASH_M 0x5bd1e995
#define HASH_R 24
#else
#define HASH_SEED 0x429b126688ddcc21
#define HASH_M 0xc6a4a7935bd1e995
#define HASH_R 47
#endif

static intptr_t hashChunk(const UCollator *Collator, intptr_t HashState,
                          const uint16_t *Str, uint32_t Length,
                          UErrorCode *ErrorCode) {
#if defined(__CYGWIN__) || defined(_MSC_VER) || defined(__MINGW32__)
=======
void *swift::_swift_stdlib_unicodeCollationIterator_create(
    const __swift_uint16_t *Str, __swift_uint32_t Length) {
  UErrorCode ErrorCode = U_ZERO_ERROR;
#if defined(__CYGWIN__) || defined(_MSC_VER)
>>>>>>> eb07908f
  UCollationElements *CollationIterator = ucol_openElements(
    GetRootCollator(), reinterpret_cast<const UChar *>(Str), Length,
    &ErrorCode);
#else
  UCollationElements *CollationIterator = ucol_openElements(
    GetRootCollator(), Str, Length, &ErrorCode);
#endif
  if (U_FAILURE(ErrorCode)) {
    swift::crash("_swift_stdlib_unicodeCollationIterator_create: ucol_openElements() failed.");
  }
  return CollationIterator;
}

__swift_int32_t swift::_swift_stdlib_unicodeCollationIterator_next(
    void *CollationIterator, bool *HitEnd) {
  UErrorCode ErrorCode = U_ZERO_ERROR;
  auto Result = ucol_next(
      static_cast<UCollationElements *>(CollationIterator), &ErrorCode);
  if (U_FAILURE(ErrorCode)) {
    swift::crash("_swift_stdlib_unicodeCollationIterator_next: ucol_next() failed.");
  }
  *HitEnd = (Result == UCOL_NULLORDER);
  return Result;
}

void swift::_swift_stdlib_unicodeCollationIterator_delete(
    void *CollationIterator) {
  ucol_closeElements(static_cast<UCollationElements *>(CollationIterator));
}

const __swift_int32_t *swift::_swift_stdlib_unicode_getASCIICollationTable() {
  return ASCIICollation::getTable()->CollationTable;
}

/// Convert the unicode string to uppercase. This function will return the
/// required buffer length as a result. If this length does not match the
/// 'DestinationCapacity' this function must be called again with a buffer of
/// the required length to get an uppercase version of the string.
int32_t
swift::_swift_stdlib_unicode_strToUpper(uint16_t *Destination,
                                        int32_t DestinationCapacity,
                                        const uint16_t *Source,
                                        int32_t SourceLength) {
  UErrorCode ErrorCode = U_ZERO_ERROR;
#if defined(__CYGWIN__) || defined(_MSC_VER) || defined(__MINGW32__)
  uint32_t OutputLength = u_strToUpper(reinterpret_cast<UChar *>(Destination),
                                       DestinationCapacity,
                                       reinterpret_cast<const UChar *>(Source),
                                       SourceLength,
                                       "", &ErrorCode);
#else
  uint32_t OutputLength = u_strToUpper(Destination, DestinationCapacity,
                                       Source, SourceLength,
                                       "", &ErrorCode);
#endif
  if (U_FAILURE(ErrorCode) && ErrorCode != U_BUFFER_OVERFLOW_ERROR) {
    swift::crash("u_strToUpper: Unexpected error uppercasing unicode string.");
  }
  return OutputLength;
}

/// Convert the unicode string to lowercase. This function will return the
/// required buffer length as a result. If this length does not match the
/// 'DestinationCapacity' this function must be called again with a buffer of
/// the required length to get a lowercase version of the string.
int32_t
swift::_swift_stdlib_unicode_strToLower(uint16_t *Destination,
                                        int32_t DestinationCapacity,
                                        const uint16_t *Source,
                                        int32_t SourceLength) {
  UErrorCode ErrorCode = U_ZERO_ERROR;
#if defined(__CYGWIN__) || defined(_MSC_VER) || defined(__MINGW32__)
  uint32_t OutputLength = u_strToLower(reinterpret_cast<UChar *>(Destination),
                                       DestinationCapacity,
                                       reinterpret_cast<const UChar *>(Source),
                                       SourceLength,
                                       "", &ErrorCode);
#else
  uint32_t OutputLength = u_strToLower(Destination, DestinationCapacity,
                                       Source, SourceLength,
                                       "", &ErrorCode);
#endif
  if (U_FAILURE(ErrorCode) && ErrorCode != U_BUFFER_OVERFLOW_ERROR) {
    swift::crash("u_strToLower: Unexpected error lowercasing unicode string.");
  }
  return OutputLength;
}

swift::Lazy<ASCIICollation> ASCIICollation::theTable;<|MERGE_RESOLUTION|>--- conflicted
+++ resolved
@@ -190,31 +190,10 @@
   return Diff;
 }
 
-<<<<<<< HEAD
-// These functions use murmurhash2 in its 32 and 64bit forms, which are
-// differentiated by the constants defined below. This seems like a good choice
-// for now because it operates efficiently in blocks rather than bytes, and 
-// the data returned from the collation iterator comes in 4byte chunks.
-#if __arm__ || __i386__
-#define HASH_SEED 0x88ddcc21
-#define HASH_M 0x5bd1e995
-#define HASH_R 24
-#else
-#define HASH_SEED 0x429b126688ddcc21
-#define HASH_M 0xc6a4a7935bd1e995
-#define HASH_R 47
-#endif
-
-static intptr_t hashChunk(const UCollator *Collator, intptr_t HashState,
-                          const uint16_t *Str, uint32_t Length,
-                          UErrorCode *ErrorCode) {
-#if defined(__CYGWIN__) || defined(_MSC_VER) || defined(__MINGW32__)
-=======
 void *swift::_swift_stdlib_unicodeCollationIterator_create(
     const __swift_uint16_t *Str, __swift_uint32_t Length) {
   UErrorCode ErrorCode = U_ZERO_ERROR;
-#if defined(__CYGWIN__) || defined(_MSC_VER)
->>>>>>> eb07908f
+#if defined(__CYGWIN__) || defined(_MSC_VER) || defined(__MINGW32__)
   UCollationElements *CollationIterator = ucol_openElements(
     GetRootCollator(), reinterpret_cast<const UChar *>(Str), Length,
     &ErrorCode);
