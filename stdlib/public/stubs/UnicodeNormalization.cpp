//===--- UnicodeNormalization.cpp - Unicode Normalization Helpers ---------===//
//
// This source file is part of the Swift.org open source project
//
// Copyright (c) 2014 - 2017 Apple Inc. and the Swift project authors
// Licensed under Apache License v2.0 with Runtime Library Exception
//
// See https://swift.org/LICENSE.txt for license information
// See https://swift.org/CONTRIBUTORS.txt for the list of Swift project authors
//
//===----------------------------------------------------------------------===//
//
// Functions that use ICU to do unicode normalization and collation.
//
//===----------------------------------------------------------------------===//

#include "../SwiftShims/UnicodeShims.h"

#include <stdint.h>

#if defined(__APPLE__)

// Declare a few external functions to avoid a dependency on ICU headers.
extern "C" {
typedef struct UBreakIterator UBreakIterator;
typedef enum UBreakIteratorType {} UBreakIteratorType;
typedef enum UErrorCode {} UErrorCode;
typedef uint16_t UChar;

void ubrk_close(UBreakIterator *);
UBreakIterator *ubrk_open(UBreakIteratorType, const char *, const UChar *,
                          int32_t, UErrorCode *);
int32_t ubrk_preceding(UBreakIterator *, int32_t);
int32_t ubrk_following(UBreakIterator *, int32_t);
void ubrk_setText(UBreakIterator *, const UChar *, int32_t, UErrorCode *);
}

#else

#pragma clang diagnostic push
#pragma clang diagnostic ignored "-Wdocumentation"

#include <unicode/ustring.h>
#include <unicode/ucol.h>
#include <unicode/ucoleitr.h>
#include <unicode/uiter.h>
#include <unicode/ubrk.h>

#pragma clang diagnostic pop

#endif

#if !defined(__APPLE__)
#include "swift/Basic/Lazy.h"
#include "swift/Runtime/Config.h"
#include "swift/Runtime/Debug.h"

#include <algorithm>
#include <mutex>
#include <assert.h>

static const UCollator *MakeRootCollator() {
  UErrorCode ErrorCode = U_ZERO_ERROR;
  UCollator *root = ucol_open("", &ErrorCode);
  if (U_FAILURE(ErrorCode)) {
    swift::crash("ucol_open: Failure setting up default collation.");
  }
  ucol_setAttribute(root, UCOL_NORMALIZATION_MODE, UCOL_ON, &ErrorCode);
  ucol_setAttribute(root, UCOL_STRENGTH, UCOL_TERTIARY, &ErrorCode);
  ucol_setAttribute(root, UCOL_NUMERIC_COLLATION, UCOL_OFF, &ErrorCode);
  ucol_setAttribute(root, UCOL_CASE_LEVEL, UCOL_OFF, &ErrorCode);
  if (U_FAILURE(ErrorCode)) {
    swift::crash("ucol_setAttribute: Failure setting up default collation.");
  }
  return root;
}

// According to this thread in the ICU mailing list, it should be safe
// to assume the UCollator object is thread safe so long as you're only
// passing it to functions that take a const pointer to it. So, we make it
// const here to make sure we don't misuse it.
// http://sourceforge.net/p/icu/mailman/message/27427062/
static const UCollator *GetRootCollator() {
  return SWIFT_LAZY_CONSTANT(MakeRootCollator());
}

/// This class caches the collation element results for the ASCII subset of
/// unicode.
class ASCIICollation {
public:
  friend class swift::Lazy<ASCIICollation>;

  static swift::Lazy<ASCIICollation> theTable;
  static const ASCIICollation *getTable() {
    return &theTable.get();
  }

  int32_t CollationTable[128];

  /// Maps an ASCII character to a collation element priority as would be
  /// returned by a call to ucol_next().
  int32_t map(unsigned char c) const {
    return CollationTable[c];
  }

private:
  /// Construct the ASCII collation table.
  ASCIICollation() {
    const UCollator *Collator = GetRootCollator();
    for (unsigned char c = 0; c < 128; ++c) {
      UErrorCode ErrorCode = U_ZERO_ERROR;
      intptr_t NumCollationElts = 0;
<<<<<<< HEAD
#if defined(__CYGWIN__) || defined(_MSC_VER) || defined(__MINGW32__)
=======
>>>>>>> aad14e3c
      UChar Buffer[1];
      Buffer[0] = c;

      UCollationElements *CollationIterator =
          ucol_openElements(Collator, Buffer, 1, &ErrorCode);

      while (U_SUCCESS(ErrorCode)) {
        intptr_t Elem = ucol_next(CollationIterator, &ErrorCode);
        if (Elem != UCOL_NULLORDER) {
          CollationTable[c] = Elem;
          ++NumCollationElts;
        } else {
          break;
        }
      }

      ucol_closeElements(CollationIterator);
      if (U_FAILURE(ErrorCode) || NumCollationElts != 1) {
        swift::crash("Error setting up the ASCII collation table");
      }
    }
  }

  ASCIICollation &operator=(const ASCIICollation &) = delete;
  ASCIICollation(const ASCIICollation &) = delete;
};

/// Compares the strings via the Unicode Collation Algorithm on the root locale.
/// Results are the usual string comparison results:
///  <0 the left string is less than the right string.
/// ==0 the strings are equal according to their collation.
///  >0 the left string is greater than the right string.
int32_t
swift::_swift_stdlib_unicode_compare_utf16_utf16(const uint16_t *LeftString,
                                                 int32_t LeftLength,
                                                 const uint16_t *RightString,
                                                 int32_t RightLength) {
<<<<<<< HEAD
#if defined(__CYGWIN__) || defined(_MSC_VER) || defined(__MINGW32__)
=======
>>>>>>> aad14e3c
  // ICU UChar type is platform dependent. In Cygwin, it is defined
  // as wchar_t which size is 2. It seems that the underlying binary
  // representation is same with swift utf16 representation.
  // On Clang 4.0 under a recent Linux, ICU uses the built-in char16_t type.
  return ucol_strcoll(GetRootCollator(),
                      reinterpret_cast<const UChar *>(LeftString), LeftLength,
                      reinterpret_cast<const UChar *>(RightString), RightLength);
}

/// Compares the strings via the Unicode Collation Algorithm on the root locale.
/// Results are the usual string comparison results:
///  <0 the left string is less than the right string.
/// ==0 the strings are equal according to their collation.
///  >0 the left string is greater than the right string.
int32_t
swift::_swift_stdlib_unicode_compare_utf8_utf16(const unsigned char *LeftString,
                                                int32_t LeftLength,
                                                const uint16_t *RightString,
                                                int32_t RightLength) {
  UCharIterator LeftIterator;
  UCharIterator RightIterator;
  UErrorCode ErrorCode = U_ZERO_ERROR;

  uiter_setUTF8(&LeftIterator, reinterpret_cast<const char *>(LeftString), LeftLength);
<<<<<<< HEAD
#if defined(__CYGWIN__) || defined(_MSC_VER) || defined(__MINGW32__)
=======
>>>>>>> aad14e3c
  uiter_setString(&RightIterator, reinterpret_cast<const UChar *>(RightString),
                  RightLength);

  uint32_t Diff = ucol_strcollIter(GetRootCollator(),
    &LeftIterator, &RightIterator, &ErrorCode);
  if (U_FAILURE(ErrorCode)) {
    swift::crash("ucol_strcollIter: Unexpected error doing utf8<->utf16 string comparison.");
  }
  return Diff;
}

/// Compares the strings via the Unicode Collation Algorithm on the root locale.
/// Results are the usual string comparison results:
///  <0 the left string is less than the right string.
/// ==0 the strings are equal according to their collation.
///  >0 the left string is greater than the right string.
int32_t
swift::_swift_stdlib_unicode_compare_utf8_utf8(const unsigned char *LeftString,
                                               int32_t LeftLength,
                                               const unsigned char *RightString,
                                               int32_t RightLength) {
  UCharIterator LeftIterator;
  UCharIterator RightIterator;
  UErrorCode ErrorCode = U_ZERO_ERROR;

  uiter_setUTF8(&LeftIterator, reinterpret_cast<const char *>(LeftString), LeftLength);
  uiter_setUTF8(&RightIterator, reinterpret_cast<const char *>(RightString), RightLength);

  uint32_t Diff = ucol_strcollIter(GetRootCollator(),
    &LeftIterator, &RightIterator, &ErrorCode);
  if (U_FAILURE(ErrorCode)) {
    swift::crash("ucol_strcollIter: Unexpected error doing utf8<->utf8 string comparison.");
  }
  return Diff;
}

void *swift::_swift_stdlib_unicodeCollationIterator_create(
    const __swift_uint16_t *Str, __swift_uint32_t Length) {
  UErrorCode ErrorCode = U_ZERO_ERROR;
<<<<<<< HEAD
#if defined(__CYGWIN__) || defined(_MSC_VER) || defined(__MINGW32__)
  UCollationElements *CollationIterator = ucol_openElements(
    GetRootCollator(), reinterpret_cast<const UChar *>(Str), Length,
    &ErrorCode);
#else
  UCollationElements *CollationIterator = ucol_openElements(
    GetRootCollator(), Str, Length, &ErrorCode);
#endif
=======
  UCollationElements *CollationIterator =
      ucol_openElements(GetRootCollator(), reinterpret_cast<const UChar *>(Str),
                        Length, &ErrorCode);
>>>>>>> aad14e3c
  if (U_FAILURE(ErrorCode)) {
    swift::crash("_swift_stdlib_unicodeCollationIterator_create: ucol_openElements() failed.");
  }
  return CollationIterator;
}

__swift_int32_t swift::_swift_stdlib_unicodeCollationIterator_next(
    void *CollationIterator, bool *HitEnd) {
  UErrorCode ErrorCode = U_ZERO_ERROR;
  auto Result = ucol_next(
      static_cast<UCollationElements *>(CollationIterator), &ErrorCode);
  if (U_FAILURE(ErrorCode)) {
    swift::crash("_swift_stdlib_unicodeCollationIterator_next: ucol_next() failed.");
  }
  *HitEnd = (Result == UCOL_NULLORDER);
  return Result;
}

void swift::_swift_stdlib_unicodeCollationIterator_delete(
    void *CollationIterator) {
  ucol_closeElements(static_cast<UCollationElements *>(CollationIterator));
}

const __swift_int32_t *swift::_swift_stdlib_unicode_getASCIICollationTable() {
  return ASCIICollation::getTable()->CollationTable;
}

/// Convert the unicode string to uppercase. This function will return the
/// required buffer length as a result. If this length does not match the
/// 'DestinationCapacity' this function must be called again with a buffer of
/// the required length to get an uppercase version of the string.
int32_t
swift::_swift_stdlib_unicode_strToUpper(uint16_t *Destination,
                                        int32_t DestinationCapacity,
                                        const uint16_t *Source,
                                        int32_t SourceLength) {
  UErrorCode ErrorCode = U_ZERO_ERROR;
<<<<<<< HEAD
#if defined(__CYGWIN__) || defined(_MSC_VER) || defined(__MINGW32__)
=======
>>>>>>> aad14e3c
  uint32_t OutputLength = u_strToUpper(reinterpret_cast<UChar *>(Destination),
                                       DestinationCapacity,
                                       reinterpret_cast<const UChar *>(Source),
                                       SourceLength,
                                       "", &ErrorCode);
  if (U_FAILURE(ErrorCode) && ErrorCode != U_BUFFER_OVERFLOW_ERROR) {
    swift::crash("u_strToUpper: Unexpected error uppercasing unicode string.");
  }
  return OutputLength;
}

/// Convert the unicode string to lowercase. This function will return the
/// required buffer length as a result. If this length does not match the
/// 'DestinationCapacity' this function must be called again with a buffer of
/// the required length to get a lowercase version of the string.
int32_t
swift::_swift_stdlib_unicode_strToLower(uint16_t *Destination,
                                        int32_t DestinationCapacity,
                                        const uint16_t *Source,
                                        int32_t SourceLength) {
  UErrorCode ErrorCode = U_ZERO_ERROR;
<<<<<<< HEAD
#if defined(__CYGWIN__) || defined(_MSC_VER) || defined(__MINGW32__)
=======
>>>>>>> aad14e3c
  uint32_t OutputLength = u_strToLower(reinterpret_cast<UChar *>(Destination),
                                       DestinationCapacity,
                                       reinterpret_cast<const UChar *>(Source),
                                       SourceLength,
                                       "", &ErrorCode);
  if (U_FAILURE(ErrorCode) && ErrorCode != U_BUFFER_OVERFLOW_ERROR) {
    swift::crash("u_strToLower: Unexpected error lowercasing unicode string.");
  }
  return OutputLength;
}

swift::Lazy<ASCIICollation> ASCIICollation::theTable;
#endif

namespace {
template <typename T, typename U> T *ptr_cast(U *p) {
  return static_cast<T *>(static_cast<void *>(p));
}
template <typename T, typename U> const T *ptr_cast(const U *p) {
  return static_cast<const T *>(static_cast<const void *>(p));
}
}

void swift::__swift_stdlib_ubrk_close(
    swift::__swift_stdlib_UBreakIterator *bi) {
  ubrk_close(ptr_cast<UBreakIterator>(bi));
}

swift::__swift_stdlib_UBreakIterator *swift::__swift_stdlib_ubrk_open(
    swift::__swift_stdlib_UBreakIteratorType type, const char *locale,
<<<<<<< HEAD
    const __swift_stdlib_UChar *text, __swift_int32_t textLength, __swift_stdlib_UErrorCode *status) {
  return ptr_cast<swift::__swift_stdlib_UBreakIterator>(
      ubrk_open(static_cast<UBreakIteratorType>(type), locale, ptr_cast<UChar>(text), textLength,
=======
    const uint16_t *text, int32_t textLength, __swift_stdlib_UErrorCode *status) {
  return ptr_cast<swift::__swift_stdlib_UBreakIterator>(
      ubrk_open(static_cast<UBreakIteratorType>(type), locale,
                reinterpret_cast<const UChar *>(text), textLength,
>>>>>>> aad14e3c
                ptr_cast<UErrorCode>(status)));
}

int32_t
swift::__swift_stdlib_ubrk_preceding(swift::__swift_stdlib_UBreakIterator *bi,
                                     int32_t offset) {
  return ubrk_preceding(ptr_cast<UBreakIterator>(bi), offset);
}

int32_t
swift::__swift_stdlib_ubrk_following(swift::__swift_stdlib_UBreakIterator *bi,
                                     int32_t offset) {
  return ubrk_following(ptr_cast<UBreakIterator>(bi), offset);
}

void swift::__swift_stdlib_ubrk_setText(
    swift::__swift_stdlib_UBreakIterator *bi, const __swift_stdlib_UChar *text,
    __swift_int32_t textLength, __swift_stdlib_UErrorCode *status) {
  return ubrk_setText(ptr_cast<UBreakIterator>(bi), ptr_cast<UChar>(text),
                      textLength, ptr_cast<UErrorCode>(status));
}

// Force an autolink with ICU
#if defined(__MACH__)
asm(".linker_option \"-licucore\"\n");
#endif // defined(__MACH__)
<|MERGE_RESOLUTION|>--- conflicted
+++ resolved
@@ -110,10 +110,6 @@
     for (unsigned char c = 0; c < 128; ++c) {
       UErrorCode ErrorCode = U_ZERO_ERROR;
       intptr_t NumCollationElts = 0;
-<<<<<<< HEAD
-#if defined(__CYGWIN__) || defined(_MSC_VER) || defined(__MINGW32__)
-=======
->>>>>>> aad14e3c
       UChar Buffer[1];
       Buffer[0] = c;
 
@@ -151,10 +147,6 @@
                                                  int32_t LeftLength,
                                                  const uint16_t *RightString,
                                                  int32_t RightLength) {
-<<<<<<< HEAD
-#if defined(__CYGWIN__) || defined(_MSC_VER) || defined(__MINGW32__)
-=======
->>>>>>> aad14e3c
   // ICU UChar type is platform dependent. In Cygwin, it is defined
   // as wchar_t which size is 2. It seems that the underlying binary
   // representation is same with swift utf16 representation.
@@ -179,10 +171,6 @@
   UErrorCode ErrorCode = U_ZERO_ERROR;
 
   uiter_setUTF8(&LeftIterator, reinterpret_cast<const char *>(LeftString), LeftLength);
-<<<<<<< HEAD
-#if defined(__CYGWIN__) || defined(_MSC_VER) || defined(__MINGW32__)
-=======
->>>>>>> aad14e3c
   uiter_setString(&RightIterator, reinterpret_cast<const UChar *>(RightString),
                   RightLength);
 
@@ -222,20 +210,9 @@
 void *swift::_swift_stdlib_unicodeCollationIterator_create(
     const __swift_uint16_t *Str, __swift_uint32_t Length) {
   UErrorCode ErrorCode = U_ZERO_ERROR;
-<<<<<<< HEAD
-#if defined(__CYGWIN__) || defined(_MSC_VER) || defined(__MINGW32__)
-  UCollationElements *CollationIterator = ucol_openElements(
-    GetRootCollator(), reinterpret_cast<const UChar *>(Str), Length,
-    &ErrorCode);
-#else
-  UCollationElements *CollationIterator = ucol_openElements(
-    GetRootCollator(), Str, Length, &ErrorCode);
-#endif
-=======
   UCollationElements *CollationIterator =
       ucol_openElements(GetRootCollator(), reinterpret_cast<const UChar *>(Str),
                         Length, &ErrorCode);
->>>>>>> aad14e3c
   if (U_FAILURE(ErrorCode)) {
     swift::crash("_swift_stdlib_unicodeCollationIterator_create: ucol_openElements() failed.");
   }
@@ -273,10 +250,6 @@
                                         const uint16_t *Source,
                                         int32_t SourceLength) {
   UErrorCode ErrorCode = U_ZERO_ERROR;
-<<<<<<< HEAD
-#if defined(__CYGWIN__) || defined(_MSC_VER) || defined(__MINGW32__)
-=======
->>>>>>> aad14e3c
   uint32_t OutputLength = u_strToUpper(reinterpret_cast<UChar *>(Destination),
                                        DestinationCapacity,
                                        reinterpret_cast<const UChar *>(Source),
@@ -298,10 +271,6 @@
                                         const uint16_t *Source,
                                         int32_t SourceLength) {
   UErrorCode ErrorCode = U_ZERO_ERROR;
-<<<<<<< HEAD
-#if defined(__CYGWIN__) || defined(_MSC_VER) || defined(__MINGW32__)
-=======
->>>>>>> aad14e3c
   uint32_t OutputLength = u_strToLower(reinterpret_cast<UChar *>(Destination),
                                        DestinationCapacity,
                                        reinterpret_cast<const UChar *>(Source),
@@ -332,16 +301,10 @@
 
 swift::__swift_stdlib_UBreakIterator *swift::__swift_stdlib_ubrk_open(
     swift::__swift_stdlib_UBreakIteratorType type, const char *locale,
-<<<<<<< HEAD
-    const __swift_stdlib_UChar *text, __swift_int32_t textLength, __swift_stdlib_UErrorCode *status) {
-  return ptr_cast<swift::__swift_stdlib_UBreakIterator>(
-      ubrk_open(static_cast<UBreakIteratorType>(type), locale, ptr_cast<UChar>(text), textLength,
-=======
     const uint16_t *text, int32_t textLength, __swift_stdlib_UErrorCode *status) {
   return ptr_cast<swift::__swift_stdlib_UBreakIterator>(
       ubrk_open(static_cast<UBreakIteratorType>(type), locale,
                 reinterpret_cast<const UChar *>(text), textLength,
->>>>>>> aad14e3c
                 ptr_cast<UErrorCode>(status)));
 }
 
