//===--- UnicodeNormalization.cpp - Unicode Normalization Helpers ---------===//
//
// This source file is part of the Swift.org open source project
//
// Copyright (c) 2014 - 2016 Apple Inc. and the Swift project authors
// Licensed under Apache License v2.0 with Runtime Library Exception
//
// See http://swift.org/LICENSE.txt for license information
// See http://swift.org/CONTRIBUTORS.txt for the list of Swift project authors
//
//===----------------------------------------------------------------------===//
//
// Functions that use ICU to do unicode normalization and collation.
//
//===----------------------------------------------------------------------===//

#include "swift/Basic/Lazy.h"
#include "swift/Runtime/Config.h"
#include "swift/Runtime/Debug.h"

#include <algorithm>
#include <mutex>
#include <assert.h>

#include <unicode/ustring.h>
#include <unicode/ucol.h>
#include <unicode/ucoleitr.h>
#include <unicode/uiter.h>

#include "../SwiftShims/UnicodeShims.h"

/// Zero weight 0-8, 14-31, 127.
const int8_t _swift_stdlib_unicode_ascii_collation_table_impl[128] = {
    0,  0,  0,  0,  0,  0,  0,  0,  0,  1,  2,  3,  4,  5,  0,   0,  0,  0,  0,
    0,  0,  0,  0,  0,  0,  0,  0,  0,  0,  0,  0,  0,  6,  12,  16, 28, 38, 29,
    27, 15, 17, 18, 24, 32, 9,  8,  14, 25, 39, 40, 41, 42, 43,  44, 45, 46, 47,
    48, 11, 10, 33, 34, 35, 13, 23, 50, 52, 54, 56, 58, 60, 62,  64, 66, 68, 70,
    72, 74, 76, 78, 80, 82, 84, 86, 88, 90, 92, 94, 96, 98, 100, 19, 26, 20, 31,
    7,  30, 49, 51, 53, 55, 57, 59, 61, 63, 65, 67, 69, 71, 73,  75, 77, 79, 81,
    83, 85, 87, 89, 91, 93, 95, 97, 99, 21, 36, 22, 37, 0};

const int8_t *_swift_stdlib_unicode_ascii_collation_table =
    _swift_stdlib_unicode_ascii_collation_table_impl;

static const UCollator *MakeRootCollator() {
  UErrorCode ErrorCode = U_ZERO_ERROR;
  UCollator *root = ucol_open("", &ErrorCode);
  if (U_FAILURE(ErrorCode)) {
    swift::crash("ucol_open: Failure setting up default collation.");
  }
  ucol_setAttribute(root, UCOL_NORMALIZATION_MODE, UCOL_ON, &ErrorCode);
  ucol_setAttribute(root, UCOL_STRENGTH, UCOL_TERTIARY, &ErrorCode);
  ucol_setAttribute(root, UCOL_NUMERIC_COLLATION, UCOL_OFF, &ErrorCode);
  ucol_setAttribute(root, UCOL_CASE_LEVEL, UCOL_OFF, &ErrorCode);
  if (U_FAILURE(ErrorCode)) {
    swift::crash("ucol_setAttribute: Failure setting up default collation.");
  }
  return root;
}

// According to this thread in the ICU mailing list, it should be safe
// to assume the UCollator object is thread safe so long as you're only
// passing it to functions that take a const pointer to it. So, we make it
// const here to make sure we don't misuse it.
// http://sourceforge.net/p/icu/mailman/message/27427062/
static const UCollator *GetRootCollator() {
  return SWIFT_LAZY_CONSTANT(MakeRootCollator());
}

/// This class caches the collation element results for the ASCII subset of
/// unicode.
class ASCIICollation {
  int32_t CollationTable[128];
public:
  friend class swift::Lazy<ASCIICollation>;

  static swift::Lazy<ASCIICollation> theTable;
  static const ASCIICollation *getTable() {
    return &theTable.get();
  }

  /// Maps an ASCII character to a collation element priority as would be
  /// returned by a call to ucol_next().
  int32_t map(unsigned char c) const {
    return CollationTable[c];
  }

private:
  /// Construct the ASCII collation table.
  ASCIICollation() {
    const UCollator *Collator = GetRootCollator();
    for (unsigned char c = 0; c < 128; ++c) {
      UErrorCode ErrorCode = U_ZERO_ERROR;
      intptr_t NumCollationElts = 0;
#if defined(__CYGWIN__) || defined(_MSC_VER) || defined(__MINGW32__)
      UChar Buffer[1];
#else
      uint16_t Buffer[1];
#endif
      Buffer[0] = c;

      UCollationElements *CollationIterator =
          ucol_openElements(Collator, Buffer, 1, &ErrorCode);

      while (U_SUCCESS(ErrorCode)) {
        intptr_t Elem = ucol_next(CollationIterator, &ErrorCode);
        if (Elem != UCOL_NULLORDER) {
          CollationTable[c] = Elem;
          ++NumCollationElts;
        } else {
          break;
        }
      }

      ucol_closeElements(CollationIterator);
      if (U_FAILURE(ErrorCode) || NumCollationElts != 1) {
        swift::crash("Error setting up the ASCII collation table");
      }
    }
  }

  ASCIICollation &operator=(const ASCIICollation &) = delete;
  ASCIICollation(const ASCIICollation &) = delete;
};

/// Compares the strings via the Unicode Collation Algorithm on the root locale.
/// Results are the usual string comparison results:
///  <0 the left string is less than the right string.
/// ==0 the strings are equal according to their collation.
///  >0 the left string is greater than the right string.
int32_t
swift::_swift_stdlib_unicode_compare_utf16_utf16(const uint16_t *LeftString,
                                                 int32_t LeftLength,
                                                 const uint16_t *RightString,
                                                 int32_t RightLength) {
#if defined(__CYGWIN__) || defined(_MSC_VER) || defined(__MINGW32__)
  // ICU UChar type is platform dependent. In Cygwin, it is defined
  // as wchar_t which size is 2. It seems that the underlying binary
  // representation is same with swift utf16 representation.
  return ucol_strcoll(GetRootCollator(),
    reinterpret_cast<const UChar *>(LeftString), LeftLength,
    reinterpret_cast<const UChar *>(RightString), RightLength);
#else
  return ucol_strcoll(GetRootCollator(),
    LeftString, LeftLength,
    RightString, RightLength);
#endif
}

/// Compares the strings via the Unicode Collation Algorithm on the root locale.
/// Results are the usual string comparison results:
///  <0 the left string is less than the right string.
/// ==0 the strings are equal according to their collation.
///  >0 the left string is greater than the right string.
int32_t
swift::_swift_stdlib_unicode_compare_utf8_utf16(const unsigned char *LeftString,
                                                int32_t LeftLength,
                                                const uint16_t *RightString,
                                                int32_t RightLength) {
  UCharIterator LeftIterator;
  UCharIterator RightIterator;
  UErrorCode ErrorCode = U_ZERO_ERROR;

<<<<<<< HEAD
  uiter_setUTF8(&LeftIterator, LeftString, LeftLength);
#if defined(__CYGWIN__) || defined(_MSC_VER) || defined(__MINGW32__)
=======
  uiter_setUTF8(&LeftIterator, reinterpret_cast<const char *>(LeftString), LeftLength);
#if defined(__CYGWIN__) || defined(_MSC_VER)
>>>>>>> 90a7f962
  uiter_setString(&RightIterator, reinterpret_cast<const UChar *>(RightString),
                  RightLength);
#else
  uiter_setString(&RightIterator, RightString, RightLength);
#endif

  uint32_t Diff = ucol_strcollIter(GetRootCollator(),
    &LeftIterator, &RightIterator, &ErrorCode);
  if (U_FAILURE(ErrorCode)) {
    swift::crash("ucol_strcollIter: Unexpected error doing utf8<->utf16 string comparison.");
  }
  return Diff;
}

/// Compares the strings via the Unicode Collation Algorithm on the root locale.
/// Results are the usual string comparison results:
///  <0 the left string is less than the right string.
/// ==0 the strings are equal according to their collation.
///  >0 the left string is greater than the right string.
int32_t
swift::_swift_stdlib_unicode_compare_utf8_utf8(const unsigned char *LeftString,
                                               int32_t LeftLength,
                                               const unsigned char *RightString,
                                               int32_t RightLength) {
  UCharIterator LeftIterator;
  UCharIterator RightIterator;
  UErrorCode ErrorCode = U_ZERO_ERROR;

  uiter_setUTF8(&LeftIterator, reinterpret_cast<const char *>(LeftString), LeftLength);
  uiter_setUTF8(&RightIterator, reinterpret_cast<const char *>(RightString), RightLength);

  uint32_t Diff = ucol_strcollIter(GetRootCollator(),
    &LeftIterator, &RightIterator, &ErrorCode);
  if (U_FAILURE(ErrorCode)) {
    swift::crash("ucol_strcollIter: Unexpected error doing utf8<->utf8 string comparison.");
  }
  return Diff;
}

// These functions use murmurhash2 in its 32 and 64bit forms, which are
// differentiated by the constants defined below. This seems like a good choice
// for now because it operates efficiently in blocks rather than bytes, and 
// the data returned from the collation iterator comes in 4byte chunks.
#if __arm__ || __i386__
#define HASH_SEED 0x88ddcc21
#define HASH_M 0x5bd1e995
#define HASH_R 24
#else
#define HASH_SEED 0x429b126688ddcc21
#define HASH_M 0xc6a4a7935bd1e995
#define HASH_R 47
#endif

static intptr_t hashChunk(const UCollator *Collator, intptr_t HashState,
                          const uint16_t *Str, uint32_t Length,
                          UErrorCode *ErrorCode) {
#if defined(__CYGWIN__) || defined(_MSC_VER) || defined(__MINGW32__)
  UCollationElements *CollationIterator = ucol_openElements(
    Collator, reinterpret_cast<const UChar *>(Str), Length, ErrorCode);
#else
  UCollationElements *CollationIterator = ucol_openElements(
    Collator, Str, Length, ErrorCode);
#endif
  while (U_SUCCESS(*ErrorCode)) {
    intptr_t Elem = ucol_next(CollationIterator, ErrorCode);
    // Ignore zero valued collation elements. They don't participate in the
    // ordering relation.
    if (Elem == 0)
      continue;
    if (Elem != UCOL_NULLORDER) {
      Elem *= HASH_M;
      Elem ^= Elem >> HASH_R;
      Elem *= HASH_M;

      HashState *= HASH_M;
      HashState ^= Elem;
    } else {
      break;
    }
  }
  ucol_closeElements(CollationIterator);
  return HashState;
}

static intptr_t hashFinish(intptr_t HashState) {
  HashState ^= HashState >> HASH_R;
  HashState *= HASH_M;
  HashState ^= HashState >> HASH_R;
  return HashState;
}

intptr_t
swift::_swift_stdlib_unicode_hash(const uint16_t *Str, int32_t Length) {
  UErrorCode ErrorCode = U_ZERO_ERROR;
  intptr_t HashState = HASH_SEED;
  HashState = hashChunk(GetRootCollator(), HashState, Str, Length, &ErrorCode);

  if (U_FAILURE(ErrorCode)) {
    swift::crash("hashChunk: Unexpected error hashing unicode string.");
  }
  return hashFinish(HashState);
}

intptr_t swift::_swift_stdlib_unicode_hash_ascii(const unsigned char *Str,
                                                 int32_t Length) {
  const ASCIICollation *Table = ASCIICollation::getTable();
  intptr_t HashState = HASH_SEED;
  int32_t Pos = 0;
  while (Pos < Length) {
    const unsigned char c = Str[Pos++];
    assert((c & 0x80) == 0 && "This table only exists for the ASCII subset");
    intptr_t Elem = Table->map(c);
    // Ignore zero valued collation elements. They don't participate in the
    // ordering relation.
    if (Elem == 0)
      continue;
    Elem *= HASH_M;
    Elem ^= Elem >> HASH_R;
    Elem *= HASH_M;

    HashState *= HASH_M;
    HashState ^= Elem;
  }
  return hashFinish(HashState);
}

/// Convert the unicode string to uppercase. This function will return the
/// required buffer length as a result. If this length does not match the
/// 'DestinationCapacity' this function must be called again with a buffer of
/// the required length to get an uppercase version of the string.
int32_t
swift::_swift_stdlib_unicode_strToUpper(uint16_t *Destination,
                                        int32_t DestinationCapacity,
                                        const uint16_t *Source,
                                        int32_t SourceLength) {
  UErrorCode ErrorCode = U_ZERO_ERROR;
#if defined(__CYGWIN__) || defined(_MSC_VER) || defined(__MINGW32__)
  uint32_t OutputLength = u_strToUpper(reinterpret_cast<UChar *>(Destination),
                                       DestinationCapacity,
                                       reinterpret_cast<const UChar *>(Source),
                                       SourceLength,
                                       "", &ErrorCode);
#else
  uint32_t OutputLength = u_strToUpper(Destination, DestinationCapacity,
                                       Source, SourceLength,
                                       "", &ErrorCode);
#endif
  if (U_FAILURE(ErrorCode) && ErrorCode != U_BUFFER_OVERFLOW_ERROR) {
    swift::crash("u_strToUpper: Unexpected error uppercasing unicode string.");
  }
  return OutputLength;
}

/// Convert the unicode string to lowercase. This function will return the
/// required buffer length as a result. If this length does not match the
/// 'DestinationCapacity' this function must be called again with a buffer of
/// the required length to get a lowercase version of the string.
int32_t
swift::_swift_stdlib_unicode_strToLower(uint16_t *Destination,
                                        int32_t DestinationCapacity,
                                        const uint16_t *Source,
                                        int32_t SourceLength) {
  UErrorCode ErrorCode = U_ZERO_ERROR;
#if defined(__CYGWIN__) || defined(_MSC_VER) || defined(__MINGW32__)
  uint32_t OutputLength = u_strToLower(reinterpret_cast<UChar *>(Destination),
                                       DestinationCapacity,
                                       reinterpret_cast<const UChar *>(Source),
                                       SourceLength,
                                       "", &ErrorCode);
#else
  uint32_t OutputLength = u_strToLower(Destination, DestinationCapacity,
                                       Source, SourceLength,
                                       "", &ErrorCode);
#endif
  if (U_FAILURE(ErrorCode) && ErrorCode != U_BUFFER_OVERFLOW_ERROR) {
    swift::crash("u_strToLower: Unexpected error lowercasing unicode string.");
  }
  return OutputLength;
}

swift::Lazy<ASCIICollation> ASCIICollation::theTable;<|MERGE_RESOLUTION|>--- conflicted
+++ resolved
@@ -161,13 +161,8 @@
   UCharIterator RightIterator;
   UErrorCode ErrorCode = U_ZERO_ERROR;
 
-<<<<<<< HEAD
-  uiter_setUTF8(&LeftIterator, LeftString, LeftLength);
-#if defined(__CYGWIN__) || defined(_MSC_VER) || defined(__MINGW32__)
-=======
   uiter_setUTF8(&LeftIterator, reinterpret_cast<const char *>(LeftString), LeftLength);
-#if defined(__CYGWIN__) || defined(_MSC_VER)
->>>>>>> 90a7f962
+#if defined(__CYGWIN__) || defined(_MSC_VER) || defined(__MINGW32__)
   uiter_setString(&RightIterator, reinterpret_cast<const UChar *>(RightString),
                   RightLength);
 #else
