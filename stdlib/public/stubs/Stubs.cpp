//===--- Stubs.cpp - Swift Language ABI Runtime Stubs ---------------------===//
//
// This source file is part of the Swift.org open source project
//
// Copyright (c) 2014 - 2016 Apple Inc. and the Swift project authors
// Licensed under Apache License v2.0 with Runtime Library Exception
//
// See http://swift.org/LICENSE.txt for license information
// See http://swift.org/CONTRIBUTORS.txt for the list of Swift project authors
//
//===----------------------------------------------------------------------===//
//
// Misc stubs for functions which should be defined in the core standard
// library, but are difficult or impossible to write in Swift at the
// moment.
//
//===----------------------------------------------------------------------===//

#if defined(__FreeBSD__)
#define _WITH_GETLINE
#endif

#if defined(_MSC_VER)
// Avoid defining macro max(), min() which conflict with std::max(), std::min()
#define NOMINMAX
#include <windows.h>
#else
#include <sys/resource.h>
#include <sys/errno.h>
#include <unistd.h>
#endif
#include <climits>
#include <cstdarg>
#include <cstdint>
#include <cstdio>
#include <cstdlib>
#include <cstring>
#if defined(__CYGWIN__) || defined(_MSC_VER)
#include <sstream>
#include <cmath>
#define fmodl(lhs, rhs) std::fmod(lhs, rhs)
#elif defined(__ANDROID__)
// Android's libc implementation Bionic currently only supports the "C" locale
// (https://android.googlesource.com/platform/bionic/+/ndk-r11c/libc/bionic/locale.cpp#40).
// As such, we have no choice but to map functions like strtod_l, which should
// respect the given locale_t parameter, to functions like strtod, which do not.
#include <locale.h>
static double swift_strtod_l(const char *nptr, char **endptr, locale_t loc) {
  return strtod(nptr, endptr);
}
static float swift_strtof_l(const char *nptr, char **endptr, locale_t loc) {
  return strtof(nptr, endptr);
}
static long double swift_strtold_l(const char *nptr,
                                   char **endptr,
                                   locale_t loc) {
  return strtod(nptr, endptr);
}
#define strtod_l swift_strtod_l
#define strtof_l swift_strtof_l
#define strtold_l swift_strtold_l
#else
#include <xlocale.h>
#endif
#include <limits>
#include "llvm/ADT/StringExtras.h"
#include "swift/Runtime/Debug.h"
#include "swift/Basic/Lazy.h"

#include "../SwiftShims/RuntimeShims.h"
#include "../SwiftShims/RuntimeStubs.h"

static uint64_t uint64ToStringImpl(char *Buffer, uint64_t Value,
                                   int64_t Radix, bool Uppercase,
                                   bool Negative) {
  char *P = Buffer;
  uint64_t Y = Value;

  if (Y == 0) {
    *P++ = '0';
  } else if (Radix == 10) {
    while (Y) {
      *P++ = '0' + char(Y % 10);
      Y /= 10;
    }
  } else {
    unsigned Radix32 = Radix;
    while (Y) {
      *P++ = llvm::hexdigit(Y % Radix32, !Uppercase);
      Y /= Radix32;
    }
  }

  if (Negative)
    *P++ = '-';
  std::reverse(Buffer, P);
  return size_t(P - Buffer);
}

SWIFT_CC(swift) SWIFT_RUNTIME_STDLIB_INTERFACE
extern "C" uint64_t swift_int64ToString(char *Buffer, size_t BufferLength,
                                        int64_t Value, int64_t Radix,
                                        bool Uppercase) {
  if ((Radix >= 10 && BufferLength < 32) || (Radix < 10 && BufferLength < 65))
    swift::crash("swift_int64ToString: insufficient buffer size");

  if (Radix == 0 || Radix > 36)
    swift::crash("swift_int64ToString: invalid radix for string conversion");

  bool Negative = Value < 0;

  // Compute an absolute value safely, without using unary negation on INT_MIN,
  // which is undefined behavior.
  uint64_t UnsignedValue = Value;
  if (Negative) {
    // Assumes two's complement representation.
    UnsignedValue = ~UnsignedValue + 1;
  }

  return uint64ToStringImpl(Buffer, UnsignedValue, Radix, Uppercase,
                            Negative);
}

SWIFT_CC(swift) SWIFT_RUNTIME_STDLIB_INTERFACE
extern "C" uint64_t swift_uint64ToString(char *Buffer, intptr_t BufferLength,
                                         uint64_t Value, int64_t Radix,
                                         bool Uppercase) {
  if ((Radix >= 10 && BufferLength < 32) || (Radix < 10 && BufferLength < 64))
    swift::crash("swift_int64ToString: insufficient buffer size");

  if (Radix == 0 || Radix > 36)
    swift::crash("swift_int64ToString: invalid radix for string conversion");

  return uint64ToStringImpl(Buffer, Value, Radix, Uppercase,
                            /*Negative=*/false);
}

#if defined(__APPLE__) || defined(__FreeBSD__) || defined(__ANDROID__)
static inline locale_t getCLocale() {
  // On these platforms convenience functions from xlocale.h interpret nullptr
  // as C locale.
  return nullptr;
}
#elif defined(__CYGWIN__) || defined(_MSC_VER)
// In Cygwin, getCLocale() is not used.
#else
static locale_t makeCLocale() {
  locale_t CLocale = newlocale(LC_ALL_MASK, "C", nullptr);
  if (!CLocale) {
    swift::crash("makeCLocale: newlocale() returned a null pointer");
  }
  return CLocale;
}

static locale_t getCLocale() {
  return SWIFT_LAZY_CONSTANT(makeCLocale());
}
#endif

#if defined(__APPLE__)
#define swift_snprintf_l snprintf_l
#elif defined(__CYGWIN__) || defined(_MSC_VER)
// In Cygwin, swift_snprintf_l() is not used.
#else
static int swift_snprintf_l(char *Str, size_t StrSize, locale_t Locale,
                            const char *Format, ...) {
  if (Locale == nullptr) {
    Locale = getCLocale();
  }
  locale_t OldLocale = uselocale(Locale);

  va_list Args;
  va_start(Args, Format);
  int Result = std::vsnprintf(Str, StrSize, Format, Args);
  va_end(Args);

  uselocale(OldLocale);

  return Result;
}
#endif

template <typename T>
static uint64_t swift_floatingPointToString(char *Buffer, size_t BufferLength,
                                            T Value, const char *Format, 
                                            bool Debug) {
  if (BufferLength < 32)
    swift::crash("swift_floatingPointToString: insufficient buffer size");

  int Precision = std::numeric_limits<T>::digits10;
  if (Debug) {
    Precision = std::numeric_limits<T>::max_digits10;
  }
  
#if defined(__CYGWIN__) || defined(_MSC_VER)
  // Cygwin does not support uselocale(), but we can use the locale feature 
  // in stringstream object.
  std::ostringstream ValueStream;
  ValueStream.width(0);
  ValueStream.precision(Precision);
  ValueStream.imbue(std::locale::classic());
  ValueStream << Value;
  std::string ValueString(ValueStream.str());
  size_t i = ValueString.length();

  if (i < BufferLength) {
    std::copy(ValueString.begin(), ValueString.end(), Buffer);
    Buffer[i] = '\0';
  } else {
    swift::crash("swift_floatingPointToString: insufficient buffer size");
  }
#else
  // Pass a null locale to use the C locale.
  int i = swift_snprintf_l(Buffer, BufferLength, /*locale=*/nullptr, Format,
                           Precision, Value);

  if (i < 0)
    swift::crash(
        "swift_floatingPointToString: unexpected return value from sprintf");
  if (size_t(i) >= BufferLength)
    swift::crash("swift_floatingPointToString: insufficient buffer size");
#endif

  // Add ".0" to a float that (a) is not in scientific notation, (b) does not
  // already have a fractional part, (c) is not infinite, and (d) is not a NaN
  // value.
  if (strchr(Buffer, 'e') == nullptr && strchr(Buffer, '.') == nullptr &&
      strchr(Buffer, 'n') == nullptr) {
    Buffer[i++] = '.';
    Buffer[i++] = '0';
  }

  return i;
}

SWIFT_CC(swift) SWIFT_RUNTIME_STDLIB_INTERFACE
extern "C" uint64_t swift_float32ToString(char *Buffer, size_t BufferLength,
                                          float Value, bool Debug) {
  return swift_floatingPointToString<float>(Buffer, BufferLength, Value,
                                            "%0.*g", Debug);
}

SWIFT_CC(swift) SWIFT_RUNTIME_STDLIB_INTERFACE
extern "C" uint64_t swift_float64ToString(char *Buffer, size_t BufferLength,
                                          double Value, bool Debug) {
  return swift_floatingPointToString<double>(Buffer, BufferLength, Value,
                                             "%0.*g", Debug);
}

SWIFT_CC(swift) SWIFT_RUNTIME_STDLIB_INTERFACE
extern "C" uint64_t swift_float80ToString(char *Buffer, size_t BufferLength,
                                          long double Value, bool Debug) {
  return swift_floatingPointToString<long double>(Buffer, BufferLength, Value,
                                                  "%0.*Lg", Debug);
}

/// \param[out] LinePtr Replaced with the pointer to the malloc()-allocated
/// line.  Can be NULL if no characters were read. This buffer should be
/// freed by the caller if this function returns a positive value.
///
/// \returns Size of character data returned in \c LinePtr, or -1
/// if an error occurred, or EOF was reached.
<<<<<<< HEAD
SWIFT_RUNTIME_STDLIB_INTERFACE
extern "C" ssize_t swift_stdlib_readLine_stdin(char **LinePtr) {
#if defined(_MSC_VER)
  if (LinePtr == nullptr)
    return -1;

  int Capacity = 0;
  ssize_t Pos = 0;
  char *ReadBuf = nullptr;

  _lock_file(stdin);

  for (;;) {
    int ch = _fgetc_nolock(stdin);

    if (ferror(stdin) || (ch == EOF && Pos == 0)) {
      if (ReadBuf)
        free(ReadBuf);
      _unlock_file(stdin);
      return -1;
    }

    if (Capacity - Pos <= 1) {
      // Capacity changes to 128, 128*2, 128*4, 128*8, ...
      Capacity = Capacity ? Capacity * 2 : 128;
      char *NextReadBuf = static_cast<char *>(realloc(ReadBuf, Capacity));
      if (NextReadBuf == nullptr) {
        if (ReadBuf)
          free(ReadBuf);
        _unlock_file(stdin);
        return -1;
      }
      ReadBuf = NextReadBuf;
    }

    if (ch == EOF)
      break;
    ReadBuf[Pos++] = ch;
    if (ch == '\n')
      break;
  }

  ReadBuf[Pos] = '\0';
  *LinePtr = ReadBuf;
  _unlock_file(stdin);
  return Pos;
#else
=======
ssize_t swift::swift_stdlib_readLine_stdin(char **LinePtr) {
>>>>>>> 1c720b8f
  size_t Capacity = 0;
  return getline(LinePtr, &Capacity, stdin);
#endif
}

SWIFT_CC(swift) SWIFT_RUNTIME_STDLIB_INTERFACE
extern "C" float _swift_fmodf(float lhs, float rhs) {
    return fmodf(lhs, rhs);
}

SWIFT_CC(swift) SWIFT_RUNTIME_STDLIB_INTERFACE
extern "C" double _swift_fmod(double lhs, double rhs) {
    return fmod(lhs, rhs);
}

SWIFT_CC(swift) SWIFT_RUNTIME_STDLIB_INTERFACE
extern "C" long double _swift_fmodl(long double lhs, long double rhs) {
    return fmodl(lhs, rhs);
}


// Although this builtin is provided by clang rt builtins,
// it isn't provided by libgcc, which is the default
// runtime library on Linux, even when compiling with clang.
// This implementation is copied here to avoid a new dependency
// on compiler-rt on Linux.
// FIXME: rdar://14883575 Libcompiler_rt omits muloti4
#if (defined(__linux__) && defined(__x86_64__)) || \
    (defined(__linux__) && defined(__aarch64__)) || \
    (defined(__linux__) && defined(__powerpc64__)) || \
    (defined(__ANDROID__) && defined(__arm64__))

typedef int      ti_int __attribute__ ((mode (TI)));
SWIFT_RUNTIME_STDLIB_INTERFACE
extern "C"
ti_int
__muloti4(ti_int a, ti_int b, int* overflow)
{
    const int N = (int)(sizeof(ti_int) * CHAR_BIT);
    const ti_int MIN = (ti_int)1 << (N-1);
    const ti_int MAX = ~MIN;
    *overflow = 0;
    ti_int result = a * b;
    if (a == MIN)
    {
        if (b != 0 && b != 1)
            *overflow = 1;
        return result;
    }
    if (b == MIN)
    {
        if (a != 0 && a != 1)
            *overflow = 1;
        return result;
    }
    ti_int sa = a >> (N - 1);
    ti_int abs_a = (a ^ sa) - sa;
    ti_int sb = b >> (N - 1);
    ti_int abs_b = (b ^ sb) - sb;
    if (abs_a < 2 || abs_b < 2)
        return result;
    if (sa == sb)
    {
        if (abs_a > MAX / abs_b)
            *overflow = 1;
    }
    else
    {
        if (abs_a > MIN / -abs_b)
            *overflow = 1;
    }
    return result;
}

#endif

#if defined(__linux__) && defined(__arm__)
// Similar to above, but with mulodi4.  Perhaps this is
// something that shouldn't be done, and is a bandaid over
// some other lower-level architecture issue that I'm
// missing.  Perhaps relevant bug report:
// FIXME: https://llvm.org/bugs/show_bug.cgi?id=14469
typedef int      di_int __attribute__ ((mode (DI)));
SWIFT_RUNTIME_STDLIB_INTERFACE
extern "C"
di_int
__mulodi4(di_int a, di_int b, int* overflow)
{
    const int N = (int)(sizeof(di_int) * CHAR_BIT);
    const di_int MIN = (di_int)1 << (N-1);
    const di_int MAX = ~MIN;
    *overflow = 0;
    di_int result = a * b;
    if (a == MIN)
    {
        if (b != 0 && b != 1)
            *overflow = 1;
        return result;
    }
    if (b == MIN)
    {
        if (a != 0 && a != 1)
            *overflow = 1;
        return result;
    }
    di_int sa = a >> (N - 1);
    di_int abs_a = (a ^ sa) - sa;
    di_int sb = b >> (N - 1);
    di_int abs_b = (b ^ sb) - sb;
    if (abs_a < 2 || abs_b < 2)
        return result;
    if (sa == sb)
    {
        if (abs_a > MAX / abs_b)
            *overflow = 1;
    }
    else
    {
        if (abs_a > MIN / -abs_b)
            *overflow = 1;
    }
    return result;
}
#endif

#if defined(__CYGWIN__) || defined(_MSC_VER)
// Cygwin does not support uselocale(), but we can use the locale feature 
// in stringstream object.
template <typename T>
static const char *_swift_stdlib_strtoX_clocale_impl(
    const char *nptr, T *outResult) {
  std::istringstream ValueStream(nptr);
  ValueStream.imbue(std::locale::classic());
  T ParsedValue;
  ValueStream >> ParsedValue;
  *outResult = ParsedValue;

  int pos = ValueStream.tellg();
  if (pos <= 0)
    return nullptr;

  return nptr + pos;
}

<<<<<<< HEAD
SWIFT_RUNTIME_STDLIB_INTERFACE
extern "C" const char *_swift_stdlib_strtold_clocale(
=======
const char *swift::_swift_stdlib_strtold_clocale(
>>>>>>> 1c720b8f
    const char *nptr, void *outResult) {
  return _swift_stdlib_strtoX_clocale_impl(
    nptr, static_cast<long double*>(outResult));
}

<<<<<<< HEAD
SWIFT_RUNTIME_STDLIB_INTERFACE
extern "C" const char *_swift_stdlib_strtod_clocale(
=======
const char *swift::_swift_stdlib_strtod_clocale(
>>>>>>> 1c720b8f
    const char * nptr, double *outResult) {
  return _swift_stdlib_strtoX_clocale_impl(nptr, outResult);
}

<<<<<<< HEAD
SWIFT_RUNTIME_STDLIB_INTERFACE
extern "C" const char *_swift_stdlib_strtof_clocale(
=======
const char *swift::_swift_stdlib_strtof_clocale(
>>>>>>> 1c720b8f
    const char * nptr, float *outResult) {
  return _swift_stdlib_strtoX_clocale_impl(nptr, outResult);
}
#else

// We can't return Float80, but we can receive a pointer to one, so
// switch the return type and the out parameter on strtold.
template <typename T>
static const char *_swift_stdlib_strtoX_clocale_impl(
    const char * nptr, T* outResult, T huge,
    T (*posixImpl)(const char *, char **, locale_t)
) {
  char *EndPtr;
  errno = 0;
  const auto result = posixImpl(nptr, &EndPtr, getCLocale());
  *outResult = result;
  if (result == huge || result == -huge || result == 0.0 || result == -0.0) {
      if (errno == ERANGE)
          EndPtr = nullptr;
  }
  return EndPtr;
}
    
const char *swift::_swift_stdlib_strtold_clocale(
  const char * nptr, void *outResult) {
  return _swift_stdlib_strtoX_clocale_impl(
    nptr, static_cast<long double*>(outResult), HUGE_VALL, strtold_l);
}

const char *swift::_swift_stdlib_strtod_clocale(
    const char * nptr, double *outResult) {
  return _swift_stdlib_strtoX_clocale_impl(
    nptr, outResult, HUGE_VAL, strtod_l);
}

const char *swift::_swift_stdlib_strtof_clocale(
    const char * nptr, float *outResult) {
  return _swift_stdlib_strtoX_clocale_impl(
    nptr, outResult, HUGE_VALF, strtof_l);
}
#endif

<<<<<<< HEAD
SWIFT_RUNTIME_STDLIB_INTERFACE
extern "C" void _swift_stdlib_flockfile_stdout() {
#if defined(_MSC_VER)
  _lock_file(stdout);
#else
=======
void swift::_swift_stdlib_flockfile_stdout() {
>>>>>>> 1c720b8f
  flockfile(stdout);
#endif
}

<<<<<<< HEAD
SWIFT_RUNTIME_STDLIB_INTERFACE
extern "C" void _swift_stdlib_funlockfile_stdout() {
#if defined(_MSC_VER)
  _unlock_file(stdout);
#else
=======
void swift::_swift_stdlib_funlockfile_stdout() {
>>>>>>> 1c720b8f
  funlockfile(stdout);
#endif
}

int swift::_swift_stdlib_putc_stderr(int C) {
  return putc(C, stderr);
}

<<<<<<< HEAD
SWIFT_RUNTIME_STDLIB_INTERFACE
extern "C" size_t _swift_stdlib_getHardwareConcurrency() {
#if defined(_MSC_VER)
  SYSTEM_INFO SystemInfo;
  GetSystemInfo(&SystemInfo);
  return SystemInfo.dwNumberOfProcessors;
#else
=======
size_t swift::_swift_stdlib_getHardwareConcurrency() {
>>>>>>> 1c720b8f
  return sysconf(_SC_NPROCESSORS_ONLN);
#endif
}<|MERGE_RESOLUTION|>--- conflicted
+++ resolved
@@ -260,9 +260,7 @@
 ///
 /// \returns Size of character data returned in \c LinePtr, or -1
 /// if an error occurred, or EOF was reached.
-<<<<<<< HEAD
-SWIFT_RUNTIME_STDLIB_INTERFACE
-extern "C" ssize_t swift_stdlib_readLine_stdin(char **LinePtr) {
+ssize_t swift::swift_stdlib_readLine_stdin(char **LinePtr) {
 #if defined(_MSC_VER)
   if (LinePtr == nullptr)
     return -1;
@@ -308,9 +306,6 @@
   _unlock_file(stdin);
   return Pos;
 #else
-=======
-ssize_t swift::swift_stdlib_readLine_stdin(char **LinePtr) {
->>>>>>> 1c720b8f
   size_t Capacity = 0;
   return getline(LinePtr, &Capacity, stdin);
 #endif
@@ -455,33 +450,18 @@
   return nptr + pos;
 }
 
-<<<<<<< HEAD
-SWIFT_RUNTIME_STDLIB_INTERFACE
-extern "C" const char *_swift_stdlib_strtold_clocale(
-=======
 const char *swift::_swift_stdlib_strtold_clocale(
->>>>>>> 1c720b8f
     const char *nptr, void *outResult) {
   return _swift_stdlib_strtoX_clocale_impl(
     nptr, static_cast<long double*>(outResult));
 }
 
-<<<<<<< HEAD
-SWIFT_RUNTIME_STDLIB_INTERFACE
-extern "C" const char *_swift_stdlib_strtod_clocale(
-=======
 const char *swift::_swift_stdlib_strtod_clocale(
->>>>>>> 1c720b8f
     const char * nptr, double *outResult) {
   return _swift_stdlib_strtoX_clocale_impl(nptr, outResult);
 }
 
-<<<<<<< HEAD
-SWIFT_RUNTIME_STDLIB_INTERFACE
-extern "C" const char *_swift_stdlib_strtof_clocale(
-=======
 const char *swift::_swift_stdlib_strtof_clocale(
->>>>>>> 1c720b8f
     const char * nptr, float *outResult) {
   return _swift_stdlib_strtoX_clocale_impl(nptr, outResult);
 }
@@ -524,28 +504,18 @@
 }
 #endif
 
-<<<<<<< HEAD
-SWIFT_RUNTIME_STDLIB_INTERFACE
-extern "C" void _swift_stdlib_flockfile_stdout() {
+void swift::_swift_stdlib_flockfile_stdout() {
 #if defined(_MSC_VER)
   _lock_file(stdout);
 #else
-=======
-void swift::_swift_stdlib_flockfile_stdout() {
->>>>>>> 1c720b8f
   flockfile(stdout);
 #endif
 }
 
-<<<<<<< HEAD
-SWIFT_RUNTIME_STDLIB_INTERFACE
-extern "C" void _swift_stdlib_funlockfile_stdout() {
+void swift::_swift_stdlib_funlockfile_stdout() {
 #if defined(_MSC_VER)
   _unlock_file(stdout);
 #else
-=======
-void swift::_swift_stdlib_funlockfile_stdout() {
->>>>>>> 1c720b8f
   funlockfile(stdout);
 #endif
 }
@@ -554,17 +524,12 @@
   return putc(C, stderr);
 }
 
-<<<<<<< HEAD
-SWIFT_RUNTIME_STDLIB_INTERFACE
-extern "C" size_t _swift_stdlib_getHardwareConcurrency() {
+size_t swift::_swift_stdlib_getHardwareConcurrency() {
 #if defined(_MSC_VER)
   SYSTEM_INFO SystemInfo;
   GetSystemInfo(&SystemInfo);
   return SystemInfo.dwNumberOfProcessors;
 #else
-=======
-size_t swift::_swift_stdlib_getHardwareConcurrency() {
->>>>>>> 1c720b8f
   return sysconf(_SC_NPROCESSORS_ONLN);
 #endif
 }