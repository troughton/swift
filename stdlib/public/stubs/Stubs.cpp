--- conflicted
+++ resolved
@@ -21,10 +21,7 @@
 #endif
 
 #if defined(_MSC_VER)
-<<<<<<< HEAD
-=======
 #define WIN32_LEAN_AND_MEAN
->>>>>>> add621a9
 // Avoid defining macro max(), min() which conflict with std::max(), std::min()
 #define NOMINMAX
 #include <windows.h>
@@ -195,11 +192,7 @@
   if (Debug) {
     Precision = std::numeric_limits<T>::max_digits10;
   }
-<<<<<<< HEAD
-  
-=======
-
->>>>>>> add621a9
+
 #if defined(__CYGWIN__) || defined(_MSC_VER)
   // Cygwin does not support uselocale(), but we can use the locale feature 
   // in stringstream object.
@@ -273,11 +266,7 @@
   if (LinePtr == nullptr)
     return -1;
 
-<<<<<<< HEAD
-  int Capacity = 0;
-=======
   ssize_t Capacity = 0;
->>>>>>> add621a9
   ssize_t Pos = 0;
   char *ReadBuf = nullptr;
 
