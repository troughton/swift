//===--- Stubs.cpp - Swift Language ABI Runtime Stubs ---------------------===//
//
// This source file is part of the Swift.org open source project
//
// Copyright (c) 2014 - 2017 Apple Inc. and the Swift project authors
// Licensed under Apache License v2.0 with Runtime Library Exception
//
// See https://swift.org/LICENSE.txt for license information
// See https://swift.org/CONTRIBUTORS.txt for the list of Swift project authors
//
//===----------------------------------------------------------------------===//
//
// Misc stubs for functions which should be defined in the core standard
// library, but are difficult or impossible to write in Swift at the
// moment.
//
//===----------------------------------------------------------------------===//

#if defined(__FreeBSD__)
#define _WITH_GETLINE
#endif

<<<<<<< HEAD
#if defined(_MSC_VER) || defined(__MINGW32__)
=======
#if defined(_WIN32)
>>>>>>> 229e2c33
#define WIN32_LEAN_AND_MEAN
// Avoid defining macro max(), min() which conflict with std::max(), std::min()
#define NOMINMAX
#include <windows.h>
#else
#include <sys/resource.h>
#include <sys/errno.h>
#include <unistd.h>
#endif
#include <climits>
#include <cstdarg>
#include <cstdint>
#include <cstdio>
#include <cstdlib>
#include <cstring>
<<<<<<< HEAD
#if defined(__CYGWIN__) || defined(_MSC_VER) || defined(__MINGW32__)
=======
#if defined(__CYGWIN__) || defined(_WIN32)
>>>>>>> 229e2c33
#include <sstream>
#include <cmath>
#define fmodl(lhs, rhs) std::fmod(lhs, rhs)
#elif defined(__ANDROID__)
// Android's libc implementation Bionic currently only supports the "C" locale
// (https://android.googlesource.com/platform/bionic/+/ndk-r11c/libc/bionic/locale.cpp#40).
// As such, we have no choice but to map functions like strtod_l, which should
// respect the given locale_t parameter, to functions like strtod, which do not.
#include <locale.h>
static double swift_strtod_l(const char *nptr, char **endptr, locale_t loc) {
  return strtod(nptr, endptr);
}
static float swift_strtof_l(const char *nptr, char **endptr, locale_t loc) {
  return strtof(nptr, endptr);
}
static long double swift_strtold_l(const char *nptr,
                                   char **endptr,
                                   locale_t loc) {
  return strtod(nptr, endptr);
}
#define strtod_l swift_strtod_l
#define strtof_l swift_strtof_l
#define strtold_l swift_strtold_l
#else
#include <xlocale.h>
#endif
#include <limits>
#include "llvm/ADT/StringExtras.h"
#include "swift/Runtime/Debug.h"
#include "swift/Basic/Lazy.h"

#include "../SwiftShims/RuntimeShims.h"
#include "../SwiftShims/RuntimeStubs.h"

static uint64_t uint64ToStringImpl(char *Buffer, uint64_t Value,
                                   int64_t Radix, bool Uppercase,
                                   bool Negative) {
  char *P = Buffer;
  uint64_t Y = Value;

  if (Y == 0) {
    *P++ = '0';
  } else if (Radix == 10) {
    while (Y) {
      *P++ = '0' + char(Y % 10);
      Y /= 10;
    }
  } else {
    unsigned Radix32 = Radix;
    while (Y) {
      *P++ = llvm::hexdigit(Y % Radix32, !Uppercase);
      Y /= Radix32;
    }
  }

  if (Negative)
    *P++ = '-';
  std::reverse(Buffer, P);
  return size_t(P - Buffer);
}

SWIFT_CC(swift) SWIFT_RUNTIME_STDLIB_INTERFACE
extern "C" uint64_t swift_int64ToString(char *Buffer, size_t BufferLength,
                                        int64_t Value, int64_t Radix,
                                        bool Uppercase) {
  if ((Radix >= 10 && BufferLength < 32) || (Radix < 10 && BufferLength < 65))
    swift::crash("swift_int64ToString: insufficient buffer size");

  if (Radix == 0 || Radix > 36)
    swift::crash("swift_int64ToString: invalid radix for string conversion");

  bool Negative = Value < 0;

  // Compute an absolute value safely, without using unary negation on INT_MIN,
  // which is undefined behavior.
  uint64_t UnsignedValue = Value;
  if (Negative) {
    // Assumes two's complement representation.
    UnsignedValue = ~UnsignedValue + 1;
  }

  return uint64ToStringImpl(Buffer, UnsignedValue, Radix, Uppercase,
                            Negative);
}

SWIFT_CC(swift) SWIFT_RUNTIME_STDLIB_INTERFACE
extern "C" uint64_t swift_uint64ToString(char *Buffer, intptr_t BufferLength,
                                         uint64_t Value, int64_t Radix,
                                         bool Uppercase) {
  if ((Radix >= 10 && BufferLength < 32) || (Radix < 10 && BufferLength < 64))
    swift::crash("swift_int64ToString: insufficient buffer size");

  if (Radix == 0 || Radix > 36)
    swift::crash("swift_int64ToString: invalid radix for string conversion");

  return uint64ToStringImpl(Buffer, Value, Radix, Uppercase,
                            /*Negative=*/false);
}

#if defined(__APPLE__) || defined(__FreeBSD__) || defined(__ANDROID__)
static inline locale_t getCLocale() {
  // On these platforms convenience functions from xlocale.h interpret nullptr
  // as C locale.
  return nullptr;
}
<<<<<<< HEAD
#elif defined(__CYGWIN__) || defined(_MSC_VER) || defined(__MINGW32__)
=======
#elif defined(__CYGWIN__) || defined(_WIN32)
>>>>>>> 229e2c33
// In Cygwin, getCLocale() is not used.
#else
static locale_t makeCLocale() {
  locale_t CLocale = newlocale(LC_ALL_MASK, "C", nullptr);
  if (!CLocale) {
    swift::crash("makeCLocale: newlocale() returned a null pointer");
  }
  return CLocale;
}

static locale_t getCLocale() {
  return SWIFT_LAZY_CONSTANT(makeCLocale());
}
#endif

#if defined(__APPLE__)
#define swift_snprintf_l snprintf_l
<<<<<<< HEAD
#elif defined(__CYGWIN__) || defined(_MSC_VER) || defined(__MINGW32__)
=======
#elif defined(__CYGWIN__) || defined(_WIN32)
>>>>>>> 229e2c33
// In Cygwin, swift_snprintf_l() is not used.
#else
static int swift_snprintf_l(char *Str, size_t StrSize, locale_t Locale,
                            const char *Format, ...) {
  if (Locale == nullptr) {
    Locale = getCLocale();
  }
  locale_t OldLocale = uselocale(Locale);

  va_list Args;
  va_start(Args, Format);
  int Result = std::vsnprintf(Str, StrSize, Format, Args);
  va_end(Args);

  uselocale(OldLocale);

  return Result;
}
#endif

template <typename T>
static uint64_t swift_floatingPointToString(char *Buffer, size_t BufferLength,
                                            T Value, const char *Format, 
                                            bool Debug) {
  if (BufferLength < 32)
    swift::crash("swift_floatingPointToString: insufficient buffer size");

  int Precision = std::numeric_limits<T>::digits10;
  if (Debug) {
    Precision = std::numeric_limits<T>::max_digits10;
  }

<<<<<<< HEAD
#if defined(__CYGWIN__) || defined(_MSC_VER) || defined(__MINGW32__)
=======
#if defined(__CYGWIN__) || defined(_WIN32)
>>>>>>> 229e2c33
  // Cygwin does not support uselocale(), but we can use the locale feature 
  // in stringstream object.
  std::ostringstream ValueStream;
  ValueStream.width(0);
  ValueStream.precision(Precision);
  ValueStream.imbue(std::locale::classic());
  ValueStream << Value;
  std::string ValueString(ValueStream.str());
  size_t i = ValueString.length();

  if (i < BufferLength) {
    std::copy(ValueString.begin(), ValueString.end(), Buffer);
    Buffer[i] = '\0';
  } else {
    swift::crash("swift_floatingPointToString: insufficient buffer size");
  }
#else
  // Pass a null locale to use the C locale.
  int i = swift_snprintf_l(Buffer, BufferLength, /*Locale=*/nullptr, Format,
                           Precision, Value);

  if (i < 0)
    swift::crash(
        "swift_floatingPointToString: unexpected return value from sprintf");
  if (size_t(i) >= BufferLength)
    swift::crash("swift_floatingPointToString: insufficient buffer size");
#endif

  // Add ".0" to a float that (a) is not in scientific notation, (b) does not
  // already have a fractional part, (c) is not infinite, and (d) is not a NaN
  // value.
  if (strchr(Buffer, 'e') == nullptr && strchr(Buffer, '.') == nullptr &&
      strchr(Buffer, 'n') == nullptr) {
    Buffer[i++] = '.';
    Buffer[i++] = '0';
  }

  return i;
}

SWIFT_CC(swift) SWIFT_RUNTIME_STDLIB_INTERFACE
extern "C" uint64_t swift_float32ToString(char *Buffer, size_t BufferLength,
                                          float Value, bool Debug) {
  return swift_floatingPointToString<float>(Buffer, BufferLength, Value,
                                            "%0.*g", Debug);
}

SWIFT_CC(swift) SWIFT_RUNTIME_STDLIB_INTERFACE
extern "C" uint64_t swift_float64ToString(char *Buffer, size_t BufferLength,
                                          double Value, bool Debug) {
  return swift_floatingPointToString<double>(Buffer, BufferLength, Value,
                                             "%0.*g", Debug);
}

SWIFT_CC(swift) SWIFT_RUNTIME_STDLIB_INTERFACE
extern "C" uint64_t swift_float80ToString(char *Buffer, size_t BufferLength,
                                          long double Value, bool Debug) {
  return swift_floatingPointToString<long double>(Buffer, BufferLength, Value,
                                                  "%0.*Lg", Debug);
}

/// \param[out] LinePtr Replaced with the pointer to the malloc()-allocated
/// line.  Can be NULL if no characters were read. This buffer should be
/// freed by the caller if this function returns a positive value.
///
/// \returns Size of character data returned in \c LinePtr, or -1
/// if an error occurred, or EOF was reached.
ssize_t swift::swift_stdlib_readLine_stdin(unsigned char **LinePtr) {
<<<<<<< HEAD
#if defined(_MSC_VER) || defined(__MINGW32__)
=======
#if defined(_WIN32)
>>>>>>> 229e2c33
  if (LinePtr == nullptr)
    return -1;

  ssize_t Capacity = 0;
  ssize_t Pos = 0;
  unsigned char *ReadBuf = nullptr;

  _lock_file(stdin);

  for (;;) {
    int ch = _fgetc_nolock(stdin);

    if (ferror(stdin) || (ch == EOF && Pos == 0)) {
      if (ReadBuf)
        free(ReadBuf);
      _unlock_file(stdin);
      return -1;
    }

    if (Capacity - Pos <= 1) {
      // Capacity changes to 128, 128*2, 128*4, 128*8, ...
      Capacity = Capacity ? Capacity * 2 : 128;
      unsigned char *NextReadBuf =
<<<<<<< HEAD
        static_cast<unsigned char *>(realloc(ReadBuf, Capacity));
=======
          static_cast<unsigned char *>(realloc(ReadBuf, Capacity));
>>>>>>> 229e2c33
      if (NextReadBuf == nullptr) {
        if (ReadBuf)
          free(ReadBuf);
        _unlock_file(stdin);
        return -1;
      }
      ReadBuf = NextReadBuf;
    }

    if (ch == EOF)
      break;
    ReadBuf[Pos++] = ch;
    if (ch == '\n')
      break;
  }

  ReadBuf[Pos] = '\0';
  *LinePtr = ReadBuf;
  _unlock_file(stdin);
  return Pos;
#else
  size_t Capacity = 0;
  return getline((char **)LinePtr, &Capacity, stdin);
#endif
}

SWIFT_CC(swift) SWIFT_RUNTIME_STDLIB_INTERFACE
extern "C" float _swift_fmodf(float lhs, float rhs) {
    return fmodf(lhs, rhs);
}

SWIFT_CC(swift) SWIFT_RUNTIME_STDLIB_INTERFACE
extern "C" double _swift_fmod(double lhs, double rhs) {
    return fmod(lhs, rhs);
}

SWIFT_CC(swift) SWIFT_RUNTIME_STDLIB_INTERFACE
extern "C" long double _swift_fmodl(long double lhs, long double rhs) {
    return fmodl(lhs, rhs);
}


// Although this builtin is provided by clang rt builtins,
// it isn't provided by libgcc, which is the default
// runtime library on Linux, even when compiling with clang.
// This implementation is copied here to avoid a new dependency
// on compiler-rt on Linux.
// FIXME: rdar://14883575 Libcompiler_rt omits muloti4
#if (defined(__linux__) && defined(__x86_64__)) || \
    (defined(__linux__) && defined(__aarch64__)) || \
    (defined(__linux__) && defined(__powerpc64__)) || \
    (defined(__linux__) && defined(__s390x__)) || \
    (defined(__ANDROID__) && defined(__arm64__))

typedef int ti_int __attribute__((__mode__(TI)));
SWIFT_RUNTIME_STDLIB_INTERFACE
extern "C"
ti_int
__muloti4(ti_int a, ti_int b, int* overflow)
{
    const int N = (int)(sizeof(ti_int) * CHAR_BIT);
    const ti_int MIN = (ti_int)1 << (N-1);
    const ti_int MAX = ~MIN;
    *overflow = 0;
    ti_int result = a * b;
    if (a == MIN)
    {
        if (b != 0 && b != 1)
            *overflow = 1;
        return result;
    }
    if (b == MIN)
    {
        if (a != 0 && a != 1)
            *overflow = 1;
        return result;
    }
    ti_int sa = a >> (N - 1);
    ti_int abs_a = (a ^ sa) - sa;
    ti_int sb = b >> (N - 1);
    ti_int abs_b = (b ^ sb) - sb;
    if (abs_a < 2 || abs_b < 2)
        return result;
    if (sa == sb)
    {
        if (abs_a > MAX / abs_b)
            *overflow = 1;
    }
    else
    {
        if (abs_a > MIN / -abs_b)
            *overflow = 1;
    }
    return result;
}

#endif

// FIXME: ideally we would have a slow path here for Windows which would be
// lowered to instructions as though MSVC had generated.  There does not seem to
// be a MSVC provided multiply with overflow detection that I can see, but this
// avoids an unnecessary dependency on compiler-rt for a single function.
#if (defined(__linux__) && defined(__arm__)) || defined(_WIN32)
// Similar to above, but with mulodi4.  Perhaps this is
// something that shouldn't be done, and is a bandaid over
// some other lower-level architecture issue that I'm
// missing.  Perhaps relevant bug report:
// FIXME: https://llvm.org/bugs/show_bug.cgi?id=14469
typedef int di_int __attribute__((__mode__(DI)));
SWIFT_RUNTIME_STDLIB_INTERFACE
extern "C"
di_int
__mulodi4(di_int a, di_int b, int* overflow)
{
    const int N = (int)(sizeof(di_int) * CHAR_BIT);
    const di_int MIN = (di_int)1 << (N-1);
    const di_int MAX = ~MIN;
    *overflow = 0;
    di_int result = a * b;
    if (a == MIN)
    {
        if (b != 0 && b != 1)
            *overflow = 1;
        return result;
    }
    if (b == MIN)
    {
        if (a != 0 && a != 1)
            *overflow = 1;
        return result;
    }
    di_int sa = a >> (N - 1);
    di_int abs_a = (a ^ sa) - sa;
    di_int sb = b >> (N - 1);
    di_int abs_b = (b ^ sb) - sb;
    if (abs_a < 2 || abs_b < 2)
        return result;
    if (sa == sb)
    {
        if (abs_a > MAX / abs_b)
            *overflow = 1;
    }
    else
    {
        if (abs_a > MIN / -abs_b)
            *overflow = 1;
    }
    return result;
}
#endif

<<<<<<< HEAD
#if defined(__CYGWIN__) || defined(_MSC_VER) || defined(__MINGW32__)
=======
#if defined(__CYGWIN__) || defined(_WIN32)
>>>>>>> 229e2c33
// Cygwin does not support uselocale(), but we can use the locale feature 
// in stringstream object.
template <typename T>
static const char *_swift_stdlib_strtoX_clocale_impl(
    const char *nptr, T *outResult) {
  std::istringstream ValueStream(nptr);
  ValueStream.imbue(std::locale::classic());
  T ParsedValue;
  ValueStream >> ParsedValue;
  *outResult = ParsedValue;

  int pos = ValueStream.tellg();
  if (pos <= 0)
    return nullptr;

  return nptr + pos;
}

const char *swift::_swift_stdlib_strtold_clocale(
    const char *nptr, void *outResult) {
  return _swift_stdlib_strtoX_clocale_impl(
    nptr, static_cast<long double*>(outResult));
}

const char *swift::_swift_stdlib_strtod_clocale(
    const char * nptr, double *outResult) {
  return _swift_stdlib_strtoX_clocale_impl(nptr, outResult);
}

const char *swift::_swift_stdlib_strtof_clocale(
    const char * nptr, float *outResult) {
  return _swift_stdlib_strtoX_clocale_impl(nptr, outResult);
}
#else

// We can't return Float80, but we can receive a pointer to one, so
// switch the return type and the out parameter on strtold.
template <typename T>
static const char *_swift_stdlib_strtoX_clocale_impl(
    const char * nptr, T* outResult, T huge,
    T (*posixImpl)(const char *, char **, locale_t)
) {
  char *EndPtr;
  errno = 0;
  const auto result = posixImpl(nptr, &EndPtr, getCLocale());
  *outResult = result;
  if (result == huge || result == -huge || result == 0.0 || result == -0.0) {
      if (errno == ERANGE)
          EndPtr = nullptr;
  }
  return EndPtr;
}
    
const char *swift::_swift_stdlib_strtold_clocale(
  const char * nptr, void *outResult) {
  return _swift_stdlib_strtoX_clocale_impl(
    nptr, static_cast<long double*>(outResult), HUGE_VALL, strtold_l);
}

const char *swift::_swift_stdlib_strtod_clocale(
    const char * nptr, double *outResult) {
  return _swift_stdlib_strtoX_clocale_impl(
    nptr, outResult, HUGE_VAL, strtod_l);
}

const char *swift::_swift_stdlib_strtof_clocale(
    const char * nptr, float *outResult) {
  return _swift_stdlib_strtoX_clocale_impl(
    nptr, outResult, HUGE_VALF, strtof_l);
}
#endif

void swift::_swift_stdlib_flockfile_stdout() {
<<<<<<< HEAD
#if defined(_MSC_VER) || defined(__MINGW32__)
=======
#if defined(_WIN32)
>>>>>>> 229e2c33
  _lock_file(stdout);
#else
  flockfile(stdout);
#endif
}

void swift::_swift_stdlib_funlockfile_stdout() {
<<<<<<< HEAD
#if defined(_MSC_VER) || defined(__MINGW32__)
=======
#if defined(_WIN32)
>>>>>>> 229e2c33
  _unlock_file(stdout);
#else
  funlockfile(stdout);
#endif
}

int swift::_swift_stdlib_putc_stderr(int C) {
  return putc(C, stderr);
}

size_t swift::_swift_stdlib_getHardwareConcurrency() {
<<<<<<< HEAD
#if defined(_MSC_VER) || defined(__MINGW32__)
=======
#if defined(_WIN32)
>>>>>>> 229e2c33
  SYSTEM_INFO SystemInfo;
  GetSystemInfo(&SystemInfo);
  return SystemInfo.dwNumberOfProcessors;
#else
  return sysconf(_SC_NPROCESSORS_ONLN);
#endif
}<|MERGE_RESOLUTION|>--- conflicted
+++ resolved
@@ -20,11 +20,7 @@
 #define _WITH_GETLINE
 #endif
 
-<<<<<<< HEAD
-#if defined(_MSC_VER) || defined(__MINGW32__)
-=======
 #if defined(_WIN32)
->>>>>>> 229e2c33
 #define WIN32_LEAN_AND_MEAN
 // Avoid defining macro max(), min() which conflict with std::max(), std::min()
 #define NOMINMAX
@@ -40,11 +36,7 @@
 #include <cstdio>
 #include <cstdlib>
 #include <cstring>
-<<<<<<< HEAD
-#if defined(__CYGWIN__) || defined(_MSC_VER) || defined(__MINGW32__)
-=======
 #if defined(__CYGWIN__) || defined(_WIN32)
->>>>>>> 229e2c33
 #include <sstream>
 #include <cmath>
 #define fmodl(lhs, rhs) std::fmod(lhs, rhs)
@@ -150,11 +142,7 @@
   // as C locale.
   return nullptr;
 }
-<<<<<<< HEAD
-#elif defined(__CYGWIN__) || defined(_MSC_VER) || defined(__MINGW32__)
-=======
 #elif defined(__CYGWIN__) || defined(_WIN32)
->>>>>>> 229e2c33
 // In Cygwin, getCLocale() is not used.
 #else
 static locale_t makeCLocale() {
@@ -172,11 +160,7 @@
 
 #if defined(__APPLE__)
 #define swift_snprintf_l snprintf_l
-<<<<<<< HEAD
-#elif defined(__CYGWIN__) || defined(_MSC_VER) || defined(__MINGW32__)
-=======
 #elif defined(__CYGWIN__) || defined(_WIN32)
->>>>>>> 229e2c33
 // In Cygwin, swift_snprintf_l() is not used.
 #else
 static int swift_snprintf_l(char *Str, size_t StrSize, locale_t Locale,
@@ -209,11 +193,7 @@
     Precision = std::numeric_limits<T>::max_digits10;
   }
 
-<<<<<<< HEAD
-#if defined(__CYGWIN__) || defined(_MSC_VER) || defined(__MINGW32__)
-=======
 #if defined(__CYGWIN__) || defined(_WIN32)
->>>>>>> 229e2c33
   // Cygwin does not support uselocale(), but we can use the locale feature 
   // in stringstream object.
   std::ostringstream ValueStream;
@@ -282,11 +262,7 @@
 /// \returns Size of character data returned in \c LinePtr, or -1
 /// if an error occurred, or EOF was reached.
 ssize_t swift::swift_stdlib_readLine_stdin(unsigned char **LinePtr) {
-<<<<<<< HEAD
-#if defined(_MSC_VER) || defined(__MINGW32__)
-=======
 #if defined(_WIN32)
->>>>>>> 229e2c33
   if (LinePtr == nullptr)
     return -1;
 
@@ -310,11 +286,7 @@
       // Capacity changes to 128, 128*2, 128*4, 128*8, ...
       Capacity = Capacity ? Capacity * 2 : 128;
       unsigned char *NextReadBuf =
-<<<<<<< HEAD
-        static_cast<unsigned char *>(realloc(ReadBuf, Capacity));
-=======
           static_cast<unsigned char *>(realloc(ReadBuf, Capacity));
->>>>>>> 229e2c33
       if (NextReadBuf == nullptr) {
         if (ReadBuf)
           free(ReadBuf);
@@ -466,11 +438,7 @@
 }
 #endif
 
-<<<<<<< HEAD
-#if defined(__CYGWIN__) || defined(_MSC_VER) || defined(__MINGW32__)
-=======
 #if defined(__CYGWIN__) || defined(_WIN32)
->>>>>>> 229e2c33
 // Cygwin does not support uselocale(), but we can use the locale feature 
 // in stringstream object.
 template <typename T>
@@ -544,11 +512,7 @@
 #endif
 
 void swift::_swift_stdlib_flockfile_stdout() {
-<<<<<<< HEAD
-#if defined(_MSC_VER) || defined(__MINGW32__)
-=======
 #if defined(_WIN32)
->>>>>>> 229e2c33
   _lock_file(stdout);
 #else
   flockfile(stdout);
@@ -556,11 +520,7 @@
 }
 
 void swift::_swift_stdlib_funlockfile_stdout() {
-<<<<<<< HEAD
-#if defined(_MSC_VER) || defined(__MINGW32__)
-=======
 #if defined(_WIN32)
->>>>>>> 229e2c33
   _unlock_file(stdout);
 #else
   funlockfile(stdout);
@@ -572,11 +532,7 @@
 }
 
 size_t swift::_swift_stdlib_getHardwareConcurrency() {
-<<<<<<< HEAD
-#if defined(_MSC_VER) || defined(__MINGW32__)
-=======
 #if defined(_WIN32)
->>>>>>> 229e2c33
   SYSTEM_INFO SystemInfo;
   GetSystemInfo(&SystemInfo);
   return SystemInfo.dwNumberOfProcessors;
