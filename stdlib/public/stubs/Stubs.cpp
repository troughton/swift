//===--- Stubs.cpp - Swift Language ABI Runtime Stubs ---------------------===//
//
// This source file is part of the Swift.org open source project
//
// Copyright (c) 2014 - 2016 Apple Inc. and the Swift project authors
// Licensed under Apache License v2.0 with Runtime Library Exception
//
// See http://swift.org/LICENSE.txt for license information
// See http://swift.org/CONTRIBUTORS.txt for the list of Swift project authors
//
//===----------------------------------------------------------------------===//
//
// Misc stubs for functions which should be defined in the core standard
// library, but are difficult or impossible to write in Swift at the
// moment.
//
//===----------------------------------------------------------------------===//

#if defined(__FreeBSD__)
#define _WITH_GETLINE
#endif

#if defined(_MSC_VER) || defined(__MINGW32__)
#define WIN32_LEAN_AND_MEAN
// Avoid defining macro max(), min() which conflict with std::max(), std::min()
#define NOMINMAX
#include <windows.h>
#else
#include <sys/resource.h>
#include <sys/errno.h>
#include <unistd.h>
#endif
#include <climits>
#include <cstdarg>
#include <cstdint>
#include <cstdio>
#include <cstdlib>
#include <cstring>
#if defined(__CYGWIN__) || defined(_MSC_VER) || defined(__MINGW32__)
#include <sstream>
#include <cmath>
#define fmodl(lhs, rhs) std::fmod(lhs, rhs)
#elif defined(__ANDROID__)
// Android's libc implementation Bionic currently only supports the "C" locale
// (https://android.googlesource.com/platform/bionic/+/ndk-r11c/libc/bionic/locale.cpp#40).
// As such, we have no choice but to map functions like strtod_l, which should
// respect the given locale_t parameter, to functions like strtod, which do not.
#include <locale.h>
static double swift_strtod_l(const char *nptr, char **endptr, locale_t loc) {
  return strtod(nptr, endptr);
}
static float swift_strtof_l(const char *nptr, char **endptr, locale_t loc) {
  return strtof(nptr, endptr);
}
static long double swift_strtold_l(const char *nptr,
                                   char **endptr,
                                   locale_t loc) {
  return strtod(nptr, endptr);
}
#define strtod_l swift_strtod_l
#define strtof_l swift_strtof_l
#define strtold_l swift_strtold_l
#else
#include <xlocale.h>
#endif
#include <limits>
#include "llvm/ADT/StringExtras.h"
#include "swift/Runtime/Debug.h"
#include "swift/Basic/Lazy.h"

#include "../SwiftShims/RuntimeShims.h"
#include "../SwiftShims/RuntimeStubs.h"

static uint64_t uint64ToStringImpl(char *Buffer, uint64_t Value,
                                   int64_t Radix, bool Uppercase,
                                   bool Negative) {
  char *P = Buffer;
  uint64_t Y = Value;

  if (Y == 0) {
    *P++ = '0';
  } else if (Radix == 10) {
    while (Y) {
      *P++ = '0' + char(Y % 10);
      Y /= 10;
    }
  } else {
    unsigned Radix32 = Radix;
    while (Y) {
      *P++ = llvm::hexdigit(Y % Radix32, !Uppercase);
      Y /= Radix32;
    }
  }

  if (Negative)
    *P++ = '-';
  std::reverse(Buffer, P);
  return size_t(P - Buffer);
}

SWIFT_CC(swift) SWIFT_RUNTIME_STDLIB_INTERFACE
extern "C" uint64_t swift_int64ToString(char *Buffer, size_t BufferLength,
                                        int64_t Value, int64_t Radix,
                                        bool Uppercase) {
  if ((Radix >= 10 && BufferLength < 32) || (Radix < 10 && BufferLength < 65))
    swift::crash("swift_int64ToString: insufficient buffer size");

  if (Radix == 0 || Radix > 36)
    swift::crash("swift_int64ToString: invalid radix for string conversion");

  bool Negative = Value < 0;

  // Compute an absolute value safely, without using unary negation on INT_MIN,
  // which is undefined behavior.
  uint64_t UnsignedValue = Value;
  if (Negative) {
    // Assumes two's complement representation.
    UnsignedValue = ~UnsignedValue + 1;
  }

  return uint64ToStringImpl(Buffer, UnsignedValue, Radix, Uppercase,
                            Negative);
}

SWIFT_CC(swift) SWIFT_RUNTIME_STDLIB_INTERFACE
extern "C" uint64_t swift_uint64ToString(char *Buffer, intptr_t BufferLength,
                                         uint64_t Value, int64_t Radix,
                                         bool Uppercase) {
  if ((Radix >= 10 && BufferLength < 32) || (Radix < 10 && BufferLength < 64))
    swift::crash("swift_int64ToString: insufficient buffer size");

  if (Radix == 0 || Radix > 36)
    swift::crash("swift_int64ToString: invalid radix for string conversion");

  return uint64ToStringImpl(Buffer, Value, Radix, Uppercase,
                            /*Negative=*/false);
}

#if defined(__APPLE__) || defined(__FreeBSD__) || defined(__ANDROID__)
static inline locale_t getCLocale() {
  // On these platforms convenience functions from xlocale.h interpret nullptr
  // as C locale.
  return nullptr;
}
#elif defined(__CYGWIN__) || defined(_MSC_VER) || defined(__MINGW32__)
// In Cygwin, getCLocale() is not used.
#else
static locale_t makeCLocale() {
  locale_t CLocale = newlocale(LC_ALL_MASK, "C", nullptr);
  if (!CLocale) {
    swift::crash("makeCLocale: newlocale() returned a null pointer");
  }
  return CLocale;
}

static locale_t getCLocale() {
  return SWIFT_LAZY_CONSTANT(makeCLocale());
}
#endif

#if defined(__APPLE__)
#define swift_snprintf_l snprintf_l
#elif defined(__CYGWIN__) || defined(_MSC_VER) || defined(__MINGW32__)
// In Cygwin, swift_snprintf_l() is not used.
#else
static int swift_snprintf_l(char *Str, size_t StrSize, locale_t Locale,
                            const char *Format, ...) {
  if (Locale == nullptr) {
    Locale = getCLocale();
  }
  locale_t OldLocale = uselocale(Locale);

  va_list Args;
  va_start(Args, Format);
  int Result = std::vsnprintf(Str, StrSize, Format, Args);
  va_end(Args);

  uselocale(OldLocale);

  return Result;
}
#endif

template <typename T>
static uint64_t swift_floatingPointToString(char *Buffer, size_t BufferLength,
                                            T Value, const char *Format, 
                                            bool Debug) {
  if (BufferLength < 32)
    swift::crash("swift_floatingPointToString: insufficient buffer size");

  int Precision = std::numeric_limits<T>::digits10;
  if (Debug) {
    Precision = std::numeric_limits<T>::max_digits10;
  }

#if defined(__CYGWIN__) || defined(_MSC_VER) || defined(__MINGW32__)
  // Cygwin does not support uselocale(), but we can use the locale feature 
  // in stringstream object.
  std::ostringstream ValueStream;
  ValueStream.width(0);
  ValueStream.precision(Precision);
  ValueStream.imbue(std::locale::classic());
  ValueStream << Value;
  std::string ValueString(ValueStream.str());
  size_t i = ValueString.length();

  if (i < BufferLength) {
    std::copy(ValueString.begin(), ValueString.end(), Buffer);
    Buffer[i] = '\0';
  } else {
    swift::crash("swift_floatingPointToString: insufficient buffer size");
  }
#else
  // Pass a null locale to use the C locale.
  int i = swift_snprintf_l(Buffer, BufferLength, /*locale=*/nullptr, Format,
                           Precision, Value);

  if (i < 0)
    swift::crash(
        "swift_floatingPointToString: unexpected return value from sprintf");
  if (size_t(i) >= BufferLength)
    swift::crash("swift_floatingPointToString: insufficient buffer size");
#endif

  // Add ".0" to a float that (a) is not in scientific notation, (b) does not
  // already have a fractional part, (c) is not infinite, and (d) is not a NaN
  // value.
  if (strchr(Buffer, 'e') == nullptr && strchr(Buffer, '.') == nullptr &&
      strchr(Buffer, 'n') == nullptr) {
    Buffer[i++] = '.';
    Buffer[i++] = '0';
  }

  return i;
}

SWIFT_CC(swift) SWIFT_RUNTIME_STDLIB_INTERFACE
extern "C" uint64_t swift_float32ToString(char *Buffer, size_t BufferLength,
                                          float Value, bool Debug) {
  return swift_floatingPointToString<float>(Buffer, BufferLength, Value,
                                            "%0.*g", Debug);
}

SWIFT_CC(swift) SWIFT_RUNTIME_STDLIB_INTERFACE
extern "C" uint64_t swift_float64ToString(char *Buffer, size_t BufferLength,
                                          double Value, bool Debug) {
  return swift_floatingPointToString<double>(Buffer, BufferLength, Value,
                                             "%0.*g", Debug);
}

SWIFT_CC(swift) SWIFT_RUNTIME_STDLIB_INTERFACE
extern "C" uint64_t swift_float80ToString(char *Buffer, size_t BufferLength,
                                          long double Value, bool Debug) {
  return swift_floatingPointToString<long double>(Buffer, BufferLength, Value,
                                                  "%0.*Lg", Debug);
}

/// \param[out] LinePtr Replaced with the pointer to the malloc()-allocated
/// line.  Can be NULL if no characters were read. This buffer should be
/// freed by the caller if this function returns a positive value.
///
/// \returns Size of character data returned in \c LinePtr, or -1
/// if an error occurred, or EOF was reached.
<<<<<<< HEAD
ssize_t swift::swift_stdlib_readLine_stdin(char **LinePtr) {
#if defined(_MSC_VER) || defined(__MINGW32__)
=======
ssize_t swift::swift_stdlib_readLine_stdin(unsigned char **LinePtr) {
#if defined(_MSC_VER)
>>>>>>> 90a7f962
  if (LinePtr == nullptr)
    return -1;

  ssize_t Capacity = 0;
  ssize_t Pos = 0;
  unsigned char *ReadBuf = nullptr;

  _lock_file(stdin);

  for (;;) {
    int ch = _fgetc_nolock(stdin);

    if (ferror(stdin) || (ch == EOF && Pos == 0)) {
      if (ReadBuf)
        free(ReadBuf);
      _unlock_file(stdin);
      return -1;
    }

    if (Capacity - Pos <= 1) {
      // Capacity changes to 128, 128*2, 128*4, 128*8, ...
      Capacity = Capacity ? Capacity * 2 : 128;
      char *NextReadBuf =
        static_cast<unsigned char *>(realloc(ReadBuf, Capacity));
      if (NextReadBuf == nullptr) {
        if (ReadBuf)
          free(ReadBuf);
        _unlock_file(stdin);
        return -1;
      }
      ReadBuf = NextReadBuf;
    }

    if (ch == EOF)
      break;
    ReadBuf[Pos++] = ch;
    if (ch == '\n')
      break;
  }

  ReadBuf[Pos] = '\0';
  *LinePtr = ReadBuf;
  _unlock_file(stdin);
  return Pos;
#else
  size_t Capacity = 0;
  return getline((char **)LinePtr, &Capacity, stdin);
#endif
}

SWIFT_CC(swift) SWIFT_RUNTIME_STDLIB_INTERFACE
extern "C" float _swift_fmodf(float lhs, float rhs) {
    return fmodf(lhs, rhs);
}

SWIFT_CC(swift) SWIFT_RUNTIME_STDLIB_INTERFACE
extern "C" double _swift_fmod(double lhs, double rhs) {
    return fmod(lhs, rhs);
}

SWIFT_CC(swift) SWIFT_RUNTIME_STDLIB_INTERFACE
extern "C" long double _swift_fmodl(long double lhs, long double rhs) {
    return fmodl(lhs, rhs);
}


// Although this builtin is provided by clang rt builtins,
// it isn't provided by libgcc, which is the default
// runtime library on Linux, even when compiling with clang.
// This implementation is copied here to avoid a new dependency
// on compiler-rt on Linux.
// FIXME: rdar://14883575 Libcompiler_rt omits muloti4
#if (defined(__linux__) && defined(__x86_64__)) || \
    (defined(__linux__) && defined(__aarch64__)) || \
    (defined(__linux__) && defined(__powerpc64__)) || \
    (defined(__linux__) && defined(__s390x__)) || \
    (defined(__ANDROID__) && defined(__arm64__))

typedef int ti_int __attribute__((__mode__(TI)));
SWIFT_RUNTIME_STDLIB_INTERFACE
extern "C"
ti_int
__muloti4(ti_int a, ti_int b, int* overflow)
{
    const int N = (int)(sizeof(ti_int) * CHAR_BIT);
    const ti_int MIN = (ti_int)1 << (N-1);
    const ti_int MAX = ~MIN;
    *overflow = 0;
    ti_int result = a * b;
    if (a == MIN)
    {
        if (b != 0 && b != 1)
            *overflow = 1;
        return result;
    }
    if (b == MIN)
    {
        if (a != 0 && a != 1)
            *overflow = 1;
        return result;
    }
    ti_int sa = a >> (N - 1);
    ti_int abs_a = (a ^ sa) - sa;
    ti_int sb = b >> (N - 1);
    ti_int abs_b = (b ^ sb) - sb;
    if (abs_a < 2 || abs_b < 2)
        return result;
    if (sa == sb)
    {
        if (abs_a > MAX / abs_b)
            *overflow = 1;
    }
    else
    {
        if (abs_a > MIN / -abs_b)
            *overflow = 1;
    }
    return result;
}

#endif

// FIXME: ideally we would have a slow path here for Windows which would be
// lowered to instructions as though MSVC had generated.  There does not seem to
// be a MSVC provided multiply with overflow detection that I can see, but this
// avoids an unnecessary dependency on compiler-rt for a single function.
#if (defined(__linux__) && defined(__arm__)) || defined(_MSC_VER)
// Similar to above, but with mulodi4.  Perhaps this is
// something that shouldn't be done, and is a bandaid over
// some other lower-level architecture issue that I'm
// missing.  Perhaps relevant bug report:
// FIXME: https://llvm.org/bugs/show_bug.cgi?id=14469
typedef int di_int __attribute__((__mode__(DI)));
SWIFT_RUNTIME_STDLIB_INTERFACE
extern "C"
di_int
__mulodi4(di_int a, di_int b, int* overflow)
{
    const int N = (int)(sizeof(di_int) * CHAR_BIT);
    const di_int MIN = (di_int)1 << (N-1);
    const di_int MAX = ~MIN;
    *overflow = 0;
    di_int result = a * b;
    if (a == MIN)
    {
        if (b != 0 && b != 1)
            *overflow = 1;
        return result;
    }
    if (b == MIN)
    {
        if (a != 0 && a != 1)
            *overflow = 1;
        return result;
    }
    di_int sa = a >> (N - 1);
    di_int abs_a = (a ^ sa) - sa;
    di_int sb = b >> (N - 1);
    di_int abs_b = (b ^ sb) - sb;
    if (abs_a < 2 || abs_b < 2)
        return result;
    if (sa == sb)
    {
        if (abs_a > MAX / abs_b)
            *overflow = 1;
    }
    else
    {
        if (abs_a > MIN / -abs_b)
            *overflow = 1;
    }
    return result;
}
#endif

#if defined(__CYGWIN__) || defined(_MSC_VER) || defined(__MINGW32__)
// Cygwin does not support uselocale(), but we can use the locale feature 
// in stringstream object.
template <typename T>
static const char *_swift_stdlib_strtoX_clocale_impl(
    const char *nptr, T *outResult) {
  std::istringstream ValueStream(nptr);
  ValueStream.imbue(std::locale::classic());
  T ParsedValue;
  ValueStream >> ParsedValue;
  *outResult = ParsedValue;

  int pos = ValueStream.tellg();
  if (pos <= 0)
    return nullptr;

  return nptr + pos;
}

const char *swift::_swift_stdlib_strtold_clocale(
    const char *nptr, void *outResult) {
  return _swift_stdlib_strtoX_clocale_impl(
    nptr, static_cast<long double*>(outResult));
}

const char *swift::_swift_stdlib_strtod_clocale(
    const char * nptr, double *outResult) {
  return _swift_stdlib_strtoX_clocale_impl(nptr, outResult);
}

const char *swift::_swift_stdlib_strtof_clocale(
    const char * nptr, float *outResult) {
  return _swift_stdlib_strtoX_clocale_impl(nptr, outResult);
}
#else

// We can't return Float80, but we can receive a pointer to one, so
// switch the return type and the out parameter on strtold.
template <typename T>
static const char *_swift_stdlib_strtoX_clocale_impl(
    const char * nptr, T* outResult, T huge,
    T (*posixImpl)(const char *, char **, locale_t)
) {
  char *EndPtr;
  errno = 0;
  const auto result = posixImpl(nptr, &EndPtr, getCLocale());
  *outResult = result;
  if (result == huge || result == -huge || result == 0.0 || result == -0.0) {
      if (errno == ERANGE)
          EndPtr = nullptr;
  }
  return EndPtr;
}
    
const char *swift::_swift_stdlib_strtold_clocale(
  const char * nptr, void *outResult) {
  return _swift_stdlib_strtoX_clocale_impl(
    nptr, static_cast<long double*>(outResult), HUGE_VALL, strtold_l);
}

const char *swift::_swift_stdlib_strtod_clocale(
    const char * nptr, double *outResult) {
  return _swift_stdlib_strtoX_clocale_impl(
    nptr, outResult, HUGE_VAL, strtod_l);
}

const char *swift::_swift_stdlib_strtof_clocale(
    const char * nptr, float *outResult) {
  return _swift_stdlib_strtoX_clocale_impl(
    nptr, outResult, HUGE_VALF, strtof_l);
}
#endif

void swift::_swift_stdlib_flockfile_stdout() {
#if defined(_MSC_VER) || defined(__MINGW32__)
  _lock_file(stdout);
#else
  flockfile(stdout);
#endif
}

void swift::_swift_stdlib_funlockfile_stdout() {
#if defined(_MSC_VER) || defined(__MINGW32__)
  _unlock_file(stdout);
#else
  funlockfile(stdout);
#endif
}

int swift::_swift_stdlib_putc_stderr(int C) {
  return putc(C, stderr);
}

size_t swift::_swift_stdlib_getHardwareConcurrency() {
#if defined(_MSC_VER) || defined(__MINGW32__)
  SYSTEM_INFO SystemInfo;
  GetSystemInfo(&SystemInfo);
  return SystemInfo.dwNumberOfProcessors;
#else
  return sysconf(_SC_NPROCESSORS_ONLN);
#endif
}<|MERGE_RESOLUTION|>--- conflicted
+++ resolved
@@ -261,13 +261,8 @@
 ///
 /// \returns Size of character data returned in \c LinePtr, or -1
 /// if an error occurred, or EOF was reached.
-<<<<<<< HEAD
-ssize_t swift::swift_stdlib_readLine_stdin(char **LinePtr) {
+ssize_t swift::swift_stdlib_readLine_stdin(unsigned char **LinePtr) {
 #if defined(_MSC_VER) || defined(__MINGW32__)
-=======
-ssize_t swift::swift_stdlib_readLine_stdin(unsigned char **LinePtr) {
-#if defined(_MSC_VER)
->>>>>>> 90a7f962
   if (LinePtr == nullptr)
     return -1;
 
