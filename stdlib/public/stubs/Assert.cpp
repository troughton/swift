--- conflicted
+++ resolved
@@ -21,11 +21,7 @@
 
 using namespace swift;
 
-<<<<<<< HEAD
-bool swift::_swift_reportFatalErrorsToDebugger = false;
-=======
 bool swift::_swift_reportFatalErrorsToDebugger = true;
->>>>>>> aad14e3c
 
 static int swift_asprintf(char **strp, const char *fmt, ...) {
   va_list args;
