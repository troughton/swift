--- conflicted
+++ resolved
@@ -24,11 +24,7 @@
 static int swift_asprintf(char **strp, const char *fmt, ...) {
   va_list args;
   va_start(args, fmt);
-<<<<<<< HEAD
-#if defined(_MSC_VER) || defined(__MINGW32__)
-=======
 #if defined(_WIN32)
->>>>>>> 229e2c33
   int len = _vscprintf(fmt, args);
   if (len < 0) {
     va_end(args);
