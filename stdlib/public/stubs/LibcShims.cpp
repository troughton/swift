//===--- LibcShims.cpp ----------------------------------------------------===//
//
// This source file is part of the Swift.org open source project
//
// Copyright (c) 2014 - 2016 Apple Inc. and the Swift project authors
// Licensed under Apache License v2.0 with Runtime Library Exception
//
// See http://swift.org/LICENSE.txt for license information
// See http://swift.org/CONTRIBUTORS.txt for the list of Swift project authors
//
//===----------------------------------------------------------------------===//

#include <random>
#include <type_traits>
#if defined(_MSC_VER)
#include <io.h>
#else
#include <unistd.h>
#endif
#include <stdlib.h>
#include <stdio.h>
#include <string.h>
#include "llvm/Support/DataTypes.h"
#include "../SwiftShims/LibcShims.h"

using namespace swift;

static_assert(std::is_same<ssize_t, swift::__swift_ssize_t>::value,
              "__swift_ssize_t must be defined as equivalent to ssize_t");

void swift::_swift_stdlib_free(void *ptr) {
  free(ptr);
}

<<<<<<< HEAD
int _swift_stdlib_putchar_unlocked(int c) {
#if defined(_MSC_VER)
  return _putc_nolock(c, stdout);
#else
  return putchar_unlocked(c);
#endif
=======
int swift::_swift_stdlib_putchar_unlocked(int c) {
  return putchar_unlocked(c);
>>>>>>> 1c720b8f
}

__swift_size_t swift::_swift_stdlib_fwrite_stdout(const void *ptr,
                                                  __swift_size_t size,
                                                  __swift_size_t nitems) {
  return fwrite(ptr, size, nitems, stdout);
}

__swift_size_t swift::_swift_stdlib_strlen(const char *s) {
  return strlen(s);
}

int swift::_swift_stdlib_memcmp(const void *s1, const void *s2,
                                __swift_size_t n) {
  return memcmp(s1, s2, n);
}

<<<<<<< HEAD
__swift_ssize_t _swift_stdlib_read(int fd, void *buf, __swift_size_t nbyte) {
#if defined(_MSC_VER)
  return _read(fd, buf, nbyte);
#else
=======
__swift_ssize_t
swift::_swift_stdlib_read(int fd, void *buf, __swift_size_t nbyte) {
>>>>>>> 1c720b8f
  return read(fd, buf, nbyte);
#endif
}

<<<<<<< HEAD
__swift_ssize_t _swift_stdlib_write(int fd, const void *buf,
                                    __swift_size_t nbyte) {
#if defined(_MSC_VER)
  return _write(fd, buf, nbyte);
#else
=======
__swift_ssize_t
swift::_swift_stdlib_write(int fd, const void *buf, __swift_size_t nbyte) {
>>>>>>> 1c720b8f
  return write(fd, buf, nbyte);
#endif
}

<<<<<<< HEAD
#if defined(_MSC_VER)
int _swift_stdlib_close(int fd) { return _close(fd); }
#else
int _swift_stdlib_close(int fd) { return close(fd); }
#endif
=======
int swift::_swift_stdlib_close(int fd) {
  return close(fd);
}
>>>>>>> 1c720b8f

#if defined(__APPLE__)
#include <malloc/malloc.h>
size_t swift::_swift_stdlib_malloc_size(const void *ptr) {
  return malloc_size(ptr);
}
#elif defined(__GNU_LIBRARY__) || defined(__CYGWIN__) || defined(__ANDROID__)
#include <malloc.h>
size_t swift::_swift_stdlib_malloc_size(const void *ptr) {
  return malloc_usable_size(const_cast<void *>(ptr));
}
#elif defined(_MSC_VER)
#include <malloc.h>
size_t _swift_stdlib_malloc_size(const void *ptr) {
  return _msize(const_cast<void *>(ptr));
}
#elif defined(__FreeBSD__)
#include <malloc_np.h>
size_t swift::_swift_stdlib_malloc_size(const void *ptr) {
  return malloc_usable_size(const_cast<void *>(ptr));
}
#else
#error No malloc_size analog known for this platform/libc.
#endif

static std::mt19937 &getGlobalMT19937() {
  static std::mt19937 MersenneRandom;
  return MersenneRandom;
}

__swift_uint32_t swift::_swift_stdlib_cxx11_mt19937() {
  return getGlobalMT19937()();
}

__swift_uint32_t
swift::_swift_stdlib_cxx11_mt19937_uniform(__swift_uint32_t upper_bound) {
  if (upper_bound > 0)
    upper_bound--;
  std::uniform_int_distribution<__swift_uint32_t> RandomUniform(0, upper_bound);
  return RandomUniform(getGlobalMT19937());
}<|MERGE_RESOLUTION|>--- conflicted
+++ resolved
@@ -32,17 +32,12 @@
   free(ptr);
 }
 
-<<<<<<< HEAD
-int _swift_stdlib_putchar_unlocked(int c) {
+int swift::_swift_stdlib_putchar_unlocked(int c) {
 #if defined(_MSC_VER)
   return _putc_nolock(c, stdout);
 #else
   return putchar_unlocked(c);
 #endif
-=======
-int swift::_swift_stdlib_putchar_unlocked(int c) {
-  return putchar_unlocked(c);
->>>>>>> 1c720b8f
 }
 
 __swift_size_t swift::_swift_stdlib_fwrite_stdout(const void *ptr,
@@ -60,44 +55,31 @@
   return memcmp(s1, s2, n);
 }
 
-<<<<<<< HEAD
-__swift_ssize_t _swift_stdlib_read(int fd, void *buf, __swift_size_t nbyte) {
+__swift_ssize_t
+swift::_swift_stdlib_read(int fd, void *buf, __swift_size_t nbyte) {
 #if defined(_MSC_VER)
   return _read(fd, buf, nbyte);
 #else
-=======
-__swift_ssize_t
-swift::_swift_stdlib_read(int fd, void *buf, __swift_size_t nbyte) {
->>>>>>> 1c720b8f
   return read(fd, buf, nbyte);
 #endif
 }
 
-<<<<<<< HEAD
-__swift_ssize_t _swift_stdlib_write(int fd, const void *buf,
-                                    __swift_size_t nbyte) {
+__swift_ssize_t
+swift::_swift_stdlib_write(int fd, const void *buf, __swift_size_t nbyte) {
 #if defined(_MSC_VER)
   return _write(fd, buf, nbyte);
 #else
-=======
-__swift_ssize_t
-swift::_swift_stdlib_write(int fd, const void *buf, __swift_size_t nbyte) {
->>>>>>> 1c720b8f
   return write(fd, buf, nbyte);
 #endif
 }
 
-<<<<<<< HEAD
+int swift::_swift_stdlib_close(int fd) {
 #if defined(_MSC_VER)
-int _swift_stdlib_close(int fd) { return _close(fd); }
+  return _close(fd);
 #else
-int _swift_stdlib_close(int fd) { return close(fd); }
+  return close(fd);
 #endif
-=======
-int swift::_swift_stdlib_close(int fd) {
-  return close(fd);
 }
->>>>>>> 1c720b8f
 
 #if defined(__APPLE__)
 #include <malloc/malloc.h>
