--- conflicted
+++ resolved
@@ -193,11 +193,7 @@
   return Result;
 }
 
-<<<<<<< HEAD
-SWIFT_CC(swift) SWIFT_RUNTIME_STDLIB_INTERFACE
-=======
 SWIFT_CC(swift) SWIFT_RUNTIME_STDLIB_INTERNAL
->>>>>>> aad14e3c
 void swift_stdlib_CFSetGetValues(NSSet *NS_RELEASES_ARGUMENT set,
                                  const void **values) {
   CFSetGetValues((__bridge CFSetRef)set, values);
