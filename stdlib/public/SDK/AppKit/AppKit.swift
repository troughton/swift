--- conflicted
+++ resolved
@@ -73,11 +73,7 @@
 extension NSApplication {
   @available(swift 4)
   public static func loadApplication() {
-<<<<<<< HEAD
-    NSApplicationLoad()
-=======
     __NSApplicationLoad()
->>>>>>> aad14e3c
   }
 }
 
