
//===----------------------------------------------------------------------===//
//
// This source file is part of the Swift.org open source project
//
// Copyright (c) 2014 - 2017 Apple Inc. and the Swift project authors
// Licensed under Apache License v2.0 with Runtime Library Exception
//
// See https://swift.org/LICENSE.txt for license information
// See https://swift.org/CONTRIBUTORS.txt for the list of Swift project authors
//
//===----------------------------------------------------------------------===//

import _SwiftDispatchOverlayShims

public struct DispatchTime : Comparable {
	private static let timebaseInfo: mach_timebase_info_data_t = {
		var info = mach_timebase_info_data_t(numer: 1, denom: 1)
		mach_timebase_info(&info)
		return info
	}()
 
	public let rawValue: dispatch_time_t

	public static func now() -> DispatchTime {
		let t = __dispatch_time(0, 0)
		return DispatchTime(rawValue: t)
	}

	public static let distantFuture = DispatchTime(rawValue: ~0)

	fileprivate init(rawValue: dispatch_time_t) { 
		self.rawValue = rawValue
	}

	/// Creates a `DispatchTime` relative to the system clock that
	/// ticks since boot.
	///
	/// - Parameters:
	///   - uptimeNanoseconds: The number of nanoseconds since boot, excluding
	///                        time the system spent asleep
	/// - Returns: A new `DispatchTime`
	/// - Discussion: This clock is the same as the value returned by
	///               `mach_absolute_time` when converted into nanoseconds.
	///               On some platforms, the nanosecond value is rounded up to a
	///               multiple of the Mach timebase, using the conversion factors
	///               returned by `mach_timebase_info()`. The nanosecond equivalent
	///               of the rounded result can be obtained by reading the
	///               `uptimeNanoseconds` property.
	///               Note that `DispatchTime(uptimeNanoseconds: 0)` is
	///               equivalent to `DispatchTime.now()`, that is, its value
	///               represents the number of nanoseconds since boot (excluding
	///               system sleep time), not zero nanoseconds since boot.
	public init(uptimeNanoseconds: UInt64) {
		var rawValue = uptimeNanoseconds

		// UInt64.max means distantFuture. Do not try to scale it.
		if rawValue != UInt64.max && DispatchTime.timebaseInfo.numer != DispatchTime.timebaseInfo.denom {
			var (result, overflow) = rawValue.multipliedReportingOverflow(by: UInt64(DispatchTime.timebaseInfo.denom))
			if !overflow {
				(result, overflow) = result.addingReportingOverflow(UInt64(DispatchTime.timebaseInfo.numer - 1))
			}
			rawValue = overflow ? UInt64.max : result / UInt64(DispatchTime.timebaseInfo.numer)
		}
		self.rawValue = dispatch_time_t(rawValue)
	}

	public var uptimeNanoseconds: UInt64 {
		var result = self.rawValue
		var overflow: Bool

		// UInt64.max means distantFuture. Do not try to scale it.
		if rawValue != UInt64.max && DispatchTime.timebaseInfo.numer != DispatchTime.timebaseInfo.denom {
			(result, overflow) = result.multipliedReportingOverflow(by: UInt64(DispatchTime.timebaseInfo.numer))
			result = overflow ? UInt64.max : result / UInt64(DispatchTime.timebaseInfo.denom)
		}
		return result
	}
}

extension DispatchTime {
  public static func < (a: DispatchTime, b: DispatchTime) -> Bool {
    return a.rawValue < b.rawValue
  }

  public static func ==(a: DispatchTime, b: DispatchTime) -> Bool {
    return a.rawValue == b.rawValue
  }
}

public struct DispatchWallTime : Comparable {
	public let rawValue: dispatch_time_t

	public static func now() -> DispatchWallTime {
		return DispatchWallTime(rawValue: __dispatch_walltime(nil, 0))
	}

	public static let distantFuture = DispatchWallTime(rawValue: ~0)

	fileprivate init(rawValue: dispatch_time_t) {
		self.rawValue = rawValue
	}

	public init(timespec: timespec) {
		var t = timespec
		self.rawValue = __dispatch_walltime(&t, 0)
	}
}

extension DispatchWallTime {
  public static func <(a: DispatchWallTime, b: DispatchWallTime) -> Bool {
    let negativeOne: dispatch_time_t = ~0
    if b.rawValue == negativeOne {
      return a.rawValue != negativeOne
    } else if a.rawValue == negativeOne {
      return false
    }
    return -Int64(bitPattern: a.rawValue) < -Int64(bitPattern: b.rawValue)
  }

  public static func ==(a: DispatchWallTime, b: DispatchWallTime) -> Bool {
    return a.rawValue == b.rawValue
  }
}

<<<<<<< HEAD
=======

// Returns m1 * m2, clamped to the range [Int64.min, Int64.max].
// Because of the way this function is used, we can always assume
// that m2 > 0.
private func clampedInt64Product(_ m1: Int64, _ m2: Int64) -> Int64 {
	assert(m2 > 0, "multiplier must be positive")
	let (result, overflow) = m1.multipliedReportingOverflow(by: m2)
	if overflow {
		return m1 > 0 ? Int64.max : Int64.min
	}
	return result
}

// Returns its argument clamped to the range [Int64.min, Int64.max].
private func toInt64Clamped(_ value: Double) -> Int64 {
	if value.isNaN { return Int64.max }
	if value >= Double(Int64.max) { return Int64.max }
	if value <= Double(Int64.min) { return Int64.min }
	return Int64(value)
}

/// Represents a time interval that can be used as an offset from a `DispatchTime`
/// or `DispatchWallTime`.
///
/// For example:
///		let inOneSecond = DispatchTime.now() + DispatchTimeInterval.seconds(1)
///
///	If the requested time interval is larger then the internal representation
/// permits, the result of adding it to a `DispatchTime` or `DispatchWallTime`
/// is `DispatchTime.distantFuture` and `DispatchWallTime.distantFuture`
/// respectively. Such time intervals compare as equal:
///
///		let t1 = DispatchTimeInterval.seconds(Int.max)
///		let t2 = DispatchTimeInterval.milliseconds(Int.max)
///		let result = t1 == t2   // true
>>>>>>> aad14e3c
public enum DispatchTimeInterval : Equatable {
	case seconds(Int)
	case milliseconds(Int)
	case microseconds(Int)
	case nanoseconds(Int)
	@_downgrade_exhaustivity_check
	case never

	internal var rawValue: Int64 {
		switch self {
		case .seconds(let s): return clampedInt64Product(Int64(s), Int64(NSEC_PER_SEC))
		case .milliseconds(let ms): return clampedInt64Product(Int64(ms), Int64(NSEC_PER_MSEC))
		case .microseconds(let us): return clampedInt64Product(Int64(us), Int64(NSEC_PER_USEC))
		case .nanoseconds(let ns): return Int64(ns)
		case .never: return Int64.max
		}
	}

	public static func ==(lhs: DispatchTimeInterval, rhs: DispatchTimeInterval) -> Bool {
		switch (lhs, rhs) {
		case (.never, .never): return true
		case (.never, _): return false
		case (_, .never): return false
		default: return lhs.rawValue == rhs.rawValue
		}
	}
}

public func +(time: DispatchTime, interval: DispatchTimeInterval) -> DispatchTime {
	let t = __dispatch_time(time.rawValue, interval.rawValue)
	return DispatchTime(rawValue: t)
}

public func -(time: DispatchTime, interval: DispatchTimeInterval) -> DispatchTime {
	let t = __dispatch_time(time.rawValue, -interval.rawValue)
	return DispatchTime(rawValue: t)
}

public func +(time: DispatchTime, seconds: Double) -> DispatchTime {
	let t = __dispatch_time(time.rawValue, toInt64Clamped(seconds * Double(NSEC_PER_SEC)));
	return DispatchTime(rawValue: t)
}

public func -(time: DispatchTime, seconds: Double) -> DispatchTime {
	let t = __dispatch_time(time.rawValue, toInt64Clamped(-seconds * Double(NSEC_PER_SEC)));
	return DispatchTime(rawValue: t)
}

public func +(time: DispatchWallTime, interval: DispatchTimeInterval) -> DispatchWallTime {
	let t = __dispatch_time(time.rawValue, interval.rawValue)
	return DispatchWallTime(rawValue: t)
}

public func -(time: DispatchWallTime, interval: DispatchTimeInterval) -> DispatchWallTime {
	let t = __dispatch_time(time.rawValue, -interval.rawValue)
	return DispatchWallTime(rawValue: t)
}

public func +(time: DispatchWallTime, seconds: Double) -> DispatchWallTime {
	let t = __dispatch_time(time.rawValue, toInt64Clamped(seconds * Double(NSEC_PER_SEC)));
	return DispatchWallTime(rawValue: t)
}

public func -(time: DispatchWallTime, seconds: Double) -> DispatchWallTime {
	let t = __dispatch_time(time.rawValue, toInt64Clamped(-seconds * Double(NSEC_PER_SEC)));
	return DispatchWallTime(rawValue: t)
}<|MERGE_RESOLUTION|>--- conflicted
+++ resolved
@@ -123,8 +123,6 @@
   }
 }
 
-<<<<<<< HEAD
-=======
 
 // Returns m1 * m2, clamped to the range [Int64.min, Int64.max].
 // Because of the way this function is used, we can always assume
@@ -160,7 +158,6 @@
 ///		let t1 = DispatchTimeInterval.seconds(Int.max)
 ///		let t2 = DispatchTimeInterval.milliseconds(Int.max)
 ///		let result = t1 == t2   // true
->>>>>>> aad14e3c
 public enum DispatchTimeInterval : Equatable {
 	case seconds(Int)
 	case milliseconds(Int)
