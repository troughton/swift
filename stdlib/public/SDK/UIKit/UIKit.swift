//===----------------------------------------------------------------------===//
//
// This source file is part of the Swift.org open source project
//
// Copyright (c) 2014 - 2017 Apple Inc. and the Swift project authors
// Licensed under Apache License v2.0 with Runtime Library Exception
//
// See https://swift.org/LICENSE.txt for license information
// See https://swift.org/CONTRIBUTORS.txt for the list of Swift project authors
//
//===----------------------------------------------------------------------===//

import Foundation
@_exported import UIKit

#if os(iOS) || os(tvOS)
import _SwiftUIKitOverlayShims
#endif

//===----------------------------------------------------------------------===//
// UIGeometry
//===----------------------------------------------------------------------===//

public extension UIEdgeInsets {
  static var zero: UIEdgeInsets {
    @_transparent // @fragile
    get { return UIEdgeInsets(top: 0.0, left: 0.0, bottom: 0.0, right: 0.0) }
  }
}

public extension UIOffset {
  static var zero: UIOffset {
    @_transparent // @fragile
    get { return UIOffset(horizontal: 0.0, vertical: 0.0) }
  }
}

//===----------------------------------------------------------------------===//
// Equatable types.
//===----------------------------------------------------------------------===//

@_transparent // @fragile
public func == (lhs: UIEdgeInsets, rhs: UIEdgeInsets) -> Bool {
  return lhs.top == rhs.top &&
         lhs.left == rhs.left &&
         lhs.bottom == rhs.bottom &&
         lhs.right == rhs.right
}

extension UIEdgeInsets : Equatable {}

@_transparent // @fragile
public func == (lhs: UIOffset, rhs: UIOffset) -> Bool {
  return lhs.horizontal == rhs.horizontal &&
         lhs.vertical == rhs.vertical
}

extension UIOffset : Equatable {}

//===----------------------------------------------------------------------===//
// Numeric backed types
//===----------------------------------------------------------------------===//

@available(swift 4)
public protocol _UIKitNumericRawRepresentable : RawRepresentable, Comparable where RawValue: Comparable & Numeric {}

extension _UIKitNumericRawRepresentable {

  public static func <(lhs: Self, rhs: Self) -> Bool {
    return lhs.rawValue < rhs.rawValue
  }

  public static func +(lhs: Self, rhs: RawValue) -> Self {
    return Self(rawValue: lhs.rawValue + rhs)!
  }

  public static func +(lhs: RawValue, rhs: Self) -> Self {
    return Self(rawValue: lhs + rhs.rawValue)!
  }

  public static func -(lhs: Self, rhs: RawValue) -> Self {
    return Self(rawValue: lhs.rawValue - rhs)!
  }

  public static func -(lhs: Self, rhs: Self) -> RawValue {
    return lhs.rawValue - rhs.rawValue
  }

  public static func +=(lhs: inout Self, rhs: RawValue) {
    lhs = Self(rawValue: lhs.rawValue + rhs)!
  }

  public static func -=(lhs: inout Self, rhs: RawValue) {
    lhs = Self(rawValue: lhs.rawValue - rhs)!
  }
}

@available(swift 4)
extension UIFont.Weight : _UIKitNumericRawRepresentable {}

#if !os(watchOS)
@available(swift 4)
extension UILayoutPriority : _UIKitNumericRawRepresentable {}
#endif

// These are un-imported macros in UIKit.

//===----------------------------------------------------------------------===//
// UIDeviceOrientation
//===----------------------------------------------------------------------===//

#if !os(watchOS) && !os(tvOS)
public extension UIDeviceOrientation {
  var isLandscape: Bool {
    return self == .landscapeLeft || self == .landscapeRight
  }

  var isPortrait: Bool {
    return self == .portrait || self == .portraitUpsideDown
  }

  var isFlat: Bool {
    return self == .faceUp || self == .faceDown
  }

  var isValidInterfaceOrientation: Bool {
    switch self {
    case .portrait, .portraitUpsideDown, .landscapeLeft, .landscapeRight:
      return true
    default:
      return false
    }
  }
}

public func UIDeviceOrientationIsLandscape(
  _ orientation: UIDeviceOrientation
) -> Bool {
  return orientation.isLandscape
}

public func UIDeviceOrientationIsPortrait(
  _ orientation: UIDeviceOrientation
) -> Bool {
  return orientation.isPortrait
}

public func UIDeviceOrientationIsValidInterfaceOrientation(
  _ orientation: UIDeviceOrientation) -> Bool
{
  return orientation.isValidInterfaceOrientation
}
#endif

//===----------------------------------------------------------------------===//
// UIInterfaceOrientation
//===----------------------------------------------------------------------===//

#if !os(watchOS) && !os(tvOS)
public extension UIInterfaceOrientation {
  var isLandscape: Bool {
    return self == .landscapeLeft || self == .landscapeRight
  }

  var isPortrait: Bool {
    return self == .portrait || self == .portraitUpsideDown
  }
}

public func UIInterfaceOrientationIsPortrait(
  _ orientation: UIInterfaceOrientation) -> Bool {
  return orientation.isPortrait
}

public func UIInterfaceOrientationIsLandscape(
  _ orientation: UIInterfaceOrientation
) -> Bool {
  return orientation.isLandscape
}
#endif

// Overlays for variadic initializers.

#if !os(watchOS) && !os(tvOS)
public extension UIActionSheet {
  convenience init(title: String?,
       delegate: UIActionSheetDelegate?,
       cancelButtonTitle: String?,
       destructiveButtonTitle: String?,
       // Hack around overload ambiguity with non-variadic constructor.
       // <rdar://problem/16704770>
       otherButtonTitles firstButtonTitle: String,
       _ moreButtonTitles: String...) {
    self.init(title: title,
              delegate: delegate,
              cancelButtonTitle: cancelButtonTitle,
              destructiveButtonTitle: destructiveButtonTitle)
    self.addButton(withTitle: firstButtonTitle)
    for buttonTitle in moreButtonTitles {
      self.addButton(withTitle: buttonTitle)
    }
  }
}
#endif

#if !os(watchOS) && !os(tvOS)
public extension UIAlertView {
  convenience init(title: String,
       message: String,
       delegate: UIAlertViewDelegate?,
       cancelButtonTitle: String?,
       // Hack around overload ambiguity with non-variadic constructor.
       // <rdar://problem/16704770>
       otherButtonTitles firstButtonTitle: String,
       _ moreButtonTitles: String...) {
    self.init(title: title,
              message: message,
              delegate: delegate,
              cancelButtonTitle: cancelButtonTitle)
    self.addButton(withTitle: firstButtonTitle)
    for buttonTitle in moreButtonTitles {
      self.addButton(withTitle: buttonTitle)
    }
  }
}
#endif

#if !os(watchOS)
internal struct _UIViewQuickLookState {
  static var views = Set<UIView>()
}

extension UIView : _DefaultCustomPlaygroundQuickLookable {
  public var _defaultCustomPlaygroundQuickLook: PlaygroundQuickLook {
    if _UIViewQuickLookState.views.contains(self) {
      return .view(UIImage())
    } else {
      _UIViewQuickLookState.views.insert(self)
      // in case of an empty rectangle abort the logging
      if (bounds.size.width == 0) || (bounds.size.height == 0) {
        return .view(UIImage())
      }

      UIGraphicsBeginImageContextWithOptions(bounds.size, false, 0.0)
      // UIKit is about to update this to be optional, so make it work
      // with both older and newer SDKs. (In this context it should always
      // be present.)
      let ctx: CGContext! = UIGraphicsGetCurrentContext()
      UIColor(white:1.0, alpha:0.0).set()
      ctx.fill(bounds)
      layer.render(in: ctx)

      let image: UIImage! = UIGraphicsGetImageFromCurrentImageContext()

      UIGraphicsEndImageContext()

      _UIViewQuickLookState.views.remove(self)
      return .view(image)
    }
  }
}
#endif

extension UIColor : _ExpressibleByColorLiteral {
  @nonobjc public required convenience init(_colorLiteralRed red: Float,
                                            green: Float,
                                            blue: Float, alpha: Float) {
    self.init(red: CGFloat(red), green: CGFloat(green),
              blue: CGFloat(blue), alpha: CGFloat(alpha))
  }
}

public typealias _ColorLiteralType = UIColor

extension UIImage : _ExpressibleByImageLiteral {
  private convenience init!(failableImageLiteral name: String) {
    self.init(named: name)
  }

  public required convenience init(imageLiteralResourceName name: String) {
    self.init(failableImageLiteral: name)
  }
}

public typealias _ImageLiteralType = UIImage

extension UIFontTextStyle {
    @available(iOS 11.0, watchOS 4.0, tvOS 11.0, *)
    public var metrics: UIFontMetrics {
        return UIFontMetrics(forTextStyle: self)
    }
}

#if !os(watchOS) // UIContentSizeCategory not available on watchOS
extension UIContentSizeCategory {
<<<<<<< HEAD
=======

>>>>>>> aad14e3c
    @available(iOS 11.0, tvOS 11.0,  *)
    public var isAccessibilityCategory: Bool {
        return __UIContentSizeCategoryIsAccessibilityCategory(self)
    }

    @available(iOS 11.0, tvOS 11.0, *)
    public static func < (left: UIContentSizeCategory, right: UIContentSizeCategory) -> Bool {
        return __UIContentSizeCategoryCompareToCategory(left, right) == .orderedAscending
    }

    @available(iOS 11.0, tvOS 11.0, *)
    public static func <= (left: UIContentSizeCategory, right: UIContentSizeCategory) -> Bool {
        return __UIContentSizeCategoryCompareToCategory(left, right) != .orderedDescending
    }

    @available(iOS 11.0, tvOS 11.0, *)
    public static func > (left: UIContentSizeCategory, right: UIContentSizeCategory) -> Bool {
        return __UIContentSizeCategoryCompareToCategory(left, right) == .orderedDescending
    }

    @available(iOS 11.0, tvOS 11.0, *)
    public static func >= (left: UIContentSizeCategory, right: UIContentSizeCategory) -> Bool {
        return __UIContentSizeCategoryCompareToCategory(left, right) != .orderedAscending
    }
}
#endif

//===----------------------------------------------------------------------===//
// Focus
//===----------------------------------------------------------------------===//

#if os(iOS) || os(tvOS)
@available(iOS 11.0, tvOS 11.0, *)
extension UIFocusEnvironment {
  @available(iOS 11.0, tvOS 11.0, *)
  public func contains(_ environment: UIFocusEnvironment) -> Bool {
    return _swift_UIKit_UIFocusEnvironmentContainsEnvironment(self, environment)
  }
}

@available(iOS 11.0, tvOS 11.0, *)
extension UIFocusItem {
  @available(iOS 11.0, tvOS 11.0, *)
  public var isFocused: Bool {
    return self === UIScreen.main.focusedItem
  }
}
#endif

//===----------------------------------------------------------------------===//
// NSItemProviderReading/Writing support
//===----------------------------------------------------------------------===//

#if os(iOS)

@available(iOS 11.0, *)
extension UIDragDropSession {
  @available(iOS 11.0, *)
  public func canLoadObjects<
    T : _ObjectiveCBridgeable
  >(ofClass: T.Type) -> Bool where T._ObjectiveCType : NSItemProviderReading {
    return self.canLoadObjects(ofClass: T._ObjectiveCType.self);
  }
}

@available(iOS 11.0, *)
extension UIDropSession {
  @available(iOS 11.0, *)
  public func loadObjects<
    T : _ObjectiveCBridgeable
  >(
    ofClass: T.Type,
    completion: @escaping ([T]) -> Void
  ) -> Progress where T._ObjectiveCType : NSItemProviderReading {
    return self.loadObjects(ofClass: T._ObjectiveCType.self) { nss in
      let natives = nss.map { $0 as! T }
      completion(natives)
    }
  }
}

@available(iOS 11.0, *)
extension UIPasteConfiguration {
  @available(iOS 11.0, *)
  public convenience init<
    T : _ObjectiveCBridgeable
  >(forAccepting _: T.Type) where T._ObjectiveCType : NSItemProviderReading {
    self.init(forAccepting: T._ObjectiveCType.self)
  }

  @available(iOS 11.0, *)
  public func addTypeIdentifiers<
    T : _ObjectiveCBridgeable
  >(forAccepting aClass: T.Type)
  where T._ObjectiveCType : NSItemProviderReading {
    self.addTypeIdentifiers(forAccepting: T._ObjectiveCType.self)
  }
}


extension UIPasteboard {
  @available(iOS 11.0, *)
  public func setObjects<
    T : _ObjectiveCBridgeable
  >(_ objects: [T]) where T._ObjectiveCType : NSItemProviderWriting {
    // Using a simpler `$0 as! T._ObjectiveCType` triggers and assertion in
    // the compiler.
    self.setObjects(objects.map { $0._bridgeToObjectiveC() })
  }

  @available(iOS 11.0, *)
  public func setObjects<
    T : _ObjectiveCBridgeable
  >(
    _ objects: [T],
    localOnly: Bool,
    expirationDate: Date?
  ) where T._ObjectiveCType : NSItemProviderWriting {
    self.setObjects(
      // Using a simpler `$0 as! T._ObjectiveCType` triggers and assertion in
      // the compiler.
      objects.map { $0._bridgeToObjectiveC() },
      localOnly: localOnly,
      expirationDate: expirationDate)
  }
}

#endif<|MERGE_RESOLUTION|>--- conflicted
+++ resolved
@@ -293,10 +293,7 @@
 
 #if !os(watchOS) // UIContentSizeCategory not available on watchOS
 extension UIContentSizeCategory {
-<<<<<<< HEAD
-=======
-
->>>>>>> aad14e3c
+
     @available(iOS 11.0, tvOS 11.0,  *)
     public var isAccessibilityCategory: Bool {
         return __UIContentSizeCategoryIsAccessibilityCategory(self)
