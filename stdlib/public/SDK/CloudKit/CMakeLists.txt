--- conflicted
+++ resolved
@@ -8,12 +8,6 @@
   LINK_FLAGS "${SWIFT_RUNTIME_SWIFT_LINK_FLAGS}"
   TARGET_SDKS OSX IOS IOS_SIMULATOR TVOS TVOS_SIMULATOR WATCHOS WATCHOS_SIMULATOR
 
-<<<<<<< HEAD
-  SWIFT_MODULE_DEPENDS_OSX Darwin Contacts CoreFoundation CoreGraphics CoreLocation Dispatch Foundation IOKit ObjectiveC os XPC# auto-updated
-  SWIFT_MODULE_DEPENDS_IOS Darwin Contacts CoreFoundation CoreGraphics CoreLocation Dispatch Foundation ObjectiveC os # auto-updated
-  SWIFT_MODULE_DEPENDS_TVOS Darwin CoreFoundation CoreGraphics CoreLocation Dispatch Foundation ObjectiveC os # auto-updated
-  SWIFT_MODULE_DEPENDS_WATCHOS Darwin CoreFoundation CoreGraphics CoreLocation Dispatch Foundation ObjectiveC os # auto-updated
-=======
   SWIFT_MODULE_DEPENDS_OSX Darwin Contacts CoreFoundation CoreGraphics CoreLocation Dispatch Foundation IOKit ObjectiveC # auto-updated
     os XPC
   SWIFT_MODULE_DEPENDS_IOS Darwin Contacts CoreFoundation CoreLocation Dispatch Foundation ObjectiveC # auto-updated
@@ -22,7 +16,6 @@
     os
   SWIFT_MODULE_DEPENDS_WATCHOS Darwin CoreFoundation CoreLocation Dispatch Foundation ObjectiveC # auto-updated
     os
->>>>>>> aad14e3c
   FRAMEWORK_DEPENDS_WEAK CloudKit
 
   DEPLOYMENT_VERSION_OSX ${SWIFTLIB_DEPLOYMENT_VERSION_CLOUDKIT_OSX}
