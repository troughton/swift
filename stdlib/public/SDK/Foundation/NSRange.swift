--- conflicted
+++ resolved
@@ -97,12 +97,7 @@
         }
         
         
-<<<<<<< HEAD
-        self.location = location
-        self.length = length
-=======
         self.init(location: location, length: length)
->>>>>>> aad14e3c
     }
 }
 
@@ -147,25 +142,15 @@
   public init<R: RangeExpression>(_ region: R)
   where R.Bound: FixedWidthInteger, R.Bound.Stride : SignedInteger {
     let r = region.relative(to: 0..<R.Bound.max)
-<<<<<<< HEAD
-    location = numericCast(r.lowerBound)
-    length = numericCast(r.count)
-=======
     self.init(location: numericCast(r.lowerBound), length: numericCast(r.count))
->>>>>>> aad14e3c
   }
   
   public init<R: RangeExpression, S: StringProtocol>(_ region: R, in target: S)
   where R.Bound == S.Index, S.Index == String.Index {
     let r = region.relative(to: target)
     self = NSRange(
-<<<<<<< HEAD
-      location: r.lowerBound._utf16Index - target.startIndex._utf16Index,
-      length: r.upperBound._utf16Index - r.lowerBound._utf16Index
-=======
       location: r.lowerBound.encodedOffset - target.startIndex.encodedOffset,
       length: r.upperBound.encodedOffset - r.lowerBound.encodedOffset
->>>>>>> aad14e3c
     )
   }
 
