--- conflicted
+++ resolved
@@ -300,11 +300,7 @@
     /// Total free space in bytes.
     public var volumeAvailableCapacity : Int? { return _get(.volumeAvailableCapacityKey) }
     
-<<<<<<< HEAD
-#if os(OSX) || os(iOS)
-=======
 #if os(macOS) || os(iOS)
->>>>>>> aad14e3c
     /// Total available capacity in bytes for "Important" resources, including space expected to be cleared by purging non-essential and cached resources. "Important" means something that the user or application clearly expects to be present on the local system, but is ultimately replaceable. This would include items that the user has explicitly requested via the UI, and resources that an application requires in order to provide functionality.
     /// Examples: A video that the user has explicitly requested to watch but has not yet finished watching or an audio file that the user has requested to download.
     /// This value should not be used in determining if there is room for an irreplaceable resource. In the case of irreplaceable resources, always attempt to save the resource regardless of available capacity and handle failure as gracefully as possible.
@@ -448,11 +444,7 @@
     @available(OSX 10.10, iOS 8.0, *)
     public var ubiquitousItemContainerDisplayName : String? { return _get(.ubiquitousItemContainerDisplayNameKey) }
     
-<<<<<<< HEAD
-#if os(OSX) || os(iOS)
-=======
 #if os(macOS) || os(iOS)
->>>>>>> aad14e3c
     // true if ubiquitous item is shared.
     @available(OSX 10.13, iOS 11.0, *) @available(tvOS, unavailable) @available(watchOS, unavailable)
     public var ubiquitousItemIsShared: Bool? { return _get(.ubiquitousItemIsSharedKey) }
@@ -474,11 +466,7 @@
     public var ubiquitousSharedItemMostRecentEditorNameComponents: PersonNameComponents? { return _get(.ubiquitousSharedItemMostRecentEditorNameComponentsKey) }
 #endif
     
-<<<<<<< HEAD
-#if !os(OSX)
-=======
 #if !os(macOS)
->>>>>>> aad14e3c
     /// The protection level for this file
     @available(iOS 9.0, *)
     public var fileProtection : URLFileProtection? { return _get(.fileProtectionKey) }
