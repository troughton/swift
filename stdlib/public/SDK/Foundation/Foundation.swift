//===----------------------------------------------------------------------===//
//
// This source file is part of the Swift.org open source project
//
// Copyright (c) 2014 - 2015 Apple Inc. and the Swift project authors
// Licensed under Apache License v2.0 with Runtime Library Exception
//
// See http://swift.org/LICENSE.txt for license information
// See http://swift.org/CONTRIBUTORS.txt for the list of Swift project authors
//
//===----------------------------------------------------------------------===//

@_exported import Foundation // Clang module
import CoreFoundation
import CoreGraphics

//===----------------------------------------------------------------------===//
// Enums
//===----------------------------------------------------------------------===//

// FIXME: one day this will be bridged from CoreFoundation and we
// should drop it here. <rdar://problem/14497260> (need support
// for CF bridging)
public var kCFStringEncodingASCII: CFStringEncoding { return 0x0600 }

// FIXME: <rdar://problem/16074941> NSStringEncoding doesn't work on 32-bit
public typealias NSStringEncoding = UInt
public var NSASCIIStringEncoding: UInt { return 1 }
public var NSNEXTSTEPStringEncoding: UInt { return 2 }
public var NSJapaneseEUCStringEncoding: UInt { return 3 }
public var NSUTF8StringEncoding: UInt { return 4 }
public var NSISOLatin1StringEncoding: UInt { return 5 }
public var NSSymbolStringEncoding: UInt { return 6 }
public var NSNonLossyASCIIStringEncoding: UInt { return 7 }
public var NSShiftJISStringEncoding: UInt { return 8 }
public var NSISOLatin2StringEncoding: UInt { return 9 }
public var NSUnicodeStringEncoding: UInt { return 10 }
public var NSWindowsCP1251StringEncoding: UInt { return 11 }
public var NSWindowsCP1252StringEncoding: UInt { return 12 }
public var NSWindowsCP1253StringEncoding: UInt { return 13 }
public var NSWindowsCP1254StringEncoding: UInt { return 14 }
public var NSWindowsCP1250StringEncoding: UInt { return 15 }
public var NSISO2022JPStringEncoding: UInt { return 21 }
public var NSMacOSRomanStringEncoding: UInt { return 30 }
public var NSUTF16StringEncoding: UInt { return NSUnicodeStringEncoding }
public var NSUTF16BigEndianStringEncoding: UInt { return 0x90000100 }
public var NSUTF16LittleEndianStringEncoding: UInt { return 0x94000100 }
public var NSUTF32StringEncoding: UInt { return 0x8c000100 }
public var NSUTF32BigEndianStringEncoding: UInt { return 0x98000100 }
public var NSUTF32LittleEndianStringEncoding: UInt { return 0x9c000100 }

//===----------------------------------------------------------------------===//
// NSObject
//===----------------------------------------------------------------------===//

// These conformances should be located in the `ObjectiveC` module, but they can't
// be placed there because string bridging is not available there.
extension NSObject : CustomStringConvertible {}
extension NSObject : CustomDebugStringConvertible {}

//===----------------------------------------------------------------------===//
// Strings
//===----------------------------------------------------------------------===//

@available(*, unavailable, message="Please use String or NSString")
public class NSSimpleCString {}

@available(*, unavailable, message="Please use String or NSString")
public class NSConstantString {}

@warn_unused_result
@_silgen_name("swift_convertStringToNSString")
public // COMPILER_INTRINSIC
func _convertStringToNSString(string: String) -> NSString {
  return string._bridgeToObjectiveC()
}

@warn_unused_result
@_semantics("convertFromObjectiveC")
public // COMPILER_INTRINSIC
func _convertNSStringToString(nsstring: NSString?) -> String {
  if nsstring == nil { return "" }
  var result: String?
  String._forceBridgeFromObjectiveC(nsstring!, result: &result)
  return result!
}

extension NSString : StringLiteralConvertible {
  /// Create an instance initialized to `value`.
  public required convenience init(unicodeScalarLiteral value: StaticString) {
    self.init(stringLiteral: value)
  }

  public required convenience init(
    extendedGraphemeClusterLiteral value: StaticString
  ) {
    self.init(stringLiteral: value)
  }

  /// Create an instance initialized to `value`.
  public required convenience init(stringLiteral value: StaticString) {
    var immutableResult: NSString
    if value.hasPointerRepresentation {
      immutableResult = NSString(
        bytesNoCopy: UnsafeMutablePointer<Void>(value.utf8Start),
        length: Int(value.lengthInBytes),
        encoding: value.isASCII ? NSASCIIStringEncoding : NSUTF8StringEncoding,
        freeWhenDone: false)!
    } else {
      var uintValue = value.unicodeScalar
      immutableResult = NSString(
        bytes: &uintValue,
        length: 4,
        encoding: NSUTF32StringEncoding)!
    }
    self.init(string: immutableResult as String)
  }
}

//===----------------------------------------------------------------------===//
// New Strings
//===----------------------------------------------------------------------===//

//
// Conversion from NSString to Swift's native representation
//

extension String {
  public init(_ cocoaString: NSString) {
    self = String(_cocoaString: cocoaString)
  }
}

extension String : _ObjectiveCBridgeable {
  public static func _isBridgedToObjectiveC() -> Bool {
    return true
  }

  public static func _getObjectiveCType() -> Any.Type {
    return NSString.self
  }

  @_semantics("convertToObjectiveC")
  public func _bridgeToObjectiveC() -> NSString {
    // This method should not do anything extra except calling into the
    // implementation inside core.  (These two entry points should be
    // equivalent.)
    return unsafeBitCast(_bridgeToObjectiveCImpl(), NSString.self)
  }

  public static func _forceBridgeFromObjectiveC(
    x: NSString,
    inout result: String?
  ) {
    result = String(x)
  }

  public static func _conditionallyBridgeFromObjectiveC(
    x: NSString,
    inout result: String?
  ) -> Bool {
    self._forceBridgeFromObjectiveC(x, result: &result)
    return result != nil
  }
}

//===----------------------------------------------------------------------===//
// Numbers
//===----------------------------------------------------------------------===//

// Conversions between NSNumber and various numeric types. The
// conversion to NSNumber is automatic (auto-boxing), while conversion
// back to a specific numeric type requires a cast.
// FIXME: Incomplete list of types.
extension Int : _ObjectiveCBridgeable {
  public static func _isBridgedToObjectiveC() -> Bool {
    return true
  }

  public init(_ number: NSNumber) {
    self = number.integerValue
  }

  public static func _getObjectiveCType() -> Any.Type {
    return NSNumber.self
  }

  @_semantics("convertToObjectiveC")
  public func _bridgeToObjectiveC() -> NSNumber {
    return NSNumber(integer: self)
  }

  public static func _forceBridgeFromObjectiveC(
    x: NSNumber,
    inout result: Int?
  ) {
    result = x.integerValue
  }

  public static func _conditionallyBridgeFromObjectiveC(
    x: NSNumber,
    inout result: Int?
  ) -> Bool {
    self._forceBridgeFromObjectiveC(x, result: &result)
    return true
  }
}

extension UInt : _ObjectiveCBridgeable {
  public static func _isBridgedToObjectiveC() -> Bool {
    return true
  }

  public init(_ number: NSNumber) {
    self = number.unsignedIntegerValue
  }

  public static func _getObjectiveCType() -> Any.Type {
    return NSNumber.self
  }

  @_semantics("convertToObjectiveC")
  public func _bridgeToObjectiveC() -> NSNumber {
    return NSNumber(unsignedInteger: self)
  }

  public static func _forceBridgeFromObjectiveC(
    x: NSNumber,
    inout result: UInt?
  ) {
    result = x.unsignedIntegerValue
  }
  public static func _conditionallyBridgeFromObjectiveC(
    x: NSNumber,
    inout result: UInt?
  ) -> Bool {
    self._forceBridgeFromObjectiveC(x, result: &result)
    return true
  }
}

extension Float : _ObjectiveCBridgeable {
  public static func _isBridgedToObjectiveC() -> Bool {
    return true
  }

  public init(_ number: NSNumber) {
    self = number.floatValue
  }

  public static func _getObjectiveCType() -> Any.Type {
    return NSNumber.self
  }

  @_semantics("convertToObjectiveC")
  public func _bridgeToObjectiveC() -> NSNumber {
    return NSNumber(float: self)
  }

  public static func _forceBridgeFromObjectiveC(
    x: NSNumber,
    inout result: Float?
  ) {
    result = x.floatValue
  }

  public static func _conditionallyBridgeFromObjectiveC(
    x: NSNumber,
    inout result: Float?
  ) -> Bool {
    self._forceBridgeFromObjectiveC(x, result: &result)
    return true
  }
}

extension Double : _ObjectiveCBridgeable {
  public static func _isBridgedToObjectiveC() -> Bool {
    return true
  }

  public init(_ number: NSNumber) {
    self = number.doubleValue
  }

  public static func _getObjectiveCType() -> Any.Type {
    return NSNumber.self
  }

  @_semantics("convertToObjectiveC")
  public func _bridgeToObjectiveC() -> NSNumber {
    return NSNumber(double: self)
  }

  public static func _forceBridgeFromObjectiveC(
    x: NSNumber,
    inout result: Double?
  ) {
    result = x.doubleValue
  }

  public static func _conditionallyBridgeFromObjectiveC(
    x: NSNumber,
    inout result: Double?
  ) -> Bool {
    self._forceBridgeFromObjectiveC(x, result: &result)
    return true
  }
}

extension Bool: _ObjectiveCBridgeable {
  public static func _isBridgedToObjectiveC() -> Bool {
    return true
  }

  public init(_ number: NSNumber) {
    if number.isBoolValue { self = true }
    else { self = false }
  }

  public static func _getObjectiveCType() -> Any.Type {
    return NSNumber.self
  }

  @_semantics("convertToObjectiveC")
  public func _bridgeToObjectiveC() -> NSNumber {
    return NSNumber(bool: self)
  }

  public static func _forceBridgeFromObjectiveC(
    x: NSNumber,
    inout result: Bool?
  ) {
    result = x.isBoolValue
  }

  public static func _conditionallyBridgeFromObjectiveC(
    x: NSNumber,
    inout result: Bool?
  ) -> Bool {
    self._forceBridgeFromObjectiveC(x, result: &result)
    return true
  }
}

// CGFloat bridging.
extension CGFloat : _ObjectiveCBridgeable {
  public static func _isBridgedToObjectiveC() -> Bool {
    return true
  }

  public init(_ number: NSNumber) {
    self.native = CGFloat.NativeType(number)
  }

  public static func _getObjectiveCType() -> Any.Type {
    return NSNumber.self
  }

  @_semantics("convertToObjectiveC")
  public func _bridgeToObjectiveC() -> NSNumber {
    return self.native._bridgeToObjectiveC()
  }

  public static func _forceBridgeFromObjectiveC(
    x: NSNumber,
    inout result: CGFloat?
  ) {
    var nativeResult: CGFloat.NativeType? = 0.0
    CGFloat.NativeType._forceBridgeFromObjectiveC(x, result: &nativeResult)
    result = CGFloat(nativeResult!)
  }

  public static func _conditionallyBridgeFromObjectiveC(
    x: NSNumber,
    inout result: CGFloat?
  ) -> Bool {
    self._forceBridgeFromObjectiveC(x, result: &result)
    return true
  }
}

// Literal support for NSNumber
extension NSNumber : FloatLiteralConvertible, IntegerLiteralConvertible,
                     BooleanLiteralConvertible {
  /// Create an instance initialized to `value`.
  public required convenience init(integerLiteral value: Int) {
    self.init(integer: value)
  }

  /// Create an instance initialized to `value`.
  public required convenience init(floatLiteral value: Double) {
    self.init(double: value)
  }

  /// Create an instance initialized to `value`.
  public required convenience init(booleanLiteral value: Bool) {
    self.init(bool: value)
  }
}

public let NSNotFound: Int = .max

//===----------------------------------------------------------------------===//
// Arrays
//===----------------------------------------------------------------------===//

extension NSArray : ArrayLiteralConvertible {
  /// Create an instance initialized with `elements`.
  public required convenience init(arrayLiteral elements: AnyObject...) {
    // + (instancetype)arrayWithObjects:(const id [])objects count:(NSUInteger)cnt;
    let x = _extractOrCopyToNativeArrayBuffer(elements._buffer)
    self.init(
      objects: UnsafeMutablePointer(x.firstElementAddress), count: x.length)
    _fixLifetime(x)
  }
}

/// The entry point for converting `NSArray` to `Array` in bridge
/// thunks.  Used, for example, to expose :
///
///     func f([NSView]) {}
///
/// to Objective-C code as a method that accepts an `NSArray`.  This operation
/// is referred to as a "forced conversion" in ../../../docs/Arrays.rst
@warn_unused_result
@_semantics("convertFromObjectiveC")
public func _convertNSArrayToArray<T>(source: NSArray?) -> [T] {
  if _slowPath(source == nil) { return [] }
  var result: [T]?
  Array._forceBridgeFromObjectiveC(source!, result: &result)
  return result!
}

/// The entry point for converting `Array` to `NSArray` in bridge
/// thunks.  Used, for example, to expose :
///
///     func f() -> [NSView] { return [] }
///
/// to Objective-C code as a method that returns an `NSArray`.
@warn_unused_result
public func _convertArrayToNSArray<T>(array: [T]) -> NSArray {
  return array._bridgeToObjectiveC()
}

extension Array : _ObjectiveCBridgeable {

  /// Private initializer used for bridging.
  ///
  /// The provided `NSArray` will be copied to ensure that the copy can
  /// not be mutated by other code.
  internal init(_cocoaArray: NSArray) {
    _sanityCheck(_isBridgedVerbatimToObjectiveC(Element.self),
      "Array can be backed by NSArray only when the element type can be bridged verbatim to Objective-C")
    // FIXME: We would like to call CFArrayCreateCopy() to avoid doing an
    // objc_msgSend() for instances of CoreFoundation types.  We can't do that
    // today because CFArrayCreateCopy() copies array contents unconditionally,
    // resulting in O(n) copies even for immutable arrays.
    //
    // <rdar://problem/19773555> CFArrayCreateCopy() is >10x slower than
    // -[NSArray copyWithZone:]
    //
    // The bug is fixed in: OS X 10.11.0, iOS 9.0, all versions of tvOS
    // and watchOS.
    self = Array(
      _immutableCocoaArray:
        unsafeBitCast(_cocoaArray.copy(), _NSArrayCore.self))
  }

  public static func _isBridgedToObjectiveC() -> Bool {
    return Swift._isBridgedToObjectiveC(Element.self)
  }

  public static func _getObjectiveCType() -> Any.Type {
    return NSArray.self
  }

  @_semantics("convertToObjectiveC")
  public func _bridgeToObjectiveC() -> NSArray {
    return unsafeBitCast(self._buffer._asCocoaArray(), NSArray.self)
  }

  public static func _forceBridgeFromObjectiveC(
    source: NSArray,
    inout result: Array?
  ) {
    _require(
      Swift._isBridgedToObjectiveC(Element.self),
      "array element type is not bridged to Objective-C")

    // If we have the appropriate native storage already, just adopt it.
    if let native = Array._bridgeFromObjectiveCAdoptingNativeStorage(source) {
      result = native
      return
    }

    if _fastPath(_isBridgedVerbatimToObjectiveC(Element.self)) {
      // Forced down-cast (possible deferred type-checking)
      result = Array(_cocoaArray: source)
      return
    }

    result = _arrayForceCast([AnyObject](_cocoaArray: source))
  }

  public static func _conditionallyBridgeFromObjectiveC(
    source: NSArray,
    inout result: Array?
  ) -> Bool {
    // Construct the result array by conditionally bridging each element.
    let anyObjectArr = [AnyObject](_cocoaArray: source)

    result = _arrayConditionalCast(anyObjectArr)
    return result != nil
  }
}

//===----------------------------------------------------------------------===//
// Dictionaries
//===----------------------------------------------------------------------===//

extension NSDictionary : DictionaryLiteralConvertible {
  public required convenience init(
    dictionaryLiteral elements: (NSCopying, AnyObject)...
  ) {
    self.init(
      objects: elements.map { (AnyObject?)($0.1) },
      forKeys: elements.map { (NSCopying?)($0.0) },
      count: elements.length)
  }
}

extension Dictionary {
  /// Private initializer used for bridging.
  ///
  /// The provided `NSDictionary` will be copied to ensure that the copy can
  /// not be mutated by other code.
  public init(_cocoaDictionary: _NSDictionary) {
    _sanityCheck(
      _isBridgedVerbatimToObjectiveC(Key.self) &&
      _isBridgedVerbatimToObjectiveC(Value.self),
      "Dictionary can be backed by NSDictionary storage only when both key and value are bridged verbatim to Objective-C")
    // FIXME: We would like to call CFDictionaryCreateCopy() to avoid doing an
    // objc_msgSend() for instances of CoreFoundation types.  We can't do that
    // today because CFDictionaryCreateCopy() copies dictionary contents
    // unconditionally, resulting in O(n) copies even for immutable dictionaries.
    //
    // <rdar://problem/20690755> CFDictionaryCreateCopy() does not call copyWithZone:
    //
    // The bug is fixed in: OS X 10.11.0, iOS 9.0, all versions of tvOS
    // and watchOS.
    self = Dictionary(
      _immutableCocoaDictionary:
        unsafeBitCast(_cocoaDictionary.copy(zone: nil), _NSDictionary.self))
  }
}

/// The entry point for bridging `NSDictionary` to `Dictionary` in bridge
/// thunks.  Used, for example, to expose:
///
///     func f([String : String]) {}
///
/// to Objective-C code as a method that accepts an `NSDictionary`.
///
/// This is a forced downcast.  This operation should have O(1) complexity
/// when `Key` and `Value` are bridged verbatim.
///
/// The cast can fail if bridging fails.  The actual checks and bridging can be
/// deferred.
@warn_unused_result
@_semantics("convertFromObjectiveC")
public func _convertNSDictionaryToDictionary<
  Key : Hashable, Value
>(d: NSDictionary?) -> [Key : Value] {
  // Note: there should be *a good justification* for doing something else
  // than just dispatching to `_forceBridgeFromObjectiveC`.
  if _slowPath(d == nil) { return [:] }
  var result: [Key : Value]?
  Dictionary._forceBridgeFromObjectiveC(d!, result: &result)
  return result!
}

// FIXME: right now the following is O(n), not O(1).

/// The entry point for bridging `Dictionary` to `NSDictionary` in bridge
/// thunks.  Used, for example, to expose:
///
///     func f() -> [String : String] {}
///
/// to Objective-C code as a method that returns an `NSDictionary`.
///
/// This is a forced downcast.  This operation should have O(1) complexity.
///
/// The cast can fail if bridging fails.  The actual checks and bridging can be
/// deferred.
@warn_unused_result
public func _convertDictionaryToNSDictionary<Key, Value>(
  d: [Key : Value]
) -> NSDictionary {

  // Note: there should be *a good justification* for doing something else
  // than just dispatching to `_bridgeToObjectiveC`.
  return d._bridgeToObjectiveC()
}

// Dictionary<Key, Value> is conditionally bridged to NSDictionary
extension Dictionary : _ObjectiveCBridgeable {
  public static func _getObjectiveCType() -> Any.Type {
    return NSDictionary.self
  }

  @_semantics("convertToObjectiveC")
  public func _bridgeToObjectiveC() -> NSDictionary {
    return unsafeBitCast(_bridgeToObjectiveCImpl(), NSDictionary.self)
  }

  public static func _forceBridgeFromObjectiveC(
    d: NSDictionary,
    inout result: Dictionary?
  ) {
    if let native = [Key : Value]._bridgeFromObjectiveCAdoptingNativeStorage(
        d as AnyObject) {
      result = native
      return
    }

    if _isBridgedVerbatimToObjectiveC(Key.self) &&
       _isBridgedVerbatimToObjectiveC(Value.self) {
      result = [Key : Value](
        _cocoaDictionary: unsafeBitCast(d, _NSDictionary.self))
      return
    }

    // `Dictionary<Key, Value>` where either `Key` or `Value` is a value type
    // may not be backed by an NSDictionary.
<<<<<<< HEAD
    var builder = _DictionaryBuilder<Key, Value>(count: d.count)
    d.enumerateKeysAndObjectsUsing {
=======
    var builder = _DictionaryBuilder<Key, Value>(length: d.count)
    d.enumerateKeysAndObjectsUsingBlock {
>>>>>>> a97ab6dd
      (anyObjectKey: AnyObject, anyObjectValue: AnyObject,
       stop: UnsafeMutablePointer<ObjCBool>) in
      builder.add(
          key: Swift._forceBridgeFromObjectiveC(anyObjectKey, Key.self),
          value: Swift._forceBridgeFromObjectiveC(anyObjectValue, Value.self))
    }
    result = builder.take()
  }

  public static func _conditionallyBridgeFromObjectiveC(
    x: NSDictionary,
    inout result: Dictionary?
  ) -> Bool {
    let anyDict = x as [NSObject : AnyObject]
    if _isBridgedVerbatimToObjectiveC(Key.self) &&
       _isBridgedVerbatimToObjectiveC(Value.self) {
      result = Swift._dictionaryDownCastConditional(anyDict)
      return result != nil
    }

    result = Swift._dictionaryBridgeFromObjectiveCConditional(anyDict)
    return result != nil
  }

  public static func _isBridgedToObjectiveC() -> Bool {
    return Swift._isBridgedToObjectiveC(Key.self) &&
           Swift._isBridgedToObjectiveC(Value.self)
  }
}

//===----------------------------------------------------------------------===//
// Fast enumeration
//===----------------------------------------------------------------------===//

// NB: This is a class because fast enumeration passes around interior pointers
// to the enumeration state, so the state cannot be moved in memory. We will
// probably need to implement fast enumeration in the compiler as a primitive
// to implement it both correctly and efficiently.
final public class NSFastEnumerationIterator : IteratorProtocol {
  var enumerable: NSFastEnumeration
  var state: [NSFastEnumerationState]
  var n: Int
  var count: Int

  /// Size of ObjectsBuffer, in ids.
  var STACK_BUF_SIZE: Int { return 4 }

  // FIXME: Replace with _CocoaFastEnumerationStackBuf.
  /// Must have enough space for STACK_BUF_SIZE object references.
  struct ObjectsBuffer {
    var buf: (OpaquePointer, OpaquePointer, OpaquePointer, OpaquePointer) =
      (nil, nil, nil, nil)
  }
  var objects: [ObjectsBuffer]

  public func next() -> AnyObject? {
    if n == count {
      // FIXME: Is this check necessary before refresh()?
      if count == 0 { return .None }
      refresh()
      if count == 0 { return .None }
    }
    let next : AnyObject = state[0].itemsPtr[n]!
    n += 1
    return next
  }

  func refresh() {
    n = 0
    count = enumerable.countByEnumeratingWith(
      state._baseAddressIfContiguous,
      objects: AutoreleasingUnsafeMutablePointer(
        objects._baseAddressIfContiguous),
      count: STACK_BUF_SIZE)
  }

  public init(_ enumerable: NSFastEnumeration) {
    self.enumerable = enumerable
    self.state = [ NSFastEnumerationState(
      state: 0, itemsPtr: nil,
      mutationsPtr: _fastEnumerationStorageMutationsPtr,
      extra: (0, 0, 0, 0, 0)) ]
    self.objects = [ ObjectsBuffer() ]
    self.n = -1
    self.count = -1
  }
}

extension NSArray : Sequence {
  /// Return an *iterator* over the elements of this *sequence*.
  ///
  /// - Complexity: O(1).
  final public func iterator() -> NSFastEnumerationIterator {
    return NSFastEnumerationIterator(self)
  }
}

/* TODO: API review
extension NSArray : Swift.Collection {
  final public var startIndex: Int {
    return 0
  }

  final public var endIndex: Int {
    return count
  }
}
 */

extension Set {
  /// Private initializer used for bridging.
  ///
  /// The provided `NSSet` will be copied to ensure that the copy can
  /// not be mutated by other code.
  public init(_cocoaSet: _NSSet) {
    _sanityCheck(_isBridgedVerbatimToObjectiveC(Element.self),
      "Set can be backed by NSSet _variantStorage only when the member type can be bridged verbatim to Objective-C")
    // FIXME: We would like to call CFSetCreateCopy() to avoid doing an
    // objc_msgSend() for instances of CoreFoundation types.  We can't do that
    // today because CFSetCreateCopy() copies dictionary contents
    // unconditionally, resulting in O(n) copies even for immutable dictionaries.
    //
    // <rdar://problem/20697680> CFSetCreateCopy() does not call copyWithZone:
    //
    // The bug is fixed in: OS X 10.11.0, iOS 9.0, all versions of tvOS
    // and watchOS.
    self = Set(
      _immutableCocoaSet:
        unsafeBitCast(_cocoaSet.copy(zone: nil), _NSSet.self))
  }
}

extension NSSet : Sequence {
  /// Return an *iterator* over the elements of this *sequence*.
  ///
  /// - Complexity: O(1).
  public func iterator() -> NSFastEnumerationIterator {
    return NSFastEnumerationIterator(self)
  }
}

extension NSOrderedSet : Sequence {
  /// Return an *iterator* over the elements of this *sequence*.
  ///
  /// - Complexity: O(1).
  public func iterator() -> NSFastEnumerationIterator {
    return NSFastEnumerationIterator(self)
  }
}

// FIXME: move inside NSIndexSet when the compiler supports this.
public struct NSIndexSetIterator : IteratorProtocol {
  public typealias Element = Int

  internal let _set: NSIndexSet
  internal var _first: Bool = true
  internal var _current: Int?

  internal init(set: NSIndexSet) {
    self._set = set
    self._current = nil
  }

  public mutating func next() -> Int? {
    if _first {
      _current = _set.firstIndex
      _first = false
    } else if let c = _current {
      _current = _set.indexGreaterThanIndex(c)
    } else {
      // current is already nil
    }
    if _current == NSNotFound {
      _current = nil
    }
    return _current
  }
}

extension NSIndexSet : Sequence {
  /// Return an *iterator* over the elements of this *sequence*.
  ///
  /// - Complexity: O(1).
  public func iterator() -> NSIndexSetIterator {
    return NSIndexSetIterator(set: self)
  }
}

// FIXME: right now the following is O(n), not O(1).

/// The entry point for bridging `Set` to `NSSet` in bridge
/// thunks.  Used, for example, to expose:
///
///     func f() -> Set<String> {}
///
/// to Objective-C code as a method that returns an `NSSet`.
///
/// This is a forced downcast.  This operation should have O(1) complexity.
///
/// The cast can fail if bridging fails.  The actual checks and bridging can be
/// deferred.
@warn_unused_result
public func _convertSetToNSSet<T>(s: Set<T>) -> NSSet {
  return s._bridgeToObjectiveC()
}

/// The entry point for bridging `NSSet` to `Set` in bridge
/// thunks.  Used, for example, to expose:
///
///     func f(Set<String>) {}
///
/// to Objective-C code as a method that accepts an `NSSet`.
///
/// This is a forced downcast.  This operation should have O(1) complexity
/// when `T` is bridged verbatim.
///
/// The cast can fail if bridging fails.  The actual checks and bridging can be
/// deferred.
@warn_unused_result
@_semantics("convertFromObjectiveC")
public func _convertNSSetToSet<T : Hashable>(s: NSSet?) -> Set<T> {
  if _slowPath(s == nil) { return [] }
  var result: Set<T>?
  Set._forceBridgeFromObjectiveC(s!, result: &result)
  return result!
}

// Set<T> is conditionally bridged to NSSet
extension Set : _ObjectiveCBridgeable {
  public static func _getObjectiveCType() -> Any.Type {
    return NSSet.self
  }

  @_semantics("convertToObjectiveC")
  public func _bridgeToObjectiveC() -> NSSet {
    return unsafeBitCast(_bridgeToObjectiveCImpl(), NSSet.self)
  }

  public static func _forceBridgeFromObjectiveC(s: NSSet, inout result: Set?) {
    if let native =
      Set<Element>._bridgeFromObjectiveCAdoptingNativeStorage(s as AnyObject) {

      result = native
      return
    }

    if _isBridgedVerbatimToObjectiveC(Element.self) {
      result = Set<Element>(_cocoaSet: unsafeBitCast(s, _NSSet.self))
      return
    }

    // `Set<Element>` where `Element` is a value type may not be backed by
    // an NSSet.
<<<<<<< HEAD
    var builder = _SetBuilder<Element>(count: s.count)
    s.enumerateObjectsUsing {
=======
    var builder = _SetBuilder<Element>(length: s.count)
    s.enumerateObjectsUsingBlock {
>>>>>>> a97ab6dd
      (anyObjectMember: AnyObject, stop: UnsafeMutablePointer<ObjCBool>) in
      builder.add(member: Swift._forceBridgeFromObjectiveC(
        anyObjectMember, Element.self))
    }
    result = builder.take()
  }

  public static func _conditionallyBridgeFromObjectiveC(
    x: NSSet, inout result: Set?
  ) -> Bool {
    let anySet = x as Set<NSObject>
    if _isBridgedVerbatimToObjectiveC(Element.self) {
      result = Swift._setDownCastConditional(anySet)
      return result != nil
    }

    result = Swift._setBridgeFromObjectiveCConditional(anySet)
    return result != nil
  }

  public static func _isBridgedToObjectiveC() -> Bool {
    return Swift._isBridgedToObjectiveC(Element.self)
  }
}

extension NSDictionary : Sequence {
  // FIXME: A class because we can't pass a struct with class fields through an
  // [objc] interface without prematurely destroying the references.
  final public class Iterator : IteratorProtocol {
    var _fastIterator: NSFastEnumerationIterator
    var _dictionary: NSDictionary {
      return _fastIterator.enumerable as! NSDictionary
    }

    public func next() -> (key: AnyObject, value: AnyObject)? {
      switch _fastIterator.next() {
      case .None:
        return .None
      case .Some(let key):
        // Deliberately avoid the subscript operator in case the dictionary
        // contains non-copyable keys. This is rare since NSMutableDictionary
        // requires them, but we don't want to paint ourselves into a corner.
        return (key: key, value: _dictionary.objectFor(key)!)
      }
    }

    internal init(_ _dict: NSDictionary) {
      _fastIterator = NSFastEnumerationIterator(_dict)
    }
  }

  /// Return an *iterator* over the elements of this *sequence*.
  ///
  /// - Complexity: O(1).
  public func iterator() -> Iterator {
    return Iterator(self)
  }
}

extension NSEnumerator : Sequence {
  /// Return an *iterator* over the *enumerator*.
  ///
  /// - Complexity: O(1).
  public func iterator() -> NSFastEnumerationIterator {
    return NSFastEnumerationIterator(self)
  }
}

//===----------------------------------------------------------------------===//
// Ranges
//===----------------------------------------------------------------------===//

extension NSRange {
  public init(_ x: Range<Int>) {
    location = x.startIndex
    length = x.length
  }

  @warn_unused_result
  public func toRange() -> Range<Int>? {
    if location == NSNotFound { return nil }
    return location..<(location+length)
  }
}

//===----------------------------------------------------------------------===//
// NSLocalizedString
//===----------------------------------------------------------------------===//

/// Returns a localized string, using the main bundle if one is not specified.
@warn_unused_result
public
func NSLocalizedString(key: String,
                       tableName: String? = nil,
                       bundle: NSBundle = NSBundle.main(),
                       value: String = "",
                       comment: String) -> String {
  return bundle.localizedStringForKey(key, value:value, table:tableName)
}

//===----------------------------------------------------------------------===//
// NSLog
//===----------------------------------------------------------------------===//

public func NSLog(format: String, _ args: CVarArg...) {
  withVaList(args) { NSLogv(format, $0) }
}

#if os(OSX)

//===----------------------------------------------------------------------===//
// NSRectEdge
//===----------------------------------------------------------------------===//

// In the SDK, the following NS*Edge constants are defined as macros for the
// corresponding CGRectEdge enumerators.  Thus, in the SDK, NS*Edge constants
// have CGRectEdge type.  This is not correct for Swift (as there is no
// implicit conversion to NSRectEdge).

@available(*, unavailable, renamed="NSRectEdge.MinX")
public var NSMinXEdge: NSRectEdge {
  fatalError("unavailable property can't be accessed")
}
@available(*, unavailable, renamed="NSRectEdge.MinY")
public var NSMinYEdge: NSRectEdge {
  fatalError("unavailable property can't be accessed")
}
@available(*, unavailable, renamed="NSRectEdge.MaxX")
public var NSMaxXEdge: NSRectEdge {
  fatalError("unavailable property can't be accessed")
}
@available(*, unavailable, renamed="NSRectEdge.MaxY")
public var NSMaxYEdge: NSRectEdge {
  fatalError("unavailable property can't be accessed")
}

extension NSRectEdge {
  public init(rectEdge: CGRectEdge) {
    self = NSRectEdge(rawValue: UInt(rectEdge.rawValue))!
  }
}

extension CGRectEdge {
  public init(rectEdge: NSRectEdge) {
    self = CGRectEdge(rawValue: UInt32(rectEdge.rawValue))!
  }
}

#endif

//===----------------------------------------------------------------------===//
// NSError (as an out parameter).
//===----------------------------------------------------------------------===//

public typealias NSErrorPointer = AutoreleasingUnsafeMutablePointer<NSError?>

@warn_unused_result
@_silgen_name("swift_convertNSErrorToErrorProtocol")
public // COMPILER_INTRINSIC
func _convertNSErrorToErrorProtocol(error: NSError?) -> ErrorProtocol

@warn_unused_result
@_silgen_name("swift_convertErrorProtocolToNSError")
public // COMPILER_INTRINSIC
func _convertErrorProtocolToNSError(error: ErrorProtocol) -> NSError

//===----------------------------------------------------------------------===//
// Variadic initializers and methods
//===----------------------------------------------------------------------===//

extension NSPredicate {
  // + (NSPredicate *)predicateWithFormat:(NSString *)predicateFormat, ...;
  public
  convenience init(format predicateFormat: String, _ args: CVarArg...) {
    let va_args = getVaList(args)
    self.init(format: predicateFormat, arguments: va_args)
  }
}

extension NSExpression {
  // + (NSExpression *) expressionWithFormat:(NSString *)expressionFormat, ...;
  public
  convenience init(format expressionFormat: String, _ args: CVarArg...) {
    let va_args = getVaList(args)
    self.init(format: expressionFormat, arguments: va_args)
  }
}

extension NSString {
  public convenience init(format: NSString, _ args: CVarArg...) {
    // We can't use withVaList because 'self' cannot be captured by a closure
    // before it has been initialized.
    let va_args = getVaList(args)
    self.init(format: format as String, arguments: va_args)
  }

  public convenience init(
    format: NSString, locale: NSLocale?, _ args: CVarArg...
  ) {
    // We can't use withVaList because 'self' cannot be captured by a closure
    // before it has been initialized.
    let va_args = getVaList(args)
    self.init(format: format as String, locale: locale, arguments: va_args)
  }

  @warn_unused_result
  public class func localizedStringWithFormat(
    format: NSString, _ args: CVarArg...
  ) -> Self {
    return withVaList(args) {
      self.init(format: format as String, locale: NSLocale.current(), arguments: $0)
    }
  }

  @warn_unused_result
  public func appendingFormat(format: NSString, _ args: CVarArg...)
  -> NSString {
    return withVaList(args) {
      self.appending(NSString(format: format as String, arguments: $0) as String) as NSString
    }
  }
}

extension NSMutableString {
  public func appendFormat(format: NSString, _ args: CVarArg...) {
    return withVaList(args) {
      self.append(NSString(format: format as String, arguments: $0) as String)
    }
  }
}

extension NSArray {
  // Overlay: - (instancetype)initWithObjects:(id)firstObj, ...
  public convenience init(objects elements: AnyObject...) {
    // - (instancetype)initWithObjects:(const id [])objects count:(NSUInteger)cnt;
    let x = _extractOrCopyToNativeArrayBuffer(elements._buffer)
    // Use Imported:
    // @objc(initWithObjects:count:)
    //    init(withObjects objects: UnsafePointer<AnyObject?>,
    //    count cnt: Int)
    self.init(objects: UnsafeMutablePointer(x.firstElementAddress), count: x.length)
    _fixLifetime(x)
  }
}

extension NSOrderedSet {
  // - (instancetype)initWithObjects:(id)firstObj, ...
  public convenience init(objects elements: AnyObject...) {
    self.init(array: elements)
  }
}

extension NSSet {
  // - (instancetype)initWithObjects:(id)firstObj, ...
  public convenience init(objects elements: AnyObject...) {
    self.init(array: elements)
  }
}

extension NSSet : ArrayLiteralConvertible {
  public required convenience init(arrayLiteral elements: AnyObject...) {
    self.init(array: elements)
  }
}

extension NSOrderedSet : ArrayLiteralConvertible {
  public required convenience init(arrayLiteral elements: AnyObject...) {
    self.init(array: elements)
  }
}

//===--- "Copy constructors" ----------------------------------------------===//
// These are needed to make Cocoa feel natural since we eliminated
// implicit briding conversions from Objective-C to Swift
//===----------------------------------------------------------------------===//

extension NSArray {
  /// Initializes a newly allocated array by placing in it the objects
  /// contained in a given array.
  ///
  /// - Returns: An array initialized to contain the objects in
  ///    `anArray``. The returned object might be different than the
  ///    original receiver.
  ///
  /// Discussion: After an immutable array has been initialized in
  /// this way, it cannot be modified.
  @objc(_swiftInitWithArray_NSArray:)
  public convenience init(array anArray: NSArray) {
    self.init(array: anArray as Array)
  }
}

extension NSString {
  /// Returns an `NSString` object initialized by copying the characters
  /// from another given string.
  ///
  /// - Returns: An `NSString` object initialized by copying the
  ///   characters from `aString`. The returned object may be different
  ///   from the original receiver.
  @objc(_swiftInitWithString_NSString:)
  public convenience init(string aString: NSString) {
    self.init(string: aString as String)
  }
}

extension NSSet {
  /// Initializes a newly allocated set and adds to it objects from
  /// another given set.
  ///
  /// - Returns: An initialized objects set containing the objects from
  ///   `set`. The returned set might be different than the original
  ///   receiver.
  @objc(_swiftInitWithSet_NSSet:)
  public convenience init(set anSet: NSSet) {
    self.init(set: anSet as Set)
  }
}

extension NSDictionary {
  /// Initializes a newly allocated dictionary and adds to it objects from
  /// another given dictionary.
  ///
  /// - Returns: An initialized dictionary—which might be different
  ///   than the original receiver—containing the keys and values
  ///   found in `otherDictionary`.
  @objc(_swiftInitWithDictionary_NSDictionary:)
  public convenience init(dictionary otherDictionary: NSDictionary) {
    self.init(dictionary: otherDictionary as Dictionary)
  }
}

//===----------------------------------------------------------------------===//
// NSUndoManager
//===----------------------------------------------------------------------===//

@_silgen_name("NS_Swift_NSUndoManager_registerUndoWithTargetHandler")
internal func NS_Swift_NSUndoManager_registerUndoWithTargetHandler(
  self_: AnyObject,
  _ target: AnyObject,
  _ handler: @convention(block) (AnyObject) -> Void)

extension NSUndoManager {
  @available(OSX 10.11, iOS 9.0, *)
  public func registerUndoWithTarget<TargetType : AnyObject>(
    target: TargetType, handler: (TargetType) -> Void
  ) {
    // The generic blocks use a different ABI, so we need to wrap the provided
    // handler in something ObjC compatible.
    let objcCompatibleHandler: (AnyObject) -> Void = { internalTarget in
      handler(internalTarget as! TargetType)
    }
    NS_Swift_NSUndoManager_registerUndoWithTargetHandler(
      self as AnyObject, target as AnyObject, objcCompatibleHandler)
  }
}

//===----------------------------------------------------------------------===//
// NSCoder
//===----------------------------------------------------------------------===//

@warn_unused_result
@_silgen_name("NS_Swift_NSCoder_decodeObject")
internal func NS_Swift_NSCoder_decodeObject(
  self_: AnyObject,
  _ error: NSErrorPointer) -> AnyObject?

@warn_unused_result
@_silgen_name("NS_Swift_NSCoder_decodeObjectForKey")
internal func NS_Swift_NSCoder_decodeObjectForKey(
  self_: AnyObject,
  _ key: AnyObject,
  _ error: NSErrorPointer) -> AnyObject?

@warn_unused_result
@_silgen_name("NS_Swift_NSCoder_decodeObjectOfClassForKey")
internal func NS_Swift_NSCoder_decodeObjectOfClassForKey(
  self_: AnyObject,
  _ cls: AnyObject,
  _ key: AnyObject,
  _ error: NSErrorPointer) -> AnyObject?

@warn_unused_result
@_silgen_name("NS_Swift_NSCoder_decodeObjectOfClassesForKey")
internal func NS_Swift_NSCoder_decodeObjectOfClassesForKey(
  self_: AnyObject,
  _ classes: NSSet?,
  _ key: AnyObject,
  _ error: NSErrorPointer) -> AnyObject?


@available(OSX 10.11, iOS 9.0, *)
internal func resolveError(error: NSError?) throws {
  if let error = error where error.code != NSCoderValueNotFoundError {
    throw error
  }
}

extension NSCoder {
  @warn_unused_result
  public func decodeObjectOfClass<DecodedObjectType: NSCoding where DecodedObjectType: NSObject>(cls: DecodedObjectType.Type, forKey key: String) -> DecodedObjectType? {
    let result = NS_Swift_NSCoder_decodeObjectOfClassForKey(self as AnyObject, cls as AnyObject, key as AnyObject, nil)
    return result as! DecodedObjectType?
  }

  @warn_unused_result
  @nonobjc
  public func decodeObjectOfClasses(classes: NSSet?, forKey key: String) -> AnyObject? {
    var classesAsNSObjects: Set<NSObject>? = nil
    if let theClasses = classes {
      classesAsNSObjects =
        Set(IteratorSequence(NSFastEnumerationIterator(theClasses)).map {
          unsafeBitCast($0, NSObject.self)
        })
    }
    return self.__decodeObjectOfClasses(classesAsNSObjects, forKey: key)
  }

  @warn_unused_result
  @available(OSX 10.11, iOS 9.0, *)
  public func decodeTopLevelObject() throws -> AnyObject? {
    var error: NSError?
    let result = NS_Swift_NSCoder_decodeObject(self as AnyObject, &error)
    try resolveError(error)
    return result
  }

  @warn_unused_result
  @available(OSX 10.11, iOS 9.0, *)
  public func decodeTopLevelObjectForKey(key: String) throws -> AnyObject? {
    var error: NSError?
    let result = NS_Swift_NSCoder_decodeObjectForKey(self as AnyObject, key as AnyObject, &error)
    try resolveError(error)
    return result
  }

  @warn_unused_result
  @available(OSX 10.11, iOS 9.0, *)
  public func decodeTopLevelObjectOfClass<DecodedObjectType: NSCoding where DecodedObjectType: NSObject>(cls: DecodedObjectType.Type, forKey key: String) throws -> DecodedObjectType? {
    var error: NSError?
    let result = NS_Swift_NSCoder_decodeObjectOfClassForKey(self as AnyObject, cls as AnyObject, key as AnyObject, &error)
    try resolveError(error)
    return result as! DecodedObjectType?
  }

  @warn_unused_result
  @available(OSX 10.11, iOS 9.0, *)
  public func decodeTopLevelObjectOfClasses(classes: NSSet?, forKey key: String) throws -> AnyObject? {
    var error: NSError?
    let result = NS_Swift_NSCoder_decodeObjectOfClassesForKey(self as AnyObject, classes, key as AnyObject, &error)
    try resolveError(error)
    return result
  }
}

//===----------------------------------------------------------------------===//
// NSKeyedUnarchiver
//===----------------------------------------------------------------------===//

@warn_unused_result
@_silgen_name("NS_Swift_NSKeyedUnarchiver_unarchiveObjectWithData")
internal func NS_Swift_NSKeyedUnarchiver_unarchiveObjectWithData(
  self_: AnyObject,
  _ data: AnyObject,
  _ error: NSErrorPointer) -> AnyObject?

extension NSKeyedUnarchiver {
  @warn_unused_result
  @available(OSX 10.11, iOS 9.0, *)
  public class func unarchiveTopLevelObjectWithData(data: NSData) throws -> AnyObject? {
    var error: NSError?
    let result = NS_Swift_NSKeyedUnarchiver_unarchiveObjectWithData(self, data as AnyObject, &error)
    try resolveError(error)
    return result
  }
}

extension NSURL : _FileReferenceLiteralConvertible {
  private convenience init(failableFileReferenceLiteral path: String) {
    let fullPath = NSBundle.main().pathForResource(path, ofType: nil)!
    self.init(fileURLWithPath: fullPath)
  }

  public required convenience init(fileReferenceLiteral path: String) {
    self.init(failableFileReferenceLiteral: path)
  }
}

public typealias _FileReferenceLiteralType = NSURL<|MERGE_RESOLUTION|>--- conflicted
+++ resolved
@@ -632,13 +632,8 @@
 
     // `Dictionary<Key, Value>` where either `Key` or `Value` is a value type
     // may not be backed by an NSDictionary.
-<<<<<<< HEAD
-    var builder = _DictionaryBuilder<Key, Value>(count: d.count)
+    var builder = _DictionaryBuilder<Key, Value>(length: d.count)
     d.enumerateKeysAndObjectsUsing {
-=======
-    var builder = _DictionaryBuilder<Key, Value>(length: d.count)
-    d.enumerateKeysAndObjectsUsingBlock {
->>>>>>> a97ab6dd
       (anyObjectKey: AnyObject, anyObjectValue: AnyObject,
        stop: UnsafeMutablePointer<ObjCBool>) in
       builder.add(
@@ -892,13 +887,8 @@
 
     // `Set<Element>` where `Element` is a value type may not be backed by
     // an NSSet.
-<<<<<<< HEAD
-    var builder = _SetBuilder<Element>(count: s.count)
+    var builder = _SetBuilder<Element>(length: s.count)
     s.enumerateObjectsUsing {
-=======
-    var builder = _SetBuilder<Element>(length: s.count)
-    s.enumerateObjectsUsingBlock {
->>>>>>> a97ab6dd
       (anyObjectMember: AnyObject, stop: UnsafeMutablePointer<ObjCBool>) in
       builder.add(member: Swift._forceBridgeFromObjectiveC(
         anyObjectMember, Element.self))
