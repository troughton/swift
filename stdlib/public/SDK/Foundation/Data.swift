//===----------------------------------------------------------------------===//
//
// This source file is part of the Swift.org open source project
//
// Copyright (c) 2014 - 2017 Apple Inc. and the Swift project authors
// Licensed under Apache License v2.0 with Runtime Library Exception
//
// See https://swift.org/LICENSE.txt for license information
// See https://swift.org/CONTRIBUTORS.txt for the list of Swift project authors
//
//===----------------------------------------------------------------------===//

#if DEPLOYMENT_RUNTIME_SWIFT
    
#if os(macOS) || os(iOS)
import Darwin
#elseif os(Linux)
import Glibc
#endif
    
import CoreFoundation
    
internal func __NSDataInvokeDeallocatorUnmap(_ mem: UnsafeMutableRawPointer, _ length: Int) {
    munmap(mem, length)
}
    
internal func __NSDataInvokeDeallocatorFree(_ mem: UnsafeMutableRawPointer, _ length: Int) {
    free(mem)
}

internal func __NSDataIsCompact(_ data: NSData) -> Bool {
    return data._isCompact()
}
    
#else
    
@_exported import Foundation // Clang module
import _SwiftFoundationOverlayShims
import _SwiftCoreFoundationOverlayShims
    
internal func __NSDataIsCompact(_ data: NSData) -> Bool {
    if #available(OSX 10.10, iOS 8.0, tvOS 9.0, watchOS 2.0, *) {
        return data._isCompact()
    } else {
        var compact = true
        let len = data.length
        data.enumerateBytes { (_, byteRange, stop) in
            if byteRange.length != len {
                compact = false
            }
            stop.pointee = true
        }
        return compact
    }
}

@_silgen_name("__NSDataWriteToURL")
internal func __NSDataWriteToURL(_ data: NSData, _ url: NSURL, _ options: UInt, _ error: NSErrorPointer) -> Bool
    
#endif

public final class _DataStorage {
    public enum Backing {
        // A mirror of the Objective-C implementation that is suitable to inline in Swift
        case swift
        
        // these two storage points for immutable and mutable data are reserved for references that are returned by "known"
        // cases from Foundation in which implement the backing of struct Data, these have signed up for the concept that
        // the backing bytes/mutableBytes pointer does not change per call (unless mutated) as well as the length is ok
        // to be cached, this means that as long as the backing reference is retained no further objc_msgSends need to be
        // dynamically dispatched out to the reference.
        case immutable(NSData) // This will most often (perhaps always) be NSConcreteData
        case mutable(NSMutableData) // This will often (perhaps always) be NSConcreteMutableData
        
        // These are reserved for foreign sources where neither Swift nor Foundation are fully certain whom they belong
        // to from an object inheritance standpoint, this means that all bets are off and the values of bytes, mutableBytes,
        // and length cannot be cached. This also means that all methods are expected to dynamically dispatch out to the
        // backing reference.
        case customReference(NSData) // tracks data references that are only known to be immutable
        case customMutableReference(NSMutableData) // tracks data references that are known to be mutable
    }
    
    public static let maxSize = Int.max >> 1
    public static let vmOpsThreshold = NSPageSize() * 4
    
    public static func allocate(_ size: Int, _ clear: Bool) -> UnsafeMutableRawPointer? {
        if clear {
            return calloc(1, size)
        } else {
            return malloc(size)
        }
    }
    
    
    public static func move(_ dest_: UnsafeMutableRawPointer, _ source_: UnsafeRawPointer?, _ num_: Int) {
        var dest = dest_
        var source = source_
        var num = num_
        if _DataStorage.vmOpsThreshold <= num && ((unsafeBitCast(source, to: Int.self) | Int(bitPattern: dest)) & (NSPageSize() - 1)) == 0 {
            let pages = NSRoundDownToMultipleOfPageSize(num)
            NSCopyMemoryPages(source!, dest, pages)
            source = source!.advanced(by: pages)
            dest = dest.advanced(by: pages)
            num -= pages
        }
        if num > 0 {
            memmove(dest, source!, num)
        }
    }
    
    public static func shouldAllocateCleared(_ size: Int) -> Bool {
        return (size > (128 * 1024))
    }
    
    public var _bytes: UnsafeMutableRawPointer?
    public var _length: Int
    public var _capacity: Int
    public var _needToZero: Bool
    public var _deallocator: ((UnsafeMutableRawPointer, Int) -> Void)?
    public var _backing: Backing = .swift
    public var _offset: Int
    
    public var bytes: UnsafeRawPointer? {
        @inline(__always)
        get {
            switch _backing {
            case .swift:
                return UnsafeRawPointer(_bytes)?.advanced(by: -_offset)
            case .immutable:
                return UnsafeRawPointer(_bytes)?.advanced(by: -_offset)
            case .mutable:
                return UnsafeRawPointer(_bytes)?.advanced(by: -_offset)
            case .customReference(let d):
                return d.bytes.advanced(by: -_offset)
            case .customMutableReference(let d):
                return d.bytes.advanced(by: -_offset)
            }
        }
    }

    @discardableResult
    public func withUnsafeBytes<Result>(in range: Range<Int>, apply: (UnsafeRawBufferPointer) throws -> Result) rethrows -> Result {
        switch _backing {
        case .swift: fallthrough
        case .immutable: fallthrough
        case .mutable:
            return try apply(UnsafeRawBufferPointer(start: _bytes?.advanced(by: range.lowerBound - _offset), count: Swift.min(range.count, _length)))
        case .customReference(let d):
<<<<<<< HEAD
            if __NSDataIsCompact(d) {
=======
            if d._isCompact() {
>>>>>>> aad14e3c
                let len = d.length
                guard len > 0 else {
                    return try apply(UnsafeRawBufferPointer(start: nil, count: 0))
                }
                return try apply(UnsafeRawBufferPointer(start: d.bytes.advanced(by: range.lowerBound - _offset), count: Swift.min(range.count, len)))
            } else {
<<<<<<< HEAD
                var buffer = UnsafeMutableRawBufferPointer.allocate(count: range.count)
=======
                var buffer = UnsafeMutableRawBufferPointer.allocate(byteCount: range.count, alignment: MemoryLayout<UInt>.alignment)
>>>>>>> aad14e3c
                defer { buffer.deallocate() }
                let sliceRange = NSRange(location: range.lowerBound - _offset, length: range.count)
                var enumerated = 0
                d.enumerateBytes { (ptr, byteRange, stop) in
                    if NSIntersectionRange(sliceRange, byteRange).length > 0 {
                        let lower = Swift.max(byteRange.location, sliceRange.location)
                        let upper = Swift.min(byteRange.location + byteRange.length, sliceRange.location + sliceRange.length)
                        let offset = lower - byteRange.location
                        let effectiveRange = NSRange(location: lower, length: upper - lower)
                        if effectiveRange == sliceRange {
                            memcpy(buffer.baseAddress!, ptr, effectiveRange.length)
                            stop.pointee = true
                        } else {
                            memcpy(buffer.baseAddress!.advanced(by: enumerated), ptr, effectiveRange.length)
                        }
                        enumerated += byteRange.length
                    } else if sliceRange.location + sliceRange.length < byteRange.location {
                        stop.pointee = true
                    }
                }
                return try apply(UnsafeRawBufferPointer(buffer))
            }
        case .customMutableReference(let d):
<<<<<<< HEAD
            if __NSDataIsCompact(d) {
=======
            if d._isCompact() {
>>>>>>> aad14e3c
                let len = d.length
                guard len > 0 else {
                    return try apply(UnsafeRawBufferPointer(start: nil, count: 0))
                }
                return try apply(UnsafeRawBufferPointer(start: d.bytes.advanced(by: range.lowerBound - _offset), count: Swift.min(range.count, len)))
            } else {
<<<<<<< HEAD
                var buffer = UnsafeMutableRawBufferPointer.allocate(count: range.count)
=======
                var buffer = UnsafeMutableRawBufferPointer.allocate(byteCount: range.count, alignment: MemoryLayout<UInt>.alignment)
>>>>>>> aad14e3c
                defer { buffer.deallocate() }
                let sliceRange = NSRange(location: range.lowerBound - _offset, length: range.count)
                var enumerated = 0
                d.enumerateBytes { (ptr, byteRange, stop) in
                    if NSIntersectionRange(sliceRange, byteRange).length > 0 {
                        let lower = Swift.max(byteRange.location, sliceRange.location)
                        let upper = Swift.min(byteRange.location + byteRange.length, sliceRange.location + sliceRange.length)
                        let effectiveRange = NSRange(location: lower, length: upper - lower)
                        if effectiveRange == sliceRange {
                            memcpy(buffer.baseAddress!, ptr, effectiveRange.length)
                            stop.pointee = true
                        } else {
                            memcpy(buffer.baseAddress!.advanced(by: enumerated), ptr, effectiveRange.length)
                        }
                        enumerated += byteRange.length
                    } else if sliceRange.location + sliceRange.length < byteRange.location {
                        stop.pointee = true
                    }
                }
                return try apply(UnsafeRawBufferPointer(buffer))
            }
        }
    }
    
    @discardableResult
    public func withUnsafeMutableBytes<Result>(in range: Range<Int>, apply: (UnsafeMutableRawBufferPointer) throws -> Result) rethrows -> Result {
        switch _backing {
        case .swift: fallthrough
        case .mutable:
<<<<<<< HEAD
            return try apply(UnsafeMutableRawBufferPointer(start: _bytes!.advanced(by:range.lowerBound - _offset), count: Swift.min(range.count, _length - range.lowerBound)))
        case .customMutableReference(let d):
            let len = d.length
            return try apply(UnsafeMutableRawBufferPointer(start: d.mutableBytes.advanced(by:range.lowerBound - _offset), count: Swift.min(range.count, len - range.lowerBound)))
=======
            return try apply(UnsafeMutableRawBufferPointer(start: _bytes!.advanced(by:range.lowerBound - _offset), count: Swift.min(range.count, _length)))
        case .customMutableReference(let d):
            let len = d.length
            return try apply(UnsafeMutableRawBufferPointer(start: d.mutableBytes.advanced(by:range.lowerBound - _offset), count: Swift.min(range.count, len)))
>>>>>>> aad14e3c
        case .immutable(let d):
            let data = d.mutableCopy() as! NSMutableData
            _backing = .mutable(data)
            _bytes = data.mutableBytes
<<<<<<< HEAD
            return try apply(UnsafeMutableRawBufferPointer(start: _bytes!.advanced(by:range.lowerBound - _offset), count: Swift.min(range.count, _length - range.lowerBound)))
=======
            return try apply(UnsafeMutableRawBufferPointer(start: _bytes!.advanced(by:range.lowerBound - _offset), count: Swift.min(range.count, _length)))
>>>>>>> aad14e3c
        case .customReference(let d):
            let data = d.mutableCopy() as! NSMutableData
            _backing = .customMutableReference(data)
            let len = data.length
<<<<<<< HEAD
            return try apply(UnsafeMutableRawBufferPointer(start: data.mutableBytes.advanced(by:range.lowerBound - _offset), count: Swift.min(range.count, len - range.lowerBound)))
=======
            return try apply(UnsafeMutableRawBufferPointer(start: data.mutableBytes.advanced(by:range.lowerBound - _offset), count: Swift.min(range.count, len)))
>>>>>>> aad14e3c
        }
    }

    public var mutableBytes: UnsafeMutableRawPointer? {
        @inline(__always)
        get {
            switch _backing {
            case .swift:
                return _bytes?.advanced(by: -_offset)
            case .immutable(let d):
                let data = d.mutableCopy() as! NSMutableData
                data.length = length
                _backing = .mutable(data)
                _bytes = data.mutableBytes
                return _bytes?.advanced(by: -_offset)
            case .mutable:
                return _bytes?.advanced(by: -_offset)
            case .customReference(let d):
                let data = d.mutableCopy() as! NSMutableData
                data.length = length
                _backing = .customMutableReference(data)
                return data.mutableBytes.advanced(by: -_offset)
            case .customMutableReference(let d):
                return d.mutableBytes.advanced(by: -_offset)
            }
        }
    }
    
    public var length: Int {
        @inline(__always)
        get {
            switch _backing {
            case .swift:
                return _length
            case .immutable:
                return _length
            case .mutable:
                return _length
            case .customReference(let d):
                return d.length
            case .customMutableReference(let d):
                return d.length
            }
        }
        @inline(__always)
        set {
            setLength(newValue)
        }
    }
    
    
    public func _freeBytes() {
        if let bytes = _bytes {
            if let dealloc = _deallocator {
                dealloc(bytes, length)
            } else {
                free(bytes)
            }
        }
    }
    
    public func enumerateBytes(in range: Range<Int>, _ block: (_ buffer: UnsafeBufferPointer<UInt8>, _ byteIndex: Data.Index, _ stop: inout Bool) -> Void) {
        var stopv: Bool = false
        var data: NSData
        switch _backing {
        case .swift: fallthrough
        case .immutable: fallthrough
        case .mutable: 
            block(UnsafeBufferPointer<UInt8>(start: _bytes?.advanced(by: range.lowerBound - _offset).assumingMemoryBound(to: UInt8.self), count: Swift.min(range.count, _length)), 0, &stopv)
            return
        case .customReference(let d):
            data = d
            break
        case .customMutableReference(let d):
            data = d
            break
        }
        data.enumerateBytes { (ptr, region, stop) in
            // any region that is not in the range should be skipped
            guard range.contains(region.lowerBound) || range.contains(region.upperBound) else { return }
            var regionAdjustment = 0
            if region.lowerBound < range.lowerBound {
                regionAdjustment = range.lowerBound - (region.lowerBound - _offset)
            }
            let bytePtr  = ptr.advanced(by: regionAdjustment).assumingMemoryBound(to: UInt8.self)
            let effectiveLength = Swift.min((region.location - _offset) + region.length, range.upperBound) - (region.location - _offset)
            block(UnsafeBufferPointer(start: bytePtr, count: effectiveLength - regionAdjustment), region.location + regionAdjustment - _offset, &stopv)
            if stopv {
                stop.pointee = true
            }
        }
    }
    
    @inline(never)
    public func _grow(_ newLength: Int, _ clear: Bool) {
        let cap = _capacity
        var additionalCapacity = (newLength >> (_DataStorage.vmOpsThreshold <= newLength ? 2 : 1))
        if Int.max - additionalCapacity < newLength {
            additionalCapacity = 0
        }
        var newCapacity = Swift.max(cap, newLength + additionalCapacity)
        let origLength = _length
        var allocateCleared = clear && _DataStorage.shouldAllocateCleared(newCapacity)
        var newBytes: UnsafeMutableRawPointer? = nil
        if _bytes == nil {
            newBytes = _DataStorage.allocate(newCapacity, allocateCleared)
            if newBytes == nil {
                /* Try again with minimum length */
                allocateCleared = clear && _DataStorage.shouldAllocateCleared(newLength)
                newBytes = _DataStorage.allocate(newLength, allocateCleared)
            }
        } else {
            let tryCalloc = (origLength == 0 || (newLength / origLength) >= 4)
            if allocateCleared && tryCalloc {
                newBytes = _DataStorage.allocate(newCapacity, true)
                if newBytes != nil {
                    _DataStorage.move(newBytes!, _bytes!, origLength)
                    _freeBytes()
                }
            }
            /* Where calloc/memmove/free fails, realloc might succeed */
            if newBytes == nil {
                allocateCleared = false
                if _deallocator != nil {
                    newBytes = _DataStorage.allocate(newCapacity, true)
                    if newBytes != nil {
                        _DataStorage.move(newBytes!, _bytes!, origLength)
                        _freeBytes()
                        _deallocator = nil
                    }
                } else {
                    newBytes = realloc(_bytes!, newCapacity)
                }
            }
            
            /* Try again with minimum length */
            if newBytes == nil {
                newCapacity = newLength
                allocateCleared = clear && _DataStorage.shouldAllocateCleared(newCapacity)
                if allocateCleared && tryCalloc {
                    newBytes = _DataStorage.allocate(newCapacity, true)
                    if newBytes != nil {
                        _DataStorage.move(newBytes!, _bytes!, origLength)
                        _freeBytes()
                    }
                }
                if newBytes == nil {
                    allocateCleared = false
                    newBytes = realloc(_bytes!, newCapacity)
                }
            }
        }
        
        if newBytes == nil {
            /* Could not allocate bytes */
            // At this point if the allocation cannot occur the process is likely out of memory
            // and Bad-Things™ are going to happen anyhow
            fatalError("unable to allocate memory for length (\(newLength))")
        }
        
        if origLength < newLength && clear && !allocateCleared {
            memset(newBytes!.advanced(by: origLength), 0, newLength - origLength)
        }
        
        /* _length set by caller */
        _bytes = newBytes
        _capacity = newCapacity
        /* Realloc/memset doesn't zero out the entire capacity, so we must be safe and clear next time we grow the length */
        _needToZero = !allocateCleared
    }
    
    @inline(__always)
    public func setLength(_ length: Int) {
        switch _backing {
        case .swift:
            let origLength = _length
            let newLength = length
            if _capacity < newLength || _bytes == nil {
                _grow(newLength, true)
            } else if origLength < newLength && _needToZero {
                memset(_bytes! + origLength, 0, newLength - origLength)
            } else if newLength < origLength {
                _needToZero = true
            }
            _length = newLength
        case .immutable(let d):
            let data = d.mutableCopy() as! NSMutableData
            data.length = length
            _backing = .mutable(data)
            _length = length
            _bytes = data.mutableBytes
        case .mutable(let d):
            d.length = length
            _length = length
            _bytes = d.mutableBytes
        case .customReference(let d):
            let data = d.mutableCopy() as! NSMutableData
            data.length = length
            _backing = .customMutableReference(data)
        case .customMutableReference(let d):
            d.length = length
        }
    }
    
    @inline(__always)
    public func append(_ bytes: UnsafeRawPointer, length: Int) {
        precondition(length >= 0, "Length of appending bytes must not be negative")
        switch _backing {
        case .swift:
            let origLength = _length
            let newLength = origLength + length
            if _capacity < newLength || _bytes == nil {
                _grow(newLength, false)
            }
            _length = newLength
            _DataStorage.move(_bytes!.advanced(by: origLength), bytes, length)
        case .immutable(let d):
            let data = d.mutableCopy() as! NSMutableData
            data.append(bytes, length: length)
            _backing = .mutable(data)
            _length = data.length
            _bytes = data.mutableBytes
        case .mutable(let d):
            d.append(bytes, length: length)
            _length = d.length
            _bytes = d.mutableBytes
        case .customReference(let d):
            let data = d.mutableCopy() as! NSMutableData
            data.append(bytes, length: length)
            _backing = .customMutableReference(data)
        case .customMutableReference(let d):
            d.append(bytes, length: length)
        }
        
    }
    
    // fast-path for appending directly from another data storage
    @inline(__always)
    public func append(_ otherData: _DataStorage, startingAt start: Int, endingAt end: Int) {
        let otherLength = otherData.length
        if otherLength == 0 { return }
        if let bytes = otherData.bytes {
            append(bytes.advanced(by: start), length: end - start)
        }
    }
    
    @inline(__always)
    public func append(_ otherData: Data) {
        otherData.enumerateBytes { (buffer: UnsafeBufferPointer<UInt8>, _, _) in
            append(buffer.baseAddress!, length: buffer.count)
        }
    }
    
    @inline(__always)
    public func increaseLength(by extraLength: Int) {
        if extraLength == 0 { return }
        switch _backing {
        case .swift:
            let origLength = _length
            let newLength = origLength + extraLength
            if _capacity < newLength || _bytes == nil {
                _grow(newLength, true)
            } else if _needToZero {
                memset(_bytes!.advanced(by: origLength), 0, extraLength)
            }
            _length = newLength
        case .immutable(let d):
            let data = d.mutableCopy() as! NSMutableData
            data.increaseLength(by: extraLength)
            _backing = .mutable(data)
            _length += extraLength
            _bytes = data.mutableBytes
        case .mutable(let d):
            d.increaseLength(by: extraLength)
            _length += extraLength
            _bytes = d.mutableBytes
        case .customReference(let d):
            let data = d.mutableCopy() as! NSMutableData
            data.increaseLength(by: extraLength)
            _backing = .customReference(data)
        case .customMutableReference(let d):
            d.increaseLength(by: extraLength)
        }
        
    }

    public func get(_ index: Int) -> UInt8 {
        switch _backing {
        case .swift: fallthrough
        case .immutable: fallthrough
        case .mutable:
            return _bytes!.advanced(by: index - _offset).assumingMemoryBound(to: UInt8.self).pointee
        case .customReference(let d):
<<<<<<< HEAD
            if __NSDataIsCompact(d) {
=======
            if d._isCompact() {
>>>>>>> aad14e3c
                return d.bytes.advanced(by: index - _offset).assumingMemoryBound(to: UInt8.self).pointee
            } else {
                var byte: UInt8 = 0
                d.enumerateBytes { (ptr, range, stop) in
                    if NSLocationInRange(index, range) {
                        let offset = index - range.location - _offset
                        byte = ptr.advanced(by: offset).assumingMemoryBound(to: UInt8.self).pointee
                        stop.pointee = true
                    }
                }
                return byte
            }
        case .customMutableReference(let d):
<<<<<<< HEAD
            if __NSDataIsCompact(d) {
=======
            if d._isCompact() {
>>>>>>> aad14e3c
                return d.bytes.advanced(by: index - _offset).assumingMemoryBound(to: UInt8.self).pointee
            } else {
                var byte: UInt8 = 0
                d.enumerateBytes { (ptr, range, stop) in
                    if NSLocationInRange(index, range) {
                        let offset = index - range.location - _offset
                        byte = ptr.advanced(by: offset).assumingMemoryBound(to: UInt8.self).pointee
                        stop.pointee = true
                    }
                }
                return byte
            }
        }
    }
    
    @inline(__always)
    public func set(_ index: Int, to value: UInt8) {
        switch _backing {
        case .swift:
            fallthrough
        case .mutable:
            _bytes!.advanced(by: index - _offset).assumingMemoryBound(to: UInt8.self).pointee = value
        default:
            var theByte = value
            let range = NSRange(location: index, length: 1)
            replaceBytes(in: range, with: &theByte, length: 1)
        }
        
    }
    
    @inline(__always)
    public func replaceBytes(in range: NSRange, with bytes: UnsafeRawPointer?) {
        if range.length == 0 { return }
        switch _backing {
        case .swift:
            if _length < range.location + range.length {
                let newLength = range.location + range.length
                if _capacity < newLength {
                    
                    _grow(newLength, false)
                }
                _length = newLength
            }
            _DataStorage.move(_bytes!.advanced(by: range.location - _offset), bytes!, range.length)
        case .immutable(let d):
            let data = d.mutableCopy() as! NSMutableData
            data.replaceBytes(in: NSRange(location: range.location - _offset, length: range.length), withBytes: bytes!)
            _backing = .mutable(data)
            _length = data.length
            _bytes = data.mutableBytes
        case .mutable(let d):
            d.replaceBytes(in: NSRange(location: range.location - _offset, length: range.length), withBytes: bytes!)
            _length = d.length
            _bytes = d.mutableBytes
        case .customReference(let d):
            let data = d.mutableCopy() as! NSMutableData
            data.replaceBytes(in: NSRange(location: range.location - _offset, length: range.length), withBytes: bytes!)
            _backing = .customMutableReference(data)
        case .customMutableReference(let d):
            d.replaceBytes(in: NSRange(location: range.location - _offset, length: range.length), withBytes: bytes!)
        }
    }
    
    @inline(__always)
    public func replaceBytes(in range_: NSRange, with replacementBytes: UnsafeRawPointer?, length replacementLength: Int) {
        let range = NSRange(location: range_.location - _offset, length: range_.length)
        let currentLength = _length
        let resultingLength = currentLength - range.length + replacementLength
        switch _backing {
        case .swift:
            let shift = resultingLength - currentLength
            var mutableBytes = _bytes
            if resultingLength > currentLength {
                setLength(resultingLength)
                mutableBytes = _bytes!
            }
            /* shift the trailing bytes */
            let start = range.location
            let length = range.length
            if shift != 0 {
                memmove(mutableBytes! + start + replacementLength, mutableBytes! + start + length, currentLength - start - length)
            }
            if replacementLength != 0 {
                if replacementBytes != nil {
                    memmove(mutableBytes! + start, replacementBytes!, replacementLength)
                } else {
                    memset(mutableBytes! + start, 0, replacementLength)
                }
            }
            
            if resultingLength < currentLength {
                setLength(resultingLength)
            }
        case .immutable(let d):
            let data = d.mutableCopy() as! NSMutableData
            data.replaceBytes(in: range, withBytes: replacementBytes, length: replacementLength)
            _backing = .mutable(data)
            _length = data.length
            _bytes = data.mutableBytes
        case .mutable(let d):
            d.replaceBytes(in: range, withBytes: replacementBytes, length: replacementLength)
            _backing = .mutable(d)
            _length = d.length
            _bytes = d.mutableBytes
        case .customReference(let d):
            let data = d.mutableCopy() as! NSMutableData
            data.replaceBytes(in: range, withBytes: replacementBytes, length: replacementLength)
            _backing = .customMutableReference(data)
        case .customMutableReference(let d):
            d.replaceBytes(in: range, withBytes: replacementBytes, length: replacementLength)
        }
    }
    
    @inline(__always)
    public func resetBytes(in range_: NSRange) {
        let range = NSRange(location: range_.location - _offset, length: range_.length)
        if range.length == 0 { return }
        switch _backing {
        case .swift:
            if _length < range.location + range.length {
                let newLength = range.location + range.length
                if _capacity < newLength {
                    _grow(newLength, false)
                }
                _length = newLength
            }
            memset(_bytes!.advanced(by: range.location), 0, range.length)
        case .immutable(let d):
            let data = d.mutableCopy() as! NSMutableData
            data.resetBytes(in: range)
            _backing = .mutable(data)
            _length = data.length
            _bytes = data.mutableBytes
        case .mutable(let d):
            d.resetBytes(in: range)
            _length = d.length
            _bytes = d.mutableBytes
        case .customReference(let d):
            let data = d.mutableCopy() as! NSMutableData
            data.resetBytes(in: range)
            _backing = .customMutableReference(data)
        case .customMutableReference(let d):
            d.resetBytes(in: range)
        }
        
    }
    
    
    public convenience init() {
        self.init(capacity: 0)
    }
    
    public init(length: Int) {
        precondition(length < _DataStorage.maxSize)
        var capacity = (length < 1024 * 1024 * 1024) ? length + (length >> 2) : length
        if _DataStorage.vmOpsThreshold <= capacity {
            capacity = NSRoundUpToMultipleOfPageSize(capacity)
        }
        
        let clear = _DataStorage.shouldAllocateCleared(length)
        _bytes = _DataStorage.allocate(capacity, clear)!
        _capacity = capacity
        _needToZero = !clear
        _length = 0
        _offset = 0
        setLength(length)
    }
    
    
    public init(capacity capacity_: Int) {
        var capacity = capacity_
        precondition(capacity < _DataStorage.maxSize)
        if _DataStorage.vmOpsThreshold <= capacity {
            capacity = NSRoundUpToMultipleOfPageSize(capacity)
        }
        _length = 0
        _bytes = _DataStorage.allocate(capacity, false)!
        _capacity = capacity
        _needToZero = true
        _offset = 0
    }
    
    public init(bytes: UnsafeRawPointer?, length: Int) {
        precondition(length < _DataStorage.maxSize)
        _offset = 0
        if length == 0 {
            _capacity = 0
            _length = 0
            _needToZero = false
            _bytes = nil
        } else if _DataStorage.vmOpsThreshold <= length {
            _capacity = length
            _length = length
            _needToZero = true
            _bytes = _DataStorage.allocate(length, false)!
            _DataStorage.move(_bytes!, bytes, length)
        } else {
            var capacity = length
            if _DataStorage.vmOpsThreshold <= capacity {
                capacity = NSRoundUpToMultipleOfPageSize(capacity)
            }
            _length = length
            _bytes = _DataStorage.allocate(capacity, false)!
            _capacity = capacity
            _needToZero = true
            _DataStorage.move(_bytes!, bytes, length)
        }
    }
    
    public init(bytes: UnsafeMutableRawPointer?, length: Int, copy: Bool, deallocator: ((UnsafeMutableRawPointer, Int) -> Void)?, offset: Int) {
        precondition(length < _DataStorage.maxSize)
        _offset = offset
        if length == 0 {
            _capacity = 0
            _length = 0
            _needToZero = false
            _bytes = nil
            if let dealloc = deallocator,
               let bytes_ = bytes {
                dealloc(bytes_, length)
            }
        } else if !copy {
            _capacity = length
            _length = length
            _needToZero = false
            _bytes = bytes
            _deallocator = deallocator
        } else if _DataStorage.vmOpsThreshold <= length {
            _capacity = length
            _length = length
            _needToZero = true
            _bytes = _DataStorage.allocate(length, false)!
            _DataStorage.move(_bytes!, bytes, length)
            if let dealloc = deallocator {
                dealloc(bytes!, length)
            }
        } else {
            var capacity = length
            if _DataStorage.vmOpsThreshold <= capacity {
                capacity = NSRoundUpToMultipleOfPageSize(capacity)
            }
            _length = length
            _bytes = _DataStorage.allocate(capacity, false)!
            _capacity = capacity
            _needToZero = true
            _DataStorage.move(_bytes!, bytes, length)
            if let dealloc = deallocator {
                dealloc(bytes!, length)
            }
        }
    }
    
    public init(immutableReference: NSData, offset: Int) {
        _offset = offset
        _bytes = UnsafeMutableRawPointer(mutating: immutableReference.bytes)
        _capacity = 0
        _needToZero = false
        _length = immutableReference.length
        _backing = .immutable(immutableReference)
    }
    
    public init(mutableReference: NSMutableData, offset: Int) {
        _offset = offset
        _bytes = mutableReference.mutableBytes
        _capacity = 0
        _needToZero = false
        _length = mutableReference.length
        _backing = .mutable(mutableReference)
    }
    
    public init(customReference: NSData, offset: Int) {
        _offset = offset
        _bytes = nil
        _capacity = 0
        _needToZero = false
        _length = 0
        _backing = .customReference(customReference)
    }
    
    public init(customMutableReference: NSMutableData, offset: Int) {
        _offset = offset
        _bytes = nil
        _capacity = 0
        _needToZero = false
        _length = 0
        _backing = .customMutableReference(customMutableReference)
    }
    
    deinit {
        switch _backing {
        case .swift:
            _freeBytes()
        default:
            break
        }
    }
    
    @inline(__always)
    public func mutableCopy(_ range: Range<Int>) -> _DataStorage {
        switch _backing {
        case .swift:
            return _DataStorage(bytes: _bytes?.advanced(by: range.lowerBound - _offset), length: range.count, copy: true, deallocator: nil, offset: range.lowerBound)
        case .immutable(let d):
            if range.lowerBound == 0 && range.upperBound == _length {
                return _DataStorage(mutableReference: d.mutableCopy() as! NSMutableData, offset: range.lowerBound)
            } else {
                return _DataStorage(mutableReference: d.subdata(with: NSRange(location: range.lowerBound, length: range.count))._bridgeToObjectiveC().mutableCopy() as! NSMutableData, offset: range.lowerBound)
            }
        case .mutable(let d):
            if range.lowerBound == 0 && range.upperBound == _length {
                return _DataStorage(mutableReference: d.mutableCopy() as! NSMutableData, offset: range.lowerBound)
            } else {
                return _DataStorage(mutableReference: d.subdata(with: NSRange(location: range.lowerBound, length: range.count))._bridgeToObjectiveC().mutableCopy() as! NSMutableData, offset: range.lowerBound)
            }
        case .customReference(let d):
            if range.lowerBound == 0 && range.upperBound == _length {
                return _DataStorage(mutableReference: d.mutableCopy() as! NSMutableData, offset: range.lowerBound)
            } else {
                return _DataStorage(mutableReference: d.subdata(with: NSRange(location: range.lowerBound, length: range.count))._bridgeToObjectiveC().mutableCopy() as! NSMutableData, offset: range.lowerBound)
            }
        case .customMutableReference(let d):
            if range.lowerBound == 0 && range.upperBound == _length {
                return _DataStorage(mutableReference: d.mutableCopy() as! NSMutableData, offset: range.lowerBound)
            } else {
                return _DataStorage(mutableReference: d.subdata(with: NSRange(location: range.lowerBound, length: range.count))._bridgeToObjectiveC().mutableCopy() as! NSMutableData, offset: range.lowerBound)
            }
        }
    }
    
    public func withInteriorPointerReference<T>(_ range: Range<Int>, _ work: (NSData) throws -> T) rethrows -> T {
        if range.count == 0 {
            return try work(NSData()) // zero length data can be optimized as a singleton
        }
        
        switch _backing {
        case .swift:
            return try work(NSData(bytesNoCopy: _bytes!.advanced(by: range.lowerBound - _offset), length: range.count, freeWhenDone: false))
        case .immutable(let d):
            guard range.lowerBound == 0 && range.upperBound == _length else {
                return try work(NSData(bytesNoCopy: _bytes!.advanced(by: range.lowerBound - _offset), length: range.count, freeWhenDone: false))
            }
            return try work(d)
        case .mutable(let d):
            guard range.lowerBound == 0 && range.upperBound == _length else {
                return try work(NSData(bytesNoCopy: _bytes!.advanced(by: range.lowerBound - _offset), length: range.count, freeWhenDone: false))
            }
            return try work(d)
        case .customReference(let d):
            guard range.lowerBound == 0 && range.upperBound == _length else {
                
                return try work(NSData(bytesNoCopy: UnsafeMutableRawPointer(mutating: d.bytes.advanced(by: range.lowerBound - _offset)), length: range.count, freeWhenDone: false))
            }
            return try work(d)
        case .customMutableReference(let d):
            guard range.lowerBound == 0 && range.upperBound == _length else {
                return try work(NSData(bytesNoCopy: UnsafeMutableRawPointer(mutating: d.bytes.advanced(by: range.lowerBound - _offset)), length: range.count, freeWhenDone: false))
            }
            return try work(d)
        }
    }
    
    public func bridgedReference(_ range: Range<Int>) -> NSData {
        if range.count == 0 {
            return NSData() // zero length data can be optimized as a singleton
        }
        
        switch _backing {
        case .swift:
            return _NSSwiftData(backing: self, range: range)
        case .immutable(let d):
            guard range.lowerBound == 0 && range.upperBound == _length else {
                return _NSSwiftData(backing: self, range: range)
            }
            return d
        case .mutable(let d):
            guard range.lowerBound == 0 && range.upperBound == _length else {
                return _NSSwiftData(backing: self, range: range)
            }
            return d
        case .customReference(let d):
            guard range.lowerBound == 0 && range.upperBound == d.length else {
                return _NSSwiftData(backing: self, range: range)
            }
            return d
        case .customMutableReference(let d):
            guard range.lowerBound == 0 && range.upperBound == d.length else {
                return d.subdata(with: NSRange(location: range.lowerBound, length: range.count))._bridgeToObjectiveC()
            }
            return d.copy() as! NSData
        }
    }
    
    public func subdata(in range: Range<Data.Index>) -> Data {
        switch _backing {
        case .customReference(let d):
            return d.subdata(with: NSRange(location: range.lowerBound - _offset, length: range.count))
        case .customMutableReference(let d):
            return d.subdata(with: NSRange(location: range.lowerBound - _offset, length: range.count))
        default:
            return Data(bytes: _bytes!.advanced(by: range.lowerBound - _offset), count: range.count)
        }
    }
}

internal class _NSSwiftData : NSData {
    var _backing: _DataStorage!
    var _range: Range<Data.Index>!
    
    convenience init(backing: _DataStorage, range: Range<Data.Index>) {
        self.init()
        _backing = backing
        _range = range
    }
    override var length: Int {
        return _range.count
    }
    
    override var bytes: UnsafeRawPointer {
        // NSData's byte pointer methods are not annotated for nullability correctly
        // (but assume non-null by the wrapping macro guards). This placeholder value
        // is to work-around this bug. Any indirection to the underlying bytes of an NSData
        // with a length of zero would have been a programmer error anyhow so the actual
        // return value here is not needed to be an allocated value. This is specifically
        // needed to live like this to be source compatible with Swift3. Beyond that point
        // this API may be subject to correction.
        guard let bytes = _backing.bytes else {
            return UnsafeRawPointer(bitPattern: 0xBAD0)!
        }
        
        return bytes.advanced(by: _range.lowerBound)
    }
    
    override func copy(with zone: NSZone? = nil) -> Any {
        return self
    }
    
    override func mutableCopy(with zone: NSZone? = nil) -> Any {
        return NSMutableData(bytes: bytes, length: length)
    }
    
#if !DEPLOYMENT_RUNTIME_SWIFT
    @objc override
    func _isCompact() -> Bool {
        return true
    }
#endif
    
#if DEPLOYMENT_RUNTIME_SWIFT
    override func _providesConcreteBacking() -> Bool {
        return true
    }
#else
    @objc(_providesConcreteBacking)
    func _providesConcreteBacking() -> Bool {
        return true
    }
#endif
}

public struct Data : ReferenceConvertible, Equatable, Hashable, RandomAccessCollection, MutableCollection, RangeReplaceableCollection {
    public typealias ReferenceType = NSData
    
    public typealias ReadingOptions = NSData.ReadingOptions
    public typealias WritingOptions = NSData.WritingOptions
    public typealias SearchOptions = NSData.SearchOptions
    public typealias Base64EncodingOptions = NSData.Base64EncodingOptions
    public typealias Base64DecodingOptions = NSData.Base64DecodingOptions
    
    public typealias Index = Int
    public typealias Indices = CountableRange<Int>
    
    @_versioned internal var _backing : _DataStorage
    @_versioned internal var _sliceRange: Range<Index>
    
    
    // A standard or custom deallocator for `Data`.
    ///
    /// When creating a `Data` with the no-copy initializer, you may specify a `Data.Deallocator` to customize the behavior of how the backing store is deallocated.
    public enum Deallocator {
        /// Use a virtual memory deallocator.
#if !DEPLOYMENT_RUNTIME_SWIFT
        case virtualMemory
#endif
        
        /// Use `munmap`.
        case unmap
        
        /// Use `free`.
        case free
        
        /// Do nothing upon deallocation.
        case none
        
        /// A custom deallocator.
        case custom((UnsafeMutableRawPointer, Int) -> Void)
        
        fileprivate var _deallocator : ((UnsafeMutableRawPointer, Int) -> Void) {
#if DEPLOYMENT_RUNTIME_SWIFT
            switch self {
            case .unmap:
                return { __NSDataInvokeDeallocatorUnmap($0, $1) }
            case .free:
                return { __NSDataInvokeDeallocatorFree($0, $1) }
            case .none:
                return { _, _ in }
            case .custom(let b):
                return { (ptr, len) in
                    b(ptr, len)
                }
            }
#else
            switch self {
            case .virtualMemory:
                return { NSDataDeallocatorVM($0, $1) }
            case .unmap:
                return { NSDataDeallocatorUnmap($0, $1) }
            case .free:
                return { NSDataDeallocatorFree($0, $1) }
            case .none:
                return { _, _ in }
            case .custom(let b):
                return { (ptr, len) in
                    b(ptr, len)
                }
            }
#endif
        }
    }
    
    // MARK: -
    // MARK: Init methods
    
    /// Initialize a `Data` with copied memory content.
    ///
    /// - parameter bytes: A pointer to the memory. It will be copied.
    /// - parameter count: The number of bytes to copy.
    public init(bytes: UnsafeRawPointer, count: Int) {
        _backing = _DataStorage(bytes: bytes, length: count)
        _sliceRange = 0..<count
    }
    
    /// Initialize a `Data` with copied memory content.
    ///
    /// - parameter buffer: A buffer pointer to copy. The size is calculated from `SourceType` and `buffer.count`.
    public init<SourceType>(buffer: UnsafeBufferPointer<SourceType>) {
        let count = MemoryLayout<SourceType>.stride * buffer.count
        _backing = _DataStorage(bytes: buffer.baseAddress, length: count)
        _sliceRange = 0..<count
    }
    
    /// Initialize a `Data` with copied memory content.
    ///
    /// - parameter buffer: A buffer pointer to copy. The size is calculated from `SourceType` and `buffer.count`.
    public init<SourceType>(buffer: UnsafeMutableBufferPointer<SourceType>) {
        let count = MemoryLayout<SourceType>.stride * buffer.count
        _backing = _DataStorage(bytes: buffer.baseAddress, length: count)
        _sliceRange = 0..<count
    }
    
    /// Initialize a `Data` with the contents of an Array.
    ///
    /// - parameter bytes: An array of bytes to copy.
    public init(bytes: Array<UInt8>) {
        let count = bytes.count
        _backing = bytes.withUnsafeBufferPointer {
            return _DataStorage(bytes: $0.baseAddress, length: count)
        }
        _sliceRange = 0..<count
    }
    
    /// Initialize a `Data` with the contents of an Array.
    ///
    /// - parameter bytes: An array of bytes to copy.
    public init(bytes: ArraySlice<UInt8>) {
        let count = bytes.count
        _backing = bytes.withUnsafeBufferPointer {
            return _DataStorage(bytes: $0.baseAddress, length: count)
        }
        _sliceRange = 0..<count
    }
    
    /// Initialize a `Data` with a repeating byte pattern
    ///
    /// - parameter repeatedValue: A byte to initialize the pattern
    /// - parameter count: The number of bytes the data initially contains initialized to the repeatedValue
    public init(repeating repeatedValue: UInt8, count: Int) {
        self.init(count: count)
        withUnsafeMutableBytes { (bytes: UnsafeMutablePointer<UInt8>) -> Void in
            memset(bytes, Int32(repeatedValue), count)
        }
    }
    
    /// Initialize a `Data` with the specified size.
    ///
    /// This initializer doesn't necessarily allocate the requested memory right away. `Data` allocates additional memory as needed, so `capacity` simply establishes the initial capacity. When it does allocate the initial memory, though, it allocates the specified amount.
    ///
    /// This method sets the `count` of the data to 0.
    ///
    /// If the capacity specified in `capacity` is greater than four memory pages in size, this may round the amount of requested memory up to the nearest full page.
    ///
    /// - parameter capacity: The size of the data.
    public init(capacity: Int) {
        _backing = _DataStorage(capacity: capacity)
        _sliceRange = 0..<0
    }
    
    /// Initialize a `Data` with the specified count of zeroed bytes.
    ///
    /// - parameter count: The number of bytes the data initially contains.
    public init(count: Int) {
        _backing = _DataStorage(length: count)
        _sliceRange = 0..<count
    }
    
    /// Initialize an empty `Data`.
    public init() {
        _backing = _DataStorage(length: 0)
        _sliceRange = 0..<0
    }
    
    
    /// Initialize a `Data` without copying the bytes.
    ///
    /// If the result is mutated and is not a unique reference, then the `Data` will still follow copy-on-write semantics. In this case, the copy will use its own deallocator. Therefore, it is usually best to only use this initializer when you either enforce immutability with `let` or ensure that no other references to the underlying data are formed.
    /// - parameter bytes: A pointer to the bytes.
    /// - parameter count: The size of the bytes.
    /// - parameter deallocator: Specifies the mechanism to free the indicated buffer, or `.none`.
    public init(bytesNoCopy bytes: UnsafeMutableRawPointer, count: Int, deallocator: Deallocator) {
        let whichDeallocator = deallocator._deallocator
        _backing = _DataStorage(bytes: bytes, length: count, copy: false, deallocator: whichDeallocator, offset: 0)
        _sliceRange = 0..<count
    }
    
    /// Initialize a `Data` with the contents of a `URL`.
    ///
    /// - parameter url: The `URL` to read.
    /// - parameter options: Options for the read operation. Default value is `[]`.
    /// - throws: An error in the Cocoa domain, if `url` cannot be read.
    public init(contentsOf url: URL, options: Data.ReadingOptions = []) throws {
        let d = try NSData(contentsOf: url, options: ReadingOptions(rawValue: options.rawValue))
        _backing = _DataStorage(immutableReference: d, offset: 0)
        _sliceRange = 0..<d.length
    }
    
    /// Initialize a `Data` from a Base-64 encoded String using the given options.
    ///
    /// Returns nil when the input is not recognized as valid Base-64.
    /// - parameter base64String: The string to parse.
    /// - parameter options: Encoding options. Default value is `[]`.
    public init?(base64Encoded base64String: String, options: Data.Base64DecodingOptions = []) {
        if let d = NSData(base64Encoded: base64String, options: Base64DecodingOptions(rawValue: options.rawValue)) {
            _backing = _DataStorage(immutableReference: d, offset: 0)
            _sliceRange = 0..<d.length
        } else {
            return nil
        }
    }
    
    /// Initialize a `Data` from a Base-64, UTF-8 encoded `Data`.
    ///
    /// Returns nil when the input is not recognized as valid Base-64.
    ///
    /// - parameter base64Data: Base-64, UTF-8 encoded input data.
    /// - parameter options: Decoding options. Default value is `[]`.
    public init?(base64Encoded base64Data: Data, options: Data.Base64DecodingOptions = []) {
        if let d = NSData(base64Encoded: base64Data, options: Base64DecodingOptions(rawValue: options.rawValue)) {
            _backing = _DataStorage(immutableReference: d, offset: 0)
            _sliceRange = 0..<d.length
        } else {
            return nil
        }
    }
    
    /// Initialize a `Data` by adopting a reference type.
    ///
    /// You can use this initializer to create a `struct Data` that wraps a `class NSData`. `struct Data` will use the `class NSData` for all operations. Other initializers (including casting using `as Data`) may choose to hold a reference or not, based on a what is the most efficient representation.
    ///
    /// If the resulting value is mutated, then `Data` will invoke the `mutableCopy()` function on the reference to copy the contents. You may customize the behavior of that function if you wish to return a specialized mutable subclass.
    ///
    /// - parameter reference: The instance of `NSData` that you wish to wrap. This instance will be copied by `struct Data`.
    public init(referencing reference: NSData) {
#if DEPLOYMENT_RUNTIME_SWIFT
        let providesConcreteBacking = reference._providesConcreteBacking()
#else
        let providesConcreteBacking = (reference as AnyObject)._providesConcreteBacking?() ?? false
#endif
        if providesConcreteBacking {
            _backing = _DataStorage(immutableReference: reference.copy() as! NSData, offset: 0)
            _sliceRange = 0..<reference.length
        } else {
            _backing = _DataStorage(customReference: reference.copy() as! NSData, offset: 0)
            _sliceRange = 0..<reference.length
        }
        
    }
    
    // slightly faster paths for common sequences
    
    public init<S: Sequence>(_ elements: S) where S.Iterator.Element == UInt8 {
        if elements is Array<UInt8> {
            self.init(bytes: _identityCast(elements, to: Array<UInt8>.self))
        } else if elements is ArraySlice<UInt8> {
            self.init(bytes: _identityCast(elements, to: ArraySlice<UInt8>.self))
        } else if elements is UnsafeBufferPointer<UInt8> {
            self.init(buffer: _identityCast(elements, to: UnsafeBufferPointer<UInt8>.self))
        } else if let buffer = elements as? UnsafeMutableBufferPointer<UInt8> {
            self.init(buffer: buffer)
        } else if let data = elements as? Data {
            let len = data.count
            let backing = data.withUnsafeBytes { (bytes: UnsafePointer<UInt8>) in
                return _DataStorage(bytes: bytes, length: len)
            }
            self.init(backing: backing, range: 0..<len)
        } else {
            let underestimatedCount = elements.underestimatedCount
            self.init(count: underestimatedCount)
            
            let (endIterator, _) = UnsafeMutableBufferPointer(start: _backing._bytes?.assumingMemoryBound(to: UInt8.self), count: underestimatedCount).initialize(from: elements)
            var iter = endIterator
            while let byte = iter.next() { self.append(byte) }
        }
    }

    @_versioned
    internal init(backing: _DataStorage, range: Range<Index>) {
        _backing = backing
        _sliceRange = range
    }
    
    @_versioned
    internal func _validateIndex(_ index: Int, message: String? = nil) {
        precondition(_sliceRange.contains(index), message ?? "Index \(index) is out of bounds of range \(_sliceRange)")
    }
    
    @_versioned
    internal func _validateRange<R: RangeExpression>(_ range: R) where R.Bound == Int {
        let lower = R.Bound(_sliceRange.lowerBound)
        let upper = R.Bound(_sliceRange.upperBound)
        let r = range.relative(to: lower..<upper)
        precondition(r.lowerBound >= _sliceRange.lowerBound && r.lowerBound <= _sliceRange.upperBound, "Range \(r) is out of bounds of range \(_sliceRange)")
        precondition(r.upperBound >= _sliceRange.lowerBound && r.upperBound <= _sliceRange.upperBound, "Range \(r) is out of bounds of range \(_sliceRange)")
    }
    
    // -----------------------------------
    // MARK: - Properties and Functions
    
    /// The number of bytes in the data.
    
    public var count: Int {
        @inline(__always)
        get {
            return _sliceRange.count
        }
        @inline(__always)
        set {
            precondition(count >= 0, "count must not be negative")
            if !isKnownUniquelyReferenced(&_backing) {
                _backing = _backing.mutableCopy(_sliceRange)
            }
            _backing.length = newValue
            _sliceRange = _sliceRange.lowerBound..<(_sliceRange.lowerBound + newValue)
        }
    }
    
    /// Access the bytes in the data.
    ///
    /// - warning: The byte pointer argument should not be stored and used outside of the lifetime of the call to the closure.
    @inline(__always)
    public func withUnsafeBytes<ResultType, ContentType>(_ body: (UnsafePointer<ContentType>) throws -> ResultType) rethrows -> ResultType {
        return try _backing.withUnsafeBytes(in: _sliceRange) {
            return try body($0.baseAddress?.assumingMemoryBound(to: ContentType.self) ?? UnsafePointer<ContentType>(bitPattern: 0xBAD0)!)
        }
    }
    
    
    /// Mutate the bytes in the data.
    ///
    /// This function assumes that you are mutating the contents.
    /// - warning: The byte pointer argument should not be stored and used outside of the lifetime of the call to the closure.
    @inline(__always)
    public mutating func withUnsafeMutableBytes<ResultType, ContentType>(_ body: (UnsafeMutablePointer<ContentType>) throws -> ResultType) rethrows -> ResultType {
        if !isKnownUniquelyReferenced(&_backing) {
            _backing = _backing.mutableCopy(_sliceRange)
        }
        return try _backing.withUnsafeMutableBytes(in: _sliceRange) {
            return try body($0.baseAddress?.assumingMemoryBound(to: ContentType.self) ?? UnsafeMutablePointer<ContentType>(bitPattern: 0xBAD0)!)
        }
    }
    
    // MARK: -
    // MARK: Copy Bytes
    
    /// Copy the contents of the data to a pointer.
    ///
    /// - parameter pointer: A pointer to the buffer you wish to copy the bytes into.
    /// - parameter count: The number of bytes to copy.
    /// - warning: This method does not verify that the contents at pointer have enough space to hold `count` bytes.
    @inline(__always)
    public func copyBytes(to pointer: UnsafeMutablePointer<UInt8>, count: Int) {
        precondition(count >= 0, "count of bytes to copy must not be negative")
        if count == 0 { return }
        _backing.withUnsafeBytes(in: _sliceRange) {
            memcpy(UnsafeMutableRawPointer(pointer), $0.baseAddress!, Swift.min(count, $0.count))
        }
    }
    
    @inline(__always)
    private func _copyBytesHelper(to pointer: UnsafeMutableRawPointer, from range: NSRange) {
        if range.length == 0 { return }
        _backing.withUnsafeBytes(in: range.lowerBound..<range.upperBound) {
            memcpy(UnsafeMutableRawPointer(pointer), $0.baseAddress!, Swift.min(range.length, $0.count))
        }
    }
    
    /// Copy a subset of the contents of the data to a pointer.
    ///
    /// - parameter pointer: A pointer to the buffer you wish to copy the bytes into.
    /// - parameter range: The range in the `Data` to copy.
    /// - warning: This method does not verify that the contents at pointer have enough space to hold the required number of bytes.
    public func copyBytes(to pointer: UnsafeMutablePointer<UInt8>, from range: Range<Index>) {
        _copyBytesHelper(to: pointer, from: NSRange(range))
    }
    
    // Copy the contents of the data into a buffer.
    ///
    /// This function copies the bytes in `range` from the data into the buffer. If the count of the `range` is greater than `MemoryLayout<DestinationType>.stride * buffer.count` then the first N bytes will be copied into the buffer.
    /// - precondition: The range must be within the bounds of the data. Otherwise `fatalError` is called.
    /// - parameter buffer: A buffer to copy the data into.
    /// - parameter range: A range in the data to copy into the buffer. If the range is empty, this function will return 0 without copying anything. If the range is nil, as much data as will fit into `buffer` is copied.
    /// - returns: Number of bytes copied into the destination buffer.
    public func copyBytes<DestinationType>(to buffer: UnsafeMutableBufferPointer<DestinationType>, from range: Range<Index>? = nil) -> Int {
        let cnt = count
        guard cnt > 0 else { return 0 }
        
        let copyRange : Range<Index>
        if let r = range {
            guard !r.isEmpty else { return 0 }
            copyRange = r.lowerBound..<(r.lowerBound + Swift.min(buffer.count * MemoryLayout<DestinationType>.stride, r.count))
        } else {
            copyRange = 0..<Swift.min(buffer.count * MemoryLayout<DestinationType>.stride, cnt)
        }
        _validateRange(copyRange)
        
        guard !copyRange.isEmpty else { return 0 }
        
        let nsRange = NSMakeRange(copyRange.lowerBound, copyRange.upperBound - copyRange.lowerBound)
        _copyBytesHelper(to: buffer.baseAddress!, from: nsRange)
        return copyRange.count
    }
    
    // MARK: -
#if !DEPLOYMENT_RUNTIME_SWIFT
    @inline(__always)
    private func _shouldUseNonAtomicWriteReimplementation(options: Data.WritingOptions = []) -> Bool {
    
        // Avoid a crash that happens on OS X 10.11.x and iOS 9.x or before when writing a bridged Data non-atomically with Foundation's standard write() implementation.
        if !options.contains(.atomic) {
            #if os(macOS)
                return NSFoundationVersionNumber <= Double(NSFoundationVersionNumber10_11_Max)
            #else
                return NSFoundationVersionNumber <= Double(NSFoundationVersionNumber_iOS_9_x_Max)
            #endif
        } else {
            return false
        }
    }
#endif
    
    /// Write the contents of the `Data` to a location.
    ///
    /// - parameter url: The location to write the data into.
    /// - parameter options: Options for writing the data. Default value is `[]`.
    /// - throws: An error in the Cocoa domain, if there is an error writing to the `URL`.
    public func write(to url: URL, options: Data.WritingOptions = []) throws {
        try _backing.withInteriorPointerReference(_sliceRange) {
#if DEPLOYMENT_RUNTIME_SWIFT
            try $0.write(to: url, options: WritingOptions(rawValue: options.rawValue))
#else
            if _shouldUseNonAtomicWriteReimplementation(options: options) {
                var error: NSError? = nil
                guard __NSDataWriteToURL($0, url as NSURL, options.rawValue, &error) else { throw error! }
            } else {
                try $0.write(to: url, options: WritingOptions(rawValue: options.rawValue))
            }
#endif
        }
    }
    
    // MARK: -
    
    /// Find the given `Data` in the content of this `Data`.
    ///
    /// - parameter dataToFind: The data to be searched for.
    /// - parameter options: Options for the search. Default value is `[]`.
    /// - parameter range: The range of this data in which to perform the search. Default value is `nil`, which means the entire content of this data.
    /// - returns: A `Range` specifying the location of the found data, or nil if a match could not be found.
    /// - precondition: `range` must be in the bounds of the Data.
    public func range(of dataToFind: Data, options: Data.SearchOptions = [], in range: Range<Index>? = nil) -> Range<Index>? {
        let nsRange : NSRange
        if let r = range {
            _validateRange(r)
            nsRange = NSMakeRange(r.lowerBound, r.upperBound - r.lowerBound)
        } else {
            nsRange = NSMakeRange(0, _backing.length)
        }
        let result = _backing.withInteriorPointerReference(_sliceRange) {
            $0.range(of: dataToFind, options: options, in: nsRange)
        }
        if result.location == NSNotFound {
            return nil
        }
        return result.location..<(result.location + result.length)
    }
    
    /// Enumerate the contents of the data.
    ///
    /// In some cases, (for example, a `Data` backed by a `dispatch_data_t`, the bytes may be stored discontiguously. In those cases, this function invokes the closure for each contiguous region of bytes.
    /// - parameter block: The closure to invoke for each region of data. You may stop the enumeration by setting the `stop` parameter to `true`.
    public func enumerateBytes(_ block: (_ buffer: UnsafeBufferPointer<UInt8>, _ byteIndex: Index, _ stop: inout Bool) -> Void) {
        _backing.enumerateBytes(in: _sliceRange, block)
    }
    
    @inline(__always)
    public mutating func append(_ bytes: UnsafePointer<UInt8>, count: Int) {
        if count == 0 { return }
        append(UnsafeBufferPointer(start: bytes, count: count))
    }
    
    @inline(__always)
    public mutating func append(_ other: Data) {
        other.enumerateBytes { (buffer, _, _) in
            append(buffer)
        }
    }
    
    /// Append a buffer of bytes to the data.
    ///
    /// - parameter buffer: The buffer of bytes to append. The size is calculated from `SourceType` and `buffer.count`.
    @inline(__always)
    public mutating func append<SourceType>(_ buffer : UnsafeBufferPointer<SourceType>) {
        if buffer.count == 0 { return }
        if !isKnownUniquelyReferenced(&_backing) {
            _backing = _backing.mutableCopy(_sliceRange)
        }
        _backing.replaceBytes(in: NSRange(location: _sliceRange.upperBound, length: _backing.length - (_sliceRange.upperBound - _backing._offset)), with: buffer.baseAddress, length: buffer.count * MemoryLayout<SourceType>.stride)
        _sliceRange = _sliceRange.lowerBound..<(_sliceRange.upperBound + buffer.count * MemoryLayout<SourceType>.stride)
    }
    
    @inline(__always)
    public mutating func append<S : Sequence>(contentsOf newElements: S) where S.Iterator.Element == Iterator.Element {
        let estimatedCount = newElements.underestimatedCount
        guard estimatedCount > 0 else {
            for byte in newElements {
                append(byte)
            }
            return
        }
        _withStackOrHeapBuffer(estimatedCount) { allocation in
            let buffer = UnsafeMutableBufferPointer(start: allocation.pointee.memory.assumingMemoryBound(to: UInt8.self), count: estimatedCount)
            var (iterator, endPoint) = newElements._copyContents(initializing: buffer)
            append(buffer.baseAddress!, count: endPoint - buffer.startIndex)
            while let byte = iterator.next() {
                append(byte)
            }
        }
    }
    
    @inline(__always)
    public mutating func append(contentsOf bytes: [UInt8]) {
        bytes.withUnsafeBufferPointer { (buffer: UnsafeBufferPointer<UInt8>) -> Void in
            append(buffer)
        }
    }
    
    // MARK: -
    
    /// Set a region of the data to `0`.
    ///
    /// If `range` exceeds the bounds of the data, then the data is resized to fit.
    /// - parameter range: The range in the data to set to `0`.
    @inline(__always)
    public mutating func resetBytes(in range: Range<Index>) {
        // it is worth noting that the range here may be out of bounds of the Data itself (which triggers a growth)
        precondition(range.lowerBound >= 0, "Ranges must not be negative bounds")
        precondition(range.upperBound >= 0, "Ranges must not be negative bounds")
        let range = NSMakeRange(range.lowerBound, range.upperBound - range.lowerBound)
        if !isKnownUniquelyReferenced(&_backing) {
            _backing = _backing.mutableCopy(_sliceRange)
        }
        _backing.resetBytes(in: range)
        if _sliceRange.upperBound < range.upperBound {
            _sliceRange = _sliceRange.lowerBound..<range.upperBound
        }
    }
    
    /// Replace a region of bytes in the data with new data.
    ///
    /// This will resize the data if required, to fit the entire contents of `data`.
    ///
    /// - precondition: The bounds of `subrange` must be valid indices of the collection.
    /// - parameter subrange: The range in the data to replace. If `subrange.lowerBound == data.count && subrange.count == 0` then this operation is an append.
    /// - parameter data: The replacement data.
    @inline(__always)
    public mutating func replaceSubrange(_ subrange: Range<Index>, with data: Data) {
        let cnt = data.count
        data.withUnsafeBytes {
            replaceSubrange(subrange, with: $0, count: cnt)
        }
    }
    
    @inline(__always)
    public mutating func replaceSubrange(_ subrange: CountableRange<Index>, with data: Data) {
        let range: Range<Int> = subrange.lowerBound..<subrange.upperBound
        replaceSubrange(range, with: data)
    }
    
    /// Replace a region of bytes in the data with new bytes from a buffer.
    ///
    /// This will resize the data if required, to fit the entire contents of `buffer`.
    ///
    /// - precondition: The bounds of `subrange` must be valid indices of the collection.
    /// - parameter subrange: The range in the data to replace.
    /// - parameter buffer: The replacement bytes.
    @inline(__always)
    public mutating func replaceSubrange<SourceType>(_ subrange: Range<Index>, with buffer: UnsafeBufferPointer<SourceType>) {
        guard buffer.count > 0  else { return }
        replaceSubrange(subrange, with: buffer.baseAddress!, count: buffer.count * MemoryLayout<SourceType>.stride)
    }
    
    /// Replace a region of bytes in the data with new bytes from a collection.
    ///
    /// This will resize the data if required, to fit the entire contents of `newElements`.
    ///
    /// - precondition: The bounds of `subrange` must be valid indices of the collection.
    /// - parameter subrange: The range in the data to replace.
    /// - parameter newElements: The replacement bytes.
    @inline(__always)
    public mutating func replaceSubrange<ByteCollection : Collection>(_ subrange: Range<Index>, with newElements: ByteCollection) where ByteCollection.Iterator.Element == Data.Iterator.Element {
        _validateRange(subrange)
        let totalCount: Int = numericCast(newElements.count)
        _withStackOrHeapBuffer(totalCount) { conditionalBuffer in
            let buffer = UnsafeMutableBufferPointer(start: conditionalBuffer.pointee.memory.assumingMemoryBound(to: UInt8.self), count: totalCount)
            var (iterator, index) = newElements._copyContents(initializing: buffer)
            while let byte = iterator.next() {
                buffer[index] = byte
                index = buffer.index(after: index)
            }
            replaceSubrange(subrange, with: conditionalBuffer.pointee.memory, count: totalCount)
        }
    }
    
    @inline(__always)
    public mutating func replaceSubrange(_ subrange: Range<Index>, with bytes: UnsafeRawPointer, count cnt: Int) {
        _validateRange(subrange)
        let nsRange = NSMakeRange(subrange.lowerBound, subrange.upperBound - subrange.lowerBound)
        if !isKnownUniquelyReferenced(&_backing) {
            _backing = _backing.mutableCopy(_sliceRange)
        }
        let upper = _sliceRange.upperBound
        _backing.replaceBytes(in: nsRange, with: bytes, length: cnt)
        let resultingUpper = upper - nsRange.length + cnt
        _sliceRange = _sliceRange.lowerBound..<resultingUpper
    }
    
    /// Return a new copy of the data in a specified range.
    ///
    /// - parameter range: The range to copy.
    @inline(__always)
    public func subdata(in range: Range<Index>) -> Data {
        _validateRange(range)
<<<<<<< HEAD
        let length = count
=======
>>>>>>> aad14e3c
        if count == 0 {
            return Data()
        }
        return _backing.subdata(in: range)
    }
    
    // MARK: -
    //
    
    /// Returns a Base-64 encoded string.
    ///
    /// - parameter options: The options to use for the encoding. Default value is `[]`.
    /// - returns: The Base-64 encoded string.
    public func base64EncodedString(options: Data.Base64EncodingOptions = []) -> String {
        return _backing.withInteriorPointerReference(_sliceRange) {
            return $0.base64EncodedString(options: options)
        }
    }
    
    /// Returns a Base-64 encoded `Data`.
    ///
    /// - parameter options: The options to use for the encoding. Default value is `[]`.
    /// - returns: The Base-64 encoded data.
    public func base64EncodedData(options: Data.Base64EncodingOptions = []) -> Data {
        return _backing.withInteriorPointerReference(_sliceRange) {
            return $0.base64EncodedData(options: options)
        }
    }
    
    // MARK: -
    //
    
    /// The hash value for the data.
    public var hashValue: Int {
        var hashValue = 0
        let hashRange: Range<Int> = _sliceRange.lowerBound..<Swift.min(_sliceRange.lowerBound + 80, _sliceRange.upperBound)
        _withStackOrHeapBuffer(hashRange.count + 1) { buffer in
            if hashRange.count > 0 {
                _backing.withUnsafeBytes(in: hashRange) {
                    memcpy(buffer.pointee.memory, $0.baseAddress!, hashRange.count)
                }
            }
            hashValue = Int(bitPattern: CFHashBytes(buffer.pointee.memory.assumingMemoryBound(to: UInt8.self), hashRange.count))
        }
        return hashValue
    }
    
    @inline(__always)
    public func advanced(by amount: Int) -> Data {
        _validateIndex(startIndex + amount)
        let length = count - amount
        precondition(length > 0)
        return withUnsafeBytes { (ptr: UnsafePointer<UInt8>) -> Data in
            return Data(bytes: ptr.advanced(by: amount), count: length)
        }
    }
    
    // MARK: -
    
    // MARK: -
    // MARK: Index and Subscript
    
    /// Sets or returns the byte at the specified index.
    public subscript(index: Index) -> UInt8 {
        @inline(__always)
        get {
            _validateIndex(index)
            return _backing.get(index)
        }
        @inline(__always)
        set {
            _validateIndex(index)
            if !isKnownUniquelyReferenced(&_backing) {
                _backing = _backing.mutableCopy(_sliceRange)
            }
            _backing.set(index, to: newValue)
        }
    }
    
    public subscript(bounds: Range<Index>) -> Data {
        @inline(__always)
        get {
            _validateRange(bounds)
            return Data(backing: _backing, range: bounds)
        }
        @inline(__always)
        set {
            replaceSubrange(bounds, with: newValue)
        }
    }
    
    public subscript<R: RangeExpression>(_ rangeExpression: R) -> Data
        where R.Bound: FixedWidthInteger, R.Bound.Stride : SignedInteger {
        @inline(__always)
        get {
            let lower = R.Bound(_sliceRange.lowerBound)
            let upper = R.Bound(_sliceRange.upperBound)
            let range = rangeExpression.relative(to: lower..<upper)
            let start: Int = numericCast(range.lowerBound)
            let end: Int = numericCast(range.upperBound)
            let r: Range<Int> = start..<end
            _validateRange(r)
            return Data(backing: _backing, range: r)
        }
        @inline(__always)
        set {
            let lower = R.Bound(_sliceRange.lowerBound)
            let upper = R.Bound(_sliceRange.upperBound)
            let range = rangeExpression.relative(to: lower..<upper)
            let start: Int = numericCast(range.lowerBound)
            let end: Int = numericCast(range.upperBound)
            let r: Range<Int> = start..<end
            _validateRange(r)
            replaceSubrange(r, with: newValue)
        }
        
    }
    
    /// The start `Index` in the data.
    public var startIndex: Index {
        @inline(__always)
        get {
            return _sliceRange.lowerBound
        }
    }
    
    /// The end `Index` into the data.
    ///
    /// This is the "one-past-the-end" position, and will always be equal to the `count`.
    public var endIndex: Index {
        @inline(__always)
        get {
            return _sliceRange.upperBound
        }
    }
    
    @inline(__always)
    public func index(before i: Index) -> Index {
        return i - 1
    }
    
    @inline(__always)
    public func index(after i: Index) -> Index {
        return i + 1
    }
    
    public var indices: CountableRange<Int> {
        @inline(__always)
        get {
            return startIndex..<endIndex
        }
    }
    
    public func _copyContents(initializing buffer: UnsafeMutableBufferPointer<UInt8>) -> (Iterator, UnsafeMutableBufferPointer<UInt8>.Index) {
        guard !isEmpty else { return (makeIterator(), buffer.startIndex) }
        guard let p = buffer.baseAddress else {
            preconditionFailure("Attempt to copy contents into nil buffer pointer")
        }
        let cnt = count
        precondition(cnt <= buffer.count, "Insufficient space allocated to copy Data contents")
        
        withUnsafeBytes { p.initialize(from: $0, count: cnt) }
        
        return (Iterator(endOf: self), buffer.index(buffer.startIndex, offsetBy: cnt))
    }
    
    /// An iterator over the contents of the data.
    ///
    /// The iterator will increment byte-by-byte.
    public func makeIterator() -> Data.Iterator {
        return Iterator(self)
    }
    
    public struct Iterator : IteratorProtocol {
        private let _data: Data
        private var _buffer: (
        UInt8, UInt8, UInt8, UInt8, UInt8, UInt8, UInt8, UInt8,
        UInt8, UInt8, UInt8, UInt8, UInt8, UInt8, UInt8, UInt8,
        UInt8, UInt8, UInt8, UInt8, UInt8, UInt8, UInt8, UInt8,
        UInt8, UInt8, UInt8, UInt8, UInt8, UInt8, UInt8, UInt8)
        private var _idx: Data.Index
        private let _endIdx: Data.Index
        
        fileprivate init(_ data: Data) {
            _data = data
            _buffer = (0,0,0,0,0,0,0,0,0,0,0,0,0,0,0,0,0,0,0,0,0,0,0,0,0,0,0,0,0,0,0,0)
            _idx = data.startIndex
            _endIdx = data.endIndex
        }
        
        fileprivate init(endOf data: Data) {
            self._data = data
            _buffer = (0,0,0,0,0,0,0,0,0,0,0,0,0,0,0,0,0,0,0,0,0,0,0,0,0,0,0,0,0,0,0,0)
            _idx = data.endIndex
            _endIdx = data.endIndex
        }
        
        public mutating func next() -> UInt8? {
            guard _idx < _endIdx else { return nil }
            defer { _idx += 1 }
            let bufferSize = MemoryLayout.size(ofValue: _buffer)
            return withUnsafeMutablePointer(to: &_buffer) { ptr_ in
                let ptr = UnsafeMutableRawPointer(ptr_).assumingMemoryBound(to: UInt8.self)
                let bufferIdx = (_idx - _data.startIndex) % bufferSize
                if bufferIdx == 0 {
                    // populate the buffer
                    _data.copyBytes(to: ptr, from: _idx..<(_endIdx - _idx > bufferSize ? _idx + bufferSize : _endIdx))
                }
                return ptr[bufferIdx]
            }
        }
    }
    
    // MARK: -
    //
    
    @available(*, unavailable, renamed: "count")
    public var length: Int {
        get { fatalError() }
        set { fatalError() }
    }
    
    @available(*, unavailable, message: "use withUnsafeBytes instead")
    public var bytes: UnsafeRawPointer { fatalError() }
    
    @available(*, unavailable, message: "use withUnsafeMutableBytes instead")
    public var mutableBytes: UnsafeMutableRawPointer { fatalError() }
    
    /// Returns `true` if the two `Data` arguments are equal.
    public static func ==(d1 : Data, d2 : Data) -> Bool {
        let backing1 = d1._backing
        let backing2 = d2._backing
        if backing1 === backing2 {
            if d1._sliceRange == d2._sliceRange {
                return true
            }
        }
        let length1 = d1.count
        if length1 != d2.count {
            return false
        }
        if backing1.bytes == backing2.bytes {
            if d1._sliceRange == d2._sliceRange {
                return true
            }
        }
        if length1 > 0 {
            return d1.withUnsafeBytes { (b1) in
                return d2.withUnsafeBytes { (b2) in
                    return memcmp(b1, b2, length1) == 0
                }
            }
        }
        return true
    }
}


extension Data : CustomStringConvertible, CustomDebugStringConvertible, CustomReflectable {
    /// A human-readable description for the data.
    public var description: String {
        return "\(self.count) bytes"
    }
    
    /// A human-readable debug description for the data.
    public var debugDescription: String {
        return self.description
    }
    
    public var customMirror: Mirror {
        let nBytes = self.count
        var children: [(label: String?, value: Any)] = []
        children.append((label: "count", value: nBytes))
        
        self.withUnsafeBytes { (bytes : UnsafePointer<UInt8>) in
            children.append((label: "pointer", value: bytes))
        }
        
        // Minimal size data is output as an array
        if nBytes < 64 {
            children.append((label: "bytes", value: Array(self[startIndex..<Swift.min(nBytes + startIndex, endIndex)])))
        }
        
        let m = Mirror(self, children:children, displayStyle: Mirror.DisplayStyle.struct)
        return m
    }
}

extension Data {
    @available(*, unavailable, renamed: "copyBytes(to:count:)")
    public func getBytes<UnsafeMutablePointerVoid: _Pointer>(_ buffer: UnsafeMutablePointerVoid, length: Int) { }
    
    @available(*, unavailable, renamed: "copyBytes(to:from:)")
    public func getBytes<UnsafeMutablePointerVoid: _Pointer>(_ buffer: UnsafeMutablePointerVoid, range: NSRange) { }
}

/// Provides bridging functionality for struct Data to class NSData and vice-versa.

#if DEPLOYMENT_RUNTIME_SWIFT
internal typealias DataBridgeType = _ObjectTypeBridgeable
#else
internal typealias DataBridgeType = _ObjectiveCBridgeable
#endif

extension Data : DataBridgeType {
    @_semantics("convertToObjectiveC")
    public func _bridgeToObjectiveC() -> NSData {
        return _backing.bridgedReference(_sliceRange)
    }
    
    public static func _forceBridgeFromObjectiveC(_ input: NSData, result: inout Data?) {
        // We must copy the input because it might be mutable; just like storing a value type in ObjC
        result = Data(referencing: input)
    }
    
    public static func _conditionallyBridgeFromObjectiveC(_ input: NSData, result: inout Data?) -> Bool {
        // We must copy the input because it might be mutable; just like storing a value type in ObjC
        result = Data(referencing: input)
        return true
    }
    
    public static func _unconditionallyBridgeFromObjectiveC(_ source: NSData?) -> Data {
        guard let src = source else { return Data() }
        return Data(referencing: src)
    }
}

extension NSData : _HasCustomAnyHashableRepresentation {
    // Must be @nonobjc to avoid infinite recursion during bridging.
    @nonobjc
    public func _toCustomAnyHashable() -> AnyHashable? {
        return AnyHashable(Data._unconditionallyBridgeFromObjectiveC(self))
    }
}

extension Data : Codable {
    public init(from decoder: Decoder) throws {
        var container = try decoder.unkeyedContainer()
        
        // It's more efficient to pre-allocate the buffer if we can.
        if let count = container.count {
            self.init(count: count)
            
            // Loop only until count, not while !container.isAtEnd, in case count is underestimated (this is misbehavior) and we haven't allocated enough space.
            // We don't want to write past the end of what we allocated.
            for i in 0 ..< count {
                let byte = try container.decode(UInt8.self)
                self[i] = byte
            }
        } else {
            self.init()
        }
        
        while !container.isAtEnd {
            var byte = try container.decode(UInt8.self)
            self.append(&byte, count: 1)
        }
    }
    
    public func encode(to encoder: Encoder) throws {
        var container = encoder.unkeyedContainer()
        
        // Since enumerateBytes does not rethrow, we need to catch the error, stow it away, and rethrow if we stopped.
        var caughtError: Error? = nil
        self.enumerateBytes { (buffer: UnsafeBufferPointer<UInt8>, byteIndex: Data.Index, stop: inout Bool) in
            do {
                try container.encode(contentsOf: buffer)
            } catch {
                caughtError = error
                stop = true
            }
        }
        
        if let error = caughtError {
            throw error
        }
    }
}<|MERGE_RESOLUTION|>--- conflicted
+++ resolved
@@ -38,22 +38,6 @@
 import _SwiftFoundationOverlayShims
 import _SwiftCoreFoundationOverlayShims
     
-internal func __NSDataIsCompact(_ data: NSData) -> Bool {
-    if #available(OSX 10.10, iOS 8.0, tvOS 9.0, watchOS 2.0, *) {
-        return data._isCompact()
-    } else {
-        var compact = true
-        let len = data.length
-        data.enumerateBytes { (_, byteRange, stop) in
-            if byteRange.length != len {
-                compact = false
-            }
-            stop.pointee = true
-        }
-        return compact
-    }
-}
-
 @_silgen_name("__NSDataWriteToURL")
 internal func __NSDataWriteToURL(_ data: NSData, _ url: NSURL, _ options: UInt, _ error: NSErrorPointer) -> Bool
     
@@ -146,22 +130,14 @@
         case .mutable:
             return try apply(UnsafeRawBufferPointer(start: _bytes?.advanced(by: range.lowerBound - _offset), count: Swift.min(range.count, _length)))
         case .customReference(let d):
-<<<<<<< HEAD
-            if __NSDataIsCompact(d) {
-=======
             if d._isCompact() {
->>>>>>> aad14e3c
                 let len = d.length
                 guard len > 0 else {
                     return try apply(UnsafeRawBufferPointer(start: nil, count: 0))
                 }
                 return try apply(UnsafeRawBufferPointer(start: d.bytes.advanced(by: range.lowerBound - _offset), count: Swift.min(range.count, len)))
             } else {
-<<<<<<< HEAD
-                var buffer = UnsafeMutableRawBufferPointer.allocate(count: range.count)
-=======
                 var buffer = UnsafeMutableRawBufferPointer.allocate(byteCount: range.count, alignment: MemoryLayout<UInt>.alignment)
->>>>>>> aad14e3c
                 defer { buffer.deallocate() }
                 let sliceRange = NSRange(location: range.lowerBound - _offset, length: range.count)
                 var enumerated = 0
@@ -185,22 +161,14 @@
                 return try apply(UnsafeRawBufferPointer(buffer))
             }
         case .customMutableReference(let d):
-<<<<<<< HEAD
-            if __NSDataIsCompact(d) {
-=======
             if d._isCompact() {
->>>>>>> aad14e3c
                 let len = d.length
                 guard len > 0 else {
                     return try apply(UnsafeRawBufferPointer(start: nil, count: 0))
                 }
                 return try apply(UnsafeRawBufferPointer(start: d.bytes.advanced(by: range.lowerBound - _offset), count: Swift.min(range.count, len)))
             } else {
-<<<<<<< HEAD
-                var buffer = UnsafeMutableRawBufferPointer.allocate(count: range.count)
-=======
                 var buffer = UnsafeMutableRawBufferPointer.allocate(byteCount: range.count, alignment: MemoryLayout<UInt>.alignment)
->>>>>>> aad14e3c
                 defer { buffer.deallocate() }
                 let sliceRange = NSRange(location: range.lowerBound - _offset, length: range.count)
                 var enumerated = 0
@@ -230,35 +198,20 @@
         switch _backing {
         case .swift: fallthrough
         case .mutable:
-<<<<<<< HEAD
-            return try apply(UnsafeMutableRawBufferPointer(start: _bytes!.advanced(by:range.lowerBound - _offset), count: Swift.min(range.count, _length - range.lowerBound)))
-        case .customMutableReference(let d):
-            let len = d.length
-            return try apply(UnsafeMutableRawBufferPointer(start: d.mutableBytes.advanced(by:range.lowerBound - _offset), count: Swift.min(range.count, len - range.lowerBound)))
-=======
             return try apply(UnsafeMutableRawBufferPointer(start: _bytes!.advanced(by:range.lowerBound - _offset), count: Swift.min(range.count, _length)))
         case .customMutableReference(let d):
             let len = d.length
             return try apply(UnsafeMutableRawBufferPointer(start: d.mutableBytes.advanced(by:range.lowerBound - _offset), count: Swift.min(range.count, len)))
->>>>>>> aad14e3c
         case .immutable(let d):
             let data = d.mutableCopy() as! NSMutableData
             _backing = .mutable(data)
             _bytes = data.mutableBytes
-<<<<<<< HEAD
-            return try apply(UnsafeMutableRawBufferPointer(start: _bytes!.advanced(by:range.lowerBound - _offset), count: Swift.min(range.count, _length - range.lowerBound)))
-=======
             return try apply(UnsafeMutableRawBufferPointer(start: _bytes!.advanced(by:range.lowerBound - _offset), count: Swift.min(range.count, _length)))
->>>>>>> aad14e3c
         case .customReference(let d):
             let data = d.mutableCopy() as! NSMutableData
             _backing = .customMutableReference(data)
             let len = data.length
-<<<<<<< HEAD
-            return try apply(UnsafeMutableRawBufferPointer(start: data.mutableBytes.advanced(by:range.lowerBound - _offset), count: Swift.min(range.count, len - range.lowerBound)))
-=======
             return try apply(UnsafeMutableRawBufferPointer(start: data.mutableBytes.advanced(by:range.lowerBound - _offset), count: Swift.min(range.count, len)))
->>>>>>> aad14e3c
         }
     }
 
@@ -552,11 +505,7 @@
         case .mutable:
             return _bytes!.advanced(by: index - _offset).assumingMemoryBound(to: UInt8.self).pointee
         case .customReference(let d):
-<<<<<<< HEAD
-            if __NSDataIsCompact(d) {
-=======
             if d._isCompact() {
->>>>>>> aad14e3c
                 return d.bytes.advanced(by: index - _offset).assumingMemoryBound(to: UInt8.self).pointee
             } else {
                 var byte: UInt8 = 0
@@ -570,11 +519,7 @@
                 return byte
             }
         case .customMutableReference(let d):
-<<<<<<< HEAD
-            if __NSDataIsCompact(d) {
-=======
             if d._isCompact() {
->>>>>>> aad14e3c
                 return d.bytes.advanced(by: index - _offset).assumingMemoryBound(to: UInt8.self).pointee
             } else {
                 var byte: UInt8 = 0
@@ -1645,10 +1590,6 @@
     @inline(__always)
     public func subdata(in range: Range<Index>) -> Data {
         _validateRange(range)
-<<<<<<< HEAD
-        let length = count
-=======
->>>>>>> aad14e3c
         if count == 0 {
             return Data()
         }
