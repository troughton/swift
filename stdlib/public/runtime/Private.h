--- conflicted
+++ resolved
@@ -160,9 +160,6 @@
   Demangle::NodePointer _swift_buildDemanglingForMetadata(const Metadata *type);
 #endif
 
-<<<<<<< HEAD
-#if defined(__CYGWIN__) || defined(_MSC_VER)
-=======
   /// A helper function which avoids performing a store if the destination
   /// address already contains the source value.  This is useful when
   /// "initializing" memory that might have been initialized to the correct
@@ -175,8 +172,7 @@
       dest = newValue;
   }
 
-#if defined(__CYGWIN__)
->>>>>>> 36739f7b
+#if defined(__CYGWIN__) || defined(_MSC_VER)
   struct dl_phdr_info {
     void *dlpi_addr;
     const char *dlpi_name;
