//===--- ProtocolConformance.cpp - Swift protocol conformance checking ----===//
//
// This source file is part of the Swift.org open source project
//
// Copyright (c) 2014 - 2016 Apple Inc. and the Swift project authors
// Licensed under Apache License v2.0 with Runtime Library Exception
//
// See http://swift.org/LICENSE.txt for license information
// See http://swift.org/CONTRIBUTORS.txt for the list of Swift project authors
//
//===----------------------------------------------------------------------===//
//
// Checking and caching of Swift protocol conformances.
//
//===----------------------------------------------------------------------===//

#include "swift/Basic/LLVM.h"
#include "swift/Basic/Lazy.h"
#include "swift/Runtime/Concurrent.h"
#include "swift/Runtime/Metadata.h"
#include "Private.h"

#if defined(__APPLE__) && defined(__MACH__)
#include <mach-o/dyld.h>
#include <mach-o/getsect.h>
#elif defined(__ELF__)
#include <elf.h>
#include <link.h>
#endif

#include <dlfcn.h>
#include <mutex>

using namespace swift;

#if !defined(NDEBUG) && SWIFT_OBJC_INTEROP
#include <objc/runtime.h>

static const char *class_getName(const ClassMetadata* type) {
  return class_getName(
    reinterpret_cast<Class>(const_cast<ClassMetadata*>(type)));
}

void ProtocolConformanceRecord::dump() const {
  auto symbolName = [&](const void *addr) -> const char * {
    Dl_info info;
    int ok = dladdr(addr, &info);
    if (!ok)
      return "<unknown addr>";
    return info.dli_sname;
  };

  switch (auto kind = getTypeKind()) {
    case TypeMetadataRecordKind::Universal:
      printf("universal");
      break;
    case TypeMetadataRecordKind::UniqueDirectType:
    case TypeMetadataRecordKind::NonuniqueDirectType:
      printf("%s direct type ",
             kind == TypeMetadataRecordKind::UniqueDirectType
             ? "unique" : "nonunique");
      if (auto ntd = getDirectType()->getNominalTypeDescriptor()) {
        printf("%s", ntd->Name.get());
      } else {
        printf("<structural type>");
      }
      break;
    case TypeMetadataRecordKind::UniqueDirectClass:
      printf("unique direct class %s",
             class_getName(getDirectClass()));
      break;
    case TypeMetadataRecordKind::UniqueIndirectClass:
      printf("unique indirect class %s",
             class_getName(*getIndirectClass()));
      break;
      
    case TypeMetadataRecordKind::UniqueNominalTypeDescriptor:
      printf("unique nominal type descriptor %s", symbolName(getNominalTypeDescriptor()));
      break;
  }
  
  printf(" => ");
  
  switch (getConformanceKind()) {
    case ProtocolConformanceReferenceKind::WitnessTable:
      printf("witness table %s\n", symbolName(getStaticWitnessTable()));
      break;
    case ProtocolConformanceReferenceKind::WitnessTableAccessor:
      printf("witness table accessor %s\n",
             symbolName((const void *)(uintptr_t)getWitnessTableAccessor()));
      break;
  }
}
#endif

/// Take the type reference inside a protocol conformance record and fetch the
/// canonical metadata pointer for the type it refers to.
/// Returns nil for universal or generic type references.
const Metadata *ProtocolConformanceRecord::getCanonicalTypeMetadata()
const {
  switch (getTypeKind()) {
  case TypeMetadataRecordKind::UniqueDirectType:
    // Already unique.
    return getDirectType();
  case TypeMetadataRecordKind::NonuniqueDirectType:
    // Ask the runtime for the unique metadata record we've canonized.
    return swift_getForeignTypeMetadata((ForeignTypeMetadata*)getDirectType());
  case TypeMetadataRecordKind::UniqueIndirectClass:
    // The class may be ObjC, in which case we need to instantiate its Swift
    // metadata. The class additionally may be weak-linked, so we have to check
    // for null.
    if (auto *ClassMetadata = *getIndirectClass())
      return swift_getObjCClassMetadata(ClassMetadata);
    return nullptr;
      
  case TypeMetadataRecordKind::UniqueDirectClass:
    // The class may be ObjC, in which case we need to instantiate its Swift
    // metadata.
    if (auto *ClassMetadata = getDirectClass())
      return swift_getObjCClassMetadata(ClassMetadata);
    return nullptr;
      
  case TypeMetadataRecordKind::UniqueNominalTypeDescriptor:
  case TypeMetadataRecordKind::Universal:
    // The record does not apply to a single type.
    return nullptr;
  }
}

const WitnessTable *ProtocolConformanceRecord::getWitnessTable(const Metadata *type)
const {
  switch (getConformanceKind()) {
  case ProtocolConformanceReferenceKind::WitnessTable:
    return getStaticWitnessTable();

  case ProtocolConformanceReferenceKind::WitnessTableAccessor:
    return getWitnessTableAccessor()(type);
  }
}

#if defined(__APPLE__) && defined(__MACH__)
#define SWIFT_PROTOCOL_CONFORMANCES_SECTION "__swift2_proto"
#elif defined(__ELF__)
#define SWIFT_PROTOCOL_CONFORMANCES_SECTION ".swift2_protocol_conformances_start"
#elif defined(__CYGWIN__)
#define SWIFT_PROTOCOL_CONFORMANCES_SECTION ".sw2prtc"
#endif

namespace {
  struct ConformanceSection {
    const ProtocolConformanceRecord *Begin, *End;
    const ProtocolConformanceRecord *begin() const {
      return Begin;
    }
    const ProtocolConformanceRecord *end() const {
      return End;
    }
  };

  struct ConformanceCacheKey {
    /// Either a Metadata* or a NominalTypeDescriptor*.
    const void *Type;
    const ProtocolDescriptor *Proto;

    ConformanceCacheKey(const void *type, const ProtocolDescriptor *proto)
      : Type(type), Proto(proto) {}
  };

  struct ConformanceCacheEntry {
  private:
    const void *Type; 
    const ProtocolDescriptor *Proto;
<<<<<<< HEAD
    uintptr_t Data;
    // All Darwin 64-bit platforms reserve the low 2^32 of address space, which
    // is more than enough invalid pointer values for any realistic generation
    // number. It's a little easier to overflow on 32-bit, so we need an extra
    // bit there.
#if !__LP64__
    bool Success;
#endif

    ConformanceCacheEntry(const void *type,
                          const ProtocolDescriptor *proto,
                          uintptr_t Data, bool Success)
      : Type(type), Proto(proto), Data(Data)
#if !__LP64__
        , Success(Success)
#endif
    {
#if __LP64__
#  if __APPLE__
      assert((!Success && Data <= 0xFFFFFFFFU) ||
             (Success && Data > 0xFFFFFFFFU));
#  elif __linux__ || __FreeBSD__ || __CYGWIN__
      assert((!Success && Data <= 0x0FFFU) ||
             (Success && Data > 0x0FFFU));
#  else
#    error "port me"
#  endif
#endif
  }
=======
    std::atomic<const WitnessTable *> Table;
    std::atomic<uintptr_t> FailureGeneration;
>>>>>>> f70b53b0

  public:
    ConformanceCacheEntry(ConformanceCacheKey key,
                          const WitnessTable *table,
                          uintptr_t failureGeneration)
      : Type(key.Type), Proto(key.Proto), Table(table),
        FailureGeneration(failureGeneration) {
    }

    int compareWithKey(const ConformanceCacheKey &key) const {
      if (key.Type != Type) {
        return (uintptr_t(key.Type) < uintptr_t(Type) ? -1 : 1);
      } else if (key.Proto != Proto) {
        return (uintptr_t(key.Proto) < uintptr_t(Proto) ? -1 : 1);
      } else {
        return 0;
      }
    }

    template <class... Args>
    static size_t getExtraAllocationSize(Args &&... ignored) {
      return 0;
    }

    bool isSuccessful() const {
<<<<<<< HEAD
#if __LP64__
#  if __APPLE__
      return Data > 0xFFFFFFFFU;
#  elif __linux__ || __FreeBSD__ || __CYGWIN__
      return Data > 0x0FFFU;
#  else
#    error "port me"
#  endif
#else
      return Success;
#endif
=======
      return Table.load(std::memory_order_relaxed) != nullptr;
    }

    void makeSuccessful(const WitnessTable *table) {
      Table.store(table, std::memory_order_release);
    }

    void updateFailureGeneration(uintptr_t failureGeneration) {
      assert(!isSuccessful());
      FailureGeneration.store(failureGeneration, std::memory_order_relaxed);
>>>>>>> f70b53b0
    }
    
    /// Get the cached witness table, if successful.
    const WitnessTable *getWitnessTable() const {
      assert(isSuccessful());
      return Table.load(std::memory_order_acquire);
    }
    
    /// Get the generation number under which this lookup failed.
    unsigned getFailureGeneration() const {
      assert(!isSuccessful());
      return FailureGeneration.load(std::memory_order_relaxed);
    }
  };
}

// Conformance Cache.

static void _initializeCallbacksToInspectDylib();

struct ConformanceState {
  ConcurrentMap<ConformanceCacheEntry> Cache;
  std::vector<ConformanceSection> SectionsToScan;
  pthread_mutex_t SectionsToScanLock;
  
  ConformanceState() {
    SectionsToScan.reserve(16);
    pthread_mutex_init(&SectionsToScanLock, nullptr);
    _initializeCallbacksToInspectDylib();
  }

  void cacheSuccess(const void *type, const ProtocolDescriptor *proto,
                    const WitnessTable *witness) {
    auto result = Cache.getOrInsert(ConformanceCacheKey(type, proto),
                                    witness, uintptr_t(0));

    // If the entry was already present, we may need to update it.
    if (!result.second) {
      result.first->makeSuccessful(witness);
    }
  }

  void cacheFailure(const void *type, const ProtocolDescriptor *proto) {
    uintptr_t failureGeneration = SectionsToScan.size();
    auto result = Cache.getOrInsert(ConformanceCacheKey(type, proto),
                                    (const WitnessTable *) nullptr,
                                    failureGeneration);

    // If the entry was already present, we may need to update it.
    if (!result.second) {
      result.first->updateFailureGeneration(failureGeneration);
    }
  }

  ConformanceCacheEntry *findCached(const void *type,
                                    const ProtocolDescriptor *proto) {
    return Cache.find(ConformanceCacheKey(type, proto));
  }
};

static Lazy<ConformanceState> Conformances;

static void
_registerProtocolConformances(ConformanceState &C,
                              const ProtocolConformanceRecord *begin,
                              const ProtocolConformanceRecord *end) {
  pthread_mutex_lock(&C.SectionsToScanLock);
  C.SectionsToScan.push_back(ConformanceSection{begin, end});
  pthread_mutex_unlock(&C.SectionsToScanLock);
}

static void _addImageProtocolConformancesBlock(const uint8_t *conformances,
                                               size_t conformancesSize) {
  assert(conformancesSize % sizeof(ProtocolConformanceRecord) == 0
         && "weird-sized conformances section?!");

  // If we have a section, enqueue the conformances for lookup.
  auto recordsBegin
    = reinterpret_cast<const ProtocolConformanceRecord*>(conformances);
  auto recordsEnd
    = reinterpret_cast<const ProtocolConformanceRecord*>
                                            (conformances + conformancesSize);
  
  // Conformance cache should always be sufficiently initialized by this point.
  _registerProtocolConformances(Conformances.unsafeGetAlreadyInitialized(),
                                recordsBegin, recordsEnd);
}

#if defined(__APPLE__) && defined(__MACH__)
static void _addImageProtocolConformances(const mach_header *mh,
                                          intptr_t vmaddr_slide) {
#ifdef __LP64__
  using mach_header_platform = mach_header_64;
  assert(mh->magic == MH_MAGIC_64 && "loaded non-64-bit image?!");
#else
  using mach_header_platform = mach_header;
#endif
  
  // Look for a __swift2_proto section.
  unsigned long conformancesSize;
  const uint8_t *conformances =
    getsectiondata(reinterpret_cast<const mach_header_platform *>(mh),
                   SEG_TEXT, SWIFT_PROTOCOL_CONFORMANCES_SECTION,
                   &conformancesSize);
  
  if (!conformances)
    return;
  
  _addImageProtocolConformancesBlock(conformances, conformancesSize);
}
#elif defined(__ELF__)
static int _addImageProtocolConformances(struct dl_phdr_info *info,
                                          size_t size, void * /*data*/) {
  void *handle;
  if (!info->dlpi_name || info->dlpi_name[0] == '\0') {
    handle = dlopen(nullptr, RTLD_LAZY);
  } else
    handle = dlopen(info->dlpi_name, RTLD_LAZY | RTLD_NOLOAD);
  auto conformances = reinterpret_cast<const uint8_t*>(
      dlsym(handle, SWIFT_PROTOCOL_CONFORMANCES_SECTION));

  if (!conformances) {
    // if there are no conformances, don't hold this handle open.
    dlclose(handle);
    return 0;
  }

  // Extract the size of the conformances block from the head of the section
  auto conformancesSize = *reinterpret_cast<const uint64_t*>(conformances);
  conformances += sizeof(conformancesSize);

  _addImageProtocolConformancesBlock(conformances, conformancesSize);

  dlclose(handle);
  return 0;
}
#elif defined(__CYGWIN__)
static int _addImageProtocolConformances(struct dl_phdr_info *info,
                                          size_t size, void * /*data*/) {
  void *handle;
  if (!info->dlpi_name || info->dlpi_name[0] == '\0') {
    handle = dlopen(nullptr, RTLD_LAZY);
  } else
    handle = dlopen(info->dlpi_name, RTLD_LAZY | RTLD_NOLOAD);

  unsigned long conformancesSize;
  const uint8_t *conformances =
    _swift_getSectionDataPE(handle, SWIFT_PROTOCOL_CONFORMANCES_SECTION,
                           &conformancesSize);

<<<<<<< HEAD
  if (conformances)
    _addImageProtocolConformancesBlock(conformances, conformancesSize);
=======
  if (!conformances) {
    // if there are no conformances, don't hold this handle open.
    dlclose(handle);
    return 0;
  }

  _addImageProtocolConformancesBlock(conformances, conformancesSize);
>>>>>>> f70b53b0

  dlclose(handle);
  return 0;
}
#endif

static void _initializeCallbacksToInspectDylib() {
#if defined(__APPLE__) && defined(__MACH__)
  // Install our dyld callback.
  // Dyld will invoke this on our behalf for all images that have already
  // been loaded.
  _dyld_register_func_for_add_image(_addImageProtocolConformances);
#elif defined(__ELF__)
  // Search the loaded dls. Unlike the above, this only searches the already
  // loaded ones.
  // FIXME: Find a way to have this continue to happen after.
  // rdar://problem/19045112
  dl_iterate_phdr(_addImageProtocolConformances, nullptr);
#elif defined(__CYGWIN__)
  _swift_dl_iterate_phdr(_addImageProtocolConformances, nullptr);
#else
# error No known mechanism to inspect dynamic libraries on this platform.
#endif
}

// This variable is used to signal when a cache was generated and
// it is correct to avoid a new scan.
static unsigned ConformanceCacheGeneration = 0;

void
swift::swift_registerProtocolConformances(const ProtocolConformanceRecord *begin,
                                          const ProtocolConformanceRecord *end){
  auto &C = Conformances.get();
  _registerProtocolConformances(C, begin, end);
}

/// Search the witness table in the ConformanceCache. \returns a pair of the
/// WitnessTable pointer and a boolean value True if a definitive value is
/// found. \returns false if the type or its superclasses were not found in
/// the cache.
static
std::pair<const WitnessTable *, bool>
searchInConformanceCache(const Metadata *type,
                         const ProtocolDescriptor *protocol,
                         ConformanceCacheEntry *&foundEntry) {
  auto &C = Conformances.get();
  auto origType = type;

  foundEntry = nullptr;

recur_inside_cache_lock:

  // See if we have a cached conformance. Try the specific type first.

  {
    // Check if the type-protocol entry exists in the cache entry that we found.
    if (auto *Value = C.findCached(type, protocol)) {
      if (Value->isSuccessful())
        return std::make_pair(Value->getWitnessTable(), true);

      // If we're still looking up for the original type, remember that
      // we found an exact match.
      if (type == origType)
        foundEntry = Value;

      // If we got a cached negative response, check the generation number.
      if (Value->getFailureGeneration() == C.SectionsToScan.size()) {
        // We found an entry with a negative value.
        return std::make_pair(nullptr, true);
      }
    }
  }

  {
    // For generic and resilient types, nondependent conformances
    // are keyed by the nominal type descriptor rather than the
    // metadata, so try that.
    auto *description = type->getNominalTypeDescriptor();

    // Hash and lookup the type-protocol pair in the cache.
    if (auto *Value = C.findCached(description, protocol)) {
      if (Value->isSuccessful())
        return std::make_pair(Value->getWitnessTable(), true);

      // We don't try to cache negative responses for generic
      // patterns.
    }
  }

  // If the type is a class, try its superclass.
  if (const ClassMetadata *classType = type->getClassObject()) {
    if (classHasSuperclass(classType)) {
      type = swift_getObjCClassMetadata(classType->SuperClass);
      goto recur_inside_cache_lock;
    }
  }

  // We did not find an entry.
  return std::make_pair(nullptr, false);
}

/// Checks if a given candidate is a type itself, one of its
/// superclasses or a related generic type.
///
/// This check is supposed to use the same logic that is used
/// by searchInConformanceCache.
///
/// \param candidate Pointer to a Metadata or a NominalTypeDescriptor.
///
static
bool isRelatedType(const Metadata *type, const void *candidate,
                   bool candidateIsMetadata) {

  while (true) {
    if (type == candidate && candidateIsMetadata)
      return true;

    // If the type is resilient or generic, see if there's a witness table
    // keyed off the nominal type descriptor.
    auto *description = type->getNominalTypeDescriptor();
    if (description == candidate && !candidateIsMetadata)
      return true;

    // If the type is a class, try its superclass.
    if (const ClassMetadata *classType = type->getClassObject()) {
      if (classHasSuperclass(classType)) {
        type = swift_getObjCClassMetadata(classType->SuperClass);
        continue;
      }
    }

    break;
  }

  return false;
}

const WitnessTable *
swift::swift_conformsToProtocol(const Metadata *type,
                                const ProtocolDescriptor *protocol) {
  auto &C = Conformances.get();
  auto origType = type;
  unsigned numSections = 0;
  ConformanceCacheEntry *foundEntry;

recur:
  // See if we have a cached conformance. The ConcurrentMap data structure
  // allows us to insert and search the map concurrently without locking.
  // We do lock the slow path because the SectionsToScan data structure is not
  // concurrent.
  auto FoundConformance = searchInConformanceCache(type, protocol, foundEntry);
  // The negative answer does not always mean that there is no conformance,
  // unless it is an exact match on the type. If it is not an exact match,
  // it may mean that all of the superclasses do not have this conformance,
  // but the actual type may still have this conformance.
  if (FoundConformance.second) {
    if (FoundConformance.first || foundEntry)
      return FoundConformance.first;
  }

  unsigned failedGeneration = ConformanceCacheGeneration;

  // If we didn't have an up-to-date cache entry, scan the conformance records.
  pthread_mutex_lock(&C.SectionsToScanLock);

  // If we have no new information to pull in (and nobody else pulled in
  // new information while we waited on the lock), we're done.
  if (C.SectionsToScan.size() == numSections) {
    if (failedGeneration != ConformanceCacheGeneration) {
      // Someone else pulled in new conformances while we were waiting.
      // Start over with our newly-populated cache.
      pthread_mutex_unlock(&C.SectionsToScanLock);
      type = origType;
      goto recur;
    }


    // Save the failure for this type-protocol pair in the cache.
    C.cacheFailure(type, protocol);

    pthread_mutex_unlock(&C.SectionsToScanLock);
    return nullptr;
  }

  // Update the last known number of sections to scan.
  numSections = C.SectionsToScan.size();

  // Scan only sections that were not scanned yet.
  unsigned sectionIdx = foundEntry ? foundEntry->getFailureGeneration() : 0;
  unsigned endSectionIdx = C.SectionsToScan.size();

  for (; sectionIdx < endSectionIdx; ++sectionIdx) {
    auto &section = C.SectionsToScan[sectionIdx];
    // Eagerly pull records for nondependent witnesses into our cache.
    for (const auto &record : section) {
      // If the record applies to a specific type, cache it.
      if (auto metadata = record.getCanonicalTypeMetadata()) {
        auto P = record.getProtocol();

        // Look for an exact match.
        if (protocol != P)
          continue;

        if (!isRelatedType(type, metadata, /*isMetadata=*/true))
          continue;

        // Store the type-protocol pair in the cache.
        auto witness = record.getWitnessTable(metadata);
        if (witness) {
          C.cacheSuccess(metadata, P, witness);
        } else {
          C.cacheFailure(metadata, P);
        }

      // If the record provides a nondependent witness table for all instances
      // of a generic type, cache it for the generic pattern.
      // TODO: "Nondependent witness table" probably deserves its own flag.
      // An accessor function might still be necessary even if the witness table
      // can be shared.
      } else if (record.getTypeKind()
                   == TypeMetadataRecordKind::UniqueNominalTypeDescriptor
                 && record.getConformanceKind()
                   == ProtocolConformanceReferenceKind::WitnessTable) {

        auto R = record.getNominalTypeDescriptor();
        auto P = record.getProtocol();

        // Look for an exact match.
        if (protocol != P)
          continue;

        if (!isRelatedType(type, R, /*isMetadata=*/false))
          continue;

        // Store the type-protocol pair in the cache.
        C.cacheSuccess(R, P, record.getStaticWitnessTable());
      }
    }
  }
  ++ConformanceCacheGeneration;

  pthread_mutex_unlock(&C.SectionsToScanLock);
  // Start over with our newly-populated cache.
  type = origType;
  goto recur;
}

const Metadata *
swift::_searchConformancesByMangledTypeName(const llvm::StringRef typeName) {
  auto &C = Conformances.get();
  const Metadata *foundMetadata = nullptr;

  pthread_mutex_lock(&C.SectionsToScanLock);

  unsigned sectionIdx = 0;
  unsigned endSectionIdx = C.SectionsToScan.size();

  for (; sectionIdx < endSectionIdx; ++sectionIdx) {
    auto &section = C.SectionsToScan[sectionIdx];
    for (const auto &record : section) {
      if (auto metadata = record.getCanonicalTypeMetadata())
        foundMetadata = _matchMetadataByMangledTypeName(typeName, metadata, nullptr);
      else if (auto ntd = record.getNominalTypeDescriptor())
        foundMetadata = _matchMetadataByMangledTypeName(typeName, nullptr, ntd);

      if (foundMetadata != nullptr)
        break;
    }
    if (foundMetadata != nullptr)
      break;
  }

  pthread_mutex_unlock(&C.SectionsToScanLock);

  return foundMetadata;
}<|MERGE_RESOLUTION|>--- conflicted
+++ resolved
@@ -170,40 +170,8 @@
   private:
     const void *Type; 
     const ProtocolDescriptor *Proto;
-<<<<<<< HEAD
-    uintptr_t Data;
-    // All Darwin 64-bit platforms reserve the low 2^32 of address space, which
-    // is more than enough invalid pointer values for any realistic generation
-    // number. It's a little easier to overflow on 32-bit, so we need an extra
-    // bit there.
-#if !__LP64__
-    bool Success;
-#endif
-
-    ConformanceCacheEntry(const void *type,
-                          const ProtocolDescriptor *proto,
-                          uintptr_t Data, bool Success)
-      : Type(type), Proto(proto), Data(Data)
-#if !__LP64__
-        , Success(Success)
-#endif
-    {
-#if __LP64__
-#  if __APPLE__
-      assert((!Success && Data <= 0xFFFFFFFFU) ||
-             (Success && Data > 0xFFFFFFFFU));
-#  elif __linux__ || __FreeBSD__ || __CYGWIN__
-      assert((!Success && Data <= 0x0FFFU) ||
-             (Success && Data > 0x0FFFU));
-#  else
-#    error "port me"
-#  endif
-#endif
-  }
-=======
     std::atomic<const WitnessTable *> Table;
     std::atomic<uintptr_t> FailureGeneration;
->>>>>>> f70b53b0
 
   public:
     ConformanceCacheEntry(ConformanceCacheKey key,
@@ -229,19 +197,6 @@
     }
 
     bool isSuccessful() const {
-<<<<<<< HEAD
-#if __LP64__
-#  if __APPLE__
-      return Data > 0xFFFFFFFFU;
-#  elif __linux__ || __FreeBSD__ || __CYGWIN__
-      return Data > 0x0FFFU;
-#  else
-#    error "port me"
-#  endif
-#else
-      return Success;
-#endif
-=======
       return Table.load(std::memory_order_relaxed) != nullptr;
     }
 
@@ -252,7 +207,6 @@
     void updateFailureGeneration(uintptr_t failureGeneration) {
       assert(!isSuccessful());
       FailureGeneration.store(failureGeneration, std::memory_order_relaxed);
->>>>>>> f70b53b0
     }
     
     /// Get the cached witness table, if successful.
@@ -403,18 +357,8 @@
     _swift_getSectionDataPE(handle, SWIFT_PROTOCOL_CONFORMANCES_SECTION,
                            &conformancesSize);
 
-<<<<<<< HEAD
   if (conformances)
     _addImageProtocolConformancesBlock(conformances, conformancesSize);
-=======
-  if (!conformances) {
-    // if there are no conformances, don't hold this handle open.
-    dlclose(handle);
-    return 0;
-  }
-
-  _addImageProtocolConformancesBlock(conformances, conformancesSize);
->>>>>>> f70b53b0
 
   dlclose(handle);
   return 0;
