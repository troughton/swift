//===--- ProtocolConformance.cpp - Swift protocol conformance checking ----===//
//
// This source file is part of the Swift.org open source project
//
// Copyright (c) 2014 - 2016 Apple Inc. and the Swift project authors
// Licensed under Apache License v2.0 with Runtime Library Exception
//
// See http://swift.org/LICENSE.txt for license information
// See http://swift.org/CONTRIBUTORS.txt for the list of Swift project authors
//
//===----------------------------------------------------------------------===//
//
// Checking and caching of Swift protocol conformances.
//
//===----------------------------------------------------------------------===//

#include "swift/Basic/LLVM.h"
#include "swift/Basic/Lazy.h"
#include "swift/Runtime/Concurrent.h"
#include "swift/Runtime/Metadata.h"
#include "swift/Runtime/Mutex.h"
#include "Private.h"

#if defined(__APPLE__) && defined(__MACH__)
#include <mach-o/dyld.h>
#include <mach-o/getsect.h>
#elif defined(__ELF__)
#include <elf.h>
#include <link.h>
#endif

#if defined(_MSC_VER)
#include <windows.h>
#else
#include <dlfcn.h>
<<<<<<< HEAD
#endif
#include <mutex>
=======
>>>>>>> 36739f7b

using namespace swift;

#if !defined(NDEBUG) && SWIFT_OBJC_INTEROP
#include <objc/runtime.h>

static const char *class_getName(const ClassMetadata* type) {
  return class_getName(
    reinterpret_cast<Class>(const_cast<ClassMetadata*>(type)));
}

template<> void ProtocolConformanceRecord::dump() const {
  auto symbolName = [&](const void *addr) -> const char * {
    Dl_info info;
    int ok = dladdr(addr, &info);
    if (!ok)
      return "<unknown addr>";
    return info.dli_sname;
  };

  switch (auto kind = getTypeKind()) {
    case TypeMetadataRecordKind::Universal:
      printf("universal");
      break;
    case TypeMetadataRecordKind::UniqueDirectType:
    case TypeMetadataRecordKind::NonuniqueDirectType:
      printf("%s direct type ",
             kind == TypeMetadataRecordKind::UniqueDirectType
             ? "unique" : "nonunique");
      if (auto ntd = getDirectType()->getNominalTypeDescriptor()) {
        printf("%s", ntd->Name.get());
      } else {
        printf("<structural type>");
      }
      break;
    case TypeMetadataRecordKind::UniqueDirectClass:
      printf("unique direct class %s",
             class_getName(getDirectClass()));
      break;
    case TypeMetadataRecordKind::UniqueIndirectClass:
      printf("unique indirect class %s",
             class_getName(*getIndirectClass()));
      break;
      
    case TypeMetadataRecordKind::UniqueNominalTypeDescriptor:
      printf("unique nominal type descriptor %s", symbolName(getNominalTypeDescriptor()));
      break;
  }
  
  printf(" => ");
  
  switch (getConformanceKind()) {
    case ProtocolConformanceReferenceKind::WitnessTable:
      printf("witness table %s\n", symbolName(getStaticWitnessTable()));
      break;
    case ProtocolConformanceReferenceKind::WitnessTableAccessor:
      printf("witness table accessor %s\n",
             symbolName((const void *)(uintptr_t)getWitnessTableAccessor()));
      break;
  }
}
#endif

/// Take the type reference inside a protocol conformance record and fetch the
/// canonical metadata pointer for the type it refers to.
/// Returns nil for universal or generic type references.
template<> const Metadata *ProtocolConformanceRecord::getCanonicalTypeMetadata()
const {
  switch (getTypeKind()) {
  case TypeMetadataRecordKind::UniqueDirectType:
    // Already unique.
    return getDirectType();
  case TypeMetadataRecordKind::NonuniqueDirectType:
    // Ask the runtime for the unique metadata record we've canonized.
    return swift_getForeignTypeMetadata((ForeignTypeMetadata*)getDirectType());
  case TypeMetadataRecordKind::UniqueIndirectClass:
    // The class may be ObjC, in which case we need to instantiate its Swift
    // metadata. The class additionally may be weak-linked, so we have to check
    // for null.
    if (auto *ClassMetadata = *getIndirectClass())
      return swift_getObjCClassMetadata(ClassMetadata);
    return nullptr;
      
  case TypeMetadataRecordKind::UniqueDirectClass:
    // The class may be ObjC, in which case we need to instantiate its Swift
    // metadata.
    if (auto *ClassMetadata = getDirectClass())
      return swift_getObjCClassMetadata(ClassMetadata);
    return nullptr;
      
  case TypeMetadataRecordKind::UniqueNominalTypeDescriptor:
  case TypeMetadataRecordKind::Universal:
    // The record does not apply to a single type.
    return nullptr;
  }
}

template<>
const WitnessTable *
ProtocolConformanceRecord::getWitnessTable(const Metadata *type)
const {
  switch (getConformanceKind()) {
  case ProtocolConformanceReferenceKind::WitnessTable:
    return getStaticWitnessTable();

  case ProtocolConformanceReferenceKind::WitnessTableAccessor:
    return getWitnessTableAccessor()(type);
  }
}

#if defined(__APPLE__) && defined(__MACH__)
#define SWIFT_PROTOCOL_CONFORMANCES_SECTION "__swift2_proto"
#elif defined(__ELF__)
#define SWIFT_PROTOCOL_CONFORMANCES_SECTION ".swift2_protocol_conformances_start"
#elif defined(__CYGWIN__) || defined(_MSC_VER)
#define SWIFT_PROTOCOL_CONFORMANCES_SECTION ".sw2prtc"
#endif

namespace {
  struct ConformanceSection {
    const ProtocolConformanceRecord *Begin, *End;
    const ProtocolConformanceRecord *begin() const {
      return Begin;
    }
    const ProtocolConformanceRecord *end() const {
      return End;
    }
  };

  struct ConformanceCacheKey {
    /// Either a Metadata* or a NominalTypeDescriptor*.
    const void *Type;
    const ProtocolDescriptor *Proto;

    ConformanceCacheKey(const void *type, const ProtocolDescriptor *proto)
      : Type(type), Proto(proto) {}
  };

  struct ConformanceCacheEntry {
  private:
    const void *Type; 
    const ProtocolDescriptor *Proto;
    std::atomic<const WitnessTable *> Table;
    std::atomic<uintptr_t> FailureGeneration;

  public:
    ConformanceCacheEntry(ConformanceCacheKey key,
                          const WitnessTable *table,
                          uintptr_t failureGeneration)
      : Type(key.Type), Proto(key.Proto), Table(table),
        FailureGeneration(failureGeneration) {
    }

    int compareWithKey(const ConformanceCacheKey &key) const {
      if (key.Type != Type) {
        return (uintptr_t(key.Type) < uintptr_t(Type) ? -1 : 1);
      } else if (key.Proto != Proto) {
        return (uintptr_t(key.Proto) < uintptr_t(Proto) ? -1 : 1);
      } else {
        return 0;
      }
    }

    template <class... Args>
    static size_t getExtraAllocationSize(Args &&... ignored) {
      return 0;
    }

    bool isSuccessful() const {
      return Table.load(std::memory_order_relaxed) != nullptr;
    }

    void makeSuccessful(const WitnessTable *table) {
      Table.store(table, std::memory_order_release);
    }

    void updateFailureGeneration(uintptr_t failureGeneration) {
      assert(!isSuccessful());
      FailureGeneration.store(failureGeneration, std::memory_order_relaxed);
    }
    
    /// Get the cached witness table, if successful.
    const WitnessTable *getWitnessTable() const {
      assert(isSuccessful());
      return Table.load(std::memory_order_acquire);
    }
    
    /// Get the generation number under which this lookup failed.
    unsigned getFailureGeneration() const {
      assert(!isSuccessful());
      return FailureGeneration.load(std::memory_order_relaxed);
    }
  };
}

// Conformance Cache.
#if defined(__APPLE__) && defined(__MACH__)
static void _initializeCallbacksToInspectDylib();
#else
namespace swift {
  void _swift_initializeCallbacksToInspectDylib(
    void (*fnAddImageBlock)(const uint8_t *, size_t),
    const char *sectionName);
}

static void _addImageProtocolConformancesBlock(const uint8_t *conformances,
                                               size_t conformancesSize);
#endif

struct ConformanceState {
  ConcurrentMap<ConformanceCacheEntry> Cache;
  std::vector<ConformanceSection> SectionsToScan;
<<<<<<< HEAD
#if defined(_MSC_VER)
  std::mutex SectionsToScanLock;
#else
  pthread_mutex_t SectionsToScanLock;
#endif
  
  ConformanceState() {
    SectionsToScan.reserve(16);
#if !defined(_MSC_VER)
    pthread_mutex_init(&SectionsToScanLock, nullptr);
#endif
=======
  Mutex SectionsToScanLock;
  
  ConformanceState() {
    SectionsToScan.reserve(16);
>>>>>>> 36739f7b
#if defined(__APPLE__) && defined(__MACH__)
    _initializeCallbacksToInspectDylib();
#else
    _swift_initializeCallbacksToInspectDylib(
      _addImageProtocolConformancesBlock,
      SWIFT_PROTOCOL_CONFORMANCES_SECTION);
#endif
  }

  void cacheSuccess(const void *type, const ProtocolDescriptor *proto,
                    const WitnessTable *witness) {
    auto result = Cache.getOrInsert(ConformanceCacheKey(type, proto),
                                    witness, uintptr_t(0));

    // If the entry was already present, we may need to update it.
    if (!result.second) {
      result.first->makeSuccessful(witness);
    }
  }

  void cacheFailure(const void *type, const ProtocolDescriptor *proto) {
    uintptr_t failureGeneration = SectionsToScan.size();
    auto result = Cache.getOrInsert(ConformanceCacheKey(type, proto),
                                    (const WitnessTable *) nullptr,
                                    failureGeneration);

    // If the entry was already present, we may need to update it.
    if (!result.second) {
      result.first->updateFailureGeneration(failureGeneration);
    }
  }

  ConformanceCacheEntry *findCached(const void *type,
                                    const ProtocolDescriptor *proto) {
    return Cache.find(ConformanceCacheKey(type, proto));
  }
};

static Lazy<ConformanceState> Conformances;

static void
_registerProtocolConformances(ConformanceState &C,
                              const ProtocolConformanceRecord *begin,
                              const ProtocolConformanceRecord *end) {
<<<<<<< HEAD
#if defined(_MSC_VER)
  C.SectionsToScanLock.lock();
  C.SectionsToScan.push_back(ConformanceSection{begin, end});
  C.SectionsToScanLock.unlock();
#else
  pthread_mutex_lock(&C.SectionsToScanLock);
  C.SectionsToScan.push_back(ConformanceSection{begin, end});
  pthread_mutex_unlock(&C.SectionsToScanLock);
#endif
=======
  ScopedLock guard(C.SectionsToScanLock);
  C.SectionsToScan.push_back(ConformanceSection{begin, end});
>>>>>>> 36739f7b
}

static void _addImageProtocolConformancesBlock(const uint8_t *conformances,
                                               size_t conformancesSize) {
  assert(conformancesSize % sizeof(ProtocolConformanceRecord) == 0
         && "weird-sized conformances section?!");

  // If we have a section, enqueue the conformances for lookup.
  auto recordsBegin
    = reinterpret_cast<const ProtocolConformanceRecord*>(conformances);
  auto recordsEnd
    = reinterpret_cast<const ProtocolConformanceRecord*>
                                            (conformances + conformancesSize);
  
  // Conformance cache should always be sufficiently initialized by this point.
  _registerProtocolConformances(Conformances.unsafeGetAlreadyInitialized(),
                                recordsBegin, recordsEnd);
}

#if !defined(__APPLE__) || !defined(__MACH__)
// Common Structure
struct InspectArgs {
  void (*fnAddImageBlock)(const uint8_t *, size_t);
  const char *sectionName;
};
#endif

#if defined(__APPLE__) && defined(__MACH__)
static void _addImageProtocolConformances(const mach_header *mh,
                                          intptr_t vmaddr_slide) {
#ifdef __LP64__
  using mach_header_platform = mach_header_64;
  assert(mh->magic == MH_MAGIC_64 && "loaded non-64-bit image?!");
#else
  using mach_header_platform = mach_header;
#endif
  
  // Look for a __swift2_proto section.
  unsigned long conformancesSize;
  const uint8_t *conformances =
    getsectiondata(reinterpret_cast<const mach_header_platform *>(mh),
                   SEG_TEXT, SWIFT_PROTOCOL_CONFORMANCES_SECTION,
                   &conformancesSize);
  
  if (!conformances)
    return;
  
  _addImageProtocolConformancesBlock(conformances, conformancesSize);
}

static void _initializeCallbacksToInspectDylib() {
  // Install our dyld callback.
  // Dyld will invoke this on our behalf for all images that have already
  // been loaded.
  _dyld_register_func_for_add_image(_addImageProtocolConformances);
}

#elif defined(__ELF__)
static int _addImageProtocolConformances(struct dl_phdr_info *info,
                                          size_t size, void *data) {
  // inspectArgs contains addImage*Block function and the section name
  InspectArgs *inspectArgs = reinterpret_cast<InspectArgs *>(data);

  void *handle;
  if (!info->dlpi_name || info->dlpi_name[0] == '\0') {
    handle = dlopen(nullptr, RTLD_LAZY);
  } else
    handle = dlopen(info->dlpi_name, RTLD_LAZY | RTLD_NOLOAD);
  auto conformances = reinterpret_cast<const uint8_t*>(
      dlsym(handle, inspectArgs->sectionName));

  if (!conformances) {
    // if there are no conformances, don't hold this handle open.
    dlclose(handle);
    return 0;
  }

  // Extract the size of the conformances block from the head of the section
  auto conformancesSize = *reinterpret_cast<const uint64_t*>(conformances);
  conformances += sizeof(conformancesSize);

  inspectArgs->fnAddImageBlock(conformances, conformancesSize);

  dlclose(handle);
  return 0;
}

void swift::_swift_initializeCallbacksToInspectDylib(
    void (*fnAddImageBlock)(const uint8_t *, size_t),
    const char *sectionName) {
  InspectArgs inspectArgs = {fnAddImageBlock, sectionName};

  // Search the loaded dls. Unlike the above, this only searches the already
  // loaded ones.
  // FIXME: Find a way to have this continue to happen after.
  // rdar://problem/19045112
  dl_iterate_phdr(_addImageProtocolConformances, &inspectArgs);
}
#elif defined(__CYGWIN__) || defined(_MSC_VER)
static int _addImageProtocolConformances(struct dl_phdr_info *info,
                                          size_t size, void *data) {
  InspectArgs *inspectArgs = (InspectArgs *)data;
  // inspectArgs contains addImage*Block function and the section name
#if defined(_MSC_VER)
  HMODULE handle;

  if (!info->dlpi_name || info->dlpi_name[0] == '\0')
    handle = GetModuleHandle(nullptr);
  else
    handle = GetModuleHandle(info->dlpi_name);
#else
  void *handle;
  if (!info->dlpi_name || info->dlpi_name[0] == '\0')
    handle = dlopen(nullptr, RTLD_LAZY);
  else
    handle = dlopen(info->dlpi_name, RTLD_LAZY | RTLD_NOLOAD);
#endif

  unsigned long conformancesSize;
  const uint8_t *conformances =
    _swift_getSectionDataPE(handle, inspectArgs->sectionName,
                           &conformancesSize);

  if (conformances)
    inspectArgs->fnAddImageBlock(conformances, conformancesSize);

#if defined(_MSC_VER)
  FreeLibrary(handle);
#else
  dlclose(handle);
#endif
  return 0;
}

void swift::_swift_initializeCallbacksToInspectDylib(
    void (*fnAddImageBlock)(const uint8_t *, size_t),
    const char *sectionName) {
  InspectArgs inspectArgs = {fnAddImageBlock, sectionName};

  _swift_dl_iterate_phdr(_addImageProtocolConformances, &inspectArgs);
}
#else
# error No known mechanism to inspect dynamic libraries on this platform.
#endif

// This variable is used to signal when a cache was generated and
// it is correct to avoid a new scan.
static unsigned ConformanceCacheGeneration = 0;

void
swift::swift_registerProtocolConformances(const ProtocolConformanceRecord *begin,
                                          const ProtocolConformanceRecord *end){
  auto &C = Conformances.get();
  _registerProtocolConformances(C, begin, end);
}

/// Search the witness table in the ConformanceCache. \returns a pair of the
/// WitnessTable pointer and a boolean value True if a definitive value is
/// found. \returns false if the type or its superclasses were not found in
/// the cache.
static
std::pair<const WitnessTable *, bool>
searchInConformanceCache(const Metadata *type,
                         const ProtocolDescriptor *protocol,
                         ConformanceCacheEntry *&foundEntry) {
  auto &C = Conformances.get();
  auto origType = type;

  foundEntry = nullptr;

recur_inside_cache_lock:

  // See if we have a cached conformance. Try the specific type first.

  {
    // Check if the type-protocol entry exists in the cache entry that we found.
    if (auto *Value = C.findCached(type, protocol)) {
      if (Value->isSuccessful())
        return std::make_pair(Value->getWitnessTable(), true);

      // If we're still looking up for the original type, remember that
      // we found an exact match.
      if (type == origType)
        foundEntry = Value;

      // If we got a cached negative response, check the generation number.
      if (Value->getFailureGeneration() == C.SectionsToScan.size()) {
        // We found an entry with a negative value.
        return std::make_pair(nullptr, true);
      }
    }
  }

  {
    // For generic and resilient types, nondependent conformances
    // are keyed by the nominal type descriptor rather than the
    // metadata, so try that.
    auto *description = type->getNominalTypeDescriptor().get();

    // Hash and lookup the type-protocol pair in the cache.
    if (auto *Value = C.findCached(description, protocol)) {
      if (Value->isSuccessful())
        return std::make_pair(Value->getWitnessTable(), true);

      // We don't try to cache negative responses for generic
      // patterns.
    }
  }

  // If the type is a class, try its superclass.
  if (const ClassMetadata *classType = type->getClassObject()) {
    if (classHasSuperclass(classType)) {
      type = swift_getObjCClassMetadata(classType->SuperClass);
      goto recur_inside_cache_lock;
    }
  }

  // We did not find an entry.
  return std::make_pair(nullptr, false);
}

/// Checks if a given candidate is a type itself, one of its
/// superclasses or a related generic type.
///
/// This check is supposed to use the same logic that is used
/// by searchInConformanceCache.
///
/// \param candidate Pointer to a Metadata or a NominalTypeDescriptor.
///
static
bool isRelatedType(const Metadata *type, const void *candidate,
                   bool candidateIsMetadata) {

  while (true) {
    if (type == candidate && candidateIsMetadata)
      return true;

    // If the type is resilient or generic, see if there's a witness table
    // keyed off the nominal type descriptor.
    auto *description = type->getNominalTypeDescriptor().get();
    if (description == candidate && !candidateIsMetadata)
      return true;

    // If the type is a class, try its superclass.
    if (const ClassMetadata *classType = type->getClassObject()) {
      if (classHasSuperclass(classType)) {
        type = swift_getObjCClassMetadata(classType->SuperClass);
        continue;
      }
    }

    break;
  }

  return false;
}

const WitnessTable *
swift::swift_conformsToProtocol(const Metadata *type,
                                const ProtocolDescriptor *protocol) {
  auto &C = Conformances.get();
  auto origType = type;
  unsigned numSections = 0;
  ConformanceCacheEntry *foundEntry;

recur:
  // See if we have a cached conformance. The ConcurrentMap data structure
  // allows us to insert and search the map concurrently without locking.
  // We do lock the slow path because the SectionsToScan data structure is not
  // concurrent.
  auto FoundConformance = searchInConformanceCache(type, protocol, foundEntry);
  // The negative answer does not always mean that there is no conformance,
  // unless it is an exact match on the type. If it is not an exact match,
  // it may mean that all of the superclasses do not have this conformance,
  // but the actual type may still have this conformance.
  if (FoundConformance.second) {
    if (FoundConformance.first || foundEntry)
      return FoundConformance.first;
  }

  // If we didn't have an up-to-date cache entry, scan the conformance records.
<<<<<<< HEAD
#if defined(_MSC_VER)
  C.SectionsToScanLock.lock();
#else
  pthread_mutex_lock(&C.SectionsToScanLock);
#endif
=======
  C.SectionsToScanLock.lock();
  unsigned failedGeneration = ConformanceCacheGeneration;
>>>>>>> 36739f7b

  // If we have no new information to pull in (and nobody else pulled in
  // new information while we waited on the lock), we're done.
  if (C.SectionsToScan.size() == numSections) {
    if (failedGeneration != ConformanceCacheGeneration) {
      // Someone else pulled in new conformances while we were waiting.
      // Start over with our newly-populated cache.
<<<<<<< HEAD
#if defined(_MSC_VER)
      C.SectionsToScanLock.unlock();
#else
      pthread_mutex_unlock(&C.SectionsToScanLock);
#endif
=======
      C.SectionsToScanLock.unlock();
>>>>>>> 36739f7b
      type = origType;
      goto recur;
    }


    // Save the failure for this type-protocol pair in the cache.
    C.cacheFailure(type, protocol);

<<<<<<< HEAD
#if defined(_MSC_VER)
	C.SectionsToScanLock.unlock();
#else
    pthread_mutex_unlock(&C.SectionsToScanLock);
#endif
=======
    C.SectionsToScanLock.unlock();
>>>>>>> 36739f7b
    return nullptr;
  }

  // Update the last known number of sections to scan.
  numSections = C.SectionsToScan.size();

  // Scan only sections that were not scanned yet.
  unsigned sectionIdx = foundEntry ? foundEntry->getFailureGeneration() : 0;
  unsigned endSectionIdx = C.SectionsToScan.size();

  for (; sectionIdx < endSectionIdx; ++sectionIdx) {
    auto &section = C.SectionsToScan[sectionIdx];
    // Eagerly pull records for nondependent witnesses into our cache.
    for (const auto &record : section) {
      // If the record applies to a specific type, cache it.
      if (auto metadata = record.getCanonicalTypeMetadata()) {
        auto P = record.getProtocol();

        // Look for an exact match.
        if (protocol != P)
          continue;

        if (!isRelatedType(type, metadata, /*isMetadata=*/true))
          continue;

        // Store the type-protocol pair in the cache.
        auto witness = record.getWitnessTable(metadata);
        if (witness) {
          C.cacheSuccess(metadata, P, witness);
        } else {
          C.cacheFailure(metadata, P);
        }

      // If the record provides a nondependent witness table for all instances
      // of a generic type, cache it for the generic pattern.
      // TODO: "Nondependent witness table" probably deserves its own flag.
      // An accessor function might still be necessary even if the witness table
      // can be shared.
      } else if (record.getTypeKind()
                   == TypeMetadataRecordKind::UniqueNominalTypeDescriptor
                 && record.getConformanceKind()
                   == ProtocolConformanceReferenceKind::WitnessTable) {

        auto R = record.getNominalTypeDescriptor();
        auto P = record.getProtocol();

        // Look for an exact match.
        if (protocol != P)
          continue;

        if (!isRelatedType(type, R, /*isMetadata=*/false))
          continue;

        // Store the type-protocol pair in the cache.
        C.cacheSuccess(R, P, record.getStaticWitnessTable());
      }
    }
  }
  ++ConformanceCacheGeneration;
<<<<<<< HEAD
#if defined(_MSC_VER)
  C.SectionsToScanLock.unlock();
#else
  pthread_mutex_unlock(&C.SectionsToScanLock);
#endif
=======

  C.SectionsToScanLock.unlock();
>>>>>>> 36739f7b
  // Start over with our newly-populated cache.
  type = origType;
  goto recur;
}

const Metadata *
swift::_searchConformancesByMangledTypeName(const llvm::StringRef typeName) {
  auto &C = Conformances.get();
  const Metadata *foundMetadata = nullptr;

<<<<<<< HEAD
#if defined(_MSC_VER)
  C.SectionsToScanLock.lock();
#else
  pthread_mutex_lock(&C.SectionsToScanLock);
#endif
=======
  ScopedLock guard(C.SectionsToScanLock);
>>>>>>> 36739f7b

  unsigned sectionIdx = 0;
  unsigned endSectionIdx = C.SectionsToScan.size();

  for (; sectionIdx < endSectionIdx; ++sectionIdx) {
    auto &section = C.SectionsToScan[sectionIdx];
    for (const auto &record : section) {
      if (auto metadata = record.getCanonicalTypeMetadata())
        foundMetadata = _matchMetadataByMangledTypeName(typeName, metadata, nullptr);
      else if (auto ntd = record.getNominalTypeDescriptor())
        foundMetadata = _matchMetadataByMangledTypeName(typeName, nullptr, ntd);

      if (foundMetadata != nullptr)
        break;
    }
    if (foundMetadata != nullptr)
      break;
  }

<<<<<<< HEAD
#if defined(_MSC_VER)
  C.SectionsToScanLock.unlock();
#else
  pthread_mutex_unlock(&C.SectionsToScanLock);
#endif

=======
>>>>>>> 36739f7b
  return foundMetadata;
}<|MERGE_RESOLUTION|>--- conflicted
+++ resolved
@@ -30,14 +30,8 @@
 #endif
 
 #if defined(_MSC_VER)
-#include <windows.h>
-#else
 #include <dlfcn.h>
-<<<<<<< HEAD
-#endif
-#include <mutex>
-=======
->>>>>>> 36739f7b
+#endif
 
 using namespace swift;
 
@@ -250,24 +244,10 @@
 struct ConformanceState {
   ConcurrentMap<ConformanceCacheEntry> Cache;
   std::vector<ConformanceSection> SectionsToScan;
-<<<<<<< HEAD
-#if defined(_MSC_VER)
-  std::mutex SectionsToScanLock;
-#else
-  pthread_mutex_t SectionsToScanLock;
-#endif
-  
-  ConformanceState() {
-    SectionsToScan.reserve(16);
-#if !defined(_MSC_VER)
-    pthread_mutex_init(&SectionsToScanLock, nullptr);
-#endif
-=======
   Mutex SectionsToScanLock;
   
   ConformanceState() {
     SectionsToScan.reserve(16);
->>>>>>> 36739f7b
 #if defined(__APPLE__) && defined(__MACH__)
     _initializeCallbacksToInspectDylib();
 #else
@@ -312,20 +292,8 @@
 _registerProtocolConformances(ConformanceState &C,
                               const ProtocolConformanceRecord *begin,
                               const ProtocolConformanceRecord *end) {
-<<<<<<< HEAD
-#if defined(_MSC_VER)
-  C.SectionsToScanLock.lock();
-  C.SectionsToScan.push_back(ConformanceSection{begin, end});
-  C.SectionsToScanLock.unlock();
-#else
-  pthread_mutex_lock(&C.SectionsToScanLock);
-  C.SectionsToScan.push_back(ConformanceSection{begin, end});
-  pthread_mutex_unlock(&C.SectionsToScanLock);
-#endif
-=======
   ScopedLock guard(C.SectionsToScanLock);
   C.SectionsToScan.push_back(ConformanceSection{begin, end});
->>>>>>> 36739f7b
 }
 
 static void _addImageProtocolConformancesBlock(const uint8_t *conformances,
@@ -607,16 +575,8 @@
   }
 
   // If we didn't have an up-to-date cache entry, scan the conformance records.
-<<<<<<< HEAD
-#if defined(_MSC_VER)
-  C.SectionsToScanLock.lock();
-#else
-  pthread_mutex_lock(&C.SectionsToScanLock);
-#endif
-=======
   C.SectionsToScanLock.lock();
   unsigned failedGeneration = ConformanceCacheGeneration;
->>>>>>> 36739f7b
 
   // If we have no new information to pull in (and nobody else pulled in
   // new information while we waited on the lock), we're done.
@@ -624,15 +584,7 @@
     if (failedGeneration != ConformanceCacheGeneration) {
       // Someone else pulled in new conformances while we were waiting.
       // Start over with our newly-populated cache.
-<<<<<<< HEAD
-#if defined(_MSC_VER)
       C.SectionsToScanLock.unlock();
-#else
-      pthread_mutex_unlock(&C.SectionsToScanLock);
-#endif
-=======
-      C.SectionsToScanLock.unlock();
->>>>>>> 36739f7b
       type = origType;
       goto recur;
     }
@@ -641,15 +593,7 @@
     // Save the failure for this type-protocol pair in the cache.
     C.cacheFailure(type, protocol);
 
-<<<<<<< HEAD
-#if defined(_MSC_VER)
-	C.SectionsToScanLock.unlock();
-#else
-    pthread_mutex_unlock(&C.SectionsToScanLock);
-#endif
-=======
     C.SectionsToScanLock.unlock();
->>>>>>> 36739f7b
     return nullptr;
   }
 
@@ -709,16 +653,8 @@
     }
   }
   ++ConformanceCacheGeneration;
-<<<<<<< HEAD
-#if defined(_MSC_VER)
+
   C.SectionsToScanLock.unlock();
-#else
-  pthread_mutex_unlock(&C.SectionsToScanLock);
-#endif
-=======
-
-  C.SectionsToScanLock.unlock();
->>>>>>> 36739f7b
   // Start over with our newly-populated cache.
   type = origType;
   goto recur;
@@ -729,15 +665,7 @@
   auto &C = Conformances.get();
   const Metadata *foundMetadata = nullptr;
 
-<<<<<<< HEAD
-#if defined(_MSC_VER)
-  C.SectionsToScanLock.lock();
-#else
-  pthread_mutex_lock(&C.SectionsToScanLock);
-#endif
-=======
   ScopedLock guard(C.SectionsToScanLock);
->>>>>>> 36739f7b
 
   unsigned sectionIdx = 0;
   unsigned endSectionIdx = C.SectionsToScan.size();
@@ -757,14 +685,5 @@
       break;
   }
 
-<<<<<<< HEAD
-#if defined(_MSC_VER)
-  C.SectionsToScanLock.unlock();
-#else
-  pthread_mutex_unlock(&C.SectionsToScanLock);
-#endif
-
-=======
->>>>>>> 36739f7b
   return foundMetadata;
 }