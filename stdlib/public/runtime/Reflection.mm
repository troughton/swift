//===----------------------------------------------------------------------===//
//
// This source file is part of the Swift.org open source project
//
// Copyright (c) 2014 - 2016 Apple Inc. and the Swift project authors
// Licensed under Apache License v2.0 with Runtime Library Exception
//
// See http://swift.org/LICENSE.txt for license information
// See http://swift.org/CONTRIBUTORS.txt for the list of Swift project authors
//
//===----------------------------------------------------------------------===//

#include "swift/Basic/Fallthrough.h"
#include "swift/Runtime/Reflection.h"
#include "swift/Runtime/HeapObject.h"
#include "swift/Runtime/Metadata.h"
#include "swift/Runtime/Enum.h"
#include "swift/Basic/Demangle.h"
#include "swift/Runtime/Debug.h"
#include "swift/Runtime/Portability.h"
#include "Private.h"
#include <cassert>
#include <cstdio>
#include <cstring>
#include <new>
#include <string>
<<<<<<< HEAD
#include <tuple>
#if !defined(_MSC_VER)
#include <dlfcn.h>
#endif
=======
>>>>>>> 000d413a

#if SWIFT_OBJC_INTEROP
#include "swift/Runtime/ObjCBridge.h"
#include <Foundation/Foundation.h>
#include <objc/objc.h>
#include <objc/runtime.h>
#endif

using namespace swift;

#if SWIFT_OBJC_INTEROP
// Declare the debugQuickLookObject selector.
@interface DeclareSelectors

- (id)debugQuickLookObject;
@end

@class SwiftObject;
#endif

namespace {
  
/// The layout of protocol<>.
using Any = OpaqueExistentialContainer;

// Swift assumes Any is returned in memory. 
// Use AnyReturn to guarantee that even on architectures 
// where Any would be returned in registers.
struct AnyReturn {
  Any any;
  AnyReturn(Any a) : any(a) { }
  operator Any() { return any; }
  ~AnyReturn() { }
};

/// A _Reflectable witness table.
struct _ReflectableWitnessTable {
  /// func _getMirror() -> Mirror
  Mirror (*getMirror)(OpaqueValue *self, const Metadata *Self);
};
  
struct MagicMirrorData;
  
struct String;
  
extern "C" void swift_stringFromUTF8InRawMemory(String *out,
                                                const char *start,
                                                intptr_t len);
  
struct String {
  // Keep the details of String's implementation opaque to the runtime.
  const void *x, *y, *z;
  
  /// Keep String trivial on the C++ side so we can control its instantiation.
  String() = default;
  
  /// Wrap a string literal in a swift String.
  template<size_t N>
  explicit String(const char (&s)[N]) {
    swift_stringFromUTF8InRawMemory(this, s, N-1);
  }
  
  /// Copy an ASCII string into a swift String on the heap.
  explicit String(const char *ptr, size_t size) {
    swift_stringFromUTF8InRawMemory(this, ptr, size);
  }
  
  explicit String(const char *ptr)
    : String(ptr, strlen(ptr))
  {}

  /// Create a Swift String from two concatenated nul-terminated strings.
  explicit String(const char *ptr1, const char *ptr2) {
    size_t len1 = strlen(ptr1);
    size_t len2 = strlen(ptr2);
    char *concatenated = static_cast<char *>(malloc(len1 + len2));
    memcpy(concatenated, ptr1, len1);
    memcpy(concatenated + len1, ptr2, len2);
    swift_stringFromUTF8InRawMemory(this, concatenated, len1 + len2);
    free(concatenated);
  }
#if SWIFT_OBJC_INTEROP  
  explicit String(NSString *s)
    // FIXME: Use the usual NSString bridging entry point.
    : String([s UTF8String])
  {}
#endif
};

/// A Mirror witness table for use by MagicMirror.
struct MirrorWitnessTable;
  
/// The protocol descriptor for _Reflectable from the stdlib.
extern "C" const ProtocolDescriptor _TMps12_Reflectable;
  
// This structure needs to mirror _MagicMirrorData in the stdlib.
struct MagicMirrorData {
  /// The owner pointer for the buffer the value lives in. For class values
  /// this is the class instance itself. The mirror owns a strong reference to
  /// this object.
  HeapObject *Owner;
  /// The pointer to the value. The mirror does not own the referenced value.
  const OpaqueValue *Value;
  /// The type metadata for the referenced value. For an ObjC witness, this is
  /// the ObjC class.
  const Metadata *Type;
};
static_assert(sizeof(MagicMirrorData) == sizeof(ValueBuffer),
              "MagicMirrorData doesn't exactly fill a ValueBuffer");
  
/// A magic implementation of Mirror that can use runtime metadata to walk an
/// arbitrary object.
///
/// This type is layout-compatible with a Swift existential container for the
/// _Mirror protocol.
class MagicMirror {
public:
  // The data for the mirror.
  MagicMirrorData Data;

  // The existential header.
  const Metadata *Self;
  const MirrorWitnessTable *MirrorWitness;
  
  MagicMirror() = default;
  
  /// Build a new MagicMirror for type T by taking ownership of the referenced
  /// value.
  MagicMirror(OpaqueValue *value, const Metadata *T, bool take);
  
  /// Build a new MagicMirror for type T, sharing ownership with an existing
  /// heap object, which is retained.
  MagicMirror(HeapObject *owner, const OpaqueValue *value, const Metadata *T);
};
    
static_assert(alignof(MagicMirror) == alignof(Mirror),
              "MagicMirror layout does not match existential container");
static_assert(sizeof(MagicMirror) == sizeof(Mirror),
              "MagicMirror layout does not match existential container");
static_assert(offsetof(MagicMirror, Data) == offsetof(OpaqueExistentialContainer, Buffer),
              "MagicMirror layout does not match existential container");
static_assert(offsetof(MagicMirror, Self) == offsetof(OpaqueExistentialContainer, Type),
              "MagicMirror layout does not match existential container");
static_assert(offsetof(MagicMirror, MirrorWitness) ==
              offsetof(Mirror, MirrorWitness),
              "MagicMirror layout does not match existential container");
  
// -- Build an Any from an arbitrary value unowned-referenced by a mirror.

// We intentionally use a non-POD return type with these entry points to give
// them an indirect return ABI for compatibility with Swift.
#pragma clang diagnostic push
#pragma clang diagnostic ignored "-Wreturn-type-c-linkage"
  

SWIFT_CC(swift) SWIFT_RUNTIME_STDLIB_INTERFACE
extern "C"
AnyReturn swift_MagicMirrorData_value(HeapObject *owner,
                                      const OpaqueValue *value,
                                      const Metadata *type) {
  Any result;
  
  result.Type = type;
  type->vw_initializeBufferWithCopy(&result.Buffer,
                                    const_cast<OpaqueValue*>(value));

  return AnyReturn(result);
}
SWIFT_CC(swift) SWIFT_RUNTIME_STDLIB_INTERFACE
extern "C"
const Metadata *swift_MagicMirrorData_valueType(HeapObject *owner,
                                                const OpaqueValue *value,
                                                const Metadata *type) {
  return swift_getDynamicType(const_cast<OpaqueValue*>(value), type);
}

#if SWIFT_OBJC_INTEROP
SWIFT_CC(swift) SWIFT_RUNTIME_STDLIB_INTERFACE
extern "C"
AnyReturn swift_MagicMirrorData_objcValue(HeapObject *owner,
                                          const OpaqueValue *value,
                                          const Metadata *type) {
  Any result;
    
  void *object = *reinterpret_cast<void * const *>(value);
  auto isa = _swift_getClass(object);
  result.Type = swift_getObjCClassMetadata(isa);
  swift_unknownRetain(object);
  *reinterpret_cast<void **>(&result.Buffer) = object;
  return AnyReturn(result);
}
#endif

#pragma clang diagnostic pop

SWIFT_CC(swift) SWIFT_RUNTIME_STDLIB_INTERFACE
extern "C"
const char *swift_OpaqueSummary(const Metadata *T) {
  switch (T->getKind()) {
    case MetadataKind::Class:
    case MetadataKind::Struct:
    case MetadataKind::Enum:
    case MetadataKind::Optional:
    case MetadataKind::Metatype:
      return nullptr;
    case MetadataKind::Opaque:
      return "(Opaque Value)";
    case MetadataKind::Tuple:
      return "(Tuple)";
    case MetadataKind::Function:
      return "(Function)";
    case MetadataKind::Existential:
      return "(Existential)";
    case MetadataKind::ObjCClassWrapper:
      return "(Objective-C Class Wrapper)";
    case MetadataKind::ExistentialMetatype:
      return "(Existential Metatype)";
    case MetadataKind::ForeignClass:
      return "(Foreign Class)";
    case MetadataKind::HeapLocalVariable:
      return "(Heap Local Variable)";
    case MetadataKind::HeapGenericLocalVariable:
      return "(Heap Generic Local Variable)";
    case MetadataKind::ErrorObject:
      return "(ErrorType Object)";
  }
}

SWIFT_CC(swift) SWIFT_RUNTIME_STDLIB_INTERFACE
extern "C"
void swift_MagicMirrorData_summary(const Metadata *T, String *result) {
  switch (T->getKind()) {
    case MetadataKind::Class:
      new (result) String("(Class)");
      break;
    case MetadataKind::Struct:
      new (result) String("(Struct)");
      break;
    case MetadataKind::Enum:
    case MetadataKind::Optional:
      new (result) String("(Enum Value)");
      break;
    case MetadataKind::Opaque:
      new (result) String("(Opaque Value)");
      break;
    case MetadataKind::Tuple:
      new (result) String("(Tuple)");
      break;
    case MetadataKind::Function:
      new (result) String("(Function)");
      break;
    case MetadataKind::Existential:
      new (result) String("(Existential)");
      break;
    case MetadataKind::Metatype:
      new (result) String("(Metatype)");
      break;
    case MetadataKind::ObjCClassWrapper:
      new (result) String("(Objective-C Class Wrapper)");
      break;
    case MetadataKind::ExistentialMetatype:
      new (result) String("(ExistentialMetatype)");
      break;
    case MetadataKind::ForeignClass:
      new (result) String("(Foreign Class)");
      break;
    case MetadataKind::HeapLocalVariable:
      new (result) String("(Heap Local Variable)");
      break;
    case MetadataKind::HeapGenericLocalVariable:
      new (result) String("(Heap Generic Local Variable)");
      break;
    case MetadataKind::ErrorObject:
      new (result) String("(ErrorProtocol Object)");
      break;
  }
}

SWIFT_CC(swift) SWIFT_RUNTIME_STDLIB_INTERFACE
extern "C"
const Metadata *swift_MagicMirrorData_objcValueType(HeapObject *owner,
                                                    const OpaqueValue *value,
                                                    const Metadata *type) {
  void *object = *reinterpret_cast<void * const *>(value);
  auto isa = _swift_getClass(object);
  return swift_getObjCClassMetadata(isa);
}
 
static std::tuple<const _ReflectableWitnessTable *, const Metadata *,
                  const OpaqueValue *>
getReflectableConformance(const Metadata *T, const OpaqueValue *Value) {
recur:
  // If the value is an existential container, look through it to reflect the
  // contained value.
  switch (T->getKind()) {
  case MetadataKind::Tuple:
  case MetadataKind::Struct:
  case MetadataKind::ForeignClass:
  case MetadataKind::ObjCClassWrapper:
  case MetadataKind::Class:
  case MetadataKind::Opaque:
  case MetadataKind::Enum:
  case MetadataKind::Optional:
  case MetadataKind::Function:
  case MetadataKind::Metatype:
    break;
      
  case MetadataKind::Existential: {
    auto existential
      = static_cast<const ExistentialTypeMetadata *>(T);
    
    // If the existential happens to include the _Reflectable protocol, use
    // the witness table from the container.
    unsigned wtOffset = 0;
    for (unsigned i = 0; i < existential->Protocols.NumProtocols; ++i) {
      if (existential->Protocols[i] == &_TMps12_Reflectable) {
        return std::make_tuple(
            reinterpret_cast<const _ReflectableWitnessTable*>(
              existential->getWitnessTable(Value, wtOffset)),
            existential->getDynamicType(Value),
            existential->projectValue(Value));
      }
      if (existential->Protocols[i]->Flags.needsWitnessTable())
        ++wtOffset;
    }
    
    // Otherwise, unwrap the existential container and do a runtime lookup on
    // its contained value as usual.
    T = existential->getDynamicType(Value);
    Value = existential->projectValue(Value);

    // Existential containers can end up nested in some cases due to generic
    // abstraction barriers. Recur in case we have a nested existential.
    goto recur;
  }
  case MetadataKind::ExistentialMetatype:
    // TODO: Should look through existential metatypes too, but it doesn't
    // really matter yet since we don't have any special mirror behavior for
    // concrete metatypes yet.
    break;
      
  // Types can't have these kinds.
  case MetadataKind::HeapLocalVariable:
  case MetadataKind::HeapGenericLocalVariable:
  case MetadataKind::ErrorObject:
    swift::crash("Swift mirror lookup failure");
  }
  
  return std::make_tuple(
      reinterpret_cast<const _ReflectableWitnessTable*>(
        swift_conformsToProtocol(T, &_TMps12_Reflectable)),
      T,
      Value);
}

/// Produce a mirror for any value, like swift_reflectAny, but do not consume
/// the value, so we can produce a mirror for a subobject of a value already
/// owned by a mirror.
///
/// \param owner passed at +1, consumed.
/// \param value passed unowned.
static Mirror reflect(HeapObject *owner,
                      const OpaqueValue *value,
                      const Metadata *T) {
  const _ReflectableWitnessTable *witness;
  const Metadata *mirrorType;
  const OpaqueValue *mirrorValue;
  std::tie(witness, mirrorType, mirrorValue)
    = getReflectableConformance(T, value);
  
  // Use the _Reflectable conformance if the object has one.
  if (witness) {
    auto result =
    witness->getMirror(const_cast<OpaqueValue*>(mirrorValue), mirrorType);
    swift_release(owner);
    return MirrorReturn(result);
  }
  // Otherwise, fall back to MagicMirror.
  // Consumes 'owner'.
  Mirror result;
  ::new (&result) MagicMirror(owner, mirrorValue, mirrorType);
  return result;
}

// -- Tuple destructuring.
  
SWIFT_CC(swift) SWIFT_RUNTIME_STDLIB_INTERFACE
extern "C"
intptr_t swift_TupleMirror_count(HeapObject *owner,
                                 const OpaqueValue *value,
                                 const Metadata *type) {
  auto Tuple = static_cast<const TupleTypeMetadata *>(type);
  swift_release(owner);
  return Tuple->NumElements;
}

/// \param owner passed at +1, consumed.
/// \param value passed unowned.
SWIFT_CC(swift) SWIFT_RUNTIME_STDLIB_INTERFACE
extern "C"
void swift_TupleMirror_subscript(String *outString,
                                 Mirror *outMirror,
                                 intptr_t i,
                                 HeapObject *owner,
                                 const OpaqueValue *value,
                                 const Metadata *type) {
  auto Tuple = static_cast<const TupleTypeMetadata *>(type);
  
  if (i < 0 || (size_t)i > Tuple->NumElements)
    swift::crash("Swift mirror subscript bounds check failure");
  
  // The name is the stringized element number '.0'.
  char buf[32];
  snprintf(buf, 31, ".%zd", i);
  buf[31] = 0;
  new (outString) String(buf, strlen(buf));
  
  // Get a Mirror for the nth element.
  auto &elt = Tuple->getElement(i);
  auto bytes = reinterpret_cast<const char*>(value);
  auto eltData = reinterpret_cast<const OpaqueValue *>(bytes + elt.Offset);

  // 'owner' is consumed by this call.
  new (outMirror) Mirror(reflect(owner, eltData, elt.Type));
}
  
// Get a field name from a doubly-null-terminated list.
static const char *getFieldName(const char *fieldNames, size_t i) {
  const char *fieldName = fieldNames;
  for (size_t j = 0; j < i; ++j) {
    size_t len = strlen(fieldName);
    assert(len != 0);
    fieldName += len + 1;
  }

  return fieldName;
}

// -- Struct destructuring.
  
SWIFT_CC(swift) SWIFT_RUNTIME_STDLIB_INTERFACE
extern "C"
intptr_t swift_StructMirror_count(HeapObject *owner,
                                  const OpaqueValue *value,
                                  const Metadata *type) {
  auto Struct = static_cast<const StructMetadata *>(type);
  swift_release(owner);
  return Struct->Description->Struct.NumFields;
}

SWIFT_CC(swift) SWIFT_RUNTIME_STDLIB_INTERFACE
extern "C"
void swift_StructMirror_subscript(String *outString,
                                  Mirror *outMirror,
                                  intptr_t i,
                                  HeapObject *owner,
                                  const OpaqueValue *value,
                                  const Metadata *type) {
  auto Struct = static_cast<const StructMetadata *>(type);
  
  if (i < 0 || (size_t)i > Struct->Description->Struct.NumFields)
    swift::crash("Swift mirror subscript bounds check failure");
  
  // Load the type and offset from their respective vectors.
  auto fieldType = Struct->getFieldTypes()[i];
  auto fieldOffset = Struct->getFieldOffsets()[i];
  
  auto bytes = reinterpret_cast<const char*>(value);
  auto fieldData = reinterpret_cast<const OpaqueValue *>(bytes + fieldOffset);

  new (outString) String(getFieldName(Struct->Description->Struct.FieldNames, i));

  // 'owner' is consumed by this call.
  assert(!fieldType.isIndirect() && "indirect struct fields not implemented");
  new (outMirror) Mirror(reflect(owner, fieldData, fieldType.getType()));
}

// -- Enum destructuring.

static bool isEnumReflectable(const Metadata *type) {
  const auto Enum = static_cast<const EnumMetadata *>(type);
  const auto &Description = Enum->Description->Enum;

  // No metadata for C and @objc enums yet
  if (Description.CaseNames == nullptr)
    return false;

  return true;
}

static void getEnumMirrorInfo(const OpaqueValue *value,
                              const Metadata *type,
                              unsigned *tagPtr,
                              const Metadata **payloadTypePtr,
                              bool *indirectPtr) {
  const auto Enum = static_cast<const EnumMetadata *>(type);
  const auto &Description = Enum->Description->Enum;

  unsigned payloadCases = Description.getNumPayloadCases();

  // 'tag' is in the range [-ElementsWithPayload..ElementsWithNoPayload-1].
  int tag = type->vw_getEnumTag(value);

  // Convert resilient tag index to fragile tag index.
  tag += payloadCases;

  const Metadata *payloadType = nullptr;
  bool indirect = false;

  if (static_cast<unsigned>(tag) < payloadCases) {
    auto payload = Description.GetCaseTypes(type)[tag];
    payloadType = payload.getType();
    indirect = payload.isIndirect();
  }

  if (tagPtr)
    *tagPtr = tag;
  if (payloadTypePtr)
    *payloadTypePtr = payloadType;
  if (indirectPtr)
    *indirectPtr = indirect;
}

SWIFT_CC(swift) SWIFT_RUNTIME_STDLIB_INTERFACE
extern "C"
const char *swift_EnumMirror_caseName(HeapObject *owner,
                                      const OpaqueValue *value,
                                      const Metadata *type) {
  if (!isEnumReflectable(type)) {
    swift_release(owner);
    return nullptr;
  }

  const auto Enum = static_cast<const EnumMetadata *>(type);
  const auto &Description = Enum->Description->Enum;

  unsigned tag;
  getEnumMirrorInfo(value, type, &tag, nullptr, nullptr);

  swift_release(owner);

  return getFieldName(Description.CaseNames, tag);
}

SWIFT_CC(swift) SWIFT_RUNTIME_STDLIB_INTERFACE
extern "C"
const char *swift_EnumCaseName(OpaqueValue *value, const Metadata *type) {
  // Build a magic mirror. Unconditionally destroy the value at the end.
  const _ReflectableWitnessTable *witness;
  const Metadata *mirrorType;
  const OpaqueValue *cMirrorValue;
  std::tie(witness, mirrorType, cMirrorValue) = getReflectableConformance(type, value);
  
  OpaqueValue *mirrorValue = const_cast<OpaqueValue*>(cMirrorValue);
  Mirror mirror;

  if (witness) {
    mirror = witness->getMirror(mirrorValue, mirrorType);
  } else {
    bool take = mirrorValue == value;
    ::new (&mirror) MagicMirror(mirrorValue, mirrorType, take);
  }

  MagicMirror *theMirror = reinterpret_cast<MagicMirror *>(&mirror);
  MagicMirrorData data = theMirror->Data;
  const char *result = swift_EnumMirror_caseName(data.Owner, data.Value, data.Type);
  return result;
}

SWIFT_CC(swift) SWIFT_RUNTIME_STDLIB_INTERFACE
extern "C"
intptr_t swift_EnumMirror_count(HeapObject *owner,
                                const OpaqueValue *value,
                                const Metadata *type) {
  if (!isEnumReflectable(type)) {
    swift_release(owner);
    return 0;
  }

  const Metadata *payloadType;
  getEnumMirrorInfo(value, type, nullptr, &payloadType, nullptr);
  swift_release(owner);
  return (payloadType != nullptr) ? 1 : 0;
}

SWIFT_CC(swift) SWIFT_RUNTIME_STDLIB_INTERFACE
extern "C"
void swift_EnumMirror_subscript(String *outString,
                                Mirror *outMirror,
                                intptr_t i,
                                HeapObject *owner,
                                const OpaqueValue *value,
                                const Metadata *type) {
  const auto Enum = static_cast<const EnumMetadata *>(type);
  const auto &Description = Enum->Description->Enum;

  unsigned tag;
  const Metadata *payloadType;
  bool indirect;

  getEnumMirrorInfo(value, type, &tag, &payloadType, &indirect);

  // Copy the enum payload into a box
  const Metadata *boxType = (indirect ? &_TMBo.base : payloadType);
  BoxPair pair = swift_allocBox(boxType);

  type->vw_destructiveProjectEnumData(const_cast<OpaqueValue *>(value));
  boxType->vw_initializeWithCopy(pair.second, const_cast<OpaqueValue *>(value));
  type->vw_destructiveInjectEnumTag(const_cast<OpaqueValue *>(value),
                                    (int) (tag - Description.getNumPayloadCases()));

  swift_release(owner);

  owner = pair.first;
  value = pair.second;

  // If the payload is indirect, we need to jump through the box to get it.
  if (indirect) {
    owner = *reinterpret_cast<HeapObject * const *>(value);
    value = swift_projectBox(const_cast<HeapObject *>(owner));
    swift_retain(owner);
    swift_release(pair.first);
  }

  new (outString) String(getFieldName(Description.CaseNames, tag));
  new (outMirror) Mirror(reflect(owner, value, payloadType));
}
  
// -- Class destructuring.
static Mirror getMirrorForSuperclass(const ClassMetadata *sup,
                                     HeapObject *owner,
                                     const OpaqueValue *value,
                                     const Metadata *type);

SWIFT_CC(swift) SWIFT_RUNTIME_STDLIB_INTERFACE
extern "C"
intptr_t swift_ClassMirror_count(HeapObject *owner,
                                 const OpaqueValue *value,
                                 const Metadata *type) {
  auto Clas = static_cast<const ClassMetadata*>(type);
  swift_release(owner);
  auto count = Clas->getDescription()->Class.NumFields;

  // If the class has a superclass, the superclass instance is treated as the
  // first child.
  if (classHasSuperclass(Clas))
    count += 1;

  return count;
}

/// \param owner passed at +1, consumed.
/// \param value passed unowned.
SWIFT_CC(swift) SWIFT_RUNTIME_STDLIB_INTERFACE
extern "C"
void swift_ClassMirror_subscript(String *outString,
                                 Mirror *outMirror,
                                 intptr_t i,
                                 HeapObject *owner,
                                 const OpaqueValue *value,
                                 const Metadata *type) {
  auto Clas = static_cast<const ClassMetadata*>(type);

  if (classHasSuperclass(Clas)) {
    // If the class has a superclass, the superclass instance is treated as the
    // first child.
    if (i == 0) {
      // FIXME: Put superclass name here
      new (outString) String("super");
      new (outMirror) Mirror(
        getMirrorForSuperclass(Clas->SuperClass, owner, value, type));
      return;
    }
    --i;
  }
  
  if (i < 0 || (size_t)i > Clas->getDescription()->Class.NumFields)
    swift::crash("Swift mirror subscript bounds check failure");
  
  // Load the type and offset from their respective vectors.
  auto fieldType = Clas->getFieldTypes()[i];
  assert(!fieldType.isIndirect()
         && "class indirect properties not implemented");
  
  // FIXME: If the class has ObjC heritage, get the field offset using the ObjC
  // metadata, because we don't update the field offsets in the face of
  // resilient base classes.
  uintptr_t fieldOffset;
  if (usesNativeSwiftReferenceCounting(Clas)) {
    fieldOffset = Clas->getFieldOffsets()[i];
  } else {
#if SWIFT_OBJC_INTEROP
    Ivar *ivars = class_copyIvarList((Class)Clas, nullptr);
    fieldOffset = ivar_getOffset(ivars[i]);
    free(ivars);
#else
    swift::crash("Object appears to be Objective-C, but no runtime.");
#endif
  }
  
  auto bytes = *reinterpret_cast<const char * const*>(value);
  auto fieldData = reinterpret_cast<const OpaqueValue *>(bytes + fieldOffset);
  
  new (outString) String(getFieldName(Clas->getDescription()->Class.FieldNames, i));
  // 'owner' is consumed by this call.
  new (outMirror) Mirror(reflect(owner, fieldData, fieldType.getType()));
}
  
// -- Mirror witnesses for ObjC classes.

#if SWIFT_OBJC_INTEROP  

extern "C" const Metadata _TMSb; // Bool
extern "C" const Metadata _TMSi; // Int
extern "C" const Metadata _TMSu; // UInt
extern "C" const Metadata _TMSf; // Float
extern "C" const Metadata _TMSd; // Double
extern "C" const Metadata _TMVs4Int8;
extern "C" const Metadata _TMVs5Int16;
extern "C" const Metadata _TMVs5Int32;
extern "C" const Metadata _TMVs5Int64;
extern "C" const Metadata _TMVs5UInt8;
extern "C" const Metadata _TMVs6UInt16;
extern "C" const Metadata _TMVs6UInt32;
extern "C" const Metadata _TMVs6UInt64;
  
// Set to 1 to enable reflection of objc ivars.
#define REFLECT_OBJC_IVARS 0
  
/// Map an ObjC type encoding string to a Swift type metadata object.
///
#if REFLECT_OBJC_IVARS
static const Metadata *getMetadataForEncoding(const char *encoding) {
  switch (*encoding) {
  case 'c': // char
    return &_TMVs4Int8;
  case 's': // short
    return &_TMVs5Int16;
  case 'i': // int
    return &_TMVs5Int32;
  case 'l': // long
    return &_TMSi;
  case 'q': // long long
    return &_TMVs5Int64;
      
  case 'C': // unsigned char
    return &_TMVs5UInt8;
  case 'S': // unsigned short
    return &_TMVs6UInt16;
  case 'I': // unsigned int
    return &_TMVs6UInt32;
  case 'L': // unsigned long
    return &_TMSu;
  case 'Q': // unsigned long long
    return &_TMVs6UInt64;
      
  case 'B': // _Bool
    return &_TMSb;
      
  case '@': { // Class
    // TODO: Better metadata?
    const OpaqueMetadata *M = &_TMBO;
    return &M->base;
  }
      
  default: // TODO
    // Return 'void' as the type of fields we don't understand.
    return &_TMT_;
  }
}
#endif

/// \param owner passed at +1, consumed.
/// \param value passed unowned.
SWIFT_CC(swift) SWIFT_RUNTIME_STDLIB_INTERFACE
extern "C"
intptr_t swift_ObjCMirror_count(HeapObject *owner,
                                const OpaqueValue *value,
                                const Metadata *type) {
  auto isa = (Class)type;
  
  unsigned count = 0;
#if REFLECT_OBJC_IVARS
  // Don't reflect ivars of classes that lie about their layout.
  if (objcClassLiesAboutLayout(isa)) {
    count = 0;
  } else {
    // Copying the ivar list just to free it is lame, but we have
    // nowhere to save it.
    Ivar *ivars = class_copyIvarList(isa, &count);
    free(ivars);
  }
#else
  // ObjC makes no guarantees about the state of ivars, so we can't safely
  // introspect them in the general case.
  
  // The superobject counts as a child.
  if (_swift_getSuperclass((const ClassMetadata*) isa))
    count += 1;
  
  swift_release(owner);
  return count;
#endif
}

static Mirror ObjC_getMirrorForSuperclass(Class sup,
                                          HeapObject *owner,
                                          const OpaqueValue *value,
                                          const Metadata *type);
  
SWIFT_CC(swift) SWIFT_RUNTIME_STDLIB_INTERFACE
extern "C"
void swift_ObjCMirror_subscript(String *outString,
                                Mirror *outMirror,
                                intptr_t i,
                                HeapObject *owner,
                                const OpaqueValue *value,
                                const Metadata *type) {
#if REFLECT_OBJC_IVARS
  id object = *reinterpret_cast<const id *>(value);
#endif
  auto isa = (Class)type;
  
  // If there's a superclass, it becomes the first child.
  if (auto sup = (Class) _swift_getSuperclass((const ClassMetadata*) isa)) {
    if (i == 0) {
      const char *supName = class_getName(sup);
      new (outString) String(supName, strlen(supName));
      new (outMirror) Mirror(
                        ObjC_getMirrorForSuperclass(sup, owner, value, type));
      return;
    }
    --i;
  }
  
#if REFLECT_OBJC_IVARS
  // Copying the ivar list just to free it is lame, but we have
  // no room to save it.
  unsigned count;
  Ivar *ivars;
  // Don't reflect ivars of classes that lie about their layout.
  if (objcClassLiesAboutLayout(isa)) {
    count = 0;
    ivars = nullptr;
  } else {
    // Copying the ivar list just to free it is lame, but we have
    // nowhere to save it.
    ivars = class_copyIvarList(isa, &count);
  }
  
  if (i < 0 || (uintptr_t)i >= (uintptr_t)count)
    swift::crash("Swift mirror subscript bounds check failure");
  
  const char *name = ivar_getName(ivars[i]);
  ptrdiff_t offset = ivar_getOffset(ivars[i]);
  const char *typeEncoding = ivar_getTypeEncoding(ivars[i]);
  free(ivars);
  
  const OpaqueValue *ivar =
    reinterpret_cast<const OpaqueValue *>(
    reinterpret_cast<const char*>(object) + offset);
  
  const Metadata *ivarType = getMetadataForEncoding(typeEncoding);
  
  new (outString) String(name, strlen(name));
  // 'owner' is consumed by this call.
  new (outMirror) Mirror(reflect(owner, ivar, ivarType));
#else
  // ObjC makes no guarantees about the state of ivars, so we can't safely
  // introspect them in the general case.
  abort();  
#endif
}

SWIFT_CC(swift) SWIFT_RUNTIME_STDLIB_INTERFACE
extern "C" id
swift_ClassMirror_quickLookObject(HeapObject *owner, const OpaqueValue *value,
                                  const Metadata *type) {
  id object = [*reinterpret_cast<const id *>(value) retain];
  swift_release(owner);
  if ([object respondsToSelector:@selector(debugQuickLookObject)]) {
    id quickLookObject = [object debugQuickLookObject];
    [quickLookObject retain];
    [object release];
    return quickLookObject;
  }

  return object;
}

SWIFT_CC(swift) SWIFT_RUNTIME_STDLIB_INTERFACE
extern "C" bool swift_isKind(id object, NSString *className) {
  bool result = [object isKindOfClass:NSClassFromString(className)];
  [object release];
  [className release];

  return result;
}

#endif
  
// -- MagicMirror implementation.

#if !defined(__USER_LABEL_PREFIX__)
#error __USER_LABEL_PREFIX__ is undefined
#endif

// Workaround the bug of clang in Cygwin 64bit
// https://llvm.org/bugs/show_bug.cgi?id=26744
#if defined(__CYGWIN__) && defined(__x86_64__)
#undef __USER_LABEL_PREFIX__
#define __USER_LABEL_PREFIX__
#endif

#define GLUE_EXPANDED(a, b) a##b
#define GLUE(a, b) GLUE_EXPANDED(a, b)
#define SYMBOL_NAME(name) GLUE(__USER_LABEL_PREFIX__, name)

#define QUOTE_EXPANDED(literal) #literal
#define QUOTE(literal) QUOTE_EXPANDED(literal)

#define QUOTED_SYMBOL_NAME(name) QUOTE(SYMBOL_NAME(name))

// Addresses of the type metadata and Mirror witness tables for the primitive
// mirrors.
extern "C" const Metadata OpaqueMirrorMetadata
  __asm__(QUOTED_SYMBOL_NAME(_TMVs13_OpaqueMirror));
extern "C" const MirrorWitnessTable OpaqueMirrorWitnessTable
  __asm__(QUOTED_SYMBOL_NAME(_TWPVs13_OpaqueMirrors7_Mirrors));
extern "C" const Metadata TupleMirrorMetadata
  __asm__(QUOTED_SYMBOL_NAME(_TMVs12_TupleMirror));
extern "C" const MirrorWitnessTable TupleMirrorWitnessTable
  __asm__(QUOTED_SYMBOL_NAME(_TWPVs12_TupleMirrors7_Mirrors));

extern "C" const Metadata StructMirrorMetadata
  __asm__(QUOTED_SYMBOL_NAME(_TMVs13_StructMirror));
extern "C" const MirrorWitnessTable StructMirrorWitnessTable
  __asm__(QUOTED_SYMBOL_NAME(_TWPVs13_StructMirrors7_Mirrors));

extern "C" const Metadata EnumMirrorMetadata
  __asm__(QUOTED_SYMBOL_NAME(_TMVs11_EnumMirror));
extern "C" const MirrorWitnessTable EnumMirrorWitnessTable
  __asm__(QUOTED_SYMBOL_NAME(_TWPVs11_EnumMirrors7_Mirrors));

extern "C" const Metadata ClassMirrorMetadata
  __asm__(QUOTED_SYMBOL_NAME(_TMVs12_ClassMirror));
extern "C" const MirrorWitnessTable ClassMirrorWitnessTable
  __asm__(QUOTED_SYMBOL_NAME(_TWPVs12_ClassMirrors7_Mirrors));

extern "C" const Metadata ClassSuperMirrorMetadata
  __asm__(QUOTED_SYMBOL_NAME(_TMVs17_ClassSuperMirror));
extern "C" const MirrorWitnessTable ClassSuperMirrorWitnessTable
  __asm__(QUOTED_SYMBOL_NAME(_TWPVs17_ClassSuperMirrors7_Mirrors));

extern "C" const Metadata MetatypeMirrorMetadata
  __asm__(QUOTED_SYMBOL_NAME(_TMVs15_MetatypeMirror));
extern "C" const MirrorWitnessTable MetatypeMirrorWitnessTable
  __asm__(QUOTED_SYMBOL_NAME(_TWPVs15_MetatypeMirrors7_Mirrors));

#if SWIFT_OBJC_INTEROP
extern "C" const Metadata ObjCMirrorMetadata
  __asm__(QUOTED_SYMBOL_NAME(_TMVs11_ObjCMirror));
extern "C" const MirrorWitnessTable ObjCMirrorWitnessTable
  __asm__(QUOTED_SYMBOL_NAME(_TWPVs11_ObjCMirrors7_Mirrors));
extern "C" const Metadata ObjCSuperMirrorMetadata
  __asm__(QUOTED_SYMBOL_NAME(_TMVs16_ObjCSuperMirror));
extern "C" const MirrorWitnessTable ObjCSuperMirrorWitnessTable
  __asm__(QUOTED_SYMBOL_NAME(_TWPVs16_ObjCSuperMirrors7_Mirrors));
#endif

/// \param owner passed at +1, consumed.
/// \param value passed unowned.
static Mirror getMirrorForSuperclass(const ClassMetadata *sup,
                                     HeapObject *owner,
                                     const OpaqueValue *value,
                                     const Metadata *type) {
#if SWIFT_OBJC_INTEROP
  // If the superclass is natively ObjC, cut over to the ObjC mirror
  // implementation.
  if (!sup->isTypeMetadata())
    return ObjC_getMirrorForSuperclass((Class)sup, owner, value, type);
#endif

  Mirror resultBuf;
  MagicMirror *result = ::new (&resultBuf) MagicMirror;
  
  result->Self = &ClassSuperMirrorMetadata;
  result->MirrorWitness = &ClassSuperMirrorWitnessTable;
  result->Data.Owner = owner;
  result->Data.Type = sup;
  result->Data.Value = value;
  
  return resultBuf;
}

#if SWIFT_OBJC_INTEROP
/// \param owner passed at +1, consumed.
/// \param value passed unowned.
static Mirror ObjC_getMirrorForSuperclass(Class sup,
                                          HeapObject *owner,
                                          const OpaqueValue *value,
                                          const Metadata *type) {
  Mirror resultBuf;
  MagicMirror *result = ::new (&resultBuf) MagicMirror;
  
  result->Self = &ObjCSuperMirrorMetadata;
  result->MirrorWitness = &ObjCSuperMirrorWitnessTable;
  result->Data.Owner = owner;
  result->Data.Type = reinterpret_cast<ClassMetadata*>(sup);
  result->Data.Value = value;
  return resultBuf;
}
#endif

// (type being mirrored, mirror type, mirror witness)
using MirrorTriple
  = std::tuple<const Metadata *, const Metadata *, const MirrorWitnessTable *>;
  
static MirrorTriple
getImplementationForClass(const OpaqueValue *Value) {
  // Get the runtime type of the object.
  const void *obj = *reinterpret_cast<const void * const *>(Value);
  auto isa = _swift_getClass(obj);

  // Look through artificial subclasses.
  while (isa->isTypeMetadata() && isa->isArtificialSubclass()) {
    isa = isa->SuperClass;
  }

#if SWIFT_OBJC_INTEROP
  // If this is a pure ObjC class, reflect it using ObjC's runtime facilities.
  if (!isa->isTypeMetadata())
    return {isa, &ObjCMirrorMetadata, &ObjCMirrorWitnessTable};
#endif

  // Otherwise, use the native Swift facilities.
  return std::make_tuple(
      isa, &ClassMirrorMetadata, &ClassMirrorWitnessTable);
}
  
/// Get the magic mirror witnesses appropriate to a particular type.
static MirrorTriple
getImplementationForType(const Metadata *T, const OpaqueValue *Value) {
  switch (T->getKind()) {
  case MetadataKind::Tuple:
    return std::make_tuple(
        T, &TupleMirrorMetadata, &TupleMirrorWitnessTable);
      
  case MetadataKind::Struct:
    return std::make_tuple(
        T, &StructMirrorMetadata, &StructMirrorWitnessTable);
      
  case MetadataKind::Enum:
  case MetadataKind::Optional:
    return std::make_tuple(
        T, &EnumMirrorMetadata, &EnumMirrorWitnessTable);

  case MetadataKind::ObjCClassWrapper:
  case MetadataKind::ForeignClass:
  case MetadataKind::Class: {
    return getImplementationForClass(Value);
  }
      
  case MetadataKind::Metatype:
  case MetadataKind::ExistentialMetatype: {
    return std::make_tuple(T, &MetatypeMirrorMetadata,
                           &MetatypeMirrorWitnessTable);
  }
      
  case MetadataKind::Opaque: {
#if SWIFT_OBJC_INTEROP
    // If this is the Builtin.UnknownObject type, use the dynamic type of the
    // object reference.
    if (T == &_TMBO.base) {
      return getImplementationForClass(Value);
    }
#endif
    // If this is the Builtin.NativeObject type, and the heap object is a
    // class instance, use the dynamic type of the object reference.
    if (T == &_TMBo.base) {
      const HeapObject *obj
        = *reinterpret_cast<const HeapObject * const*>(Value);
      if (obj->metadata->getKind() == MetadataKind::Class)
        return getImplementationForClass(Value);
    }
    SWIFT_FALLTHROUGH;
  }
    
  /// TODO: Implement specialized mirror witnesses for all kinds.
  case MetadataKind::Function:
  case MetadataKind::Existential:
    return std::make_tuple(
        T, &OpaqueMirrorMetadata, &OpaqueMirrorWitnessTable);
      
  // Types can't have these kinds.
  case MetadataKind::HeapLocalVariable:
  case MetadataKind::HeapGenericLocalVariable:
  case MetadataKind::ErrorObject:
    swift::crash("Swift mirror lookup failure");
  }
}
  
/// MagicMirror ownership-taking whole-value constructor.
///
/// \param owner passed at +1, consumed.
MagicMirror::MagicMirror(OpaqueValue *value, const Metadata *T,
                         bool take) {
  // Put value types into a box so we can take stable interior pointers.
  // TODO: Specialize behavior here. If the value is a swift-refcounted class
  // we don't need to put it in a box to point into it.
  BoxPair box = swift_allocBox(T);
  
  if (take)
    T->vw_initializeWithTake(box.second, value);
  else
    T->vw_initializeWithCopy(box.second, value);
  std::tie(T, Self, MirrorWitness) = getImplementationForType(T, box.second);
  
  Data = {box.first, box.second, T};
}
  
/// MagicMirror ownership-sharing subvalue constructor.
///
/// \param owner passed at +1, consumed.
MagicMirror::MagicMirror(HeapObject *owner,
                         const OpaqueValue *value, const Metadata *T) {
  std::tie(T, Self, MirrorWitness) = getImplementationForType(T, value);
  Data = {owner, value, T};
}

} // end anonymous namespace

/// func reflect<T>(x: T) -> Mirror
///
/// Produce a mirror for any value. If the value's type conforms to _Reflectable,
/// invoke its _getMirror() method; otherwise, fall back to an implementation
/// in the runtime that structurally reflects values of any type.
///
/// This function consumes 'value', following Swift's +1 convention for "in"
/// arguments.
MirrorReturn swift::swift_reflectAny(OpaqueValue *value, const Metadata *T) {
  const _ReflectableWitnessTable *witness;
  const Metadata *mirrorType;
  const OpaqueValue *cMirrorValue;
  std::tie(witness, mirrorType, cMirrorValue)
    = getReflectableConformance(T, value);
  
  OpaqueValue *mirrorValue = const_cast<OpaqueValue*>(cMirrorValue);
  
  // Use the _Reflectable conformance if the object has one.
  if (witness) {
    auto result = witness->getMirror(mirrorValue, mirrorType);
    // 'self' of witnesses is passed at +0, so we still need to consume the
    // value.
    T->vw_destroy(value);
    return MirrorReturn(result);
  }
  
  // Otherwise, fall back to MagicMirror.
  Mirror result;
  // Take the value, unless we projected a subvalue from it. We don't want to
  // deal with partial value deinitialization.
  bool take = mirrorValue == value;
  ::new (&result) MagicMirror(mirrorValue, mirrorType, take);
  // Destroy the whole original value if we couldn't take it.
  if (!take)
    T->vw_destroy(value);
  return MirrorReturn(result);
}

// NB: This function is not used directly in the Swift codebase, but is
// exported for Xcode support and is used by the sanitizers. Please coordinate
// before changing.
//
/// Demangles a Swift symbol name.
///
/// \param mangledName is the symbol name that needs to be demangled.
/// \param mangledNameLength is the length of the string that should be
/// demangled.
/// \param outputBuffer is the user provided buffer where the demangled name
/// will be placed. If nullptr, a new buffer will be malloced. In that case,
/// the user of this API is responsible for freeing the returned buffer.
/// \param outputBufferSize is the size of the output buffer. If the demangled
/// name does not fit into the outputBuffer, the output will be truncated and
/// the size will be updated, indicating how large the buffer should be.
/// \param flags can be used to select the demangling style. TODO: We should
//// define what these will be.
/// \returns the demangled name. Returns nullptr if the input String is not a
/// Swift mangled name.
SWIFT_RUNTIME_EXPORT
extern "C" char *swift_demangle(const char *mangledName,
                                size_t mangledNameLength,
                                char *outputBuffer,
                                size_t *outputBufferSize,
                                uint32_t flags) {
  if (flags != 0) {
    swift::fatalError(0, "Only 'flags' value of '0' is currently supported.");
  }
  if (outputBuffer != nullptr && outputBufferSize == nullptr) {
    swift::fatalError(0, "'outputBuffer' is passed but the size is 'nullptr'.");
  }

  // Check if we are dealing with Swift mangled name, otherwise, don't try
  // to demangle and send indication to the user.
  if (mangledName[0] != '_' || mangledName[1] != 'T') {
    return nullptr;
  }

  // Demangle the name.
  auto options = Demangle::DemangleOptions();
  options.DisplayDebuggerGeneratedModule = false;
  auto result =
      Demangle::demangleSymbolAsString(mangledName,
                                       mangledNameLength,
                                       options);

  // If the output buffer is not provided, malloc memory ourselves.
  if (outputBuffer == nullptr || *outputBufferSize == 0) {
#if defined(_MSC_VER)
    return _strdup(result.c_str());
#else
    return strdup(result.c_str());
#endif
  }

  // Indicate a failure if the result does not fit and will be truncated
  // and set the required outputBufferSize.
  if (*outputBufferSize < result.length() + 1) {
    *outputBufferSize = result.length() + 1;
  }

  // Copy into the provided buffer.
  _swift_strlcpy(outputBuffer, result.c_str(), *outputBufferSize);
  return outputBuffer;
}<|MERGE_RESOLUTION|>--- conflicted
+++ resolved
@@ -24,13 +24,6 @@
 #include <cstring>
 #include <new>
 #include <string>
-<<<<<<< HEAD
-#include <tuple>
-#if !defined(_MSC_VER)
-#include <dlfcn.h>
-#endif
-=======
->>>>>>> 000d413a
 
 #if SWIFT_OBJC_INTEROP
 #include "swift/Runtime/ObjCBridge.h"
