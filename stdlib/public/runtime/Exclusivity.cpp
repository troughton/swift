--- conflicted
+++ resolved
@@ -91,15 +91,9 @@
   constexpr unsigned maxAccessDescriptionLength = 50;
   char message[maxMessageLength];
   snprintf(message, sizeof(message),
-<<<<<<< HEAD
-           "Simultaneous accesses to 0x%lx, but modification requires "
-           "exclusive access",
-           (uintptr_t)pointer);
-=======
            "Simultaneous accesses to 0x%tx, but modification requires "
            "exclusive access",
            reinterpret_cast<uintptr_t>(pointer));
->>>>>>> aad14e3c
   fprintf(stderr, "%s.\n", message);
 
   char oldAccess[maxAccessDescriptionLength];
@@ -108,8 +102,7 @@
   fprintf(stderr, "%s ", oldAccess);
   if (oldPC) {
     dumpStackTraceEntry(0, oldPC, /*shortOutput=*/true);
-<<<<<<< HEAD
-    fprintf(stderr, " (0x%lx).\n", (uintptr_t)oldPC);
+    fprintf(stderr, " (0x%tx).\n", reinterpret_cast<uintptr_t>(oldPC));
   } else {
     fprintf(stderr, "<unknown>.\n");
   }
@@ -143,42 +136,6 @@
     flags = RuntimeErrorFlagFatal;
   _swift_reportToDebugger(flags, message, &details);
 
-=======
-    fprintf(stderr, " (0x%tx).\n", reinterpret_cast<uintptr_t>(oldPC));
-  } else {
-    fprintf(stderr, "<unknown>.\n");
-  }
-
-  char newAccess[maxAccessDescriptionLength];
-  snprintf(newAccess, sizeof(newAccess), "Current access (a %s) started at",
-           getAccessName(getAccessAction(newFlags)));
-  fprintf(stderr, "%s:\n", newAccess);
-  // The top frame is in swift_beginAccess, don't print it.
-  constexpr unsigned framesToSkip = 1;
-  printCurrentBacktrace(framesToSkip);
-
-  bool keepGoing = isWarningOnly(newFlags);
-
-  RuntimeErrorDetails::Thread secondaryThread = {
-    .description = oldAccess,
-    .numFrames = 1,
-    .frames = &oldPC
-  };
-  RuntimeErrorDetails details = {
-    .version = RuntimeErrorDetails::currentVersion,
-    .errorType = "exclusivity-violation",
-    .currentStackDescription = newAccess,
-    .framesToSkip = framesToSkip,
-    .memoryAddress = pointer,
-    .numExtraThreads = 1,
-    .threads = &secondaryThread
-  };
-  uintptr_t flags = RuntimeErrorFlagNone;
-  if (!keepGoing)
-    flags = RuntimeErrorFlagFatal;
-  _swift_reportToDebugger(flags, message, &details);
-
->>>>>>> aad14e3c
   if (keepGoing) {
     return;
   }
