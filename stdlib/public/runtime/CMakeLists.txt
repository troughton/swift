set(swift_runtime_compile_flags ${SWIFT_RUNTIME_CORE_CXX_FLAGS})
set(swift_runtime_linker_flags ${SWIFT_RUNTIME_CORE_LINK_FLAGS})

if(SWIFT_RUNTIME_CLOBBER_FREED_OBJECTS)
  list(APPEND swift_runtime_compile_flags
      "-DSWIFT_RUNTIME_CLOBBER_FREED_OBJECTS=1")
endif()

if(SWIFT_RUNTIME_CRASH_REPORTER_CLIENT)
  list(APPEND swift_runtime_compile_flags
      "-DSWIFT_HAVE_CRASHREPORTERCLIENT=1")
endif()

set(swift_runtime_leaks_sources)
if(SWIFT_RUNTIME_ENABLE_LEAK_CHECKER)
  list(APPEND swift_runtime_compile_flags
       "-DSWIFT_RUNTIME_ENABLE_LEAK_CHECKER=1")
  set(swift_runtime_leaks_sources Leaks.mm)
endif()

if(SWIFT_RUNTIME_ENABLE_COW_EXISTENTIALS)
  list(APPEND swift_runtime_compile_flags
    "-DSWIFT_RUNTIME_ENABLE_COW_EXISTENTIALS=1")
endif()

set(section_magic_compile_flags ${swift_runtime_compile_flags})

list(APPEND swift_runtime_compile_flags
     "-D__SWIFT_CURRENT_DYLIB=swiftCore")

set(swift_runtime_objc_sources
    ErrorObject.mm
    SwiftObject.mm
    SwiftValue.mm
    Reflection.mm
    "${SWIFT_SOURCE_DIR}/lib/Demangling/Remangler.cpp")

set(swift_runtime_sources
    AnyHashableSupport.cpp
    Casting.cpp
    CygwinPort.cpp
    Demangle.cpp
    Enum.cpp
    ErrorObjectConstants.cpp
    ErrorObjectNative.cpp
    Errors.cpp
    ErrorDefaultImpls.cpp
    Heap.cpp
    HeapObject.cpp
    ImageInspectionMachO.cpp
    ImageInspectionELF.cpp
    ImageInspectionWin32.cpp
    KnownMetadata.cpp
    Metadata.cpp
    MetadataLookup.cpp
    MutexPThread.cpp
    MutexWin32.cpp
    Once.cpp
    Portability.cpp
    ProtocolConformance.cpp
    RefCount.cpp
    RuntimeEntrySymbols.cpp
    "${SWIFT_SOURCE_DIR}/lib/Demangling/OldDemangler.cpp"
    "${SWIFT_SOURCE_DIR}/lib/Demangling/Demangler.cpp"
    "${SWIFT_SOURCE_DIR}/lib/Demangling/NodePrinter.cpp"
    "${SWIFT_SOURCE_DIR}/lib/Demangling/Context.cpp"
    "${SWIFT_SOURCE_DIR}/lib/Demangling/ManglingUtils.cpp"
    "${SWIFT_SOURCE_DIR}/lib/Demangling/Punycode.cpp")

# Acknowledge that the following sources are known.
set(LLVM_OPTIONAL_SOURCES
    swift_sections.S
    MutexPThread.cpp
    MutexWin32.cpp
    CygwinPort.cpp
    ImageInspectionInit.cpp
    ImageInspectionELF.cpp
    ImageInspectionStatic.cpp
    StaticBinaryELF.cpp
    ${swift_runtime_sources}
    ${swift_runtime_objc_sources}
    ${swift_runtime_leaks_sources})

set(swift_runtime_library_compile_flags ${swift_runtime_compile_flags})
list(APPEND swift_runtime_library_compile_flags -DswiftCore_EXPORTS)

set(sdk "${SWIFT_HOST_VARIANT_SDK}")
if(SWIFT_BUILD_STATIC_STDLIB AND "${sdk}" STREQUAL "LINUX")
  list(REMOVE_ITEM swift_runtime_sources ImageInspectionELF.cpp)
  set(static_binary_lnk_file_list)
  string(TOLOWER "${sdk}" lowercase_sdk)

  # These two libraries are only used with the static swiftcore
  add_library(swiftImageInspectionStatic STATIC
              ImageInspectionStatic.cpp
              StaticBinaryELF.cpp)
  set_target_properties(swiftImageInspectionStatic PROPERTIES
    ARCHIVE_OUTPUT_DIRECTORY "${SWIFTSTATICLIB_DIR}/${lowercase_sdk}")

  add_library(swiftImageInspectionShared STATIC ImageInspectionELF.cpp)
  set_target_properties(swiftImageInspectionShared PROPERTIES
    ARCHIVE_OUTPUT_DIRECTORY "${SWIFTSTATICLIB_DIR}/${lowercase_sdk}")

  swift_install_in_component(stdlib
    TARGETS swiftImageInspectionStatic swiftImageInspectionShared
    DESTINATION "lib/swift_static/${lowercase_sdk}")

  # Generate the static-executable-args.lnk file used for ELF systems (eg linux)
  set(linkfile "${lowercase_sdk}/static-executable-args.lnk")
  add_custom_command_target(swift_static_binary_${sdk}_args
    COMMAND
      "${CMAKE_COMMAND}" -E copy
      "${SWIFT_SOURCE_DIR}/utils/static-executable-args.lnk"
      "${SWIFTSTATICLIB_DIR}/${linkfile}"
    OUTPUT
      "${SWIFTSTATICLIB_DIR}/${linkfile}"
    DEPENDS
      "${SWIFT_SOURCE_DIR}/utils/static-executable-args.lnk")

  list(APPEND static_binary_lnk_file_list ${swift_static_binary_${sdk}_args})
  swift_install_in_component(stdlib
    FILES "${SWIFTSTATICLIB_DIR}/${linkfile}"
    DESTINATION "lib/swift_static/${lowercase_sdk}")
  add_custom_target(static_binary_magic ALL DEPENDS ${static_binary_lnk_file_list})

  add_swift_library(swiftImageInspectionShared OBJECT_LIBRARY TARGET_LIBRARY
    ImageInspectionELF.cpp
    C_COMPILE_FLAGS ${swift_runtime_library_compile_flags}
    LINK_FLAGS ${swift_runtime_linker_flags}
    INSTALL_IN_COMPONENT never_install)
endif()

add_swift_library(swiftRuntime OBJECT_LIBRARY TARGET_LIBRARY
  ${swift_runtime_sources}
  ${swift_runtime_objc_sources}
  ${swift_runtime_leaks_sources}
  C_COMPILE_FLAGS ${swift_runtime_library_compile_flags}
  LINK_FLAGS ${swift_runtime_linker_flags}
  INSTALL_IN_COMPONENT never_install)

set(ELFISH_SDKS)
foreach(sdk ${SWIFT_CONFIGURED_SDKS})
  if("${SWIFT_SDK_${sdk}_OBJECT_FORMAT}" STREQUAL "ELF")
    list(APPEND ELFISH_SDKS "${sdk}")
  endif()
endforeach()

<<<<<<< HEAD
# Windows including MinGW does not need the begin, end sections.
if ("${CMAKE_SYSTEM_NAME}" STREQUAL "Windows")
elseif ("${CMAKE_SYSTEM_NAME}" STREQUAL "CYGWIN")
else()
  add_swift_library(section_magic_begin OBJECT_LIBRARY IS_STDLIB IS_STDLIB_CORE
      swift_sections.S
      C_COMPILE_FLAGS ${swift_runtime_compile_flags} "-DSWIFT_BEGIN"
      TARGET_SDKS "${ELFISH_SDKS}"
      LINK_FLAGS ${swift_runtime_linker_flags}
      INSTALL_IN_COMPONENT never_install)
  add_swift_library(section_magic_end OBJECT_LIBRARY IS_STDLIB IS_STDLIB_CORE
      swift_sections.S
      C_COMPILE_FLAGS ${swift_runtime_compile_flags} "-DSWIFT_END"
      LINK_FLAGS ${swift_runtime_linker_flags}
      TARGET_SDKS "${ELFISH_SDKS}"
      INSTALL_IN_COMPONENT never_install)
endif()
=======
add_swift_library(section_magic_loader OBJECT_LIBRARY IS_STDLIB IS_STDLIB_CORE
    ImageInspectionInit.cpp
    C_COMPILE_FLAGS ${section_magic_compile_flags}
    TARGET_SDKS "${ELFISH_SDKS}"
    LINK_FLAGS ${swift_runtime_linker_flags}
    INSTALL_IN_COMPONENT never_install)
add_swift_library(section_magic_begin OBJECT_LIBRARY IS_STDLIB IS_STDLIB_CORE
    swift_sections.S
    C_COMPILE_FLAGS ${section_magic_compile_flags} "-DSWIFT_BEGIN"
    TARGET_SDKS "${ELFISH_SDKS}"
    LINK_FLAGS ${swift_runtime_linker_flags}
    INSTALL_IN_COMPONENT never_install)
add_swift_library(section_magic_end OBJECT_LIBRARY IS_STDLIB IS_STDLIB_CORE
    swift_sections.S
    C_COMPILE_FLAGS ${section_magic_compile_flags} "-DSWIFT_END"
    LINK_FLAGS ${swift_runtime_linker_flags}
    TARGET_SDKS "${ELFISH_SDKS}"
    INSTALL_IN_COMPONENT never_install)
>>>>>>> fc4ee13f

set(object_target_list)
foreach(sdk ${ELFISH_SDKS})
  foreach(arch ${SWIFT_SDK_${sdk}_ARCHITECTURES})
    set(arch_subdir "${SWIFT_SDK_${sdk}_LIB_SUBDIR}/${arch}")
    set(arch_suffix "${SWIFT_SDK_${sdk}_LIB_SUBDIR}-${arch}")

    set(section_magic_loader_obj "${CMAKE_CURRENT_BINARY_DIR}/CMakeFiles/section_magic_loader-${arch_suffix}.dir/ImageInspectionInit.cpp${CMAKE_C_OUTPUT_EXTENSION}")
    set(section_magic_begin_obj "${CMAKE_CURRENT_BINARY_DIR}/CMakeFiles/section_magic_begin-${arch_suffix}.dir/swift_sections.S${CMAKE_C_OUTPUT_EXTENSION}")
    set(section_magic_end_obj "${CMAKE_CURRENT_BINARY_DIR}/CMakeFiles/section_magic_end-${arch_suffix}.dir/swift_sections.S${CMAKE_C_OUTPUT_EXTENSION}")

    set(ld_EXECUTABLE ${CMAKE_LINKER})
    if(SWIFT_SDK_${sdk}_ARCH_${arch}_LINKER)
      set(ld_EXECUTABLE ${SWIFT_SDK_${sdk}_ARCH_${arch}_LINKER})
    endif()

    add_custom_command_target(section_magic_${arch_suffix}_begin_object
      COMMAND
          # Merge ImageInspectionInit.o + swift_sections.S(BEGIN) => swift_begin.o
          ${ld_EXECUTABLE} -r -o "${SWIFTLIB_DIR}/${arch_subdir}/swift_begin.o"
          "${section_magic_begin_obj}" "${section_magic_loader_obj}"
      OUTPUT
          "${SWIFTLIB_DIR}/${arch_subdir}/swift_begin.o"
      DEPENDS
          "${section_magic_begin_obj}"
          "${section_magic_loader_obj}")

    add_custom_command_target(section_magic_${arch_suffix}_end_object
      COMMAND
          "${CMAKE_COMMAND}" -E copy
          "${section_magic_end_obj}"
          "${SWIFTLIB_DIR}/${arch_subdir}/swift_end.o"
      OUTPUT
          "${SWIFTLIB_DIR}/${arch_subdir}/swift_end.o"
      DEPENDS
          "${section_magic_end_obj}")

    list(APPEND object_target_list
        "${section_magic_${arch_suffix}_begin_object}"
        "${section_magic_${arch_suffix}_end_object}")

    swift_install_in_component(stdlib
        FILES
            "${SWIFTLIB_DIR}/${arch_subdir}/swift_begin.o"
            "${SWIFTLIB_DIR}/${arch_subdir}/swift_end.o"
        DESTINATION
            "lib/swift/${arch_subdir}")

    if(SWIFT_BUILD_STATIC_STDLIB)
      # Static lib versions of swift_begin.o and swift_end.o
      add_custom_command_target(static_section_magic_${arch_suffix}_begin_object
        COMMAND
            "${CMAKE_COMMAND}" -E copy
            "${section_magic_begin_obj}"
            "${SWIFTSTATICLIB_DIR}/${arch_subdir}/swift_begin.o"
        OUTPUT
            "${SWIFTSTATICLIB_DIR}/${arch_subdir}/swift_begin.o"
        DEPENDS
            "${section_magic_begin_obj}")

      add_custom_command_target(static_section_magic_${arch_suffix}_end_object
        COMMAND
            "${CMAKE_COMMAND}" -E copy
            "${section_magic_end_obj}"
            "${SWIFTSTATICLIB_DIR}/${arch_subdir}/swift_end.o"
        OUTPUT
            "${SWIFTSTATICLIB_DIR}/${arch_subdir}/swift_end.o"
        DEPENDS
            "${section_magic_end_obj}")

      list(APPEND object_target_list
            "${static_section_magic_${arch_suffix}_begin_object}"
            "${static_section_magic_${arch_suffix}_end_object}")

      swift_install_in_component(stdlib
          FILES
              "${SWIFTSTATICLIB_DIR}/${arch_subdir}/swift_begin.o"
              "${SWIFTSTATICLIB_DIR}/${arch_subdir}/swift_end.o"
          DESTINATION
              "lib/swift_static/${arch_subdir}")
    endif()

  endforeach()
endforeach()

add_custom_target(section_magic ALL DEPENDS ${object_target_list})<|MERGE_RESOLUTION|>--- conflicted
+++ resolved
@@ -145,44 +145,30 @@
   endif()
 endforeach()
 
-<<<<<<< HEAD
 # Windows including MinGW does not need the begin, end sections.
 if ("${CMAKE_SYSTEM_NAME}" STREQUAL "Windows")
 elseif ("${CMAKE_SYSTEM_NAME}" STREQUAL "CYGWIN")
 else()
+  add_swift_library(section_magic_loader OBJECT_LIBRARY IS_STDLIB IS_STDLIB_CORE
+      ImageInspectionInit.cpp
+      C_COMPILE_FLAGS ${section_magic_compile_flags}
+      TARGET_SDKS "${ELFISH_SDKS}"
+      LINK_FLAGS ${swift_runtime_linker_flags}
+      INSTALL_IN_COMPONENT never_install)
   add_swift_library(section_magic_begin OBJECT_LIBRARY IS_STDLIB IS_STDLIB_CORE
       swift_sections.S
-      C_COMPILE_FLAGS ${swift_runtime_compile_flags} "-DSWIFT_BEGIN"
+      C_COMPILE_FLAGS ${section_magic_compile_flags} "-DSWIFT_BEGIN"
       TARGET_SDKS "${ELFISH_SDKS}"
       LINK_FLAGS ${swift_runtime_linker_flags}
       INSTALL_IN_COMPONENT never_install)
   add_swift_library(section_magic_end OBJECT_LIBRARY IS_STDLIB IS_STDLIB_CORE
       swift_sections.S
-      C_COMPILE_FLAGS ${swift_runtime_compile_flags} "-DSWIFT_END"
+      C_COMPILE_FLAGS ${section_magic_compile_flags} "-DSWIFT_END"
       LINK_FLAGS ${swift_runtime_linker_flags}
       TARGET_SDKS "${ELFISH_SDKS}"
       INSTALL_IN_COMPONENT never_install)
 endif()
-=======
-add_swift_library(section_magic_loader OBJECT_LIBRARY IS_STDLIB IS_STDLIB_CORE
-    ImageInspectionInit.cpp
-    C_COMPILE_FLAGS ${section_magic_compile_flags}
-    TARGET_SDKS "${ELFISH_SDKS}"
-    LINK_FLAGS ${swift_runtime_linker_flags}
-    INSTALL_IN_COMPONENT never_install)
-add_swift_library(section_magic_begin OBJECT_LIBRARY IS_STDLIB IS_STDLIB_CORE
-    swift_sections.S
-    C_COMPILE_FLAGS ${section_magic_compile_flags} "-DSWIFT_BEGIN"
-    TARGET_SDKS "${ELFISH_SDKS}"
-    LINK_FLAGS ${swift_runtime_linker_flags}
-    INSTALL_IN_COMPONENT never_install)
-add_swift_library(section_magic_end OBJECT_LIBRARY IS_STDLIB IS_STDLIB_CORE
-    swift_sections.S
-    C_COMPILE_FLAGS ${section_magic_compile_flags} "-DSWIFT_END"
-    LINK_FLAGS ${swift_runtime_linker_flags}
-    TARGET_SDKS "${ELFISH_SDKS}"
-    INSTALL_IN_COMPONENT never_install)
->>>>>>> fc4ee13f
+
 
 set(object_target_list)
 foreach(sdk ${ELFISH_SDKS})
