--- conflicted
+++ resolved
@@ -53,10 +53,6 @@
     KnownMetadata.cpp
     Metadata.cpp
     MetadataLookup.cpp
-<<<<<<< HEAD
-=======
-    MutexPThread.cpp
->>>>>>> d2aee432
     Once.cpp
     Portability.cpp
     ProtocolConformance.cpp
