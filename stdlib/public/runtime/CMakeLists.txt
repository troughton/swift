set(swift_runtime_compile_flags ${SWIFT_CORE_CXX_FLAGS})

if(SWIFT_RUNTIME_CLOBBER_FREED_OBJECTS)
  list(APPEND swift_runtime_compile_flags
      "-DSWIFT_RUNTIME_CLOBBER_FREED_OBJECTS=1")
endif()

if(SWIFT_RUNTIME_CRASH_REPORTER_CLIENT)
  list(APPEND swift_runtime_compile_flags
      "-DSWIFT_HAVE_CRASHREPORTERCLIENT=1")
endif()

set(swift_runtime_leaks_sources)
if(SWIFT_RUNTIME_ENABLE_LEAK_CHECKER)
  list(APPEND swift_runtime_compile_flags
       "-DSWIFT_RUNTIME_ENABLE_LEAK_CHECKER=1")
  set(swift_runtime_leaks_sources Leaks.mm)
endif()

<<<<<<< HEAD
set(swift_runtime_port_sources)
if("${CMAKE_SYSTEM_NAME}" STREQUAL "Windows")
  if("${MINGW}" STREQUAL "1")
    set(swift_runtime_port_sources
        MutexPThread.cpp
        CygwinPort.cpp)
  else()
    set(swift_runtime_port_sources
        MutexWin32.cpp
        CygwinPort.cpp)
  endif()
elseif("${CMAKE_SYSTEM_NAME}" STREQUAL "CYGWIN")
  set(swift_runtime_port_sources
      MutexPThread.cpp
      CygwinPort.cpp)
else()
  set(swift_runtime_port_sources
      MutexPThread.cpp)
endif()

=======
>>>>>>> 395e9678
list(APPEND swift_runtime_compile_flags
     "-D__SWIFT_CURRENT_DYLIB=swiftCore")

set(swift_runtime_objc_sources)
set(swift_runtime_unicode_normalization_sources)
if(SWIFT_HOST_VARIANT MATCHES "${SWIFT_DARWIN_VARIANTS}")
  set(swift_runtime_objc_sources
      ErrorObject.mm
      SwiftObject.mm
      SwiftValue.mm
      Remangle.cpp
      Reflection.mm)
else()
endif()

set(swift_runtime_sources
    Casting.cpp
    CygwinPort.cpp
    Demangle.cpp
    Enum.cpp
    ErrorObjectNative.cpp
    Errors.cpp
    Heap.cpp
    HeapObject.cpp
    KnownMetadata.cpp
    Metadata.cpp
    MetadataLookup.cpp
    MutexPThread.cpp
    MutexWin32.cpp
    Once.cpp
    Portability.cpp
    ProtocolConformance.cpp
    ReflectionNative.cpp
    RuntimeEntrySymbols.cpp
    SwiftObjectNative.cpp)

# Acknowledge that the following sources are known.
set(LLVM_OPTIONAL_SOURCES
    Remangle.cpp
    swift_sections.S
    MutexPThread.cpp
    MutexWin32.cpp
    CygwinPort.cpp
    ${swift_runtime_sources}
    ${swift_runtime_objc_sources}
    ${swift_runtime_leaks_sources})

add_swift_library(swiftRuntime OBJECT_LIBRARY TARGET_LIBRARY
  ${swift_runtime_sources}
  ${swift_runtime_objc_sources}
  ${swift_runtime_leaks_sources}
  C_COMPILE_FLAGS ${swift_runtime_compile_flags} -DswiftCore_EXPORTS
  INSTALL_IN_COMPONENT never_install)

set(ELFISH_SDKS)
foreach(sdk ${SWIFT_CONFIGURED_SDKS})
  if("${SWIFT_SDK_${sdk}_OBJECT_FORMAT}" STREQUAL "ELF")
    list(APPEND ELFISH_SDKS "${sdk}")
  endif()
endforeach()

add_swift_library(section_magic_begin OBJECT_LIBRARY IS_STDLIB IS_STDLIB_CORE
    swift_sections.S
    C_COMPILE_FLAGS ${swift_runtime_compile_flags} "-DSWIFT_BEGIN"
    TARGET_SDKS "${ELFISH_SDKS}"
    INSTALL_IN_COMPONENT never_install)
add_swift_library(section_magic_end OBJECT_LIBRARY IS_STDLIB IS_STDLIB_CORE
    swift_sections.S
    C_COMPILE_FLAGS ${swift_runtime_compile_flags} "-DSWIFT_END"
    TARGET_SDKS "${ELFISH_SDKS}"
    INSTALL_IN_COMPONENT never_install)

set(object_target_list)
foreach(sdk ${ELFISH_SDKS})
  foreach(arch ${SWIFT_SDK_${sdk}_ARCHITECTURES})
    set(arch_subdir "${SWIFT_SDK_${sdk}_LIB_SUBDIR}/${arch}")
    set(arch_suffix "${SWIFT_SDK_${sdk}_LIB_SUBDIR}-${arch}")

    set(section_magic_begin_name "section_magic_begin-${arch_suffix}")
    set(section_magic_end_name "section_magic_end-${arch_suffix}")

    add_custom_command_target(section_magic_${arch_suffix}_objects
      COMMAND
          "${CMAKE_COMMAND}" -E copy
          "${CMAKE_CURRENT_BINARY_DIR}/CMakeFiles/${section_magic_begin_name}.dir/swift_sections.S${CMAKE_C_OUTPUT_EXTENSION}"
          "${SWIFTLIB_DIR}/${arch_subdir}/swift_begin.o"
      COMMAND
          "${CMAKE_COMMAND}" -E copy
          "${CMAKE_CURRENT_BINARY_DIR}/CMakeFiles/${section_magic_end_name}.dir/swift_sections.S${CMAKE_C_OUTPUT_EXTENSION}"
          "${SWIFTLIB_DIR}/${arch_subdir}/swift_end.o"
      OUTPUT
          "${SWIFTLIB_DIR}/${arch_subdir}/swift_begin.o"
          "${SWIFTLIB_DIR}/${arch_subdir}/swift_end.o"
      DEPENDS
          ${section_magic_begin_name}
          ${section_magic_end_name})

    list(APPEND object_target_list "${section_magic_${arch_suffix}_objects}")

    swift_install_in_component(stdlib
        FILES "${SWIFTLIB_DIR}/${arch_subdir}/swift_begin.o" "${SWIFTLIB_DIR}/${arch_subdir}/swift_end.o"
        DESTINATION "lib/swift/${arch_subdir}")
  endforeach()
endforeach()

add_custom_target(section_magic ALL DEPENDS ${object_target_list})<|MERGE_RESOLUTION|>--- conflicted
+++ resolved
@@ -17,29 +17,6 @@
   set(swift_runtime_leaks_sources Leaks.mm)
 endif()
 
-<<<<<<< HEAD
-set(swift_runtime_port_sources)
-if("${CMAKE_SYSTEM_NAME}" STREQUAL "Windows")
-  if("${MINGW}" STREQUAL "1")
-    set(swift_runtime_port_sources
-        MutexPThread.cpp
-        CygwinPort.cpp)
-  else()
-    set(swift_runtime_port_sources
-        MutexWin32.cpp
-        CygwinPort.cpp)
-  endif()
-elseif("${CMAKE_SYSTEM_NAME}" STREQUAL "CYGWIN")
-  set(swift_runtime_port_sources
-      MutexPThread.cpp
-      CygwinPort.cpp)
-else()
-  set(swift_runtime_port_sources
-      MutexPThread.cpp)
-endif()
-
-=======
->>>>>>> 395e9678
 list(APPEND swift_runtime_compile_flags
      "-D__SWIFT_CURRENT_DYLIB=swiftCore")
 
