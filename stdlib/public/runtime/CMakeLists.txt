set(swift_runtime_compile_flags ${SWIFT_RUNTIME_CORE_CXX_FLAGS})
set(swift_runtime_linker_flags ${SWIFT_RUNTIME_CORE_LINK_FLAGS})

if(SWIFT_RUNTIME_CLOBBER_FREED_OBJECTS)
  list(APPEND swift_runtime_compile_flags
      "-DSWIFT_RUNTIME_CLOBBER_FREED_OBJECTS=1")
endif()

if(SWIFT_RUNTIME_CRASH_REPORTER_CLIENT)
  list(APPEND swift_runtime_compile_flags
      "-DSWIFT_HAVE_CRASHREPORTERCLIENT=1")
endif()

set(swift_runtime_leaks_sources)
if(SWIFT_RUNTIME_ENABLE_LEAK_CHECKER)
  list(APPEND swift_runtime_compile_flags
       "-DSWIFT_RUNTIME_ENABLE_LEAK_CHECKER=1")
  set(swift_runtime_leaks_sources Leaks.mm)
endif()

list(APPEND swift_runtime_compile_flags
     "-D__SWIFT_CURRENT_DYLIB=swiftCore")

set(swift_runtime_objc_sources
    ErrorObject.mm
    SwiftObject.mm
    SwiftValue.mm
    Reflection.mm
    "${SWIFT_SOURCE_DIR}/lib/Demangling/OldRemangler.cpp"
    "${SWIFT_SOURCE_DIR}/lib/Demangling/Remangler.cpp")

set(swift_runtime_sources
    AnyHashableSupport.cpp
    Array.cpp
    Casting.cpp
    CygwinPort.cpp
    Demangle.cpp
    Enum.cpp
    ErrorObjectConstants.cpp
    ErrorObjectNative.cpp
    Errors.cpp
    ErrorDefaultImpls.cpp
    Exclusivity.cpp
    Heap.cpp
    HeapObject.cpp
    ImageInspectionMachO.cpp
    ImageInspectionELF.cpp
    ImageInspectionWin32.cpp
    KnownMetadata.cpp
    Metadata.cpp
    MetadataLookup.cpp
    MutexPThread.cpp
    MutexWin32.cpp
    Once.cpp
    Portability.cpp
    ProtocolConformance.cpp
    RefCount.cpp
    RuntimeEntrySymbols.cpp
    RuntimeInvocationsTracking.cpp
    "${SWIFT_SOURCE_DIR}/lib/Demangling/OldDemangler.cpp"
    "${SWIFT_SOURCE_DIR}/lib/Demangling/Demangler.cpp"
    "${SWIFT_SOURCE_DIR}/lib/Demangling/NodePrinter.cpp"
    "${SWIFT_SOURCE_DIR}/lib/Demangling/Context.cpp"
    "${SWIFT_SOURCE_DIR}/lib/Demangling/ManglingUtils.cpp"
    "${SWIFT_SOURCE_DIR}/lib/Demangling/Punycode.cpp")

# Acknowledge that the following sources are known.
set(LLVM_OPTIONAL_SOURCES
<<<<<<< HEAD
#    swift_sections.S
=======
>>>>>>> aad14e3c
    MutexPThread.cpp
    MutexWin32.cpp
    CygwinPort.cpp
    ImageInspectionELF.cpp
    StaticBinaryELF.cpp
    SwiftRT-ELF.cpp
    ${swift_runtime_sources}
    ${swift_runtime_objc_sources}
    ${swift_runtime_leaks_sources})

set(swift_runtime_library_compile_flags ${swift_runtime_compile_flags})
list(APPEND swift_runtime_library_compile_flags -DswiftCore_EXPORTS)
list(APPEND swift_runtime_library_compile_flags -I${SWIFT_SOURCE_DIR}/include)

set(sdk "${SWIFT_HOST_VARIANT_SDK}")
if(SWIFT_BUILD_STATIC_STDLIB AND "${sdk}" STREQUAL "LINUX")
  list(REMOVE_ITEM swift_runtime_sources ImageInspectionELF.cpp)
  set(static_binary_lnk_file_list)
  string(TOLOWER "${sdk}" lowercase_sdk)

  # These two libraries are only used with the static swiftcore
  add_swift_library(swiftImageInspectionShared STATIC
    ImageInspectionELF.cpp
    C_COMPILE_FLAGS ${swift_runtime_library_compile_flags}
    LINK_FLAGS ${swift_runtime_linker_flags})
  set_target_properties(swiftImageInspectionShared PROPERTIES
    ARCHIVE_OUTPUT_DIRECTORY "${SWIFTSTATICLIB_DIR}/${lowercase_sdk}")

  # Generate the static-executable-args.lnk file used for ELF systems (eg linux)
  set(linkfile "${lowercase_sdk}/static-executable-args.lnk")
  add_custom_command_target(swift_static_binary_${sdk}_args
    COMMAND
      "${CMAKE_COMMAND}" -E copy
      "${SWIFT_SOURCE_DIR}/utils/static-executable-args.lnk"
      "${SWIFTSTATICLIB_DIR}/${linkfile}"
    OUTPUT
      "${SWIFTSTATICLIB_DIR}/${linkfile}"
    DEPENDS
      "${SWIFT_SOURCE_DIR}/utils/static-executable-args.lnk")

  list(APPEND static_binary_lnk_file_list ${swift_static_binary_${sdk}_args})
  swift_install_in_component(stdlib
    FILES "${SWIFTSTATICLIB_DIR}/${linkfile}"
    DESTINATION "lib/swift_static/${lowercase_sdk}")
  add_custom_target(static_binary_magic ALL DEPENDS ${static_binary_lnk_file_list})

  add_swift_library(swiftImageInspectionShared OBJECT_LIBRARY TARGET_LIBRARY
    ImageInspectionELF.cpp
    C_COMPILE_FLAGS ${swift_runtime_library_compile_flags}
    LINK_FLAGS ${swift_runtime_linker_flags}
    INSTALL_IN_COMPONENT never_install)
endif()

add_swift_library(swiftRuntime OBJECT_LIBRARY TARGET_LIBRARY
  ${swift_runtime_sources}
  ${swift_runtime_objc_sources}
  ${swift_runtime_leaks_sources}
  C_COMPILE_FLAGS ${swift_runtime_library_compile_flags}
  LINK_FLAGS ${swift_runtime_linker_flags}
  INSTALL_IN_COMPONENT never_install)

set(ELFISH_SDKS)
foreach(sdk ${SWIFT_CONFIGURED_SDKS})
  if("${SWIFT_SDK_${sdk}_OBJECT_FORMAT}" STREQUAL "ELF")
    list(APPEND ELFISH_SDKS ${sdk})
  endif()
endforeach()

<<<<<<< HEAD
# Windows including MinGW does not need the begin, end sections.
if ("${CMAKE_SYSTEM_NAME}" STREQUAL "Windows")
elseif ("${CMAKE_SYSTEM_NAME}" STREQUAL "CYGWIN")
else()
  add_swift_library(section_magic_loader OBJECT_LIBRARY IS_STDLIB IS_STDLIB_CORE
      ImageInspectionInit.cpp
      C_COMPILE_FLAGS ${section_magic_compile_flags}
      TARGET_SDKS "${ELFISH_SDKS}"
      LINK_FLAGS ${swift_runtime_linker_flags}
      INSTALL_IN_COMPONENT never_install)
  add_swift_library(section_magic_begin OBJECT_LIBRARY IS_STDLIB IS_STDLIB_CORE
      swift_sections.S
      C_COMPILE_FLAGS ${section_magic_compile_flags} "-DSWIFT_BEGIN"
      TARGET_SDKS "${ELFISH_SDKS}"
      LINK_FLAGS ${swift_runtime_linker_flags}
      INSTALL_IN_COMPONENT never_install)
  add_swift_library(section_magic_end OBJECT_LIBRARY IS_STDLIB IS_STDLIB_CORE
      swift_sections.S
      C_COMPILE_FLAGS ${section_magic_compile_flags} "-DSWIFT_END"
      LINK_FLAGS ${swift_runtime_linker_flags}
      TARGET_SDKS "${ELFISH_SDKS}"
      INSTALL_IN_COMPONENT never_install)
endif()


set(object_target_list)

add_custom_target(section_magic ALL DEPENDS ${object_target_list})
=======
add_swift_library(swiftImageRegistrationObject
                  OBJECT_LIBRARY IS_STDLIB IS_STDLIB_CORE
                  SwiftRT-ELF.cpp
                  C_COMPILE_FLAGS ${SWIFT_RUNTIME_CORE_CXX_FLAGS}
                  LINK_FLAGS ${SWIFT_RUNTIME_CORE_LINK_FLAGS}
                  TARGET_SDKS ${ELFISH_SDKS}
                  INSTALL_IN_COMPONENT none)

foreach(sdk ${SWIFT_CONFIGURED_SDKS})
  foreach(arch ${SWIFT_SDK_${sdk}_ARCHITECTURES})
    set(arch_subdir "${SWIFT_SDK_${sdk}_LIB_SUBDIR}/${arch}")
    set(arch_suffix "${SWIFT_SDK_${sdk}_LIB_SUBDIR}-${arch}")

    if("${SWIFT_SDK_${sdk}_OBJECT_FORMAT}" STREQUAL "ELF")
      # TODO(compnerd) switch to the generator expression when cmake is upgraded
      # to a version which supports it.
      # set(swiftrtObject "$<TARGET_OBJECTS:swiftImageRegistrationObject-${arch_suffix}>")
      set(swiftrtObject ${CMAKE_CURRENT_BINARY_DIR}/CMakeFiles/swiftImageRegistrationObject-${arch_suffix}.dir/SwiftRT-ELF.cpp${CMAKE_C_OUTPUT_EXTENSION})
      set(swiftrtPath "${SWIFTLIB_DIR}/${arch_subdir}/swiftrt${CMAKE_C_OUTPUT_EXTENSION}")

      add_custom_command_target(swiftImageRegistration-${arch_suffix}
                                COMMAND
                                  "${CMAKE_COMMAND}" -E copy "${swiftrtObject}" "${swiftrtPath}"
                                OUTPUT
                                  "${swiftrtPath}"
                                DEPENDS
                                  "${swiftrtObject}")
      swift_install_in_component(stdlib
                                 FILES
                                   "${swiftrtPath}"
                                 DESTINATION
                                   "lib/swift/${arch_subdir}")
      add_dependencies(swift-stdlib-${arch_suffix} ${swiftImageRegistration-${arch_suffix}})

      add_custom_target(swiftImageRegistration-${arch_suffix}
                        ALL DEPENDS
                          ${swiftImageRegistration-${arch_suffix}})
    endif()
  endforeach()
endforeach()
>>>>>>> aad14e3c
<|MERGE_RESOLUTION|>--- conflicted
+++ resolved
@@ -66,10 +66,6 @@
 
 # Acknowledge that the following sources are known.
 set(LLVM_OPTIONAL_SOURCES
-<<<<<<< HEAD
-#    swift_sections.S
-=======
->>>>>>> aad14e3c
     MutexPThread.cpp
     MutexWin32.cpp
     CygwinPort.cpp
@@ -138,36 +134,6 @@
   endif()
 endforeach()
 
-<<<<<<< HEAD
-# Windows including MinGW does not need the begin, end sections.
-if ("${CMAKE_SYSTEM_NAME}" STREQUAL "Windows")
-elseif ("${CMAKE_SYSTEM_NAME}" STREQUAL "CYGWIN")
-else()
-  add_swift_library(section_magic_loader OBJECT_LIBRARY IS_STDLIB IS_STDLIB_CORE
-      ImageInspectionInit.cpp
-      C_COMPILE_FLAGS ${section_magic_compile_flags}
-      TARGET_SDKS "${ELFISH_SDKS}"
-      LINK_FLAGS ${swift_runtime_linker_flags}
-      INSTALL_IN_COMPONENT never_install)
-  add_swift_library(section_magic_begin OBJECT_LIBRARY IS_STDLIB IS_STDLIB_CORE
-      swift_sections.S
-      C_COMPILE_FLAGS ${section_magic_compile_flags} "-DSWIFT_BEGIN"
-      TARGET_SDKS "${ELFISH_SDKS}"
-      LINK_FLAGS ${swift_runtime_linker_flags}
-      INSTALL_IN_COMPONENT never_install)
-  add_swift_library(section_magic_end OBJECT_LIBRARY IS_STDLIB IS_STDLIB_CORE
-      swift_sections.S
-      C_COMPILE_FLAGS ${section_magic_compile_flags} "-DSWIFT_END"
-      LINK_FLAGS ${swift_runtime_linker_flags}
-      TARGET_SDKS "${ELFISH_SDKS}"
-      INSTALL_IN_COMPONENT never_install)
-endif()
-
-
-set(object_target_list)
-
-add_custom_target(section_magic ALL DEPENDS ${object_target_list})
-=======
 add_swift_library(swiftImageRegistrationObject
                   OBJECT_LIBRARY IS_STDLIB IS_STDLIB_CORE
                   SwiftRT-ELF.cpp
@@ -208,4 +174,3 @@
     endif()
   endforeach()
 endforeach()
->>>>>>> aad14e3c
