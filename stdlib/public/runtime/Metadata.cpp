//===--- Metadata.cpp - Swift Language ABI Metadata Support ---------------===//
//
// This source file is part of the Swift.org open source project
//
// Copyright (c) 2014 - 2016 Apple Inc. and the Swift project authors
// Licensed under Apache License v2.0 with Runtime Library Exception
//
// See http://swift.org/LICENSE.txt for license information
// See http://swift.org/CONTRIBUTORS.txt for the list of Swift project authors
//
//===----------------------------------------------------------------------===//
//
// Implementations of the metadata ABI functions.
//
//===----------------------------------------------------------------------===//

#include "llvm/Support/MathExtras.h"
#include "swift/Basic/Demangle.h"
#include "swift/Basic/LLVM.h"
#include "swift/Basic/Range.h"
#include "swift/Basic/Lazy.h"
#include "swift/Runtime/HeapObject.h"
#include "swift/Runtime/Metadata.h"
#include "swift/Runtime/Mutex.h"
#include "swift/Strings.h"
#include "MetadataCache.h"
#include <algorithm>
#include <condition_variable>
#include <new>
#include <cctype>
#if defined(_MSC_VER) || defined(__MINGW32__)
#define WIN32_LEAN_AND_MEAN
// Avoid defining macro max(), min() which conflict with std::max(), std::min()
#define NOMINMAX
#include <windows.h>
#else
#include <sys/mman.h>
#include <unistd.h>
#endif
#include "llvm/ADT/DenseMap.h"
#include "llvm/ADT/Hashing.h"
#include "ErrorObject.h"
#include "ExistentialMetadataImpl.h"
#include "swift/Runtime/Debug.h"
#include "Private.h"

#if defined(__APPLE__)
#include <mach/vm_page_size.h>
#endif

#if SWIFT_OBJC_INTEROP
#include <objc/runtime.h>
#endif

#include <cstdio>

#if defined(__APPLE__) && defined(VM_MEMORY_SWIFT_METADATA)
#define VM_TAG_FOR_SWIFT_METADATA VM_MAKE_TAG(VM_MEMORY_SWIFT_METADATA)
#else
#define VM_TAG_FOR_SWIFT_METADATA (-1)
#endif

using namespace swift;
using namespace metadataimpl;

<<<<<<< HEAD
static uintptr_t swift_pageSize() {
#if defined(__APPLE__)
  return vm_page_size;
#elif defined(_MSC_VER) || defined(__MINGW32__)
  SYSTEM_INFO SystemInfo;
  GetSystemInfo(&SystemInfo);
  return SystemInfo.dwPageSize;
#else
  return sysconf(_SC_PAGESIZE);
#endif
}

// allocate memory up to a nearby page boundary
static void *swift_allocateMetadataRoundingToPage(size_t size) {
  const uintptr_t PageSizeMask = SWIFT_LAZY_CONSTANT(swift_pageSize()) - 1;
  size = (size + PageSizeMask) & ~PageSizeMask;
#if defined(_MSC_VER) || defined(__MINGW32__)
  auto mem = VirtualAlloc(
      nullptr, size, MEM_TOP_DOWN | MEM_RESERVE | MEM_COMMIT, PAGE_READWRITE);
#else
  auto mem = mmap(nullptr, size, PROT_READ | PROT_WRITE, MAP_ANON | MAP_PRIVATE,
                  VM_TAG_FOR_SWIFT_METADATA, 0);
  if (mem == MAP_FAILED)
    mem = nullptr;
#endif
  return mem;
}

// free memory allocated by swift_allocateMetadataRoundingToPage()
static void swift_freeMetadata(void *addr, size_t size) {
#if defined(_MSC_VER) || defined(__MINGW32__)
  // On success, VirtualFree() returns nonzero, on failure 0 
  int result = VirtualFree(addr, 0, MEM_RELEASE);
  if (result == 0)
    fatalError(/* flags = */ 0, "swift_freePage: VirtualFree() failed");
#else
  // On success, munmap() returns 0, on failure -1
  int result = munmap(addr, size);
  if (result != 0)
    fatalError(/* flags = */ 0, "swift_freePage: munmap() failed");
#endif
}

void *MetadataAllocator::alloc(size_t size) {
  const uintptr_t PageSize = SWIFT_LAZY_CONSTANT(swift_pageSize());
  // If the requested size is a page or larger, map page(s) for it
  // specifically.
  if (LLVM_UNLIKELY(size >= PageSize)) {
    void *mem = swift_allocateMetadataRoundingToPage(size);
    if (!mem)
      crash("unable to allocate memory for metadata cache");
    return mem;
  }

  uintptr_t curValue = NextValue.load(std::memory_order_relaxed);
  while (true) {
    char *next = reinterpret_cast<char*>(curValue);
    char *end = next + size;
  
    // If we wrap over the end of the page, allocate a new page.
    void *allocation = nullptr;
    const uintptr_t PageSizeMask = PageSize - 1;
    if (LLVM_UNLIKELY(((uintptr_t)next & ~PageSizeMask)
                        != (((uintptr_t)end & ~PageSizeMask)))) {
      // Allocate a new page if we haven't already.
      allocation = swift_allocateMetadataRoundingToPage(PageSize);

      if (!allocation)
        crash("unable to allocate memory for metadata cache");

      next = (char*) allocation;
      end = next + size;
    }

    // Swap it into place.
    if (LLVM_LIKELY(std::atomic_compare_exchange_weak_explicit(
            &NextValue, &curValue, reinterpret_cast<uintptr_t>(end),
            std::memory_order_relaxed, std::memory_order_relaxed))) {
      return next;
    }

    // If that didn't succeed, and we allocated, free the allocation.
    // This potentially causes us to perform multiple mmaps under contention,
    // but it keeps the fast path pristine.
    if (allocation) {
      swift_freeMetadata(allocation, PageSize);
    }
  }
=======
template <class T>
static int compareIntegers(T left, T right) {
  return (left == right ? 0 : left < right ? -1 : 1);
>>>>>>> eb07908f
}

namespace {
  struct GenericCacheEntry;

  // The cache entries in a generic cache are laid out like this:
  struct GenericCacheEntryHeader {
    const Metadata *Value;
    size_t NumArguments;
  };

  struct GenericCacheEntry
      : CacheEntry<GenericCacheEntry, GenericCacheEntryHeader> {

    static const char *getName() { return "GenericCache"; }

    GenericCacheEntry(unsigned numArguments) {
      NumArguments = numArguments;
    }

    size_t getNumArguments() const { return NumArguments; }

    static GenericCacheEntry *getFromMetadata(GenericMetadata *pattern,
                                              Metadata *metadata) {
      char *bytes = (char*) metadata;
      if (auto classType = dyn_cast<ClassMetadata>(metadata)) {
        assert(classType->isTypeMetadata());
        bytes -= classType->getClassAddressPoint();
      } else {
        bytes -= pattern->AddressPoint;
      }
      bytes -= sizeof(GenericCacheEntry);
      return reinterpret_cast<GenericCacheEntry*>(bytes);
    }
  };
}

using GenericMetadataCache = MetadataCache<GenericCacheEntry>;
using LazyGenericMetadataCache = Lazy<GenericMetadataCache>;

/// Fetch the metadata cache for a generic metadata structure.
static GenericMetadataCache &getCache(GenericMetadata *metadata) {
  // Keep this assert even if you change the representation above.
  static_assert(sizeof(LazyGenericMetadataCache) <=
                sizeof(GenericMetadata::PrivateData),
                "metadata cache is larger than the allowed space");

  auto lazyCache =
    reinterpret_cast<LazyGenericMetadataCache*>(metadata->PrivateData);
  return lazyCache->get();
}

/// Fetch the metadata cache for a generic metadata structure,
/// in a context where it must have already been initialized.
static GenericMetadataCache &unsafeGetInitializedCache(GenericMetadata *metadata) {
  // Keep this assert even if you change the representation above.
  static_assert(sizeof(LazyGenericMetadataCache) <=
                sizeof(GenericMetadata::PrivateData),
                "metadata cache is larger than the allowed space");

  auto lazyCache =
    reinterpret_cast<LazyGenericMetadataCache*>(metadata->PrivateData);
  return lazyCache->unsafeGetAlreadyInitialized();
}

ClassMetadata *
swift::swift_allocateGenericClassMetadata(GenericMetadata *pattern,
                                          const void *arguments,
                                          ClassMetadata *superclass) {
  void * const *argumentsAsArray = reinterpret_cast<void * const *>(arguments);
  size_t numGenericArguments = pattern->NumKeyArguments;

  // Right now, we only worry about there being a difference in prefix matter.
  size_t metadataSize = pattern->MetadataSize;
  size_t prefixSize = pattern->AddressPoint;
  size_t extraPrefixSize = 0;
  if (superclass && superclass->isTypeMetadata()) {
    if (superclass->getClassAddressPoint() > prefixSize) {
      extraPrefixSize = (superclass->getClassAddressPoint() - prefixSize);
      prefixSize += extraPrefixSize;
      metadataSize += extraPrefixSize;
    }
  }
  assert(metadataSize == pattern->MetadataSize + extraPrefixSize);
  assert(prefixSize == pattern->AddressPoint + extraPrefixSize);

  char *bytes = GenericCacheEntry::allocate(
                              unsafeGetInitializedCache(pattern).getAllocator(),
                              argumentsAsArray,
                              numGenericArguments,
                              metadataSize)->getData<char>();

  // Copy any extra prefix bytes in from the superclass.
  if (extraPrefixSize) {
    memcpy(bytes, (const char*) superclass - prefixSize, extraPrefixSize);
    bytes += extraPrefixSize;
  }

  // Copy in the metadata template.
  memcpy(bytes, pattern->getMetadataTemplate(), pattern->MetadataSize);

  // Okay, move to the address point.
  bytes += pattern->AddressPoint;
  ClassMetadata *metadata = reinterpret_cast<ClassMetadata*>(bytes);
  assert(metadata->isTypeMetadata());
  
  // Overwrite the superclass field.
  metadata->SuperClass = superclass;
  // Adjust the relative reference to the nominal type descriptor.
  if (!metadata->isArtificialSubclass()) {
    auto patternBytes =
      reinterpret_cast<const char*>(pattern->getMetadataTemplate()) +
      pattern->AddressPoint;
    metadata->setDescription(
        reinterpret_cast<const ClassMetadata*>(patternBytes)->getDescription());
  }

  // Adjust the class object extents.
  if (extraPrefixSize) {
    metadata->setClassSize(metadata->getClassSize() + extraPrefixSize);
    metadata->setClassAddressPoint(prefixSize);
  }
  assert(metadata->getClassAddressPoint() == prefixSize);

  return metadata;
}

ValueMetadata *
swift::swift_allocateGenericValueMetadata(GenericMetadata *pattern,
                                          const void *arguments) {
  void * const *argumentsAsArray = reinterpret_cast<void * const *>(arguments);
  size_t numGenericArguments = pattern->NumKeyArguments;

  char *bytes =
    GenericCacheEntry::allocate(
                              unsafeGetInitializedCache(pattern).getAllocator(),
                              argumentsAsArray, numGenericArguments,
                              pattern->MetadataSize)->getData<char>();

  // Copy in the metadata template.
  memcpy(bytes, pattern->getMetadataTemplate(), pattern->MetadataSize);

  // Okay, move to the address point.
  bytes += pattern->AddressPoint;
  auto *metadata = reinterpret_cast<ValueMetadata*>(bytes);
  
  // Adjust the relative references to the nominal type descriptor and
  // parent type.
  auto patternBytes =
    reinterpret_cast<const char*>(pattern->getMetadataTemplate()) +
    pattern->AddressPoint;
  auto patternMetadata = reinterpret_cast<const ValueMetadata*>(patternBytes);
  metadata->Description = patternMetadata->Description.get();
  metadata->Parent = patternMetadata->Parent;
  
  return metadata;
}

/// The primary entrypoint.
SWIFT_RT_ENTRY_VISIBILITY
const Metadata *
swift::swift_getGenericMetadata(GenericMetadata *pattern,
                                const void *arguments)
    SWIFT_CC(RegisterPreservingCC_IMPL) {
  auto genericArgs = (const void * const *) arguments;
  size_t numGenericArgs = pattern->NumKeyArguments;

  auto entry = getCache(pattern).findOrAdd(genericArgs, numGenericArgs,
    [&]() -> GenericCacheEntry* {
      // Create new metadata to cache.
      auto metadata = pattern->CreateFunction(pattern, arguments);
      auto entry = GenericCacheEntry::getFromMetadata(pattern, metadata);
      entry->Value = metadata;
      return entry;
    });

  return entry->Value;
}

/***************************************************************************/
/*** Objective-C class wrappers ********************************************/
/***************************************************************************/

#if SWIFT_OBJC_INTEROP

namespace {
  class ObjCClassCacheEntry {
  public:
    FullMetadata<ObjCClassWrapperMetadata> Data;

    ObjCClassCacheEntry(const ClassMetadata *theClass) {
      Data.setKind(MetadataKind::ObjCClassWrapper);
      Data.ValueWitnesses = &_TWVBO;
      Data.Class = theClass;
    }

    long getKeyIntValueForDump() {
      return reinterpret_cast<long>(Data.Class);
    }

    int compareWithKey(const ClassMetadata *theClass) const {
      return comparePointers(theClass, Data.Class);
    }

    static size_t getExtraAllocationSize(const ClassMetadata *key) {
      return 0;
    }
    size_t getExtraAllocationSize() const {
      return 0;
    }
  };
}

/// The uniquing structure for ObjC class-wrapper metadata.
static SimpleGlobalCache<ObjCClassCacheEntry> ObjCClassWrappers;

#endif

const Metadata *
swift::swift_getObjCClassMetadata(const ClassMetadata *theClass) {
  // If the class pointer is valid as metadata, no translation is required.
  if (theClass->isTypeMetadata()) {
    return theClass;
  }

#if SWIFT_OBJC_INTEROP
  return &ObjCClassWrappers.getOrInsert(theClass).first->Data;
#else
  fatalError(/* flags = */ 0,
             "swift_getObjCClassMetadata: no Objective-C interop");
#endif
}

/***************************************************************************/
/*** Functions *************************************************************/
/***************************************************************************/

namespace {

class FunctionCacheEntry {
public:
  FullMetadata<FunctionTypeMetadata> Data;

  struct Key {
    const void * const *FlagsArgsAndResult;

    FunctionTypeFlags getFlags() const {
      return FunctionTypeFlags::fromIntValue(size_t(FlagsArgsAndResult[0]));
    }

    const Metadata *getResult() const {
      auto opaqueResult = FlagsArgsAndResult[getFlags().getNumArguments() + 1];
      return reinterpret_cast<const Metadata *>(opaqueResult);
    }

    const void * const *getArguments() const {
      return &FlagsArgsAndResult[1];
    }
  };

  FunctionCacheEntry(Key key);

  long getKeyIntValueForDump() {
    return 0; // No single meaningful value here.
  }

  int compareWithKey(Key key) const {
    auto keyFlags = key.getFlags();
    if (auto result = compareIntegers(keyFlags.getIntValue(),
                                      Data.Flags.getIntValue()))
      return result;

    if (auto result = comparePointers(key.getResult(), Data.ResultType))
      return result;

    for (unsigned i = 0, e = keyFlags.getNumArguments(); i != e; ++i) {
      if (auto result =
            comparePointers(key.getArguments()[i],
                            Data.getArguments()[i].getOpaqueValue()))
        return result;
    }

    return 0;
  }

  static size_t getExtraAllocationSize(Key key) {
    return key.getFlags().getNumArguments()
         * sizeof(FunctionTypeMetadata::Argument);
  }
  size_t getExtraAllocationSize() const {
    return Data.Flags.getNumArguments()
         * sizeof(FunctionTypeMetadata::Argument);
  }
};

} // end anonymous namespace

/// The uniquing structure for function type metadata.
static SimpleGlobalCache<FunctionCacheEntry> FunctionTypes;

const FunctionTypeMetadata *
swift::swift_getFunctionTypeMetadata1(FunctionTypeFlags flags,
                                      const void *arg0,
                                      const Metadata *result) {
  assert(flags.getNumArguments() == 1
         && "wrong number of arguments in function metadata flags?!");
  const void *flagsArgsAndResult[] = {
    reinterpret_cast<const void*>(flags.getIntValue()),
    arg0,
    static_cast<const void *>(result)                      
  };                                                       
  return swift_getFunctionTypeMetadata(flagsArgsAndResult);
}                                                          
const FunctionTypeMetadata *                               
swift::swift_getFunctionTypeMetadata2(FunctionTypeFlags flags,
                                      const void *arg0,
                                      const void *arg1,
                                      const Metadata *result) {
  assert(flags.getNumArguments() == 2
         && "wrong number of arguments in function metadata flags?!");
  const void *flagsArgsAndResult[] = {
    reinterpret_cast<const void*>(flags.getIntValue()),
    arg0,
    arg1,                                                  
    static_cast<const void *>(result)                      
  };                                                       
  return swift_getFunctionTypeMetadata(flagsArgsAndResult);
}                                                          
const FunctionTypeMetadata *                               
swift::swift_getFunctionTypeMetadata3(FunctionTypeFlags flags,
                                      const void *arg0,
                                      const void *arg1,
                                      const void *arg2,
                                      const Metadata *result) {
  assert(flags.getNumArguments() == 3
         && "wrong number of arguments in function metadata flags?!");
  const void *flagsArgsAndResult[] = {
    reinterpret_cast<const void*>(flags.getIntValue()),
    arg0,                                                  
    arg1,                                                  
    arg2,                                                  
    static_cast<const void *>(result)                      
  };                                                       
  return swift_getFunctionTypeMetadata(flagsArgsAndResult);
}

const FunctionTypeMetadata *
swift::swift_getFunctionTypeMetadata(const void *flagsArgsAndResult[]) {
  FunctionCacheEntry::Key key = { flagsArgsAndResult };
  return &FunctionTypes.getOrInsert(key).first->Data;
}

FunctionCacheEntry::FunctionCacheEntry(Key key) {
  auto flags = key.getFlags();

  // Pick a value witness table appropriate to the function convention.
  // All function types of a given convention have the same value semantics,
  // so they share a value witness table.
  switch (flags.getConvention()) {
  case FunctionMetadataConvention::Swift:
    Data.ValueWitnesses = &_TWVFT_T_;
    break;

  case FunctionMetadataConvention::Thin:
  case FunctionMetadataConvention::CFunctionPointer:
    Data.ValueWitnesses = &_TWVXfT_T_;
    break;

  case FunctionMetadataConvention::Block:
#if SWIFT_OBJC_INTEROP
    // Blocks are ObjC objects, so can share the Builtin.UnknownObject value
    // witnesses.
    Data.ValueWitnesses = &_TWVBO;
#else
    assert(false && "objc block without objc interop?");
#endif
    break;
  }

  unsigned numArguments = flags.getNumArguments();

  Data.setKind(MetadataKind::Function);
  Data.Flags = flags;
  Data.ResultType = key.getResult();

  for (size_t i = 0; i < numArguments; ++i) {
    auto opaqueArg = key.getArguments()[i];
    auto arg = FunctionTypeMetadata::Argument::getFromOpaqueValue(opaqueArg);
    Data.getArguments()[i] = arg;
  }
}

/***************************************************************************/
/*** Tuples ****************************************************************/
/***************************************************************************/

namespace {

class TupleCacheEntry {
public:
  // NOTE: if you change the layout of this type, you'll also need
  // to update tuple_getValueWitnesses().
  ExtraInhabitantsValueWitnessTable Witnesses;
  FullMetadata<TupleTypeMetadata> Data;

  struct Key {
    size_t NumElements;
    const Metadata * const *Elements;
    const char *Labels;
  };

  TupleCacheEntry(const Key &key, const ValueWitnessTable *proposedWitnesses);

  size_t getNumElements() const {
    return Data.NumElements;
  }

  long getKeyIntValueForDump() {
    return 0; // No single meaningful value
  }

  int compareWithKey(const Key &key) const {
    // Order by the cheaper comparisons first:

    // The number of elements.
    if (auto result = compareIntegers(key.NumElements, Data.NumElements))
      return result;

    // The element types.
    for (size_t i = 0, e = key.NumElements; i != e; ++i) {
      if (auto result = comparePointers(key.Elements[i],
                                        Data.getElements()[i].Type))
        return result;
    }

    // It's unlikely that we'll get pointer-equality here unless we're being
    // called from the same module or both label strings are null, but
    // those are important cases.
    if (key.Labels != Data.Labels) {
      // Order no-labels before labels.
      if (!key.Labels) return -1;
      if (!Data.Labels) return 1;

      // Just do a strcmp.
      if (auto result = strcmp(key.Labels, Data.Labels))
        return result;
    }

    return 0;
  }

  static size_t getExtraAllocationSize(const Key &key,
                                       const ValueWitnessTable *proposed) {
    return key.NumElements * sizeof(TupleTypeMetadata::Element);
  }
  size_t getExtraAllocationSize() const {
    return Data.NumElements * sizeof(TupleTypeMetadata::Element);
  }
};

}

/// The uniquing structure for tuple type metadata.
static SimpleGlobalCache<TupleCacheEntry> TupleTypes;

/// Given a metatype pointer, produce the value-witness table for it.
/// This is equivalent to metatype->ValueWitnesses but more efficient.
static const ValueWitnessTable *tuple_getValueWitnesses(const Metadata *metatype) {
  return ((const ExtraInhabitantsValueWitnessTable*) asFullMetadata(metatype)) - 1;
}

/// Generic tuple value witness for 'projectBuffer'.
template <bool IsPOD, bool IsInline>
static OpaqueValue *tuple_projectBuffer(ValueBuffer *buffer,
                                        const Metadata *metatype) {
  assert(IsPOD == tuple_getValueWitnesses(metatype)->isPOD());
  assert(IsInline == tuple_getValueWitnesses(metatype)->isValueInline());

  if (IsInline)
    return reinterpret_cast<OpaqueValue*>(buffer);
  else
    return *reinterpret_cast<OpaqueValue**>(buffer);
}

/// Generic tuple value witness for 'allocateBuffer'
template <bool IsPOD, bool IsInline>
static OpaqueValue *tuple_allocateBuffer(ValueBuffer *buffer,
                                         const Metadata *metatype) {
  assert(IsPOD == tuple_getValueWitnesses(metatype)->isPOD());
  assert(IsInline == tuple_getValueWitnesses(metatype)->isValueInline());

  if (IsInline)
    return reinterpret_cast<OpaqueValue*>(buffer);

  auto wtable = tuple_getValueWitnesses(metatype);
  auto value = (OpaqueValue*) swift_slowAlloc(wtable->size,
                                              wtable->getAlignmentMask());

  *reinterpret_cast<OpaqueValue**>(buffer) = value;
  return value;
}

/// Generic tuple value witness for 'deallocateBuffer'.
template <bool IsPOD, bool IsInline>
static void tuple_deallocateBuffer(ValueBuffer *buffer,
                                   const Metadata *metatype) {
  assert(IsPOD == tuple_getValueWitnesses(metatype)->isPOD());
  assert(IsInline == tuple_getValueWitnesses(metatype)->isValueInline());

  if (IsInline)
    return;

  auto wtable = tuple_getValueWitnesses(metatype);
  auto value = *reinterpret_cast<OpaqueValue**>(buffer);
  swift_slowDealloc(value, wtable->size, wtable->getAlignmentMask());
}

/// Generic tuple value witness for 'destroy'.
template <bool IsPOD, bool IsInline>
static void tuple_destroy(OpaqueValue *tuple, const Metadata *_metadata) {
  auto &metadata = *(const TupleTypeMetadata*) _metadata;
  assert(IsPOD == tuple_getValueWitnesses(&metadata)->isPOD());
  assert(IsInline == tuple_getValueWitnesses(&metadata)->isValueInline());

  if (IsPOD) return;

  for (size_t i = 0, e = metadata.NumElements; i != e; ++i) {
    auto &eltInfo = metadata.getElements()[i];
    OpaqueValue *elt = eltInfo.findIn(tuple);
    auto eltWitnesses = eltInfo.Type->getValueWitnesses();
    eltWitnesses->destroy(elt, eltInfo.Type);
  }
}

/// Generic tuple value witness for 'destroyArray'.
template <bool IsPOD, bool IsInline>
static void tuple_destroyArray(OpaqueValue *array, size_t n,
                               const Metadata *_metadata) {
  auto &metadata = *(const TupleTypeMetadata*) _metadata;
  assert(IsPOD == tuple_getValueWitnesses(&metadata)->isPOD());
  assert(IsInline == tuple_getValueWitnesses(&metadata)->isValueInline());

  if (IsPOD) return;

  size_t stride = tuple_getValueWitnesses(&metadata)->stride;
  char *bytes = (char*)array;

  while (n--) {
    tuple_destroy<IsPOD, IsInline>((OpaqueValue*)bytes, _metadata);
    bytes += stride;
  }
}

/// Generic tuple value witness for 'destroyBuffer'.
template <bool IsPOD, bool IsInline>
static void tuple_destroyBuffer(ValueBuffer *buffer, const Metadata *metatype) {
  assert(IsPOD == tuple_getValueWitnesses(metatype)->isPOD());
  assert(IsInline == tuple_getValueWitnesses(metatype)->isValueInline());

  auto tuple = tuple_projectBuffer<IsPOD, IsInline>(buffer, metatype);
  tuple_destroy<IsPOD, IsInline>(tuple, metatype);
  tuple_deallocateBuffer<IsPOD, IsInline>(buffer, metatype);
}

// The operation doesn't have to be initializeWithCopy, but they all
// have basically the same type.
typedef value_witness_types::initializeWithCopy *
  ValueWitnessTable::*forEachOperation;

/// Perform an operation for each field of two tuples.
static OpaqueValue *tuple_forEachField(OpaqueValue *destTuple,
                                       OpaqueValue *srcTuple,
                                       const Metadata *_metatype,
                                       forEachOperation member) {
  auto &metatype = *(const TupleTypeMetadata*) _metatype;
  for (size_t i = 0, e = metatype.NumElements; i != e; ++i) {
    auto &eltInfo = metatype.getElement(i);
    auto eltValueWitnesses = eltInfo.Type->getValueWitnesses();

    OpaqueValue *destElt = eltInfo.findIn(destTuple);
    OpaqueValue *srcElt = eltInfo.findIn(srcTuple);
    (eltValueWitnesses->*member)(destElt, srcElt, eltInfo.Type);
  }

  return destTuple;
}

/// Perform a naive memcpy of src into dest.
static OpaqueValue *tuple_memcpy(OpaqueValue *dest,
                                 OpaqueValue *src,
                                 const Metadata *metatype) {
  assert(metatype->getValueWitnesses()->isPOD());
  return (OpaqueValue*)
    memcpy(dest, src, metatype->getValueWitnesses()->getSize());
}
/// Perform a naive memcpy of n tuples from src into dest.
static OpaqueValue *tuple_memcpy_array(OpaqueValue *dest,
                                       OpaqueValue *src,
                                       size_t n,
                                       const Metadata *metatype) {
  assert(metatype->getValueWitnesses()->isPOD());
  return (OpaqueValue*)
    memcpy(dest, src, metatype->getValueWitnesses()->stride * n);
}
/// Perform a naive memmove of n tuples from src into dest.
static OpaqueValue *tuple_memmove_array(OpaqueValue *dest,
                                        OpaqueValue *src,
                                        size_t n,
                                        const Metadata *metatype) {
  assert(metatype->getValueWitnesses()->isPOD());
  return (OpaqueValue*)
    memmove(dest, src, metatype->getValueWitnesses()->stride * n);
}

/// Generic tuple value witness for 'initializeWithCopy'.
template <bool IsPOD, bool IsInline>
static OpaqueValue *tuple_initializeWithCopy(OpaqueValue *dest,
                                             OpaqueValue *src,
                                             const Metadata *metatype) {
  assert(IsPOD == tuple_getValueWitnesses(metatype)->isPOD());
  assert(IsInline == tuple_getValueWitnesses(metatype)->isValueInline());

  if (IsPOD) return tuple_memcpy(dest, src, metatype);
  return tuple_forEachField(dest, src, metatype,
                            &ValueWitnessTable::initializeWithCopy);
}

/// Generic tuple value witness for 'initializeArrayWithCopy'.
template <bool IsPOD, bool IsInline>
static OpaqueValue *tuple_initializeArrayWithCopy(OpaqueValue *dest,
                                                  OpaqueValue *src,
                                                  size_t n,
                                                  const Metadata *metatype) {
  assert(IsPOD == tuple_getValueWitnesses(metatype)->isPOD());
  assert(IsInline == tuple_getValueWitnesses(metatype)->isValueInline());

  if (IsPOD) return tuple_memcpy_array(dest, src, n, metatype);

  char *destBytes = (char*)dest;
  char *srcBytes = (char*)src;
  size_t stride = tuple_getValueWitnesses(metatype)->stride;

  while (n--) {
    tuple_initializeWithCopy<IsPOD, IsInline>((OpaqueValue*)destBytes,
                                              (OpaqueValue*)srcBytes,
                                              metatype);
    destBytes += stride; srcBytes += stride;
  }

  return dest;
}

/// Generic tuple value witness for 'initializeWithTake'.
template <bool IsPOD, bool IsInline>
static OpaqueValue *tuple_initializeWithTake(OpaqueValue *dest,
                                             OpaqueValue *src,
                                             const Metadata *metatype) {
  assert(IsPOD == tuple_getValueWitnesses(metatype)->isPOD());
  assert(IsInline == tuple_getValueWitnesses(metatype)->isValueInline());

  if (IsPOD) return tuple_memcpy(dest, src, metatype);
  return tuple_forEachField(dest, src, metatype,
                            &ValueWitnessTable::initializeWithTake);
}

/// Generic tuple value witness for 'initializeArrayWithTakeFrontToBack'.
template <bool IsPOD, bool IsInline>
static OpaqueValue *tuple_initializeArrayWithTakeFrontToBack(
                                             OpaqueValue *dest,
                                             OpaqueValue *src,
                                             size_t n,
                                             const Metadata *metatype) {
  assert(IsPOD == tuple_getValueWitnesses(metatype)->isPOD());
  assert(IsInline == tuple_getValueWitnesses(metatype)->isValueInline());

  if (IsPOD) return tuple_memmove_array(dest, src, n, metatype);

  char *destBytes = (char*)dest;
  char *srcBytes = (char*)src;
  size_t stride = tuple_getValueWitnesses(metatype)->stride;

  while (n--) {
    tuple_initializeWithTake<IsPOD, IsInline>((OpaqueValue*)destBytes,
                                              (OpaqueValue*)srcBytes,
                                              metatype);
    destBytes += stride; srcBytes += stride;
  }

  return dest;
}

/// Generic tuple value witness for 'initializeArrayWithTakeBackToFront'.
template <bool IsPOD, bool IsInline>
static OpaqueValue *tuple_initializeArrayWithTakeBackToFront(
                                             OpaqueValue *dest,
                                             OpaqueValue *src,
                                             size_t n,
                                             const Metadata *metatype) {
  assert(IsPOD == tuple_getValueWitnesses(metatype)->isPOD());
  assert(IsInline == tuple_getValueWitnesses(metatype)->isValueInline());

  if (IsPOD) return tuple_memmove_array(dest, src, n, metatype);

  size_t stride = tuple_getValueWitnesses(metatype)->stride;
  char *destBytes = (char*)dest + n * stride;
  char *srcBytes = (char*)src + n * stride;

  while (n--) {
    destBytes -= stride; srcBytes -= stride;
    tuple_initializeWithTake<IsPOD, IsInline>((OpaqueValue*)destBytes,
                                              (OpaqueValue*)srcBytes,
                                              metatype);
  }

  return dest;
}

/// Generic tuple value witness for 'assignWithCopy'.
template <bool IsPOD, bool IsInline>
static OpaqueValue *tuple_assignWithCopy(OpaqueValue *dest,
                                         OpaqueValue *src,
                                         const Metadata *metatype) {
  assert(IsPOD == tuple_getValueWitnesses(metatype)->isPOD());
  assert(IsInline == tuple_getValueWitnesses(metatype)->isValueInline());

  if (IsPOD) return tuple_memcpy(dest, src, metatype);
  return tuple_forEachField(dest, src, metatype,
                            &ValueWitnessTable::assignWithCopy);
}

/// Generic tuple value witness for 'assignWithTake'.
template <bool IsPOD, bool IsInline>
static OpaqueValue *tuple_assignWithTake(OpaqueValue *dest,
                                         OpaqueValue *src,
                                         const Metadata *metatype) {
  if (IsPOD) return tuple_memcpy(dest, src, metatype);
  return tuple_forEachField(dest, src, metatype,
                            &ValueWitnessTable::assignWithTake);
}

/// Generic tuple value witness for 'initializeBufferWithCopy'.
template <bool IsPOD, bool IsInline>
static OpaqueValue *tuple_initializeBufferWithCopy(ValueBuffer *dest,
                                                   OpaqueValue *src,
                                                   const Metadata *metatype) {
  assert(IsPOD == tuple_getValueWitnesses(metatype)->isPOD());
  assert(IsInline == tuple_getValueWitnesses(metatype)->isValueInline());

  return tuple_initializeWithCopy<IsPOD, IsInline>(
                        tuple_allocateBuffer<IsPOD, IsInline>(dest, metatype),
                        src,
                        metatype);
}

/// Generic tuple value witness for 'initializeBufferWithTake'.
template <bool IsPOD, bool IsInline>
static OpaqueValue *tuple_initializeBufferWithTake(ValueBuffer *dest,
                                                   OpaqueValue *src,
                                                   const Metadata *metatype) {
  assert(IsPOD == tuple_getValueWitnesses(metatype)->isPOD());
  assert(IsInline == tuple_getValueWitnesses(metatype)->isValueInline());

  return tuple_initializeWithTake<IsPOD, IsInline>(
                        tuple_allocateBuffer<IsPOD, IsInline>(dest, metatype),
                        src,
                        metatype);
}

/// Generic tuple value witness for 'initializeBufferWithCopyOfBuffer'.
template <bool IsPOD, bool IsInline>
static OpaqueValue *tuple_initializeBufferWithCopyOfBuffer(ValueBuffer *dest,
                                                           ValueBuffer *src,
                                                     const Metadata *metatype) {
  assert(IsPOD == tuple_getValueWitnesses(metatype)->isPOD());
  assert(IsInline == tuple_getValueWitnesses(metatype)->isValueInline());

  return tuple_initializeBufferWithCopy<IsPOD, IsInline>(
                            dest,
                            tuple_projectBuffer<IsPOD, IsInline>(src, metatype),
                            metatype);
}

/// Generic tuple value witness for 'initializeBufferWithTakeOfBuffer'.
template <bool IsPOD, bool IsInline>
static OpaqueValue *tuple_initializeBufferWithTakeOfBuffer(ValueBuffer *dest,
                                                           ValueBuffer *src,
                                                     const Metadata *metatype) {
  assert(IsPOD == tuple_getValueWitnesses(metatype)->isPOD());
  assert(IsInline == tuple_getValueWitnesses(metatype)->isValueInline());

  if (IsInline) {
    return tuple_initializeWithTake<IsPOD, IsInline>(
                      tuple_projectBuffer<IsPOD, IsInline>(dest, metatype),
                      tuple_projectBuffer<IsPOD, IsInline>(src, metatype),
                      metatype);
  } else {
    dest->PrivateData[0] = src->PrivateData[0];
    return (OpaqueValue*) dest->PrivateData[0];
  }
}

static void tuple_storeExtraInhabitant(OpaqueValue *tuple,
                                       int index,
                                       const Metadata *_metatype) {
  auto &metatype = *(const TupleTypeMetadata*) _metatype;
  auto &eltInfo = metatype.getElement(0);

  assert(eltInfo.Offset == 0);
  OpaqueValue *elt = tuple;

  eltInfo.Type->vw_storeExtraInhabitant(elt, index);
}

static int tuple_getExtraInhabitantIndex(const OpaqueValue *tuple,
                                         const Metadata *_metatype) {
  auto &metatype = *(const TupleTypeMetadata*) _metatype;
  auto &eltInfo = metatype.getElement(0);

  assert(eltInfo.Offset == 0);
  const OpaqueValue *elt = tuple;

  return eltInfo.Type->vw_getExtraInhabitantIndex(elt);
}

/// Various standard witness table for tuples.
static const ValueWitnessTable tuple_witnesses_pod_inline = {
#define TUPLE_WITNESS(NAME) &tuple_##NAME<true, true>,
  FOR_ALL_FUNCTION_VALUE_WITNESSES(TUPLE_WITNESS)
#undef TUPLE_WITNESS
  0,
  ValueWitnessFlags(),
  0
};
static const ValueWitnessTable tuple_witnesses_nonpod_inline = {
#define TUPLE_WITNESS(NAME) &tuple_##NAME<false, true>,
  FOR_ALL_FUNCTION_VALUE_WITNESSES(TUPLE_WITNESS)
#undef TUPLE_WITNESS
  0,
  ValueWitnessFlags(),
  0
};
static const ValueWitnessTable tuple_witnesses_pod_noninline = {
#define TUPLE_WITNESS(NAME) &tuple_##NAME<true, false>,
  FOR_ALL_FUNCTION_VALUE_WITNESSES(TUPLE_WITNESS)
#undef TUPLE_WITNESS
  0,
  ValueWitnessFlags(),
  0
};
static const ValueWitnessTable tuple_witnesses_nonpod_noninline = {
#define TUPLE_WITNESS(NAME) &tuple_##NAME<false, false>,
  FOR_ALL_FUNCTION_VALUE_WITNESSES(TUPLE_WITNESS)
#undef TUPLE_WITNESS
  0,
  ValueWitnessFlags(),
  0
};

namespace {
struct BasicLayout {
  size_t size;
  ValueWitnessFlags flags;
  size_t stride;

  static constexpr BasicLayout initialForValueType() {
    return {0, ValueWitnessFlags().withAlignment(1).withPOD(true), 0};
  }

  static constexpr BasicLayout initialForHeapObject() {
    return {sizeof(HeapObject),
            ValueWitnessFlags().withAlignment(alignof(HeapObject)),
            sizeof(HeapObject)};
  }
};

static size_t roundUpToAlignMask(size_t size, size_t alignMask) {
  return (size + alignMask) & ~alignMask;
}

/// Perform basic sequential layout given a vector of metadata pointers,
/// calling a functor with the offset of each field, and returning the
/// final layout characteristics of the type.
/// FUNCTOR should have signature:
///   void (size_t index, const Metadata *type, size_t offset)
template<typename FUNCTOR, typename LAYOUT>
void performBasicLayout(BasicLayout &layout,
                        const LAYOUT * const *elements,
                        size_t numElements,
                        FUNCTOR &&f) {
  size_t size = layout.size;
  size_t alignMask = layout.flags.getAlignmentMask();
  bool isPOD = layout.flags.isPOD();
  bool isBitwiseTakable = layout.flags.isBitwiseTakable();
  for (unsigned i = 0; i != numElements; ++i) {
    auto elt = elements[i];

    // Lay out this element.
    const TypeLayout *eltLayout = elt->getTypeLayout();
    size = roundUpToAlignMask(size, eltLayout->flags.getAlignmentMask());

    // Report this record to the functor.
    f(i, elt, size);

    // Update the size and alignment of the aggregate..
    size += eltLayout->size;
    alignMask = std::max(alignMask, eltLayout->flags.getAlignmentMask());
    if (!eltLayout->flags.isPOD()) isPOD = false;
    if (!eltLayout->flags.isBitwiseTakable()) isBitwiseTakable = false;
  }
  bool isInline = ValueWitnessTable::isValueInline(size, alignMask + 1);

  layout.size = size;
  layout.flags = ValueWitnessFlags().withAlignmentMask(alignMask)
                                    .withPOD(isPOD)
                                    .withBitwiseTakable(isBitwiseTakable)
                                    .withInlineStorage(isInline);
  layout.stride = roundUpToAlignMask(size, alignMask);
}
} // end anonymous namespace

const TupleTypeMetadata *
swift::swift_getTupleTypeMetadata(size_t numElements,
                                  const Metadata * const *elements,
                                  const char *labels,
                                  const ValueWitnessTable *proposedWitnesses) {
  // Bypass the cache for the empty tuple. We might reasonably get called
  // by generic code, like a demangler that produces type objects.
  if (numElements == 0) return &_TMT_;

  // Search the cache.
  TupleCacheEntry::Key key = { numElements, elements, labels };
  return &TupleTypes.getOrInsert(key, proposedWitnesses).first->Data;
}

TupleCacheEntry::TupleCacheEntry(const Key &key,
                                 const ValueWitnessTable *proposedWitnesses) {
  Data.setKind(MetadataKind::Tuple);
  Data.ValueWitnesses = &Witnesses;
  Data.NumElements = key.NumElements;
  Data.Labels = key.Labels;

  // Perform basic layout on the tuple.
  auto layout = BasicLayout::initialForValueType();
  performBasicLayout(layout, key.Elements, key.NumElements,
    [&](size_t i, const Metadata *elt, size_t offset) {
      Data.getElement(i).Type = elt;
      Data.getElement(i).Offset = offset;
    });

  Witnesses.size = layout.size;
  Witnesses.flags = layout.flags;
  Witnesses.stride = layout.stride;

  // Copy the function witnesses in, either from the proposed
  // witnesses or from the standard table.
  if (!proposedWitnesses) {
    // For a tuple with a single element, just use the witnesses for
    // the element type.
    if (key.NumElements == 1) {
      proposedWitnesses = key.Elements[0]->getValueWitnesses();

      // Otherwise, use generic witnesses (when we can't pattern-match
      // into something better).
    } else if (layout.flags.isInlineStorage()
               && layout.flags.isPOD()) {
      if (layout.size == 8 && layout.flags.getAlignmentMask() == 7)
        proposedWitnesses = &_TWVBi64_;
      else if (layout.size == 4 && layout.flags.getAlignmentMask() == 3)
        proposedWitnesses = &_TWVBi32_;
      else if (layout.size == 2 && layout.flags.getAlignmentMask() == 1)
        proposedWitnesses = &_TWVBi16_;
      else if (layout.size == 1)
        proposedWitnesses = &_TWVBi8_;
      else
        proposedWitnesses = &tuple_witnesses_pod_inline;
    } else if (layout.flags.isInlineStorage()
               && !layout.flags.isPOD()) {
      proposedWitnesses = &tuple_witnesses_nonpod_inline;
    } else if (!layout.flags.isInlineStorage()
               && layout.flags.isPOD()) {
      proposedWitnesses = &tuple_witnesses_pod_noninline;
    } else {
      assert(!layout.flags.isInlineStorage()
             && !layout.flags.isPOD());
      proposedWitnesses = &tuple_witnesses_nonpod_noninline;
    }
  }
#define ASSIGN_TUPLE_WITNESS(NAME) \
  Witnesses.NAME = proposedWitnesses->NAME;
  FOR_ALL_FUNCTION_VALUE_WITNESSES(ASSIGN_TUPLE_WITNESS)
#undef ASSIGN_TUPLE_WITNESS

  // We have extra inhabitants if the first element does.
  // FIXME: generalize this.
  if (auto firstEltEIVWT = dyn_cast<ExtraInhabitantsValueWitnessTable>(
                             key.Elements[0]->getValueWitnesses())) {
    Witnesses.flags = Witnesses.flags.withExtraInhabitants(true);
    Witnesses.extraInhabitantFlags = firstEltEIVWT->extraInhabitantFlags;
    Witnesses.storeExtraInhabitant = tuple_storeExtraInhabitant;
    Witnesses.getExtraInhabitantIndex = tuple_getExtraInhabitantIndex;
  }
}

const TupleTypeMetadata *
swift::swift_getTupleTypeMetadata2(const Metadata *elt0, const Metadata *elt1,
                                   const char *labels,
                                   const ValueWitnessTable *proposedWitnesses) {
  const Metadata *elts[] = { elt0, elt1 };
  return swift_getTupleTypeMetadata(2, elts, labels, proposedWitnesses);
}

const TupleTypeMetadata *
swift::swift_getTupleTypeMetadata3(const Metadata *elt0, const Metadata *elt1,
                                   const Metadata *elt2,
                                   const char *labels,
                                   const ValueWitnessTable *proposedWitnesses) {
  const Metadata *elts[] = { elt0, elt1, elt2 };
  return swift_getTupleTypeMetadata(3, elts, labels, proposedWitnesses);
}

/***************************************************************************/
/*** Common value witnesses ************************************************/
/***************************************************************************/

// Value witness methods for an arbitrary trivial type.
// The buffer operations assume that the value is stored indirectly, because
// installCommonValueWitnesses will install the direct equivalents instead.

namespace {
  template<typename T>
  struct pointer_function_cast_impl;
  
  template<typename OutRet, typename...OutArgs>
  struct pointer_function_cast_impl<OutRet * (OutArgs *...)> {
    template<typename InRet, typename...InArgs>
    static constexpr auto perform(InRet * (*function)(InArgs *...))
      -> OutRet * (*)(OutArgs *...)
    {
      static_assert(sizeof...(InArgs) == sizeof...(OutArgs),
                    "cast changed number of arguments");
      return (OutRet *(*)(OutArgs *...))function;
    }
  };

  template<typename...OutArgs>
  struct pointer_function_cast_impl<void (OutArgs *...)> {
    template<typename...InArgs>
    static constexpr auto perform(void (*function)(InArgs *...))
      -> void (*)(OutArgs *...)
    {
      static_assert(sizeof...(InArgs) == sizeof...(OutArgs),
                    "cast changed number of arguments");
      return (void (*)(OutArgs *...))function;
    }
  };
}

/// Cast a function that takes all pointer arguments and returns to a
/// function type that takes different pointer arguments and returns.
/// In any reasonable calling convention the input and output function types
/// should be ABI-compatible.
template<typename Out, typename In>
static constexpr Out *pointer_function_cast(In *function) {
  return pointer_function_cast_impl<Out>::perform(function);
}

static void pod_indirect_deallocateBuffer(ValueBuffer *buffer,
                                          const Metadata *self) {
  auto value = *reinterpret_cast<OpaqueValue**>(buffer);
  auto wtable = self->getValueWitnesses();
  swift_slowDealloc(value, wtable->size, wtable->getAlignmentMask());
}
#define pod_indirect_destroyBuffer \
  pointer_function_cast<value_witness_types::destroyBuffer>(pod_indirect_deallocateBuffer)

static OpaqueValue *pod_indirect_initializeBufferWithCopyOfBuffer(
                    ValueBuffer *dest, ValueBuffer *src, const Metadata *self) {
  auto wtable = self->getValueWitnesses();
  auto destBuf = (OpaqueValue*)swift_slowAlloc(wtable->size,
                                               wtable->getAlignmentMask());
  *reinterpret_cast<OpaqueValue**>(dest) = destBuf;
  OpaqueValue *srcBuf = *reinterpret_cast<OpaqueValue**>(src);
  memcpy(destBuf, srcBuf, wtable->size);
  return destBuf;
}

static OpaqueValue *pod_indirect_initializeBufferWithTakeOfBuffer(
                    ValueBuffer *dest, ValueBuffer *src, const Metadata *self) {
  memcpy(dest, src, sizeof(ValueBuffer));
  return *reinterpret_cast<OpaqueValue**>(dest);
}

static OpaqueValue *pod_indirect_projectBuffer(ValueBuffer *buffer,
                                               const Metadata *self) {
  return *reinterpret_cast<OpaqueValue**>(buffer);
}

static OpaqueValue *pod_indirect_allocateBuffer(ValueBuffer *buffer,
                                                const Metadata *self) {
  auto wtable = self->getValueWitnesses();
  auto destBuf = (OpaqueValue*)swift_slowAlloc(wtable->size,
                                               wtable->getAlignmentMask());
  *reinterpret_cast<OpaqueValue**>(buffer) = destBuf;
  return destBuf;
}

static void pod_noop(void *object, const Metadata *self) {
}
#define pod_direct_destroy \
  pointer_function_cast<value_witness_types::destroy>(pod_noop)
#define pod_indirect_destroy pod_direct_destroy
#define pod_direct_destroyBuffer \
  pointer_function_cast<value_witness_types::destroyBuffer>(pod_noop)
#define pod_direct_deallocateBuffer \
  pointer_function_cast<value_witness_types::deallocateBuffer>(pod_noop)

static void *pod_noop_return(void *object, const Metadata *self) {
  return object;
}
#define pod_direct_projectBuffer \
  pointer_function_cast<value_witness_types::projectBuffer>(pod_noop_return)
#define pod_direct_allocateBuffer \
  pointer_function_cast<value_witness_types::allocateBuffer>(pod_noop_return)

static OpaqueValue *pod_indirect_initializeBufferWithCopy(ValueBuffer *dest,
                                                          OpaqueValue *src,
                                                          const Metadata *self){
  auto wtable = self->getValueWitnesses();
  auto destBuf = (OpaqueValue*)swift_slowAlloc(wtable->size,
                                               wtable->getAlignmentMask());
  *reinterpret_cast<OpaqueValue**>(dest) = destBuf;
  memcpy(destBuf, src, wtable->size);
  return destBuf;
}
#define pod_indirect_initializeBufferWithTake pod_indirect_initializeBufferWithCopy

static OpaqueValue *pod_direct_initializeWithCopy(OpaqueValue *dest,
                                                  OpaqueValue *src,
                                                  const Metadata *self) {
  memcpy(dest, src, self->getValueWitnesses()->size);
  return dest;
}
#define pod_indirect_initializeWithCopy pod_direct_initializeWithCopy
#define pod_direct_initializeBufferWithCopyOfBuffer \
  pointer_function_cast<value_witness_types::initializeBufferWithCopyOfBuffer> \
    (pod_direct_initializeWithCopy)
#define pod_direct_initializeBufferWithTakeOfBuffer \
  pointer_function_cast<value_witness_types::initializeBufferWithTakeOfBuffer> \
    (pod_direct_initializeWithCopy)
#define pod_direct_initializeBufferWithCopy \
  pointer_function_cast<value_witness_types::initializeBufferWithCopy> \
    (pod_direct_initializeWithCopy)
#define pod_direct_initializeBufferWithTake \
  pointer_function_cast<value_witness_types::initializeBufferWithTake> \
    (pod_direct_initializeWithCopy)
#define pod_direct_assignWithCopy pod_direct_initializeWithCopy
#define pod_indirect_assignWithCopy pod_direct_initializeWithCopy
#define pod_direct_initializeWithTake pod_direct_initializeWithCopy
#define pod_indirect_initializeWithTake pod_direct_initializeWithCopy
#define pod_direct_assignWithTake pod_direct_initializeWithCopy
#define pod_indirect_assignWithTake pod_direct_initializeWithCopy

static void pod_direct_destroyArray(OpaqueValue *, size_t, const Metadata *) {
  // noop
}
#define pod_indirect_destroyArray pod_direct_destroyArray

static OpaqueValue *pod_direct_initializeArrayWithCopy(OpaqueValue *dest,
                                                       OpaqueValue *src,
                                                       size_t n,
                                                       const Metadata *self) {
  auto totalSize = self->getValueWitnesses()->stride * n;
  memcpy(dest, src, totalSize);
  return dest;
}
#define pod_indirect_initializeArrayWithCopy pod_direct_initializeArrayWithCopy

static OpaqueValue *pod_direct_initializeArrayWithTakeFrontToBack(
                                                        OpaqueValue *dest,
                                                        OpaqueValue *src,
                                                        size_t n,
                                                        const Metadata *self) {
  auto totalSize = self->getValueWitnesses()->stride * n;
  memmove(dest, src, totalSize);
  return dest;
}
#define pod_direct_initializeArrayWithTakeBackToFront \
  pod_direct_initializeArrayWithTakeFrontToBack
#define pod_indirect_initializeArrayWithTakeFrontToBack \
  pod_direct_initializeArrayWithTakeFrontToBack
#define pod_indirect_initializeArrayWithTakeBackToFront \
  pod_direct_initializeArrayWithTakeFrontToBack

static constexpr uint64_t sizeWithAlignmentMask(uint64_t size,
                                                uint64_t alignmentMask) {
  return (size << 16) | alignmentMask;
}

void swift::installCommonValueWitnesses(ValueWitnessTable *vwtable) {
  auto flags = vwtable->flags;
  if (flags.isPOD()) {
    // Use POD value witnesses.
    // If the value has a common size and alignment, use specialized value
    // witnesses we already have lying around for the builtin types.
    const ValueWitnessTable *commonVWT;
    switch (sizeWithAlignmentMask(vwtable->size, vwtable->getAlignmentMask())) {
    default:
      // For uncommon layouts, use value witnesses that work with an arbitrary
      // size and alignment.
      if (flags.isInlineStorage()) {
  #define INSTALL_POD_DIRECT_WITNESS(NAME) vwtable->NAME = pod_direct_##NAME;
        FOR_ALL_FUNCTION_VALUE_WITNESSES(INSTALL_POD_DIRECT_WITNESS)
  #undef INSTALL_POD_DIRECT_WITNESS
      } else {
  #define INSTALL_POD_INDIRECT_WITNESS(NAME) vwtable->NAME = pod_indirect_##NAME;
        FOR_ALL_FUNCTION_VALUE_WITNESSES(INSTALL_POD_INDIRECT_WITNESS)
  #undef INSTALL_POD_INDIRECT_WITNESS
      }
      return;
      
    case sizeWithAlignmentMask(1, 0):
      commonVWT = &_TWVBi8_;
      break;
    case sizeWithAlignmentMask(2, 1):
      commonVWT = &_TWVBi16_;
      break;
    case sizeWithAlignmentMask(4, 3):
      commonVWT = &_TWVBi32_;
      break;
    case sizeWithAlignmentMask(8, 7):
      commonVWT = &_TWVBi64_;
      break;
    case sizeWithAlignmentMask(16, 15):
      commonVWT = &_TWVBi128_;
      break;
    case sizeWithAlignmentMask(32, 31):
      commonVWT = &_TWVBi256_;
      break;
    }
    
  #define INSTALL_POD_COMMON_WITNESS(NAME) vwtable->NAME = commonVWT->NAME;
    FOR_ALL_FUNCTION_VALUE_WITNESSES(INSTALL_POD_COMMON_WITNESS)
  #undef INSTALL_POD_COMMON_WITNESS
    
    return;
  }
  
  if (flags.isBitwiseTakable()) {
    // Use POD value witnesses for operations that do an initializeWithTake.
    if (flags.isInlineStorage()) {
      vwtable->initializeWithTake = pod_direct_initializeWithTake;
      vwtable->initializeBufferWithTakeOfBuffer
        = pod_direct_initializeBufferWithTakeOfBuffer;
      vwtable->initializeArrayWithTakeFrontToBack
        = pod_direct_initializeArrayWithTakeFrontToBack;
      vwtable->initializeArrayWithTakeBackToFront
        = pod_direct_initializeArrayWithTakeBackToFront;
    } else {
      vwtable->initializeWithTake = pod_indirect_initializeWithTake;
      vwtable->initializeBufferWithTakeOfBuffer
        = pod_indirect_initializeBufferWithTakeOfBuffer;
      vwtable->initializeArrayWithTakeFrontToBack
        = pod_indirect_initializeArrayWithTakeFrontToBack;
      vwtable->initializeArrayWithTakeBackToFront
        = pod_indirect_initializeArrayWithTakeBackToFront;
    }
    return;
  }

  if (!flags.isInlineStorage()) {
    // For values stored out-of-line, initializeBufferWithTakeOfBuffer is
    // always a memcpy.
    vwtable->initializeBufferWithTakeOfBuffer
      = pod_indirect_initializeBufferWithTakeOfBuffer;
    return;
  }
}

/***************************************************************************/
/*** Structs ***************************************************************/
/***************************************************************************/

/// Initialize the value witness table and struct field offset vector for a
/// struct, using the "Universal" layout strategy.
void swift::swift_initStructMetadata_UniversalStrategy(size_t numFields,
                                     const TypeLayout * const *fieldTypes,
                                     size_t *fieldOffsets,
                                     ValueWitnessTable *vwtable) {
  auto layout = BasicLayout::initialForValueType();
  performBasicLayout(layout, fieldTypes, numFields,
    [&](size_t i, const TypeLayout *fieldType, size_t offset) {
      assignUnlessEqual(fieldOffsets[i], offset);
    });

  vwtable->size = layout.size;
  vwtable->flags = layout.flags;
  vwtable->stride = layout.stride;
  
  // Substitute in better value witnesses if we have them.
  installCommonValueWitnesses(vwtable);

  // We have extra inhabitants if the first element does.
  // FIXME: generalize this.
  if (fieldTypes[0]->flags.hasExtraInhabitants()) {
    vwtable->flags = vwtable->flags.withExtraInhabitants(true);
    auto xiVWT = cast<ExtraInhabitantsValueWitnessTable>(vwtable);
    xiVWT->extraInhabitantFlags = fieldTypes[0]->getExtraInhabitantFlags();

    // The compiler should already have initialized these.
    assert(xiVWT->storeExtraInhabitant);
    assert(xiVWT->getExtraInhabitantIndex);
  }
}

/***************************************************************************/
/*** Classes ***************************************************************/
/***************************************************************************/

namespace {
  /// The structure of ObjC class ivars as emitted by compilers.
  struct ClassIvarEntry {
    size_t *Offset;
    const char *Name;
    const char *Type;
    uint32_t Log2Alignment;
    uint32_t Size;
  };

  /// The structure of ObjC class ivar lists as emitted by compilers.
  struct ClassIvarList {
    uint32_t EntrySize;
    uint32_t Count;

    ClassIvarEntry *getIvars() {
      return reinterpret_cast<ClassIvarEntry*>(this+1);
    }
    const ClassIvarEntry *getIvars() const {
      return reinterpret_cast<const ClassIvarEntry*>(this+1);
    }
  };

  /// The structure of ObjC class rodata as emitted by compilers.
  struct ClassROData {
    uint32_t Flags;
    uint32_t InstanceStart;
    uint32_t InstanceSize;
#ifdef __LP64__
    uint32_t Reserved;
#endif
    const uint8_t *IvarLayout;
    const char *Name;
    const void *MethodList;
    const void *ProtocolList;
    ClassIvarList *IvarList;
    const uint8_t *WeakIvarLayout;
    const void *PropertyList;
  };
}

#if SWIFT_OBJC_INTEROP
static uint32_t getLog2AlignmentFromMask(size_t alignMask) {
  assert(((alignMask + 1) & alignMask) == 0 &&
         "not an alignment mask!");

  uint32_t log2 = 0;
  while ((1 << log2) != (alignMask + 1))
    log2++;
  return log2;
}

static inline ClassROData *getROData(ClassMetadata *theClass) {
  return (ClassROData*) (theClass->Data & ~uintptr_t(1));
}

static void _swift_initGenericClassObjCName(ClassMetadata *theClass) {
  // Use the remangler to generate a mangled name from the type metadata.
  auto demangling = _swift_buildDemanglingForMetadata(theClass);

  // Remangle that into a new type mangling string.
  auto typeNode
    = Demangle::NodeFactory::create(Demangle::Node::Kind::TypeMangling);
  typeNode->addChild(demangling);
  auto globalNode
    = Demangle::NodeFactory::create(Demangle::Node::Kind::Global);
  globalNode->addChild(typeNode);
  
  auto string = Demangle::mangleNode(globalNode);
  
  auto fullNameBuf = (char*)swift_slowAlloc(string.size() + 1, 0);
  memcpy(fullNameBuf, string.c_str(), string.size() + 1);

  auto theMetaclass = (ClassMetadata *)object_getClass((id)theClass);

  getROData(theClass)->Name = fullNameBuf;
  getROData(theMetaclass)->Name = fullNameBuf;
}
#endif

/// Initialize the invariant superclass components of a class metadata,
/// such as the generic type arguments, field offsets, and so on.
///
/// This may also relocate the metadata object if it wasn't allocated
/// with enough space.
static ClassMetadata *_swift_initializeSuperclass(ClassMetadata *theClass,
                                                  bool copyFieldOffsetVectors) {
#if SWIFT_OBJC_INTEROP
  // If the class is generic, we need to give it a name for Objective-C.
  if (theClass->getDescription()->GenericParams.isGeneric())
    _swift_initGenericClassObjCName(theClass);
#endif

  const ClassMetadata *theSuperclass = theClass->SuperClass;
  if (theSuperclass == nullptr)
    return theClass;

  // Relocate the metadata if necessary.
  //
  // For now, we assume that relocation is only required when the parent
  // class has prefix matter we didn't know about.  This isn't consistent
  // with general class resilience, however.
  if (theSuperclass->isTypeMetadata()) {
    auto superAP = theSuperclass->getClassAddressPoint();
    auto oldClassAP = theClass->getClassAddressPoint();
    if (superAP > oldClassAP) {
      size_t extraPrefixSize = superAP - oldClassAP;
      size_t oldClassSize = theClass->getClassSize();

      // Allocate a new metadata object.
      auto rawNewClass = (char*) malloc(extraPrefixSize + oldClassSize);
      auto rawOldClass = (const char*) theClass;
      auto rawSuperclass = (const char*) theSuperclass;

      // Copy the extra prefix from the superclass.
      memcpy((void**) (rawNewClass),
             (void* const *) (rawSuperclass - superAP),
             extraPrefixSize);
      // Copy the rest of the data from the derived class.
      memcpy((void**) (rawNewClass + extraPrefixSize),
             (void* const *) (rawOldClass - oldClassAP),
             oldClassSize);

      // Update the class extents on the new metadata object.
      theClass = reinterpret_cast<ClassMetadata*>(rawNewClass + oldClassAP);
      theClass->setClassAddressPoint(superAP);
      theClass->setClassSize(extraPrefixSize + oldClassSize);

      // The previous metadata should be global data, so we have no real
      // choice but to drop it on the floor.
    }
  }

  // If any ancestor classes have generic parameters or field offset
  // vectors, inherit them.
  auto ancestor = theSuperclass;
  auto *classWords = reinterpret_cast<uintptr_t *>(theClass);
  auto *superWords = reinterpret_cast<const uintptr_t *>(theSuperclass);
  while (ancestor && ancestor->isTypeMetadata()) {
    auto &description = ancestor->getDescription();
    auto &genericParams = description->GenericParams;

    // Copy the parent type.
    if (genericParams.Flags.hasParent()) {
      memcpy(classWords + genericParams.Offset - 1,
             superWords + genericParams.Offset - 1,
             sizeof(uintptr_t));
    }

    // Copy the generic requirements.
    if (genericParams.hasGenericRequirements()) {
      unsigned numParamWords = genericParams.NumGenericRequirements;
      memcpy(classWords + genericParams.Offset,
             superWords + genericParams.Offset,
             numParamWords * sizeof(uintptr_t));
    }

    // Copy the field offsets.
    if (copyFieldOffsetVectors &&
        description->Class.hasFieldOffsetVector()) {
      unsigned fieldOffsetVector = description->Class.FieldOffsetVectorOffset;
      memcpy(classWords + fieldOffsetVector,
             superWords + fieldOffsetVector,
             description->Class.NumFields * sizeof(uintptr_t));
    }
    ancestor = ancestor->SuperClass;
  }

#if SWIFT_OBJC_INTEROP
  // Set up the superclass of the metaclass, which is the metaclass of the
  // superclass.
  auto theMetaclass = (ClassMetadata *)object_getClass((id)theClass);
  auto theSuperMetaclass
    = (const ClassMetadata *)object_getClass((id)theSuperclass);
  theMetaclass->SuperClass = theSuperMetaclass;
#endif

  return theClass;
}

#if SWIFT_OBJC_INTEROP
static MetadataAllocator &getResilientMetadataAllocator() {
  // This should be constant-initialized, but this is safe.
  static MetadataAllocator allocator;
  return allocator;
}
#endif

/// Initialize the field offset vector for a dependent-layout class, using the
/// "Universal" layout strategy.
ClassMetadata *
swift::swift_initClassMetadata_UniversalStrategy(ClassMetadata *self,
                                                 size_t numFields,
                                           const ClassFieldLayout *fieldLayouts,
                                                 size_t *fieldOffsets) {
  self = _swift_initializeSuperclass(self, /*copyFieldOffsetVectors=*/true);

  // Start layout by appending to a standard heap object header.
  size_t size, alignMask;

#if SWIFT_OBJC_INTEROP
  ClassROData *rodata = getROData(self);
#endif

  // If we have a superclass, start from its size and alignment instead.
  if (classHasSuperclass(self)) {
    const ClassMetadata *super = self->SuperClass;

    // This is straightforward if the superclass is Swift.
#if SWIFT_OBJC_INTEROP
    if (super->isTypeMetadata()) {
#endif
      size = super->getInstanceSize();
      alignMask = super->getInstanceAlignMask();

#if SWIFT_OBJC_INTEROP
    // If it's Objective-C, start layout from our static notion of
    // where the superclass starts.  Objective-C expects us to have
    // generated a correct ivar layout, which it will simply slide if
    // it needs to.
    } else {
      size = rodata->InstanceStart;
      alignMask = 0xF; // malloc alignment guarantee
    }
#endif

  // If we don't have a formal superclass, start with the basic heap header.
  } else {
    auto heapLayout = BasicLayout::initialForHeapObject();
    size = heapLayout.size;
    alignMask = heapLayout.flags.getAlignmentMask();
  }

#if SWIFT_OBJC_INTEROP
  // In ObjC interop mode, we have up to two places we need each correct
  // ivar offset to end up:
  //
  // - the global ivar offset in the RO-data; this should only exist
  //   if the class layout (up to this ivar) is not actually dependent
  //
  // - the field offset vector (fieldOffsets)
  //
  // When we ask the ObjC runtime to lay out this class, we need the
  // RO-data to point to the field offset vector, even if the layout
  // is not dependent.  The RO-data is not shared between
  // instantiations, but the global ivar offset is (by definition).
  // If the compiler didn't have the correct static size for the
  // superclass (i.e. if rodata->InstanceStart is wrong), a previous
  // instantiation might have already slid the global offset to the
  // correct place; we need the ObjC runtime to see a pre-slid value,
  // and it's not safe to briefly unslide it and let the runtime slide
  // it back because there might already be concurrent code relying on
  // the global ivar offset.
  //
  // So we need to the remember the addresses of the global ivar offsets.
  // We use this lazily-filled SmallVector to do so.
  const unsigned NumInlineGlobalIvarOffsets = 8;
  size_t *_inlineGlobalIvarOffsets[NumInlineGlobalIvarOffsets];
  size_t **_globalIvarOffsets = nullptr;
  auto getGlobalIvarOffsets = [&]() -> size_t** {
    if (!_globalIvarOffsets) {
      if (numFields <= NumInlineGlobalIvarOffsets) {
        _globalIvarOffsets = _inlineGlobalIvarOffsets;
      } else {
        _globalIvarOffsets = new size_t*[numFields];
      }

      // Make sure all the entries start out null.
      memset(_globalIvarOffsets, 0, sizeof(size_t*) * numFields);
    }
    return _globalIvarOffsets;
  };

  // Ensure that Objective-C does layout starting from the right
  // offset.  This needs to exactly match the superclass rodata's
  // InstanceSize in cases where the compiler decided that we didn't
  // really have a resilient ObjC superclass, because the compiler
  // might hardcode offsets in that case, so we can't slide ivars.
  // Fortunately, the cases where that happens are exactly the
  // situations where our entire superclass hierarchy is defined
  // in Swift.  (But note that ObjC might think we have a superclass
  // even if Swift doesn't, because of SwiftObject.)
  rodata->InstanceStart = size;

  auto genericPattern = self->getDescription()->getGenericMetadataPattern();
  auto &allocator =
    genericPattern ? unsafeGetInitializedCache(genericPattern).getAllocator()
                   : getResilientMetadataAllocator();

  // Always clone the ivar descriptors.
  if (numFields) {
    const ClassIvarList *dependentIvars = rodata->IvarList;
    assert(dependentIvars->Count == numFields);
    assert(dependentIvars->EntrySize == sizeof(ClassIvarEntry));

    auto ivarListSize = sizeof(ClassIvarList) +
                        numFields * sizeof(ClassIvarEntry);
    auto ivars = (ClassIvarList*) allocator.Allocate(ivarListSize,
                                                     alignof(ClassIvarList));
    memcpy(ivars, dependentIvars, ivarListSize);
    rodata->IvarList = ivars;

    for (unsigned i = 0; i != numFields; ++i) {
      ClassIvarEntry &ivar = ivars->getIvars()[i];

      // Remember the global ivar offset if present.
      if (ivar.Offset) {
        getGlobalIvarOffsets()[i] = ivar.Offset;
      }

      // Change the ivar offset to point to the respective entry of
      // the field-offset vector, as discussed above.
      ivar.Offset = &fieldOffsets[i];

      // If the ivar's size doesn't match the field layout we
      // computed, overwrite it and give it better type information.
      if (ivar.Size != fieldLayouts[i].Size) {
        ivar.Size = fieldLayouts[i].Size;
        ivar.Type = nullptr;
        ivar.Log2Alignment =
          getLog2AlignmentFromMask(fieldLayouts[i].AlignMask);
      }
    }
  }
#endif

  // Okay, now do layout.
  for (unsigned i = 0; i != numFields; ++i) {
    // Skip empty fields.
    if (fieldOffsets[i] == 0 && fieldLayouts[i].Size == 0)
      continue;
    auto offset = roundUpToAlignMask(size, fieldLayouts[i].AlignMask);
    fieldOffsets[i] = offset;
    size = offset + fieldLayouts[i].Size;
    alignMask = std::max(alignMask, fieldLayouts[i].AlignMask);
  }

  // Save the final size and alignment into the metadata record.
  assert(self->isTypeMetadata());
  self->setInstanceSize(size);
  self->setInstanceAlignMask(alignMask);

#if SWIFT_OBJC_INTEROP
  // Save the size into the Objective-C metadata as well.
  rodata->InstanceSize = size;

  // Register this class with the runtime.  This will also cause the
  // runtime to lay us out.
  swift_instantiateObjCClass(self);

  // If we saved any global ivar offsets, make sure we write back to them.
  if (_globalIvarOffsets) {
    for (unsigned i = 0; i != numFields; ++i) {
      if (!_globalIvarOffsets[i]) continue;

      // To avoid dirtying memory, only write to the global ivar
      // offset if it's actually wrong.
      if (*_globalIvarOffsets[i] != fieldOffsets[i])
        *_globalIvarOffsets[i] = fieldOffsets[i];
    }

    // Free the out-of-line if we allocated one.
    if (_globalIvarOffsets != _inlineGlobalIvarOffsets) {
      delete [] _globalIvarOffsets;
    }
  }
#endif

  return self;
}

/// \brief Fetch the type metadata associated with the formal dynamic
/// type of the given (possibly Objective-C) object.  The formal
/// dynamic type ignores dynamic subclasses such as those introduced
/// by KVO.
///
/// The object pointer may be a tagged pointer, but cannot be null.
const Metadata *swift::swift_getObjectType(HeapObject *object) {
  auto classAsMetadata = _swift_getClass(object);
  if (classAsMetadata->isTypeMetadata()) return classAsMetadata;

  return swift_getObjCClassMetadata(classAsMetadata);
}

/***************************************************************************/
/*** Metatypes *************************************************************/
/***************************************************************************/

/// \brief Find the appropriate value witness table for the given type.
static const ValueWitnessTable *
getMetatypeValueWitnesses(const Metadata *instanceType) {
  // When metatypes are accessed opaquely, they always have a "thick"
  // representation.
  return &getUnmanagedPointerPointerValueWitnesses();
}

namespace {
  class MetatypeCacheEntry {
  public:
    FullMetadata<MetatypeMetadata> Data;

    MetatypeCacheEntry(const Metadata *instanceType) {
      Data.setKind(MetadataKind::Metatype);
      Data.ValueWitnesses = getMetatypeValueWitnesses(instanceType);
      Data.InstanceType = instanceType;
    }

    long getKeyIntValueForDump() {
      return reinterpret_cast<long>(Data.InstanceType);
    }

    int compareWithKey(const Metadata *instanceType) const {
      return comparePointers(instanceType, Data.InstanceType);
    }

    static size_t getExtraAllocationSize(const Metadata *instanceType) {
      return 0;
    }
    size_t getExtraAllocationSize() const {
      return 0;
    }
  };
}

/// The uniquing structure for metatype type metadata.
static SimpleGlobalCache<MetatypeCacheEntry> MetatypeTypes;

/// \brief Fetch a uniqued metadata for a metatype type.
SWIFT_RUNTIME_EXPORT
extern "C" const MetatypeMetadata *
swift::swift_getMetatypeMetadata(const Metadata *instanceMetadata) {
  return &MetatypeTypes.getOrInsert(instanceMetadata).first->Data;
}

/***************************************************************************/
/*** Existential Metatypes *************************************************/
/***************************************************************************/

namespace {

/// A cache entry for existential metatype witness tables.
class ExistentialMetatypeValueWitnessTableCacheEntry {
public:
  ExtraInhabitantsValueWitnessTable Data;

  unsigned getNumWitnessTables() const {
    return (Data.size - sizeof(ExistentialMetatypeContainer))
              / sizeof(const ValueWitnessTable*);
  }

  ExistentialMetatypeValueWitnessTableCacheEntry(unsigned numWitnessTables);

  long getKeyIntValueForDump() {
    return static_cast<long>(getNumWitnessTables());
  }

  int compareWithKey(unsigned key) const {
    return compareIntegers(key, getNumWitnessTables());
  }

  static size_t getExtraAllocationSize(unsigned numTables) {
    return 0;
  }
  size_t getExtraAllocationSize() const {
    return 0;
  }
};

class ExistentialMetatypeCacheEntry {
public:
  FullMetadata<ExistentialMetatypeMetadata> Data;

  ExistentialMetatypeCacheEntry(const Metadata *instanceMetadata);

  long getKeyIntValueForDump() {
    return reinterpret_cast<long>(Data.InstanceType);
  }

  int compareWithKey(const Metadata *instanceType) const {
    return comparePointers(instanceType, Data.InstanceType);
  }

  static size_t getExtraAllocationSize(const Metadata *key) {
    return 0;
  }
  size_t getExtraAllocationSize() const {
    return 0;
  }
};

} // end anonymous namespace 

/// The uniquing structure for existential metatype value witness tables.
static SimpleGlobalCache<ExistentialMetatypeValueWitnessTableCacheEntry>
ExistentialMetatypeValueWitnessTables;

/// The uniquing structure for existential metatype type metadata.
static SimpleGlobalCache<ExistentialMetatypeCacheEntry> ExistentialMetatypes;

static const ExtraInhabitantsValueWitnessTable
ExistentialMetatypeValueWitnesses_1 =
  ValueWitnessTableForBox<ExistentialMetatypeBox<1>>::table;
static const ExtraInhabitantsValueWitnessTable
ExistentialMetatypeValueWitnesses_2 =
  ValueWitnessTableForBox<ExistentialMetatypeBox<2>>::table;

/// Instantiate a value witness table for an existential metatype
/// container with the given number of witness table pointers.
static const ExtraInhabitantsValueWitnessTable *
getExistentialMetatypeValueWitnesses(unsigned numWitnessTables) {
  if (numWitnessTables == 0)
    return &getUnmanagedPointerPointerValueWitnesses();
  if (numWitnessTables == 1)
    return &ExistentialMetatypeValueWitnesses_1;
  if (numWitnessTables == 2)
    return &ExistentialMetatypeValueWitnesses_2;

  static_assert(3 * sizeof(void*) >= sizeof(ValueBuffer),
                "not handling all possible inline-storage class existentials!");

  return &ExistentialMetatypeValueWitnessTables.getOrInsert(numWitnessTables)
                                               .first->Data;
}

ExistentialMetatypeValueWitnessTableCacheEntry::
ExistentialMetatypeValueWitnessTableCacheEntry(unsigned numWitnessTables) {
  using Box = NonFixedExistentialMetatypeBox;
  using Witnesses = NonFixedValueWitnesses<Box, /*known allocated*/ true>;

#define STORE_VAR_EXISTENTIAL_METATYPE_WITNESS(WITNESS) \
  Data.WITNESS = Witnesses::WITNESS;
  FOR_ALL_FUNCTION_VALUE_WITNESSES(STORE_VAR_EXISTENTIAL_METATYPE_WITNESS)
  STORE_VAR_EXISTENTIAL_METATYPE_WITNESS(storeExtraInhabitant)
  STORE_VAR_EXISTENTIAL_METATYPE_WITNESS(getExtraInhabitantIndex)
#undef STORE_VAR_EXISTENTIAL_METATYPE_WITNESS

  Data.size = Box::Container::getSize(numWitnessTables);
  Data.flags = ValueWitnessFlags()
    .withAlignment(Box::Container::getAlignment(numWitnessTables))
    .withPOD(true)
    .withBitwiseTakable(true)
    .withInlineStorage(false)
    .withExtraInhabitants(true);
  Data.stride = Box::Container::getStride(numWitnessTables);
  Data.extraInhabitantFlags = ExtraInhabitantFlags()
    .withNumExtraInhabitants(Witnesses::numExtraInhabitants);

  assert(getNumWitnessTables() == numWitnessTables);
}

/// \brief Fetch a uniqued metadata for a metatype type.
SWIFT_RUNTIME_EXPORT
extern "C" const ExistentialMetatypeMetadata *
swift::swift_getExistentialMetatypeMetadata(const Metadata *instanceMetadata) {
  return &ExistentialMetatypes.getOrInsert(instanceMetadata).first->Data;
}

ExistentialMetatypeCacheEntry::ExistentialMetatypeCacheEntry(
                                            const Metadata *instanceMetadata) {
  ExistentialTypeFlags flags;
  if (instanceMetadata->getKind() == MetadataKind::Existential) {
    flags = static_cast<const ExistentialTypeMetadata*>(instanceMetadata)
      ->Flags;
  } else {
    assert(instanceMetadata->getKind() == MetadataKind::ExistentialMetatype);
    flags = static_cast<const ExistentialMetatypeMetadata*>(instanceMetadata)
      ->Flags;
  }

  Data.setKind(MetadataKind::ExistentialMetatype);
  Data.ValueWitnesses =
    getExistentialMetatypeValueWitnesses(flags.getNumWitnessTables());
  Data.InstanceType = instanceMetadata;
  Data.Flags = flags;
}

/***************************************************************************/
/*** Existential types *****************************************************/
/***************************************************************************/

namespace {

class ExistentialCacheEntry {
public:
  FullMetadata<ExistentialTypeMetadata> Data;

  struct Key {
    size_t NumProtocols;
    const ProtocolDescriptor * const *Protocols;
  };

  ExistentialCacheEntry(Key key);

  long getKeyIntValueForDump() {
    return 0;
  }

  int compareWithKey(Key key) const {
    if (auto result = compareIntegers(key.NumProtocols,
                                      Data.Protocols.NumProtocols))
      return result;

    for (size_t i = 0; i != key.NumProtocols; ++i) {
      if (auto result = comparePointers(key.Protocols[i], Data.Protocols[i]))
        return result;
    }

    return 0;
  }

  static size_t getExtraAllocationSize(Key key) {
    return sizeof(const ProtocolDescriptor *) * key.NumProtocols;
  }
  size_t getExtraAllocationSize() const {
    return sizeof(const ProtocolDescriptor *) * Data.Protocols.NumProtocols;
  }
};

class OpaqueExistentialValueWitnessTableCacheEntry {
public:
  ValueWitnessTable Data;

  OpaqueExistentialValueWitnessTableCacheEntry(unsigned numTables);

  unsigned getNumWitnessTables() const {
    return (Data.size - sizeof(OpaqueExistentialContainer))
              / sizeof(const WitnessTable *);
  }

  long getKeyIntValueForDump() {
    return getNumWitnessTables();
  }

  int compareWithKey(unsigned key) const {
    return compareIntegers(key, getNumWitnessTables());
  }

  static size_t getExtraAllocationSize(unsigned numTables) {
    return 0;
  }
  size_t getExtraAllocationSize() const {
    return 0;
  }
};

class ClassExistentialValueWitnessTableCacheEntry {
public:
  ExtraInhabitantsValueWitnessTable Data;

  ClassExistentialValueWitnessTableCacheEntry(unsigned numTables);

  unsigned getNumWitnessTables() const {
    return (Data.size - sizeof(ClassExistentialContainer))
              / sizeof(const WitnessTable *);
  }

  long getKeyIntValueForDump() {
    return getNumWitnessTables();
  }

  int compareWithKey(unsigned key) const {
    return compareIntegers(key, getNumWitnessTables());
  }

  static size_t getExtraAllocationSize(unsigned numTables) {
    return 0;
  }
  size_t getExtraAllocationSize() const {
    return 0;
  }
};

} // end anonymous namespace

/// The uniquing structure for existential type metadata.
static SimpleGlobalCache<ExistentialCacheEntry> ExistentialTypes;

static const ValueWitnessTable OpaqueExistentialValueWitnesses_0 =
  ValueWitnessTableForBox<OpaqueExistentialBox<0>>::table;
static const ValueWitnessTable OpaqueExistentialValueWitnesses_1 =
  ValueWitnessTableForBox<OpaqueExistentialBox<1>>::table;

/// The uniquing structure for opaque existential value witness tables.
static SimpleGlobalCache<OpaqueExistentialValueWitnessTableCacheEntry>
OpaqueExistentialValueWitnessTables;

/// Instantiate a value witness table for an opaque existential container with
/// the given number of witness table pointers.
static const ValueWitnessTable *
getOpaqueExistentialValueWitnesses(unsigned numWitnessTables) {
  // We pre-allocate a couple of important cases.
  if (numWitnessTables == 0)
    return &OpaqueExistentialValueWitnesses_0;
  if (numWitnessTables == 1)
    return &OpaqueExistentialValueWitnesses_1;

  return &OpaqueExistentialValueWitnessTables.getOrInsert(numWitnessTables)
                                             .first->Data;
}

OpaqueExistentialValueWitnessTableCacheEntry::
OpaqueExistentialValueWitnessTableCacheEntry(unsigned numWitnessTables) {
  using Box = NonFixedOpaqueExistentialBox;
  using Witnesses = NonFixedValueWitnesses<Box, /*known allocated*/ true>;
  static_assert(!Witnesses::hasExtraInhabitants, "no extra inhabitants");

#define STORE_VAR_OPAQUE_EXISTENTIAL_WITNESS(WITNESS) \
  Data.WITNESS = Witnesses::WITNESS;
  FOR_ALL_FUNCTION_VALUE_WITNESSES(STORE_VAR_OPAQUE_EXISTENTIAL_WITNESS)
#undef STORE_VAR_OPAQUE_EXISTENTIAL_WITNESS

  Data.size = Box::Container::getSize(numWitnessTables);
  Data.flags = ValueWitnessFlags()
    .withAlignment(Box::Container::getAlignment(numWitnessTables))
    .withPOD(false)
    .withBitwiseTakable(false)
    .withInlineStorage(false)
    .withExtraInhabitants(false);
  Data.stride = Box::Container::getStride(numWitnessTables);

  assert(getNumWitnessTables() == numWitnessTables);
}

static const ExtraInhabitantsValueWitnessTable ClassExistentialValueWitnesses_1 =
  ValueWitnessTableForBox<ClassExistentialBox<1>>::table;
static const ExtraInhabitantsValueWitnessTable ClassExistentialValueWitnesses_2 =
  ValueWitnessTableForBox<ClassExistentialBox<2>>::table;

/// The uniquing structure for class existential value witness tables.
static SimpleGlobalCache<ClassExistentialValueWitnessTableCacheEntry>
ClassExistentialValueWitnessTables;

/// Instantiate a value witness table for a class-constrained existential
/// container with the given number of witness table pointers.
static const ExtraInhabitantsValueWitnessTable *
getClassExistentialValueWitnesses(unsigned numWitnessTables) {
  if (numWitnessTables == 0) {
#if SWIFT_OBJC_INTEROP
    return &_TWVBO;
#else
    return &_TWVBo;
#endif
  }
  if (numWitnessTables == 1)
    return &ClassExistentialValueWitnesses_1;
  if (numWitnessTables == 2)
    return &ClassExistentialValueWitnesses_2;

  static_assert(3 * sizeof(void*) >= sizeof(ValueBuffer),
                "not handling all possible inline-storage class existentials!");

  return &ClassExistentialValueWitnessTables.getOrInsert(numWitnessTables)
                                            .first->Data;
}

ClassExistentialValueWitnessTableCacheEntry::
ClassExistentialValueWitnessTableCacheEntry(unsigned numWitnessTables) {
  using Box = NonFixedClassExistentialBox;
  using Witnesses = NonFixedValueWitnesses<Box, /*known allocated*/ true>;

#define STORE_VAR_CLASS_EXISTENTIAL_WITNESS(WITNESS) \
  Data.WITNESS = Witnesses::WITNESS;
  FOR_ALL_FUNCTION_VALUE_WITNESSES(STORE_VAR_CLASS_EXISTENTIAL_WITNESS)
  STORE_VAR_CLASS_EXISTENTIAL_WITNESS(storeExtraInhabitant)
  STORE_VAR_CLASS_EXISTENTIAL_WITNESS(getExtraInhabitantIndex)
#undef STORE_VAR_CLASS_EXISTENTIAL_WITNESS

  Data.size = Box::Container::getSize(numWitnessTables);
  Data.flags = ValueWitnessFlags()
    .withAlignment(Box::Container::getAlignment(numWitnessTables))
    .withPOD(false)
    .withBitwiseTakable(true)
    .withInlineStorage(false)
    .withExtraInhabitants(true);
  Data.stride = Box::Container::getStride(numWitnessTables);
  Data.extraInhabitantFlags = ExtraInhabitantFlags()
    .withNumExtraInhabitants(Witnesses::numExtraInhabitants);

  assert(getNumWitnessTables() == numWitnessTables);
}

/// Get the value witness table for an existential type, first trying to use a
/// shared specialized table for common cases.
static const ValueWitnessTable *
getExistentialValueWitnesses(ProtocolClassConstraint classConstraint,
                             unsigned numWitnessTables,
                             SpecialProtocol special) {
  // Use special representation for special protocols.
  switch (special) {
  case SpecialProtocol::Error:
#if SWIFT_OBJC_INTEROP
    // Error always has a single-ObjC-refcounted representation.
    return &_TWVBO;
#else
    // Without ObjC interop, Error is native-refcounted.
    return &_TWVBo;
#endif
      
  // Other existentials use standard representation.
  case SpecialProtocol::AnyObject:
  case SpecialProtocol::None:
    break;
  }
  
  switch (classConstraint) {
  case ProtocolClassConstraint::Class:
    return getClassExistentialValueWitnesses(numWitnessTables);
  case ProtocolClassConstraint::Any:
    return getOpaqueExistentialValueWitnesses(numWitnessTables);
  }
}

template<> ExistentialTypeRepresentation
ExistentialTypeMetadata::getRepresentation() const {
  // Some existentials use special containers.
  switch (Flags.getSpecialProtocol()) {
  case SpecialProtocol::Error:
    return ExistentialTypeRepresentation::Error;
  case SpecialProtocol::AnyObject:
  case SpecialProtocol::None:
    break;
  }
  // The layout of standard containers depends on whether the existential is
  // class-constrained.
  if (isClassBounded())
    return ExistentialTypeRepresentation::Class;
  return ExistentialTypeRepresentation::Opaque;
}

template<> bool
ExistentialTypeMetadata::mayTakeValue(const OpaqueValue *container) const {
  switch (getRepresentation()) {
  // Owning a reference to a class existential is equivalent to owning a
  // reference to the contained class instance.
  case ExistentialTypeRepresentation::Class:
    return true;
  // Opaque existential containers uniquely own their contained value.
  case ExistentialTypeRepresentation::Opaque:
    return true;
    
  // References to boxed existential containers may be shared.
  case ExistentialTypeRepresentation::Error: {
    // We can only take the value if the box is a bridged NSError, in which case
    // owning a reference to the box is owning a reference to the NSError.
    // TODO: Or if the box is uniquely referenced. We don't have intimate
    // enough knowledge of CF refcounting to check for that dynamically yet.
    const SwiftError *errorBox
      = *reinterpret_cast<const SwiftError * const *>(container);
    return errorBox->isPureNSError();
  }
  }
}

template<> void
ExistentialTypeMetadata::deinitExistentialContainer(OpaqueValue *container)
const {
  switch (getRepresentation()) {
  case ExistentialTypeRepresentation::Class:
    // Nothing to clean up after taking the class reference.
    break;
  
  case ExistentialTypeRepresentation::Opaque: {
    // Containing the value may require a side allocation, which we need
    // to clean up.
    auto opaque = reinterpret_cast<OpaqueExistentialContainer *>(container);
    opaque->Type->vw_deallocateBuffer(&opaque->Buffer);
    break;
  }
  
  case ExistentialTypeRepresentation::Error:
    // TODO: If we were able to claim the value from a uniquely-owned
    // existential box, we would want to deallocError here.
    break;
  }
}

template<> const OpaqueValue *
ExistentialTypeMetadata::projectValue(const OpaqueValue *container) const {
  switch (getRepresentation()) {
  case ExistentialTypeRepresentation::Class: {
    auto classContainer =
      reinterpret_cast<const ClassExistentialContainer*>(container);
    return reinterpret_cast<const OpaqueValue *>(&classContainer->Value);
  }
  case ExistentialTypeRepresentation::Opaque: {
    auto opaqueContainer =
      reinterpret_cast<const OpaqueExistentialContainer*>(container);
    return opaqueContainer->Type->vw_projectBuffer(
                         const_cast<ValueBuffer*>(&opaqueContainer->Buffer));
  }
  case ExistentialTypeRepresentation::Error: {
    const SwiftError *errorBox
      = *reinterpret_cast<const SwiftError * const *>(container);
    // If the error is a bridged NSError, then the "box" is in fact itself
    // the value.
    if (errorBox->isPureNSError())
      return container;
    return errorBox->getValue();
  }
  }
}

template<> const Metadata *
ExistentialTypeMetadata::getDynamicType(const OpaqueValue *container) const {
  switch (getRepresentation()) {
  case ExistentialTypeRepresentation::Class: {
    auto classContainer =
      reinterpret_cast<const ClassExistentialContainer*>(container);
    void *obj = classContainer->Value;
    return swift_getObjectType(reinterpret_cast<HeapObject*>(obj));
  }
  case ExistentialTypeRepresentation::Opaque: {
    auto opaqueContainer =
      reinterpret_cast<const OpaqueExistentialContainer*>(container);
    return opaqueContainer->Type;
  }
  case ExistentialTypeRepresentation::Error: {
    const SwiftError *errorBox
      = *reinterpret_cast<const SwiftError * const *>(container);
    return errorBox->getType();
  }
  }
}

template<> const WitnessTable *
ExistentialTypeMetadata::getWitnessTable(const OpaqueValue *container,
                                         unsigned i) const {
  assert(i < Flags.getNumWitnessTables());

  // The layout of the container depends on whether it's class-constrained
  // or a special protocol.
  const WitnessTable * const *witnessTables;
  
  switch (getRepresentation()) {
  case ExistentialTypeRepresentation::Class: {
    auto classContainer =
      reinterpret_cast<const ClassExistentialContainer*>(container);
    witnessTables = classContainer->getWitnessTables();
    break;
  }
  case ExistentialTypeRepresentation::Opaque: {
    auto opaqueContainer =
      reinterpret_cast<const OpaqueExistentialContainer*>(container);
    witnessTables = opaqueContainer->getWitnessTables();
    break;
  }
  case ExistentialTypeRepresentation::Error: {
    // Only one witness table we should be able to return, which is the
    // Error.
    assert(i == 0 && "only one witness table in an Error box");
    const SwiftError *errorBox
      = *reinterpret_cast<const SwiftError * const *>(container);
    return errorBox->getErrorConformance();
  }
  }

  // The return type here describes extra structure for the protocol
  // witness table for some reason.  We should probably have a nominal
  // type for these, just for type safety reasons.
  return witnessTables[i];
}

/// \brief Fetch a uniqued metadata for an existential type. The array
/// referenced by \c protocols will be sorted in-place.
SWIFT_RT_ENTRY_VISIBILITY
const ExistentialTypeMetadata *
swift::swift_getExistentialTypeMetadata(size_t numProtocols,
                                        const ProtocolDescriptor **protocols)
    SWIFT_CC(RegisterPreservingCC_IMPL) {

  // Sort the protocol set.
  std::sort(protocols, protocols + numProtocols);

  ExistentialCacheEntry::Key key = { numProtocols, protocols };
  return &ExistentialTypes.getOrInsert(key).first->Data;
}

ExistentialCacheEntry::ExistentialCacheEntry(Key key) {
  // Calculate the class constraint and number of witness tables for the
  // protocol set.
  unsigned numWitnessTables = 0;
  ProtocolClassConstraint classConstraint = ProtocolClassConstraint::Any;
  for (auto p : make_range(key.Protocols, key.Protocols + key.NumProtocols)) {
    if (p->Flags.needsWitnessTable()) {
      ++numWitnessTables;
    }
    if (p->Flags.getClassConstraint() == ProtocolClassConstraint::Class)
      classConstraint = ProtocolClassConstraint::Class;
  }

  // Get the special protocol kind for an uncomposed protocol existential.
  // Protocol compositions are currently never special.
  auto special = SpecialProtocol::None;
  if (key.NumProtocols == 1)
    special = key.Protocols[0]->Flags.getSpecialProtocol();
      
  Data.setKind(MetadataKind::Existential);
  Data.ValueWitnesses = getExistentialValueWitnesses(classConstraint,
                                                     numWitnessTables,
                                                     special);
  Data.Flags = ExistentialTypeFlags()
    .withNumWitnessTables(numWitnessTables)
    .withClassConstraint(classConstraint)
    .withSpecialProtocol(special);
  Data.Protocols.NumProtocols = key.NumProtocols;
  for (size_t i = 0; i < key.NumProtocols; ++i)
    Data.Protocols[i] = key.Protocols[i];
}

/// \brief Perform a copy-assignment from one existential container to another.
/// Both containers must be of the same existential type representable with no
/// witness tables.
OpaqueValue *swift::swift_assignExistentialWithCopy0(OpaqueValue *dest,
                                                     const OpaqueValue *src,
                                                     const Metadata *type) {
  using Witnesses = ValueWitnesses<OpaqueExistentialBox<0>>;
  return Witnesses::assignWithCopy(dest, const_cast<OpaqueValue*>(src), type);
}

/// \brief Perform a copy-assignment from one existential container to another.
/// Both containers must be of the same existential type representable with one
/// witness table.
OpaqueValue *swift::swift_assignExistentialWithCopy1(OpaqueValue *dest,
                                                     const OpaqueValue *src,
                                                     const Metadata *type) {
  using Witnesses = ValueWitnesses<OpaqueExistentialBox<1>>;
  return Witnesses::assignWithCopy(dest, const_cast<OpaqueValue*>(src), type);
}

/// \brief Perform a copy-assignment from one existential container to another.
/// Both containers must be of the same existential type representable with the
/// same number of witness tables.
OpaqueValue *swift::swift_assignExistentialWithCopy(OpaqueValue *dest,
                                                    const OpaqueValue *src,
                                                    const Metadata *type) {
  assert(!type->getValueWitnesses()->isValueInline());
  using Witnesses = NonFixedValueWitnesses<NonFixedOpaqueExistentialBox,
                                           /*known allocated*/ true>;
  return Witnesses::assignWithCopy(dest, const_cast<OpaqueValue*>(src), type);
}

/***************************************************************************/
/*** Foreign types *********************************************************/
/***************************************************************************/

namespace {
  /// A string whose data is globally-allocated.
  struct GlobalString {
    StringRef Data;
    /*implicit*/ GlobalString(StringRef data) : Data(data) {}
  };
}

template <>
struct llvm::DenseMapInfo<GlobalString> {
  static GlobalString getEmptyKey() {
    return StringRef((const char*) 0, 0);
  }
  static GlobalString getTombstoneKey() {
    return StringRef((const char*) 1, 0);
  }
  static unsigned getHashValue(const GlobalString &val) {
    // llvm::hash_value(StringRef) is, unfortunately, defined out of
    // line in a library we otherwise would not need to link against.
    return llvm::hash_combine_range(val.Data.begin(), val.Data.end());
  }
  static bool isEqual(const GlobalString &lhs, const GlobalString &rhs) {
    return lhs.Data == rhs.Data;
  }
};

// We use a DenseMap over what are essentially StringRefs instead of a
// StringMap because we don't need to actually copy the string.
namespace {
struct ForeignTypeState {
  Mutex Lock;
  ConditionVariable InitializationWaiters;
  llvm::DenseMap<GlobalString, const ForeignTypeMetadata *> Types;
};
}

static Lazy<ForeignTypeState> ForeignTypes;

const ForeignTypeMetadata *
swift::swift_getForeignTypeMetadata(ForeignTypeMetadata *nonUnique) {
  // Fast path: check the invasive cache.
  if (auto unique = nonUnique->getCachedUniqueMetadata()) {
    return unique;
  }

  // Okay, check the global map.
  auto &foreignTypes = ForeignTypes.get();
  GlobalString key(nonUnique->getName());
  bool hasInit = nonUnique->hasInitializationFunction();

  const ForeignTypeMetadata *uniqueMetadata;
  bool inserted;

  // A helper function to find the current entry for the key using the
  // saved iterator if it's still valid.  This should only be called
  // while the lock is held.
  decltype(foreignTypes.Types.begin()) savedIterator;
  size_t savedSize = 0;
  auto getCurrentEntry = [&]() -> const ForeignTypeMetadata *& {
    // The iterator may have been invalidated if the size of the map
    // has changed since the last lookup.
    if (foreignTypes.Types.size() != savedSize) {
      savedSize = foreignTypes.Types.size();
      savedIterator = foreignTypes.Types.find(key);
      assert(savedIterator != foreignTypes.Types.end() &&
             "entries cannot be removed from foreign types metadata map");
    }
    return savedIterator->second;
  };

  {
    ScopedLock guard(foreignTypes.Lock);

    // Try to create an entry in the map.  The initial value of the entry
    // is our copy of the metadata unless it has an initialization function,
    // in which case we have to insert null as a placeholder to tell others
    // to wait while we call the initializer.
    auto valueToInsert = (hasInit ? nullptr : nonUnique);
    auto insertResult = foreignTypes.Types.insert({key, valueToInsert});
    inserted = insertResult.second;
    savedIterator = insertResult.first;
    savedSize = foreignTypes.Types.size();
    uniqueMetadata = savedIterator->second;

    // If we created the entry, then the unique metadata is our copy.
    if (inserted) {
      uniqueMetadata = nonUnique;

    // If we didn't create the entry, but it's null, then we have to wait
    // until it becomes non-null.
    } else {
      while (uniqueMetadata == nullptr) {
        foreignTypes.Lock.wait(foreignTypes.InitializationWaiters);
        uniqueMetadata = getCurrentEntry();
      }
    }
  }

  // If we inserted the entry and there's an initialization function,
  // call it.  This has to be done with the lock dropped.
  if (inserted && hasInit) {
    nonUnique->getInitializationFunction()(nonUnique);

    // Update the cache entry:

    //   - Reacquire the lock.
    ScopedLock guard(foreignTypes.Lock);

    //   - Change the entry.
    auto &entry = getCurrentEntry();
    assert(entry == nullptr);
    entry = nonUnique;

    //   - Notify waiters.
    foreignTypes.InitializationWaiters.notifyAll();
  }

  // Remember the unique result in the invasive cache.  We don't want
  // to do this until after the initialization completes; otherwise,
  // it will be possible for code to fast-path through this function
  // too soon.
  nonUnique->setCachedUniqueMetadata(uniqueMetadata);

  return uniqueMetadata;
}

/***************************************************************************/
/*** Other metadata routines ***********************************************/
/***************************************************************************/

template<> const GenericMetadata *
Metadata::getGenericPattern() const {
  auto &ntd = getNominalTypeDescriptor();
  if (!ntd)
    return nullptr;
  return ntd->getGenericMetadataPattern();
}

template<> const ClassMetadata *
Metadata::getClassObject() const {
  switch (getKind()) {
  case MetadataKind::Class: {
    // Native Swift class metadata is also the class object.
    return static_cast<const ClassMetadata *>(this);
  }
  case MetadataKind::ObjCClassWrapper: {
    // Objective-C class objects are referenced by their Swift metadata wrapper.
    auto wrapper = static_cast<const ObjCClassWrapperMetadata *>(this);
    return wrapper->Class;
  }
  // Other kinds of types don't have class objects.
  case MetadataKind::Struct:
  case MetadataKind::Enum:
  case MetadataKind::Optional:
  case MetadataKind::ForeignClass:
  case MetadataKind::Opaque:
  case MetadataKind::Tuple:
  case MetadataKind::Function:
  case MetadataKind::Existential:
  case MetadataKind::ExistentialMetatype:
  case MetadataKind::Metatype:
  case MetadataKind::HeapLocalVariable:
  case MetadataKind::HeapGenericLocalVariable:
  case MetadataKind::ErrorObject:
    return nullptr;
  }
}

#ifndef NDEBUG
SWIFT_RUNTIME_EXPORT
extern "C"
void _swift_debug_verifyTypeLayoutAttribute(Metadata *type,
                                            const void *runtimeValue,
                                            const void *staticValue,
                                            size_t size,
                                            const char *description) {
  auto presentValue = [&](const void *value) {
    if (size < sizeof(long long)) {
      long long intValue = 0;
      memcpy(&intValue, value, size);
      fprintf(stderr, "%lld (%#llx)\n                  ", intValue, intValue);
    }
    auto bytes = reinterpret_cast<const uint8_t *>(value);
    for (unsigned i = 0; i < size; ++i) {
      fprintf(stderr, "%02x ", bytes[i]);
    }
    fprintf(stderr, "\n");
  };
  
  if (memcmp(runtimeValue, staticValue, size) != 0) {
    auto typeName = nameForMetadata(type);
    fprintf(stderr, "*** Type verification of %s %s failed ***\n",
            typeName.c_str(), description);
    
    fprintf(stderr, "  runtime value:  ");
    presentValue(runtimeValue);
    fprintf(stderr, "  compiler value: ");
    presentValue(staticValue);
  }
}
#endif

/***************************************************************************/
/*** Protocol witness tables ***********************************************/
/***************************************************************************/

namespace {
  class WitnessTableCacheEntry : public CacheEntry<WitnessTableCacheEntry> {
  public:
    static const char *getName() { return "WitnessTableCache"; }

    WitnessTableCacheEntry(size_t numArguments) {
      assert(numArguments == getNumArguments());
    }

    static constexpr size_t getNumArguments() {
      return 1;
    }

    /// Advance the address point to the end of the private storage area.
    WitnessTable *get(GenericWitnessTable *genericTable) const {
      return reinterpret_cast<WitnessTable *>(
          const_cast<void **>(getData<void *>()) +
          genericTable->WitnessTablePrivateSizeInWords);
    }
  };
}

using GenericWitnessTableCache = MetadataCache<WitnessTableCacheEntry>;
using LazyGenericWitnessTableCache = Lazy<GenericWitnessTableCache>;

/// Fetch the cache for a generic witness-table structure.
static GenericWitnessTableCache &getCache(GenericWitnessTable *gen) {
  // Keep this assert even if you change the representation above.
  static_assert(sizeof(LazyGenericWitnessTableCache) <=
                sizeof(GenericWitnessTable::PrivateData),
                "metadata cache is larger than the allowed space");

  auto lazyCache =
    reinterpret_cast<LazyGenericWitnessTableCache*>(gen->PrivateData);
  return lazyCache->get();
}

/// If there's no initializer, no private storage, and all requirements
/// are present, we don't have to instantiate anything; just return the
/// witness table template.
///
/// Most of the time IRGen should be able to determine this statically;
/// the one case is with resilient conformances, where the resilient
/// protocol has not yet changed in a way that's incompatible with the
/// conformance.
static bool doesNotRequireInstantiation(GenericWitnessTable *genericTable) {
  if (genericTable->Instantiator.isNull() &&
      genericTable->WitnessTablePrivateSizeInWords == 0 &&
      (genericTable->Protocol.isNull() ||
       genericTable->WitnessTableSizeInWords -
       genericTable->Protocol->MinimumWitnessTableSizeInWords ==
       genericTable->Protocol->DefaultWitnessTableSizeInWords)) {
    return true;
  }

  return false;
}

/// Instantiate a brand new witness table for a resilient or generic
/// protocol conformance.
static WitnessTableCacheEntry *
allocateWitnessTable(GenericWitnessTable *genericTable,
                     MetadataAllocator &allocator,
                     const void *args[],
                     size_t numGenericArgs) {

  // Number of bytes for any private storage used by the conformance itself.
  size_t privateSize = genericTable->WitnessTablePrivateSizeInWords * sizeof(void *);

  size_t minWitnessTableSize, expectedWitnessTableSize;
  size_t actualWitnessTableSize = genericTable->WitnessTableSizeInWords * sizeof(void *);

  auto protocol = genericTable->Protocol.get();

  if (protocol != nullptr && protocol->Flags.isResilient()) {
    // The protocol and conforming type are in different resilience domains.
    // Allocate the witness table with the correct size, and fill in default
    // requirements at the end as needed.
    minWitnessTableSize = (protocol->MinimumWitnessTableSizeInWords *
                           sizeof(void *));
    expectedWitnessTableSize = ((protocol->MinimumWitnessTableSizeInWords +
                                 protocol->DefaultWitnessTableSizeInWords) *
                                sizeof(void *));
    assert(actualWitnessTableSize >= minWitnessTableSize &&
           actualWitnessTableSize <= expectedWitnessTableSize);
  } else {
    // The protocol and conforming type are in the same resilience domain.
    // Trust that the witness table template already has the correct size.
    minWitnessTableSize = expectedWitnessTableSize = actualWitnessTableSize;
  }

  // Create a new entry for the cache.
  auto entry = WitnessTableCacheEntry::allocate(
      allocator, args, numGenericArgs,
      privateSize + expectedWitnessTableSize);

  char *fullTable = entry->getData<char>();

  // Zero out the private storage area.
  memset(fullTable, 0, privateSize);

  // Advance the address point; the private storage area is accessed via
  // negative offsets.
  auto *table = entry->get(genericTable);

  // Fill in the provided part of the requirements from the pattern.
  memcpy(table, (void * const *) &*genericTable->Pattern,
         actualWitnessTableSize);

  // If this is a resilient conformance, copy in the rest.
  if (protocol != nullptr && protocol->Flags.isResilient()) {
    memcpy((char *) table + actualWitnessTableSize,
           (char *) protocol->getDefaultWitnesses() +
              (actualWitnessTableSize - minWitnessTableSize),
           expectedWitnessTableSize - actualWitnessTableSize);
  }

  return entry;
}

SWIFT_RT_ENTRY_VISIBILITY
extern "C" const WitnessTable *
swift::swift_getGenericWitnessTable(GenericWitnessTable *genericTable,
                                    const Metadata *type,
                                    void * const *instantiationArgs)
    SWIFT_CC(RegisterPreservingCC_IMPL) {
  if (doesNotRequireInstantiation(genericTable)) {
    return genericTable->Pattern;
  }

  // If type is not nullptr, the witness table depends on the substituted
  // conforming type, so use that are the key.
  constexpr const size_t numGenericArgs = 1;
  const void *args[] = { type };

  auto &cache = getCache(genericTable);
  auto entry = cache.findOrAdd(args, numGenericArgs,
    [&]() -> WitnessTableCacheEntry* {
      // Allocate the witness table and fill it in.
      auto entry = allocateWitnessTable(genericTable,
                                        cache.getAllocator(),
                                        args, numGenericArgs);

      // Call the instantiation function to initialize
      // dependent associated type metadata.
      if (!genericTable->Instantiator.isNull()) {
        genericTable->Instantiator(entry->get(genericTable),
                                   type, instantiationArgs);
      }

      return entry;
    });

  return entry->get(genericTable);
}

uint64_t swift::RelativeDirectPointerNullPtr = 0;<|MERGE_RESOLUTION|>--- conflicted
+++ resolved
@@ -63,100 +63,9 @@
 using namespace swift;
 using namespace metadataimpl;
 
-<<<<<<< HEAD
-static uintptr_t swift_pageSize() {
-#if defined(__APPLE__)
-  return vm_page_size;
-#elif defined(_MSC_VER) || defined(__MINGW32__)
-  SYSTEM_INFO SystemInfo;
-  GetSystemInfo(&SystemInfo);
-  return SystemInfo.dwPageSize;
-#else
-  return sysconf(_SC_PAGESIZE);
-#endif
-}
-
-// allocate memory up to a nearby page boundary
-static void *swift_allocateMetadataRoundingToPage(size_t size) {
-  const uintptr_t PageSizeMask = SWIFT_LAZY_CONSTANT(swift_pageSize()) - 1;
-  size = (size + PageSizeMask) & ~PageSizeMask;
-#if defined(_MSC_VER) || defined(__MINGW32__)
-  auto mem = VirtualAlloc(
-      nullptr, size, MEM_TOP_DOWN | MEM_RESERVE | MEM_COMMIT, PAGE_READWRITE);
-#else
-  auto mem = mmap(nullptr, size, PROT_READ | PROT_WRITE, MAP_ANON | MAP_PRIVATE,
-                  VM_TAG_FOR_SWIFT_METADATA, 0);
-  if (mem == MAP_FAILED)
-    mem = nullptr;
-#endif
-  return mem;
-}
-
-// free memory allocated by swift_allocateMetadataRoundingToPage()
-static void swift_freeMetadata(void *addr, size_t size) {
-#if defined(_MSC_VER) || defined(__MINGW32__)
-  // On success, VirtualFree() returns nonzero, on failure 0 
-  int result = VirtualFree(addr, 0, MEM_RELEASE);
-  if (result == 0)
-    fatalError(/* flags = */ 0, "swift_freePage: VirtualFree() failed");
-#else
-  // On success, munmap() returns 0, on failure -1
-  int result = munmap(addr, size);
-  if (result != 0)
-    fatalError(/* flags = */ 0, "swift_freePage: munmap() failed");
-#endif
-}
-
-void *MetadataAllocator::alloc(size_t size) {
-  const uintptr_t PageSize = SWIFT_LAZY_CONSTANT(swift_pageSize());
-  // If the requested size is a page or larger, map page(s) for it
-  // specifically.
-  if (LLVM_UNLIKELY(size >= PageSize)) {
-    void *mem = swift_allocateMetadataRoundingToPage(size);
-    if (!mem)
-      crash("unable to allocate memory for metadata cache");
-    return mem;
-  }
-
-  uintptr_t curValue = NextValue.load(std::memory_order_relaxed);
-  while (true) {
-    char *next = reinterpret_cast<char*>(curValue);
-    char *end = next + size;
-  
-    // If we wrap over the end of the page, allocate a new page.
-    void *allocation = nullptr;
-    const uintptr_t PageSizeMask = PageSize - 1;
-    if (LLVM_UNLIKELY(((uintptr_t)next & ~PageSizeMask)
-                        != (((uintptr_t)end & ~PageSizeMask)))) {
-      // Allocate a new page if we haven't already.
-      allocation = swift_allocateMetadataRoundingToPage(PageSize);
-
-      if (!allocation)
-        crash("unable to allocate memory for metadata cache");
-
-      next = (char*) allocation;
-      end = next + size;
-    }
-
-    // Swap it into place.
-    if (LLVM_LIKELY(std::atomic_compare_exchange_weak_explicit(
-            &NextValue, &curValue, reinterpret_cast<uintptr_t>(end),
-            std::memory_order_relaxed, std::memory_order_relaxed))) {
-      return next;
-    }
-
-    // If that didn't succeed, and we allocated, free the allocation.
-    // This potentially causes us to perform multiple mmaps under contention,
-    // but it keeps the fast path pristine.
-    if (allocation) {
-      swift_freeMetadata(allocation, PageSize);
-    }
-  }
-=======
 template <class T>
 static int compareIntegers(T left, T right) {
   return (left == right ? 0 : left < right ? -1 : 1);
->>>>>>> eb07908f
 }
 
 namespace {
