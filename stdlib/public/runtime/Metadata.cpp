//===--- Metadata.cpp - Swift Language ABI Metadata Support ---------------===//
//
// This source file is part of the Swift.org open source project
//
// Copyright (c) 2014 - 2017 Apple Inc. and the Swift project authors
// Licensed under Apache License v2.0 with Runtime Library Exception
//
// See https://swift.org/LICENSE.txt for license information
// See https://swift.org/CONTRIBUTORS.txt for the list of Swift project authors
//
//===----------------------------------------------------------------------===//
//
// Implementations of the metadata ABI functions.
//
//===----------------------------------------------------------------------===//

#include "llvm/Support/MathExtras.h"
#include "swift/Basic/Demangle.h"
#include "swift/Basic/LLVM.h"
#include "swift/Basic/Range.h"
#include "swift/Basic/Lazy.h"
#include "swift/Runtime/HeapObject.h"
#include "swift/Runtime/Metadata.h"
#include "swift/Runtime/Mutex.h"
#include "swift/Strings.h"
#include "MetadataCache.h"
#include <algorithm>
#include <condition_variable>
#include <new>
#include <cctype>
<<<<<<< HEAD
#if defined(_MSC_VER) || defined(__MINGW32__)
=======
#if defined(_WIN32)
>>>>>>> 229e2c33
#define WIN32_LEAN_AND_MEAN
// Avoid defining macro max(), min() which conflict with std::max(), std::min()
#define NOMINMAX
#include <windows.h>
#else
#include <sys/mman.h>
#include <unistd.h>
#endif
#include "llvm/ADT/DenseMap.h"
#include "llvm/ADT/Hashing.h"
#include "ErrorObject.h"
#include "ExistentialMetadataImpl.h"
#include "swift/Runtime/Debug.h"
#include "Private.h"

#if defined(__APPLE__)
#include <mach/vm_page_size.h>
#endif

#if SWIFT_OBJC_INTEROP
#include <objc/runtime.h>
#endif

#include <cstdio>

#if defined(__APPLE__) && defined(VM_MEMORY_SWIFT_METADATA)
#define VM_TAG_FOR_SWIFT_METADATA VM_MAKE_TAG(VM_MEMORY_SWIFT_METADATA)
#else
#define VM_TAG_FOR_SWIFT_METADATA (-1)
#endif

using namespace swift;
using namespace metadataimpl;

template <class T>
static int compareIntegers(T left, T right) {
  return (left == right ? 0 : left < right ? -1 : 1);
}

namespace {
  struct GenericCacheEntry;

  // The cache entries in a generic cache are laid out like this:
  struct GenericCacheEntryHeader {
    const Metadata *Value;
    size_t NumArguments;
  };

  struct GenericCacheEntry
      : CacheEntry<GenericCacheEntry, GenericCacheEntryHeader> {

    static const char *getName() { return "GenericCache"; }

    GenericCacheEntry(unsigned numArguments) {
      NumArguments = numArguments;
    }

    size_t getNumArguments() const { return NumArguments; }

    static GenericCacheEntry *getFromMetadata(GenericMetadata *pattern,
                                              Metadata *metadata) {
      char *bytes = (char*) metadata;
      if (auto classType = dyn_cast<ClassMetadata>(metadata)) {
        assert(classType->isTypeMetadata());
        bytes -= classType->getClassAddressPoint();
      } else {
        bytes -= pattern->AddressPoint;
      }
      bytes -= sizeof(GenericCacheEntry);
      return reinterpret_cast<GenericCacheEntry*>(bytes);
    }
  };
} // end anonymous namespace

using GenericMetadataCache = MetadataCache<GenericCacheEntry>;
using LazyGenericMetadataCache = Lazy<GenericMetadataCache>;

/// Fetch the metadata cache for a generic metadata structure.
static GenericMetadataCache &getCache(GenericMetadata *metadata) {
  // Keep this assert even if you change the representation above.
  static_assert(sizeof(LazyGenericMetadataCache) <=
                sizeof(GenericMetadata::PrivateData),
                "metadata cache is larger than the allowed space");

  auto lazyCache =
    reinterpret_cast<LazyGenericMetadataCache*>(metadata->PrivateData);
  return lazyCache->get();
}

/// Fetch the metadata cache for a generic metadata structure,
/// in a context where it must have already been initialized.
static GenericMetadataCache &unsafeGetInitializedCache(GenericMetadata *metadata) {
  // Keep this assert even if you change the representation above.
  static_assert(sizeof(LazyGenericMetadataCache) <=
                sizeof(GenericMetadata::PrivateData),
                "metadata cache is larger than the allowed space");

  auto lazyCache =
    reinterpret_cast<LazyGenericMetadataCache*>(metadata->PrivateData);
  return lazyCache->unsafeGetAlreadyInitialized();
}

ClassMetadata *
swift::swift_allocateGenericClassMetadata(GenericMetadata *pattern,
                                          const void *arguments,
                                          ClassMetadata *superclass) {
  void * const *argumentsAsArray = reinterpret_cast<void * const *>(arguments);
  size_t numGenericArguments = pattern->NumKeyArguments;

  // Right now, we only worry about there being a difference in prefix matter.
  size_t metadataSize = pattern->MetadataSize;
  size_t prefixSize = pattern->AddressPoint;
  size_t extraPrefixSize = 0;
  if (superclass && superclass->isTypeMetadata()) {
    if (superclass->getClassAddressPoint() > prefixSize) {
      extraPrefixSize = (superclass->getClassAddressPoint() - prefixSize);
      prefixSize += extraPrefixSize;
      metadataSize += extraPrefixSize;
    }
  }
  assert(metadataSize == pattern->MetadataSize + extraPrefixSize);
  assert(prefixSize == pattern->AddressPoint + extraPrefixSize);

  char *bytes = GenericCacheEntry::allocate(
                              unsafeGetInitializedCache(pattern).getAllocator(),
                              argumentsAsArray,
                              numGenericArguments,
                              metadataSize)->getData<char>();

  // Copy any extra prefix bytes in from the superclass.
  if (extraPrefixSize) {
    memcpy(bytes, (const char*) superclass - prefixSize, extraPrefixSize);
    bytes += extraPrefixSize;
  }

  // Copy in the metadata template.
  memcpy(bytes, pattern->getMetadataTemplate(), pattern->MetadataSize);

  // Okay, move to the address point.
  bytes += pattern->AddressPoint;
  ClassMetadata *metadata = reinterpret_cast<ClassMetadata*>(bytes);
  assert(metadata->isTypeMetadata());
  
  // Overwrite the superclass field.
  metadata->SuperClass = superclass;
  // Adjust the relative reference to the nominal type descriptor.
  if (!metadata->isArtificialSubclass()) {
    auto patternBytes =
      reinterpret_cast<const char*>(pattern->getMetadataTemplate()) +
      pattern->AddressPoint;
    metadata->setDescription(
        reinterpret_cast<const ClassMetadata*>(patternBytes)->getDescription());
  }

  // Adjust the class object extents.
  if (extraPrefixSize) {
    metadata->setClassSize(metadata->getClassSize() + extraPrefixSize);
    metadata->setClassAddressPoint(prefixSize);
  }
  assert(metadata->getClassAddressPoint() == prefixSize);

  return metadata;
}

ValueMetadata *
swift::swift_allocateGenericValueMetadata(GenericMetadata *pattern,
                                          const void *arguments) {
  void * const *argumentsAsArray = reinterpret_cast<void * const *>(arguments);
  size_t numGenericArguments = pattern->NumKeyArguments;

  char *bytes =
    GenericCacheEntry::allocate(
                              unsafeGetInitializedCache(pattern).getAllocator(),
                              argumentsAsArray, numGenericArguments,
                              pattern->MetadataSize)->getData<char>();

  // Copy in the metadata template.
  memcpy(bytes, pattern->getMetadataTemplate(), pattern->MetadataSize);

  // Okay, move to the address point.
  bytes += pattern->AddressPoint;
  auto *metadata = reinterpret_cast<ValueMetadata*>(bytes);
  
  // Adjust the relative references to the nominal type descriptor and
  // parent type.
  auto patternBytes =
    reinterpret_cast<const char*>(pattern->getMetadataTemplate()) +
    pattern->AddressPoint;
  auto patternMetadata = reinterpret_cast<const ValueMetadata*>(patternBytes);
  metadata->Description = patternMetadata->Description.get();
  metadata->Parent = patternMetadata->Parent;
  
  return metadata;
}

/// The primary entrypoint.
SWIFT_RT_ENTRY_VISIBILITY
const Metadata *
swift::swift_getGenericMetadata(GenericMetadata *pattern,
                                const void *arguments)
    SWIFT_CC(RegisterPreservingCC_IMPL) {
  auto genericArgs = (const void * const *) arguments;
  size_t numGenericArgs = pattern->NumKeyArguments;

  auto entry = getCache(pattern).findOrAdd(genericArgs, numGenericArgs,
    [&]() -> GenericCacheEntry* {
      // Create new metadata to cache.
      auto metadata = pattern->CreateFunction(pattern, arguments);
      auto entry = GenericCacheEntry::getFromMetadata(pattern, metadata);
      entry->Value = metadata;
      return entry;
    });

  return entry->Value;
}

/***************************************************************************/
/*** Objective-C class wrappers ********************************************/
/***************************************************************************/

#if SWIFT_OBJC_INTEROP

namespace {
  class ObjCClassCacheEntry {
  public:
    FullMetadata<ObjCClassWrapperMetadata> Data;

    ObjCClassCacheEntry(const ClassMetadata *theClass) {
      Data.setKind(MetadataKind::ObjCClassWrapper);
      Data.ValueWitnesses = &VALUE_WITNESS_SYM(BO);
      Data.Class = theClass;
    }

    long getKeyIntValueForDump() {
      return reinterpret_cast<long>(Data.Class);
    }

    int compareWithKey(const ClassMetadata *theClass) const {
      return comparePointers(theClass, Data.Class);
    }

    static size_t getExtraAllocationSize(const ClassMetadata *key) {
      return 0;
    }
    size_t getExtraAllocationSize() const {
      return 0;
    }
  };
}

/// The uniquing structure for ObjC class-wrapper metadata.
static SimpleGlobalCache<ObjCClassCacheEntry> ObjCClassWrappers;

#endif

const Metadata *
swift::swift_getObjCClassMetadata(const ClassMetadata *theClass) {
  // Make calls resilient against receiving a null Objective-C class. This can
  // happen when classes are weakly linked and not available.
  if (theClass == nullptr)
    return nullptr;

  // If the class pointer is valid as metadata, no translation is required.
  if (theClass->isTypeMetadata()) {
    return theClass;
  }

#if SWIFT_OBJC_INTEROP
  return &ObjCClassWrappers.getOrInsert(theClass).first->Data;
#else
  fatalError(/* flags = */ 0,
             "swift_getObjCClassMetadata: no Objective-C interop");
#endif
}

/***************************************************************************/
/*** Functions *************************************************************/
/***************************************************************************/

namespace {

class FunctionCacheEntry {
public:
  FullMetadata<FunctionTypeMetadata> Data;

  struct Key {
    const void * const *FlagsArgsAndResult;

    FunctionTypeFlags getFlags() const {
      return FunctionTypeFlags::fromIntValue(size_t(FlagsArgsAndResult[0]));
    }

    const Metadata *getResult() const {
      auto opaqueResult = FlagsArgsAndResult[getFlags().getNumArguments() + 1];
      return reinterpret_cast<const Metadata *>(opaqueResult);
    }

    const void * const *getArguments() const {
      return &FlagsArgsAndResult[1];
    }
  };

  FunctionCacheEntry(Key key);

  long getKeyIntValueForDump() {
    return 0; // No single meaningful value here.
  }

  int compareWithKey(Key key) const {
    auto keyFlags = key.getFlags();
    if (auto result = compareIntegers(keyFlags.getIntValue(),
                                      Data.Flags.getIntValue()))
      return result;

    if (auto result = comparePointers(key.getResult(), Data.ResultType))
      return result;

    for (unsigned i = 0, e = keyFlags.getNumArguments(); i != e; ++i) {
      if (auto result =
            comparePointers(key.getArguments()[i],
                            Data.getArguments()[i].getOpaqueValue()))
        return result;
    }

    return 0;
  }

  static size_t getExtraAllocationSize(Key key) {
    return key.getFlags().getNumArguments()
         * sizeof(FunctionTypeMetadata::Argument);
  }
  size_t getExtraAllocationSize() const {
    return Data.Flags.getNumArguments()
         * sizeof(FunctionTypeMetadata::Argument);
  }
};

} // end anonymous namespace

/// The uniquing structure for function type metadata.
static SimpleGlobalCache<FunctionCacheEntry> FunctionTypes;

const FunctionTypeMetadata *
swift::swift_getFunctionTypeMetadata1(FunctionTypeFlags flags,
                                      const void *arg0,
                                      const Metadata *result) {
  assert(flags.getNumArguments() == 1
         && "wrong number of arguments in function metadata flags?!");
  const void *flagsArgsAndResult[] = {
    reinterpret_cast<const void*>(flags.getIntValue()),
    arg0,
    static_cast<const void *>(result)                      
  };                                                       
  return swift_getFunctionTypeMetadata(flagsArgsAndResult);
}                                                          
const FunctionTypeMetadata *                               
swift::swift_getFunctionTypeMetadata2(FunctionTypeFlags flags,
                                      const void *arg0,
                                      const void *arg1,
                                      const Metadata *result) {
  assert(flags.getNumArguments() == 2
         && "wrong number of arguments in function metadata flags?!");
  const void *flagsArgsAndResult[] = {
    reinterpret_cast<const void*>(flags.getIntValue()),
    arg0,
    arg1,                                                  
    static_cast<const void *>(result)                      
  };                                                       
  return swift_getFunctionTypeMetadata(flagsArgsAndResult);
}                                                          
const FunctionTypeMetadata *                               
swift::swift_getFunctionTypeMetadata3(FunctionTypeFlags flags,
                                      const void *arg0,
                                      const void *arg1,
                                      const void *arg2,
                                      const Metadata *result) {
  assert(flags.getNumArguments() == 3
         && "wrong number of arguments in function metadata flags?!");
  const void *flagsArgsAndResult[] = {
    reinterpret_cast<const void*>(flags.getIntValue()),
    arg0,                                                  
    arg1,                                                  
    arg2,                                                  
    static_cast<const void *>(result)                      
  };                                                       
  return swift_getFunctionTypeMetadata(flagsArgsAndResult);
}

const FunctionTypeMetadata *
swift::swift_getFunctionTypeMetadata(const void *flagsArgsAndResult[]) {
  FunctionCacheEntry::Key key = { flagsArgsAndResult };
  return &FunctionTypes.getOrInsert(key).first->Data;
}

FunctionCacheEntry::FunctionCacheEntry(Key key) {
  auto flags = key.getFlags();

  // Pick a value witness table appropriate to the function convention.
  // All function types of a given convention have the same value semantics,
  // so they share a value witness table.
  switch (flags.getConvention()) {
  case FunctionMetadataConvention::Swift:
    Data.ValueWitnesses = &VALUE_WITNESS_SYM(FUNCTION_MANGLING);
    break;

  case FunctionMetadataConvention::Thin:
  case FunctionMetadataConvention::CFunctionPointer:
    Data.ValueWitnesses = &VALUE_WITNESS_SYM(THIN_FUNCTION_MANGLING);
    break;

  case FunctionMetadataConvention::Block:
#if SWIFT_OBJC_INTEROP
    // Blocks are ObjC objects, so can share the Builtin.UnknownObject value
    // witnesses.
    Data.ValueWitnesses = &VALUE_WITNESS_SYM(BO);
#else
    assert(false && "objc block without objc interop?");
#endif
    break;
  }

  unsigned numArguments = flags.getNumArguments();

  Data.setKind(MetadataKind::Function);
  Data.Flags = flags;
  Data.ResultType = key.getResult();

  for (size_t i = 0; i < numArguments; ++i) {
    auto opaqueArg = key.getArguments()[i];
    auto arg = FunctionTypeMetadata::Argument::getFromOpaqueValue(opaqueArg);
    Data.getArguments()[i] = arg;
  }
}

/***************************************************************************/
/*** Tuples ****************************************************************/
/***************************************************************************/

namespace {

class TupleCacheEntry {
public:
  // NOTE: if you change the layout of this type, you'll also need
  // to update tuple_getValueWitnesses().
  ExtraInhabitantsValueWitnessTable Witnesses;
  FullMetadata<TupleTypeMetadata> Data;

  struct Key {
    size_t NumElements;
    const Metadata * const *Elements;
    const char *Labels;
  };

  TupleCacheEntry(const Key &key, const ValueWitnessTable *proposedWitnesses);

  size_t getNumElements() const {
    return Data.NumElements;
  }

  long getKeyIntValueForDump() {
    return 0; // No single meaningful value
  }

  int compareWithKey(const Key &key) const {
    // Order by the cheaper comparisons first:

    // The number of elements.
    if (auto result = compareIntegers(key.NumElements, Data.NumElements))
      return result;

    // The element types.
    for (size_t i = 0, e = key.NumElements; i != e; ++i) {
      if (auto result = comparePointers(key.Elements[i],
                                        Data.getElements()[i].Type))
        return result;
    }

    // It's unlikely that we'll get pointer-equality here unless we're being
    // called from the same module or both label strings are null, but
    // those are important cases.
    if (key.Labels != Data.Labels) {
      // Order no-labels before labels.
      if (!key.Labels) return -1;
      if (!Data.Labels) return 1;

      // Just do a strcmp.
      if (auto result = strcmp(key.Labels, Data.Labels))
        return result;
    }

    return 0;
  }

  static size_t getExtraAllocationSize(const Key &key,
                                       const ValueWitnessTable *proposed) {
    return key.NumElements * sizeof(TupleTypeMetadata::Element);
  }
  size_t getExtraAllocationSize() const {
    return Data.NumElements * sizeof(TupleTypeMetadata::Element);
  }
};

} // end anonymous namespace

/// The uniquing structure for tuple type metadata.
static SimpleGlobalCache<TupleCacheEntry> TupleTypes;

/// Given a metatype pointer, produce the value-witness table for it.
/// This is equivalent to metatype->ValueWitnesses but more efficient.
static const ValueWitnessTable *tuple_getValueWitnesses(const Metadata *metatype) {
  return ((const ExtraInhabitantsValueWitnessTable*) asFullMetadata(metatype)) - 1;
}

/// Generic tuple value witness for 'projectBuffer'.
template <bool IsPOD, bool IsInline>
static OpaqueValue *tuple_projectBuffer(ValueBuffer *buffer,
                                        const Metadata *metatype) {
  assert(IsPOD == tuple_getValueWitnesses(metatype)->isPOD());
  assert(IsInline == tuple_getValueWitnesses(metatype)->isValueInline());

  if (IsInline)
    return reinterpret_cast<OpaqueValue*>(buffer);
  else
    return *reinterpret_cast<OpaqueValue**>(buffer);
}

/// Generic tuple value witness for 'allocateBuffer'
template <bool IsPOD, bool IsInline>
static OpaqueValue *tuple_allocateBuffer(ValueBuffer *buffer,
                                         const Metadata *metatype) {
  assert(IsPOD == tuple_getValueWitnesses(metatype)->isPOD());
  assert(IsInline == tuple_getValueWitnesses(metatype)->isValueInline());

  if (IsInline)
    return reinterpret_cast<OpaqueValue*>(buffer);

  auto wtable = tuple_getValueWitnesses(metatype);
  auto value = (OpaqueValue*) swift_slowAlloc(wtable->size,
                                              wtable->getAlignmentMask());

  *reinterpret_cast<OpaqueValue**>(buffer) = value;
  return value;
}

/// Generic tuple value witness for 'deallocateBuffer'.
template <bool IsPOD, bool IsInline>
static void tuple_deallocateBuffer(ValueBuffer *buffer,
                                   const Metadata *metatype) {
  assert(IsPOD == tuple_getValueWitnesses(metatype)->isPOD());
  assert(IsInline == tuple_getValueWitnesses(metatype)->isValueInline());

  if (IsInline)
    return;

  auto wtable = tuple_getValueWitnesses(metatype);
  auto value = *reinterpret_cast<OpaqueValue**>(buffer);
  swift_slowDealloc(value, wtable->size, wtable->getAlignmentMask());
}

/// Generic tuple value witness for 'destroy'.
template <bool IsPOD, bool IsInline>
static void tuple_destroy(OpaqueValue *tuple, const Metadata *_metadata) {
  auto &metadata = *(const TupleTypeMetadata*) _metadata;
  assert(IsPOD == tuple_getValueWitnesses(&metadata)->isPOD());
  assert(IsInline == tuple_getValueWitnesses(&metadata)->isValueInline());

  if (IsPOD) return;

  for (size_t i = 0, e = metadata.NumElements; i != e; ++i) {
    auto &eltInfo = metadata.getElements()[i];
    OpaqueValue *elt = eltInfo.findIn(tuple);
    auto eltWitnesses = eltInfo.Type->getValueWitnesses();
    eltWitnesses->destroy(elt, eltInfo.Type);
  }
}

/// Generic tuple value witness for 'destroyArray'.
template <bool IsPOD, bool IsInline>
static void tuple_destroyArray(OpaqueValue *array, size_t n,
                               const Metadata *_metadata) {
  auto &metadata = *(const TupleTypeMetadata*) _metadata;
  assert(IsPOD == tuple_getValueWitnesses(&metadata)->isPOD());
  assert(IsInline == tuple_getValueWitnesses(&metadata)->isValueInline());

  if (IsPOD) return;

  size_t stride = tuple_getValueWitnesses(&metadata)->stride;
  char *bytes = (char*)array;

  while (n--) {
    tuple_destroy<IsPOD, IsInline>((OpaqueValue*)bytes, _metadata);
    bytes += stride;
  }
}

/// Generic tuple value witness for 'destroyBuffer'.
template <bool IsPOD, bool IsInline>
static void tuple_destroyBuffer(ValueBuffer *buffer, const Metadata *metatype) {
  assert(IsPOD == tuple_getValueWitnesses(metatype)->isPOD());
  assert(IsInline == tuple_getValueWitnesses(metatype)->isValueInline());

  auto tuple = tuple_projectBuffer<IsPOD, IsInline>(buffer, metatype);
  tuple_destroy<IsPOD, IsInline>(tuple, metatype);
  tuple_deallocateBuffer<IsPOD, IsInline>(buffer, metatype);
}

// The operation doesn't have to be initializeWithCopy, but they all
// have basically the same type.
typedef value_witness_types::initializeWithCopy *
  ValueWitnessTable::*forEachOperation;

/// Perform an operation for each field of two tuples.
static OpaqueValue *tuple_forEachField(OpaqueValue *destTuple,
                                       OpaqueValue *srcTuple,
                                       const Metadata *_metatype,
                                       forEachOperation member) {
  auto &metatype = *(const TupleTypeMetadata*) _metatype;
  for (size_t i = 0, e = metatype.NumElements; i != e; ++i) {
    auto &eltInfo = metatype.getElement(i);
    auto eltValueWitnesses = eltInfo.Type->getValueWitnesses();

    OpaqueValue *destElt = eltInfo.findIn(destTuple);
    OpaqueValue *srcElt = eltInfo.findIn(srcTuple);
    (eltValueWitnesses->*member)(destElt, srcElt, eltInfo.Type);
  }

  return destTuple;
}

/// Perform a naive memcpy of src into dest.
static OpaqueValue *tuple_memcpy(OpaqueValue *dest,
                                 OpaqueValue *src,
                                 const Metadata *metatype) {
  assert(metatype->getValueWitnesses()->isPOD());
  return (OpaqueValue*)
    memcpy(dest, src, metatype->getValueWitnesses()->getSize());
}
/// Perform a naive memcpy of n tuples from src into dest.
static OpaqueValue *tuple_memcpy_array(OpaqueValue *dest,
                                       OpaqueValue *src,
                                       size_t n,
                                       const Metadata *metatype) {
  assert(metatype->getValueWitnesses()->isPOD());
  return (OpaqueValue*)
    memcpy(dest, src, metatype->getValueWitnesses()->stride * n);
}
/// Perform a naive memmove of n tuples from src into dest.
static OpaqueValue *tuple_memmove_array(OpaqueValue *dest,
                                        OpaqueValue *src,
                                        size_t n,
                                        const Metadata *metatype) {
  assert(metatype->getValueWitnesses()->isPOD());
  return (OpaqueValue*)
    memmove(dest, src, metatype->getValueWitnesses()->stride * n);
}

/// Generic tuple value witness for 'initializeWithCopy'.
template <bool IsPOD, bool IsInline>
static OpaqueValue *tuple_initializeWithCopy(OpaqueValue *dest,
                                             OpaqueValue *src,
                                             const Metadata *metatype) {
  assert(IsPOD == tuple_getValueWitnesses(metatype)->isPOD());
  assert(IsInline == tuple_getValueWitnesses(metatype)->isValueInline());

  if (IsPOD) return tuple_memcpy(dest, src, metatype);
  return tuple_forEachField(dest, src, metatype,
                            &ValueWitnessTable::initializeWithCopy);
}

/// Generic tuple value witness for 'initializeArrayWithCopy'.
template <bool IsPOD, bool IsInline>
static OpaqueValue *tuple_initializeArrayWithCopy(OpaqueValue *dest,
                                                  OpaqueValue *src,
                                                  size_t n,
                                                  const Metadata *metatype) {
  assert(IsPOD == tuple_getValueWitnesses(metatype)->isPOD());
  assert(IsInline == tuple_getValueWitnesses(metatype)->isValueInline());

  if (IsPOD) return tuple_memcpy_array(dest, src, n, metatype);

  char *destBytes = (char*)dest;
  char *srcBytes = (char*)src;
  size_t stride = tuple_getValueWitnesses(metatype)->stride;

  while (n--) {
    tuple_initializeWithCopy<IsPOD, IsInline>((OpaqueValue*)destBytes,
                                              (OpaqueValue*)srcBytes,
                                              metatype);
    destBytes += stride; srcBytes += stride;
  }

  return dest;
}

/// Generic tuple value witness for 'initializeWithTake'.
template <bool IsPOD, bool IsInline>
static OpaqueValue *tuple_initializeWithTake(OpaqueValue *dest,
                                             OpaqueValue *src,
                                             const Metadata *metatype) {
  assert(IsPOD == tuple_getValueWitnesses(metatype)->isPOD());
  assert(IsInline == tuple_getValueWitnesses(metatype)->isValueInline());

  if (IsPOD) return tuple_memcpy(dest, src, metatype);
  return tuple_forEachField(dest, src, metatype,
                            &ValueWitnessTable::initializeWithTake);
}

/// Generic tuple value witness for 'initializeArrayWithTakeFrontToBack'.
template <bool IsPOD, bool IsInline>
static OpaqueValue *tuple_initializeArrayWithTakeFrontToBack(
                                             OpaqueValue *dest,
                                             OpaqueValue *src,
                                             size_t n,
                                             const Metadata *metatype) {
  assert(IsPOD == tuple_getValueWitnesses(metatype)->isPOD());
  assert(IsInline == tuple_getValueWitnesses(metatype)->isValueInline());

  if (IsPOD) return tuple_memmove_array(dest, src, n, metatype);

  char *destBytes = (char*)dest;
  char *srcBytes = (char*)src;
  size_t stride = tuple_getValueWitnesses(metatype)->stride;

  while (n--) {
    tuple_initializeWithTake<IsPOD, IsInline>((OpaqueValue*)destBytes,
                                              (OpaqueValue*)srcBytes,
                                              metatype);
    destBytes += stride; srcBytes += stride;
  }

  return dest;
}

/// Generic tuple value witness for 'initializeArrayWithTakeBackToFront'.
template <bool IsPOD, bool IsInline>
static OpaqueValue *tuple_initializeArrayWithTakeBackToFront(
                                             OpaqueValue *dest,
                                             OpaqueValue *src,
                                             size_t n,
                                             const Metadata *metatype) {
  assert(IsPOD == tuple_getValueWitnesses(metatype)->isPOD());
  assert(IsInline == tuple_getValueWitnesses(metatype)->isValueInline());

  if (IsPOD) return tuple_memmove_array(dest, src, n, metatype);

  size_t stride = tuple_getValueWitnesses(metatype)->stride;
  char *destBytes = (char*)dest + n * stride;
  char *srcBytes = (char*)src + n * stride;

  while (n--) {
    destBytes -= stride; srcBytes -= stride;
    tuple_initializeWithTake<IsPOD, IsInline>((OpaqueValue*)destBytes,
                                              (OpaqueValue*)srcBytes,
                                              metatype);
  }

  return dest;
}

/// Generic tuple value witness for 'assignWithCopy'.
template <bool IsPOD, bool IsInline>
static OpaqueValue *tuple_assignWithCopy(OpaqueValue *dest,
                                         OpaqueValue *src,
                                         const Metadata *metatype) {
  assert(IsPOD == tuple_getValueWitnesses(metatype)->isPOD());
  assert(IsInline == tuple_getValueWitnesses(metatype)->isValueInline());

  if (IsPOD) return tuple_memcpy(dest, src, metatype);
  return tuple_forEachField(dest, src, metatype,
                            &ValueWitnessTable::assignWithCopy);
}

/// Generic tuple value witness for 'assignWithTake'.
template <bool IsPOD, bool IsInline>
static OpaqueValue *tuple_assignWithTake(OpaqueValue *dest,
                                         OpaqueValue *src,
                                         const Metadata *metatype) {
  if (IsPOD) return tuple_memcpy(dest, src, metatype);
  return tuple_forEachField(dest, src, metatype,
                            &ValueWitnessTable::assignWithTake);
}

/// Generic tuple value witness for 'initializeBufferWithCopy'.
template <bool IsPOD, bool IsInline>
static OpaqueValue *tuple_initializeBufferWithCopy(ValueBuffer *dest,
                                                   OpaqueValue *src,
                                                   const Metadata *metatype) {
  assert(IsPOD == tuple_getValueWitnesses(metatype)->isPOD());
  assert(IsInline == tuple_getValueWitnesses(metatype)->isValueInline());

  return tuple_initializeWithCopy<IsPOD, IsInline>(
                        tuple_allocateBuffer<IsPOD, IsInline>(dest, metatype),
                        src,
                        metatype);
}

/// Generic tuple value witness for 'initializeBufferWithTake'.
template <bool IsPOD, bool IsInline>
static OpaqueValue *tuple_initializeBufferWithTake(ValueBuffer *dest,
                                                   OpaqueValue *src,
                                                   const Metadata *metatype) {
  assert(IsPOD == tuple_getValueWitnesses(metatype)->isPOD());
  assert(IsInline == tuple_getValueWitnesses(metatype)->isValueInline());

  return tuple_initializeWithTake<IsPOD, IsInline>(
                        tuple_allocateBuffer<IsPOD, IsInline>(dest, metatype),
                        src,
                        metatype);
}

/// Generic tuple value witness for 'initializeBufferWithCopyOfBuffer'.
template <bool IsPOD, bool IsInline>
static OpaqueValue *tuple_initializeBufferWithCopyOfBuffer(ValueBuffer *dest,
                                                           ValueBuffer *src,
                                                     const Metadata *metatype) {
  assert(IsPOD == tuple_getValueWitnesses(metatype)->isPOD());
  assert(IsInline == tuple_getValueWitnesses(metatype)->isValueInline());

  return tuple_initializeBufferWithCopy<IsPOD, IsInline>(
                            dest,
                            tuple_projectBuffer<IsPOD, IsInline>(src, metatype),
                            metatype);
}

/// Generic tuple value witness for 'initializeBufferWithTakeOfBuffer'.
template <bool IsPOD, bool IsInline>
static OpaqueValue *tuple_initializeBufferWithTakeOfBuffer(ValueBuffer *dest,
                                                           ValueBuffer *src,
                                                     const Metadata *metatype) {
  assert(IsPOD == tuple_getValueWitnesses(metatype)->isPOD());
  assert(IsInline == tuple_getValueWitnesses(metatype)->isValueInline());

  if (IsInline) {
    return tuple_initializeWithTake<IsPOD, IsInline>(
                      tuple_projectBuffer<IsPOD, IsInline>(dest, metatype),
                      tuple_projectBuffer<IsPOD, IsInline>(src, metatype),
                      metatype);
  } else {
    dest->PrivateData[0] = src->PrivateData[0];
    return (OpaqueValue*) dest->PrivateData[0];
  }
}

static void tuple_storeExtraInhabitant(OpaqueValue *tuple,
                                       int index,
                                       const Metadata *_metatype) {
  auto &metatype = *(const TupleTypeMetadata*) _metatype;
  auto &eltInfo = metatype.getElement(0);

  assert(eltInfo.Offset == 0);
  OpaqueValue *elt = tuple;

  eltInfo.Type->vw_storeExtraInhabitant(elt, index);
}

static int tuple_getExtraInhabitantIndex(const OpaqueValue *tuple,
                                         const Metadata *_metatype) {
  auto &metatype = *(const TupleTypeMetadata*) _metatype;
  auto &eltInfo = metatype.getElement(0);

  assert(eltInfo.Offset == 0);
  const OpaqueValue *elt = tuple;

  return eltInfo.Type->vw_getExtraInhabitantIndex(elt);
}

/// Various standard witness table for tuples.
static const ValueWitnessTable tuple_witnesses_pod_inline = {
#define TUPLE_WITNESS(NAME) &tuple_##NAME<true, true>,
  FOR_ALL_FUNCTION_VALUE_WITNESSES(TUPLE_WITNESS)
#undef TUPLE_WITNESS
  0,
  ValueWitnessFlags(),
  0
};
static const ValueWitnessTable tuple_witnesses_nonpod_inline = {
#define TUPLE_WITNESS(NAME) &tuple_##NAME<false, true>,
  FOR_ALL_FUNCTION_VALUE_WITNESSES(TUPLE_WITNESS)
#undef TUPLE_WITNESS
  0,
  ValueWitnessFlags(),
  0
};
static const ValueWitnessTable tuple_witnesses_pod_noninline = {
#define TUPLE_WITNESS(NAME) &tuple_##NAME<true, false>,
  FOR_ALL_FUNCTION_VALUE_WITNESSES(TUPLE_WITNESS)
#undef TUPLE_WITNESS
  0,
  ValueWitnessFlags(),
  0
};
static const ValueWitnessTable tuple_witnesses_nonpod_noninline = {
#define TUPLE_WITNESS(NAME) &tuple_##NAME<false, false>,
  FOR_ALL_FUNCTION_VALUE_WITNESSES(TUPLE_WITNESS)
#undef TUPLE_WITNESS
  0,
  ValueWitnessFlags(),
  0
};

namespace {
struct BasicLayout {
  size_t size;
  ValueWitnessFlags flags;
  size_t stride;

  static constexpr BasicLayout initialForValueType() {
    return {0, ValueWitnessFlags().withAlignment(1).withPOD(true), 0};
  }

  static constexpr BasicLayout initialForHeapObject() {
    return {sizeof(HeapObject),
            ValueWitnessFlags().withAlignment(alignof(HeapObject)),
            sizeof(HeapObject)};
  }
};

static size_t roundUpToAlignMask(size_t size, size_t alignMask) {
  return (size + alignMask) & ~alignMask;
}

/// Perform basic sequential layout given a vector of metadata pointers,
/// calling a functor with the offset of each field, and returning the
/// final layout characteristics of the type.
/// FUNCTOR should have signature:
///   void (size_t index, const Metadata *type, size_t offset)
template<typename FUNCTOR, typename LAYOUT>
void performBasicLayout(BasicLayout &layout,
                        const LAYOUT * const *elements,
                        size_t numElements,
                        FUNCTOR &&f) {
  size_t size = layout.size;
  size_t alignMask = layout.flags.getAlignmentMask();
  bool isPOD = layout.flags.isPOD();
  bool isBitwiseTakable = layout.flags.isBitwiseTakable();
  for (unsigned i = 0; i != numElements; ++i) {
    auto elt = elements[i];

    // Lay out this element.
    const TypeLayout *eltLayout = elt->getTypeLayout();
    size = roundUpToAlignMask(size, eltLayout->flags.getAlignmentMask());

    // Report this record to the functor.
    f(i, elt, size);

    // Update the size and alignment of the aggregate..
    size += eltLayout->size;
    alignMask = std::max(alignMask, eltLayout->flags.getAlignmentMask());
    if (!eltLayout->flags.isPOD()) isPOD = false;
    if (!eltLayout->flags.isBitwiseTakable()) isBitwiseTakable = false;
  }
  bool isInline = ValueWitnessTable::isValueInline(size, alignMask + 1);

  layout.size = size;
  layout.flags = ValueWitnessFlags().withAlignmentMask(alignMask)
                                    .withPOD(isPOD)
                                    .withBitwiseTakable(isBitwiseTakable)
                                    .withInlineStorage(isInline);
  layout.stride = std::max(size_t(1), roundUpToAlignMask(size, alignMask));
}
} // end anonymous namespace

const TupleTypeMetadata *
swift::swift_getTupleTypeMetadata(size_t numElements,
                                  const Metadata * const *elements,
                                  const char *labels,
                                  const ValueWitnessTable *proposedWitnesses) {
  // Bypass the cache for the empty tuple. We might reasonably get called
  // by generic code, like a demangler that produces type objects.
  if (numElements == 0) return &METADATA_SYM(EMPTY_TUPLE_MANGLING);

  // Search the cache.
  TupleCacheEntry::Key key = { numElements, elements, labels };
  return &TupleTypes.getOrInsert(key, proposedWitnesses).first->Data;
}

TupleCacheEntry::TupleCacheEntry(const Key &key,
                                 const ValueWitnessTable *proposedWitnesses) {
  Data.setKind(MetadataKind::Tuple);
  Data.ValueWitnesses = &Witnesses;
  Data.NumElements = key.NumElements;
  Data.Labels = key.Labels;

  // Perform basic layout on the tuple.
  auto layout = BasicLayout::initialForValueType();
  performBasicLayout(layout, key.Elements, key.NumElements,
    [&](size_t i, const Metadata *elt, size_t offset) {
      Data.getElement(i).Type = elt;
      Data.getElement(i).Offset = offset;
    });

  Witnesses.size = layout.size;
  Witnesses.flags = layout.flags;
  Witnesses.stride = layout.stride;

  // Copy the function witnesses in, either from the proposed
  // witnesses or from the standard table.
  if (!proposedWitnesses) {
    // For a tuple with a single element, just use the witnesses for
    // the element type.
    if (key.NumElements == 1) {
      proposedWitnesses = key.Elements[0]->getValueWitnesses();

      // Otherwise, use generic witnesses (when we can't pattern-match
      // into something better).
    } else if (layout.flags.isInlineStorage()
               && layout.flags.isPOD()) {
      if (layout.size == 8 && layout.flags.getAlignmentMask() == 7)
        proposedWitnesses = &VALUE_WITNESS_SYM(Bi64_);
      else if (layout.size == 4 && layout.flags.getAlignmentMask() == 3)
        proposedWitnesses = &VALUE_WITNESS_SYM(Bi32_);
      else if (layout.size == 2 && layout.flags.getAlignmentMask() == 1)
        proposedWitnesses = &VALUE_WITNESS_SYM(Bi16_);
      else if (layout.size == 1)
        proposedWitnesses = &VALUE_WITNESS_SYM(Bi8_);
      else
        proposedWitnesses = &tuple_witnesses_pod_inline;
    } else if (layout.flags.isInlineStorage()
               && !layout.flags.isPOD()) {
      proposedWitnesses = &tuple_witnesses_nonpod_inline;
    } else if (!layout.flags.isInlineStorage()
               && layout.flags.isPOD()) {
      proposedWitnesses = &tuple_witnesses_pod_noninline;
    } else {
      assert(!layout.flags.isInlineStorage()
             && !layout.flags.isPOD());
      proposedWitnesses = &tuple_witnesses_nonpod_noninline;
    }
  }
#define ASSIGN_TUPLE_WITNESS(NAME) \
  Witnesses.NAME = proposedWitnesses->NAME;
  FOR_ALL_FUNCTION_VALUE_WITNESSES(ASSIGN_TUPLE_WITNESS)
#undef ASSIGN_TUPLE_WITNESS

  // We have extra inhabitants if the first element does.
  // FIXME: generalize this.
  if (auto firstEltEIVWT = dyn_cast<ExtraInhabitantsValueWitnessTable>(
                             key.Elements[0]->getValueWitnesses())) {
    Witnesses.flags = Witnesses.flags.withExtraInhabitants(true);
    Witnesses.extraInhabitantFlags = firstEltEIVWT->extraInhabitantFlags;
    Witnesses.storeExtraInhabitant = tuple_storeExtraInhabitant;
    Witnesses.getExtraInhabitantIndex = tuple_getExtraInhabitantIndex;
  }
}

const TupleTypeMetadata *
swift::swift_getTupleTypeMetadata2(const Metadata *elt0, const Metadata *elt1,
                                   const char *labels,
                                   const ValueWitnessTable *proposedWitnesses) {
  const Metadata *elts[] = { elt0, elt1 };
  return swift_getTupleTypeMetadata(2, elts, labels, proposedWitnesses);
}

const TupleTypeMetadata *
swift::swift_getTupleTypeMetadata3(const Metadata *elt0, const Metadata *elt1,
                                   const Metadata *elt2,
                                   const char *labels,
                                   const ValueWitnessTable *proposedWitnesses) {
  const Metadata *elts[] = { elt0, elt1, elt2 };
  return swift_getTupleTypeMetadata(3, elts, labels, proposedWitnesses);
}

/***************************************************************************/
/*** Common value witnesses ************************************************/
/***************************************************************************/

// Value witness methods for an arbitrary trivial type.
// The buffer operations assume that the value is stored indirectly, because
// installCommonValueWitnesses will install the direct equivalents instead.

namespace {
  template<typename T>
  struct pointer_function_cast_impl;
  
  template<typename OutRet, typename...OutArgs>
  struct pointer_function_cast_impl<OutRet * (OutArgs *...)> {
    template<typename InRet, typename...InArgs>
    static constexpr auto perform(InRet * (*function)(InArgs *...))
      -> OutRet * (*)(OutArgs *...)
    {
      static_assert(sizeof...(InArgs) == sizeof...(OutArgs),
                    "cast changed number of arguments");
      return (OutRet *(*)(OutArgs *...))function;
    }
  };

  template<typename...OutArgs>
  struct pointer_function_cast_impl<void (OutArgs *...)> {
    template<typename...InArgs>
    static constexpr auto perform(void (*function)(InArgs *...))
      -> void (*)(OutArgs *...)
    {
      static_assert(sizeof...(InArgs) == sizeof...(OutArgs),
                    "cast changed number of arguments");
      return (void (*)(OutArgs *...))function;
    }
  };
} // end anonymous namespace

/// Cast a function that takes all pointer arguments and returns to a
/// function type that takes different pointer arguments and returns.
/// In any reasonable calling convention the input and output function types
/// should be ABI-compatible.
template<typename Out, typename In>
static constexpr Out *pointer_function_cast(In *function) {
  return pointer_function_cast_impl<Out>::perform(function);
}

static void pod_indirect_deallocateBuffer(ValueBuffer *buffer,
                                          const Metadata *self) {
  auto value = *reinterpret_cast<OpaqueValue**>(buffer);
  auto wtable = self->getValueWitnesses();
  swift_slowDealloc(value, wtable->size, wtable->getAlignmentMask());
}
#define pod_indirect_destroyBuffer \
  pointer_function_cast<value_witness_types::destroyBuffer>(pod_indirect_deallocateBuffer)

static OpaqueValue *pod_indirect_initializeBufferWithCopyOfBuffer(
                    ValueBuffer *dest, ValueBuffer *src, const Metadata *self) {
  auto wtable = self->getValueWitnesses();
  auto destBuf = (OpaqueValue*)swift_slowAlloc(wtable->size,
                                               wtable->getAlignmentMask());
  *reinterpret_cast<OpaqueValue**>(dest) = destBuf;
  OpaqueValue *srcBuf = *reinterpret_cast<OpaqueValue**>(src);
  memcpy(destBuf, srcBuf, wtable->size);
  return destBuf;
}

static OpaqueValue *pod_indirect_initializeBufferWithTakeOfBuffer(
                    ValueBuffer *dest, ValueBuffer *src, const Metadata *self) {
  memcpy(dest, src, sizeof(ValueBuffer));
  return *reinterpret_cast<OpaqueValue**>(dest);
}

static OpaqueValue *pod_indirect_projectBuffer(ValueBuffer *buffer,
                                               const Metadata *self) {
  return *reinterpret_cast<OpaqueValue**>(buffer);
}

static OpaqueValue *pod_indirect_allocateBuffer(ValueBuffer *buffer,
                                                const Metadata *self) {
  auto wtable = self->getValueWitnesses();
  auto destBuf = (OpaqueValue*)swift_slowAlloc(wtable->size,
                                               wtable->getAlignmentMask());
  *reinterpret_cast<OpaqueValue**>(buffer) = destBuf;
  return destBuf;
}

static void pod_noop(void *object, const Metadata *self) {
}
#define pod_direct_destroy \
  pointer_function_cast<value_witness_types::destroy>(pod_noop)
#define pod_indirect_destroy pod_direct_destroy
#define pod_direct_destroyBuffer \
  pointer_function_cast<value_witness_types::destroyBuffer>(pod_noop)
#define pod_direct_deallocateBuffer \
  pointer_function_cast<value_witness_types::deallocateBuffer>(pod_noop)

static void *pod_noop_return(void *object, const Metadata *self) {
  return object;
}
#define pod_direct_projectBuffer \
  pointer_function_cast<value_witness_types::projectBuffer>(pod_noop_return)
#define pod_direct_allocateBuffer \
  pointer_function_cast<value_witness_types::allocateBuffer>(pod_noop_return)

static OpaqueValue *pod_indirect_initializeBufferWithCopy(ValueBuffer *dest,
                                                          OpaqueValue *src,
                                                          const Metadata *self){
  auto wtable = self->getValueWitnesses();
  auto destBuf = (OpaqueValue*)swift_slowAlloc(wtable->size,
                                               wtable->getAlignmentMask());
  *reinterpret_cast<OpaqueValue**>(dest) = destBuf;
  memcpy(destBuf, src, wtable->size);
  return destBuf;
}
#define pod_indirect_initializeBufferWithTake pod_indirect_initializeBufferWithCopy

static OpaqueValue *pod_direct_initializeWithCopy(OpaqueValue *dest,
                                                  OpaqueValue *src,
                                                  const Metadata *self) {
  memcpy(dest, src, self->getValueWitnesses()->size);
  return dest;
}
#define pod_indirect_initializeWithCopy pod_direct_initializeWithCopy
#define pod_direct_initializeBufferWithCopyOfBuffer \
  pointer_function_cast<value_witness_types::initializeBufferWithCopyOfBuffer> \
    (pod_direct_initializeWithCopy)
#define pod_direct_initializeBufferWithTakeOfBuffer \
  pointer_function_cast<value_witness_types::initializeBufferWithTakeOfBuffer> \
    (pod_direct_initializeWithCopy)
#define pod_direct_initializeBufferWithCopy \
  pointer_function_cast<value_witness_types::initializeBufferWithCopy> \
    (pod_direct_initializeWithCopy)
#define pod_direct_initializeBufferWithTake \
  pointer_function_cast<value_witness_types::initializeBufferWithTake> \
    (pod_direct_initializeWithCopy)
#define pod_direct_assignWithCopy pod_direct_initializeWithCopy
#define pod_indirect_assignWithCopy pod_direct_initializeWithCopy
#define pod_direct_initializeWithTake pod_direct_initializeWithCopy
#define pod_indirect_initializeWithTake pod_direct_initializeWithCopy
#define pod_direct_assignWithTake pod_direct_initializeWithCopy
#define pod_indirect_assignWithTake pod_direct_initializeWithCopy

static void pod_direct_destroyArray(OpaqueValue *, size_t, const Metadata *) {
  // noop
}
#define pod_indirect_destroyArray pod_direct_destroyArray

static OpaqueValue *pod_direct_initializeArrayWithCopy(OpaqueValue *dest,
                                                       OpaqueValue *src,
                                                       size_t n,
                                                       const Metadata *self) {
  auto totalSize = self->getValueWitnesses()->stride * n;
  memcpy(dest, src, totalSize);
  return dest;
}
#define pod_indirect_initializeArrayWithCopy pod_direct_initializeArrayWithCopy

static OpaqueValue *pod_direct_initializeArrayWithTakeFrontToBack(
                                                        OpaqueValue *dest,
                                                        OpaqueValue *src,
                                                        size_t n,
                                                        const Metadata *self) {
  auto totalSize = self->getValueWitnesses()->stride * n;
  memmove(dest, src, totalSize);
  return dest;
}
#define pod_direct_initializeArrayWithTakeBackToFront \
  pod_direct_initializeArrayWithTakeFrontToBack
#define pod_indirect_initializeArrayWithTakeFrontToBack \
  pod_direct_initializeArrayWithTakeFrontToBack
#define pod_indirect_initializeArrayWithTakeBackToFront \
  pod_direct_initializeArrayWithTakeFrontToBack

static constexpr uint64_t sizeWithAlignmentMask(uint64_t size,
                                                uint64_t alignmentMask) {
  return (size << 16) | alignmentMask;
}

void swift::installCommonValueWitnesses(ValueWitnessTable *vwtable) {
  auto flags = vwtable->flags;
  if (flags.isPOD()) {
    // Use POD value witnesses.
    // If the value has a common size and alignment, use specialized value
    // witnesses we already have lying around for the builtin types.
    const ValueWitnessTable *commonVWT;
    switch (sizeWithAlignmentMask(vwtable->size, vwtable->getAlignmentMask())) {
    default:
      // For uncommon layouts, use value witnesses that work with an arbitrary
      // size and alignment.
      if (flags.isInlineStorage()) {
  #define INSTALL_POD_DIRECT_WITNESS(NAME) vwtable->NAME = pod_direct_##NAME;
        FOR_ALL_FUNCTION_VALUE_WITNESSES(INSTALL_POD_DIRECT_WITNESS)
  #undef INSTALL_POD_DIRECT_WITNESS
      } else {
  #define INSTALL_POD_INDIRECT_WITNESS(NAME) vwtable->NAME = pod_indirect_##NAME;
        FOR_ALL_FUNCTION_VALUE_WITNESSES(INSTALL_POD_INDIRECT_WITNESS)
  #undef INSTALL_POD_INDIRECT_WITNESS
      }
      return;
      
    case sizeWithAlignmentMask(1, 0):
      commonVWT = &VALUE_WITNESS_SYM(Bi8_);
      break;
    case sizeWithAlignmentMask(2, 1):
      commonVWT = &VALUE_WITNESS_SYM(Bi16_);
      break;
    case sizeWithAlignmentMask(4, 3):
      commonVWT = &VALUE_WITNESS_SYM(Bi32_);
      break;
    case sizeWithAlignmentMask(8, 7):
      commonVWT = &VALUE_WITNESS_SYM(Bi64_);
      break;
    case sizeWithAlignmentMask(16, 15):
      commonVWT = &VALUE_WITNESS_SYM(Bi128_);
      break;
    case sizeWithAlignmentMask(32, 31):
      commonVWT = &VALUE_WITNESS_SYM(Bi256_);
      break;
    }
    
  #define INSTALL_POD_COMMON_WITNESS(NAME) vwtable->NAME = commonVWT->NAME;
    FOR_ALL_FUNCTION_VALUE_WITNESSES(INSTALL_POD_COMMON_WITNESS)
  #undef INSTALL_POD_COMMON_WITNESS
    
    return;
  }
  
  if (flags.isBitwiseTakable()) {
    // Use POD value witnesses for operations that do an initializeWithTake.
    if (flags.isInlineStorage()) {
      vwtable->initializeWithTake = pod_direct_initializeWithTake;
      vwtable->initializeBufferWithTakeOfBuffer
        = pod_direct_initializeBufferWithTakeOfBuffer;
      vwtable->initializeArrayWithTakeFrontToBack
        = pod_direct_initializeArrayWithTakeFrontToBack;
      vwtable->initializeArrayWithTakeBackToFront
        = pod_direct_initializeArrayWithTakeBackToFront;
    } else {
      vwtable->initializeWithTake = pod_indirect_initializeWithTake;
      vwtable->initializeBufferWithTakeOfBuffer
        = pod_indirect_initializeBufferWithTakeOfBuffer;
      vwtable->initializeArrayWithTakeFrontToBack
        = pod_indirect_initializeArrayWithTakeFrontToBack;
      vwtable->initializeArrayWithTakeBackToFront
        = pod_indirect_initializeArrayWithTakeBackToFront;
    }
    return;
  }

  if (!flags.isInlineStorage()) {
    // For values stored out-of-line, initializeBufferWithTakeOfBuffer is
    // always a memcpy.
    vwtable->initializeBufferWithTakeOfBuffer
      = pod_indirect_initializeBufferWithTakeOfBuffer;
    return;
  }
}

/***************************************************************************/
/*** Structs ***************************************************************/
/***************************************************************************/

/// Initialize the value witness table and struct field offset vector for a
/// struct, using the "Universal" layout strategy.
void swift::swift_initStructMetadata_UniversalStrategy(size_t numFields,
                                     const TypeLayout * const *fieldTypes,
                                     size_t *fieldOffsets,
                                     ValueWitnessTable *vwtable) {
  auto layout = BasicLayout::initialForValueType();
  performBasicLayout(layout, fieldTypes, numFields,
    [&](size_t i, const TypeLayout *fieldType, size_t offset) {
      assignUnlessEqual(fieldOffsets[i], offset);
    });

  vwtable->size = layout.size;
  vwtable->flags = layout.flags;
  vwtable->stride = layout.stride;
  
  // Substitute in better value witnesses if we have them.
  installCommonValueWitnesses(vwtable);

  // We have extra inhabitants if the first element does.
  // FIXME: generalize this.
  if (fieldTypes[0]->flags.hasExtraInhabitants()) {
    vwtable->flags = vwtable->flags.withExtraInhabitants(true);
    auto xiVWT = cast<ExtraInhabitantsValueWitnessTable>(vwtable);
    xiVWT->extraInhabitantFlags = fieldTypes[0]->getExtraInhabitantFlags();

    // The compiler should already have initialized these.
    assert(xiVWT->storeExtraInhabitant);
    assert(xiVWT->getExtraInhabitantIndex);
  }
}

/***************************************************************************/
/*** Classes ***************************************************************/
/***************************************************************************/

namespace {
  /// The structure of ObjC class ivars as emitted by compilers.
  struct ClassIvarEntry {
    size_t *Offset;
    const char *Name;
    const char *Type;
    uint32_t Log2Alignment;
    uint32_t Size;
  };

  /// The structure of ObjC class ivar lists as emitted by compilers.
  struct ClassIvarList {
    uint32_t EntrySize;
    uint32_t Count;

    ClassIvarEntry *getIvars() {
      return reinterpret_cast<ClassIvarEntry*>(this+1);
    }
    const ClassIvarEntry *getIvars() const {
      return reinterpret_cast<const ClassIvarEntry*>(this+1);
    }
  };

  /// The structure of ObjC class rodata as emitted by compilers.
  struct ClassROData {
    uint32_t Flags;
    uint32_t InstanceStart;
    uint32_t InstanceSize;
#ifdef __LP64__
    uint32_t Reserved;
#endif
    const uint8_t *IvarLayout;
    const char *Name;
    const void *MethodList;
    const void *ProtocolList;
    ClassIvarList *IvarList;
    const uint8_t *WeakIvarLayout;
    const void *PropertyList;
  };
} // end anonymous namespace

#if SWIFT_OBJC_INTEROP
static uint32_t getLog2AlignmentFromMask(size_t alignMask) {
  assert(((alignMask + 1) & alignMask) == 0 &&
         "not an alignment mask!");

  uint32_t log2 = 0;
  while ((1 << log2) != (alignMask + 1))
    log2++;
  return log2;
}

static inline ClassROData *getROData(ClassMetadata *theClass) {
  return (ClassROData*) (theClass->Data & ~uintptr_t(1));
}

static void _swift_initGenericClassObjCName(ClassMetadata *theClass) {
  // Use the remangler to generate a mangled name from the type metadata.
  auto demangling = _swift_buildDemanglingForMetadata(theClass);

  // Remangle that into a new type mangling string.
  auto typeNode
    = Demangle::NodeFactory::create(Demangle::Node::Kind::TypeMangling);
  typeNode->addChild(demangling);
  auto globalNode
    = Demangle::NodeFactory::create(Demangle::Node::Kind::Global);
  globalNode->addChild(typeNode);
  
  auto string = Demangle::mangleNode(globalNode);
  
  auto fullNameBuf = (char*)swift_slowAlloc(string.size() + 1, 0);
  memcpy(fullNameBuf, string.c_str(), string.size() + 1);

  auto theMetaclass = (ClassMetadata *)object_getClass((id)theClass);

  getROData(theClass)->Name = fullNameBuf;
  getROData(theMetaclass)->Name = fullNameBuf;
}
#endif

/// Initialize the invariant superclass components of a class metadata,
/// such as the generic type arguments, field offsets, and so on.
///
/// This may also relocate the metadata object if it wasn't allocated
/// with enough space.
static ClassMetadata *_swift_initializeSuperclass(ClassMetadata *theClass,
                                                  bool copyFieldOffsetVectors) {
#if SWIFT_OBJC_INTEROP
  // If the class is generic, we need to give it a name for Objective-C.
  if (theClass->getDescription()->GenericParams.isGeneric())
    _swift_initGenericClassObjCName(theClass);
#endif

  const ClassMetadata *theSuperclass = theClass->SuperClass;
  if (theSuperclass == nullptr)
    return theClass;

  // Relocate the metadata if necessary.
  //
  // For now, we assume that relocation is only required when the parent
  // class has prefix matter we didn't know about.  This isn't consistent
  // with general class resilience, however.
  if (theSuperclass->isTypeMetadata()) {
    auto superAP = theSuperclass->getClassAddressPoint();
    auto oldClassAP = theClass->getClassAddressPoint();
    if (superAP > oldClassAP) {
      size_t extraPrefixSize = superAP - oldClassAP;
      size_t oldClassSize = theClass->getClassSize();

      // Allocate a new metadata object.
      auto rawNewClass = (char*) malloc(extraPrefixSize + oldClassSize);
      auto rawOldClass = (const char*) theClass;
      auto rawSuperclass = (const char*) theSuperclass;

      // Copy the extra prefix from the superclass.
      memcpy((void**) (rawNewClass),
             (void* const *) (rawSuperclass - superAP),
             extraPrefixSize);
      // Copy the rest of the data from the derived class.
      memcpy((void**) (rawNewClass + extraPrefixSize),
             (void* const *) (rawOldClass - oldClassAP),
             oldClassSize);

      // Update the class extents on the new metadata object.
      theClass = reinterpret_cast<ClassMetadata*>(rawNewClass + oldClassAP);
      theClass->setClassAddressPoint(superAP);
      theClass->setClassSize(extraPrefixSize + oldClassSize);

      // The previous metadata should be global data, so we have no real
      // choice but to drop it on the floor.
    }
  }

  // If any ancestor classes have generic parameters or field offset
  // vectors, inherit them.
  auto ancestor = theSuperclass;
  auto *classWords = reinterpret_cast<uintptr_t *>(theClass);
  auto *superWords = reinterpret_cast<const uintptr_t *>(theSuperclass);
  while (ancestor && ancestor->isTypeMetadata()) {
    auto &description = ancestor->getDescription();
    auto &genericParams = description->GenericParams;

    // Copy the parent type.
    if (genericParams.Flags.hasParent()) {
      memcpy(classWords + genericParams.Offset - 1,
             superWords + genericParams.Offset - 1,
             sizeof(uintptr_t));
    }

    // Copy the generic requirements.
    if (genericParams.hasGenericRequirements()) {
      unsigned numParamWords = genericParams.NumGenericRequirements;
      memcpy(classWords + genericParams.Offset,
             superWords + genericParams.Offset,
             numParamWords * sizeof(uintptr_t));
    }

    // Copy the field offsets.
    if (copyFieldOffsetVectors &&
        description->Class.hasFieldOffsetVector()) {
      unsigned fieldOffsetVector = description->Class.FieldOffsetVectorOffset;
      memcpy(classWords + fieldOffsetVector,
             superWords + fieldOffsetVector,
             description->Class.NumFields * sizeof(uintptr_t));
    }
    ancestor = ancestor->SuperClass;
  }

#if SWIFT_OBJC_INTEROP
  // Set up the superclass of the metaclass, which is the metaclass of the
  // superclass.
  auto theMetaclass = (ClassMetadata *)object_getClass((id)theClass);
  auto theSuperMetaclass
    = (const ClassMetadata *)object_getClass((id)theSuperclass);
  theMetaclass->SuperClass = theSuperMetaclass;
#endif

  return theClass;
}

#if SWIFT_OBJC_INTEROP
static MetadataAllocator &getResilientMetadataAllocator() {
  // This should be constant-initialized, but this is safe.
  static MetadataAllocator allocator;
  return allocator;
}
#endif

/// Initialize the field offset vector for a dependent-layout class, using the
/// "Universal" layout strategy.
ClassMetadata *
swift::swift_initClassMetadata_UniversalStrategy(ClassMetadata *self,
                                                 size_t numFields,
                                           const ClassFieldLayout *fieldLayouts,
                                                 size_t *fieldOffsets) {
  self = _swift_initializeSuperclass(self, /*copyFieldOffsetVectors=*/true);

  // Start layout by appending to a standard heap object header.
  size_t size, alignMask;

#if SWIFT_OBJC_INTEROP
  ClassROData *rodata = getROData(self);
#endif

  // If we have a superclass, start from its size and alignment instead.
  if (classHasSuperclass(self)) {
    const ClassMetadata *super = self->SuperClass;

    // This is straightforward if the superclass is Swift.
#if SWIFT_OBJC_INTEROP
    if (super->isTypeMetadata()) {
#endif
      size = super->getInstanceSize();
      alignMask = super->getInstanceAlignMask();

#if SWIFT_OBJC_INTEROP
    // If it's Objective-C, start layout from our static notion of
    // where the superclass starts.  Objective-C expects us to have
    // generated a correct ivar layout, which it will simply slide if
    // it needs to.
    } else {
      size = rodata->InstanceStart;
      alignMask = 0xF; // malloc alignment guarantee
    }
#endif

  // If we don't have a formal superclass, start with the basic heap header.
  } else {
    auto heapLayout = BasicLayout::initialForHeapObject();
    size = heapLayout.size;
    alignMask = heapLayout.flags.getAlignmentMask();
  }

#if SWIFT_OBJC_INTEROP
  // In ObjC interop mode, we have up to two places we need each correct
  // ivar offset to end up:
  //
  // - the global ivar offset in the RO-data; this should only exist
  //   if the class layout (up to this ivar) is not actually dependent
  //
  // - the field offset vector (fieldOffsets)
  //
  // When we ask the ObjC runtime to lay out this class, we need the
  // RO-data to point to the field offset vector, even if the layout
  // is not dependent.  The RO-data is not shared between
  // instantiations, but the global ivar offset is (by definition).
  // If the compiler didn't have the correct static size for the
  // superclass (i.e. if rodata->InstanceStart is wrong), a previous
  // instantiation might have already slid the global offset to the
  // correct place; we need the ObjC runtime to see a pre-slid value,
  // and it's not safe to briefly unslide it and let the runtime slide
  // it back because there might already be concurrent code relying on
  // the global ivar offset.
  //
  // So we need to the remember the addresses of the global ivar offsets.
  // We use this lazily-filled SmallVector to do so.
  const unsigned NumInlineGlobalIvarOffsets = 8;
  size_t *_inlineGlobalIvarOffsets[NumInlineGlobalIvarOffsets];
  size_t **_globalIvarOffsets = nullptr;
  auto getGlobalIvarOffsets = [&]() -> size_t** {
    if (!_globalIvarOffsets) {
      if (numFields <= NumInlineGlobalIvarOffsets) {
        _globalIvarOffsets = _inlineGlobalIvarOffsets;
      } else {
        _globalIvarOffsets = new size_t*[numFields];
      }

      // Make sure all the entries start out null.
      memset(_globalIvarOffsets, 0, sizeof(size_t*) * numFields);
    }
    return _globalIvarOffsets;
  };

  // Ensure that Objective-C does layout starting from the right
  // offset.  This needs to exactly match the superclass rodata's
  // InstanceSize in cases where the compiler decided that we didn't
  // really have a resilient ObjC superclass, because the compiler
  // might hardcode offsets in that case, so we can't slide ivars.
  // Fortunately, the cases where that happens are exactly the
  // situations where our entire superclass hierarchy is defined
  // in Swift.  (But note that ObjC might think we have a superclass
  // even if Swift doesn't, because of SwiftObject.)
  rodata->InstanceStart = size;

  auto genericPattern = self->getDescription()->getGenericMetadataPattern();
  auto &allocator =
    genericPattern ? unsafeGetInitializedCache(genericPattern).getAllocator()
                   : getResilientMetadataAllocator();

  // Always clone the ivar descriptors.
  if (numFields) {
    const ClassIvarList *dependentIvars = rodata->IvarList;
    assert(dependentIvars->Count == numFields);
    assert(dependentIvars->EntrySize == sizeof(ClassIvarEntry));

    auto ivarListSize = sizeof(ClassIvarList) +
                        numFields * sizeof(ClassIvarEntry);
    auto ivars = (ClassIvarList*) allocator.Allocate(ivarListSize,
                                                     alignof(ClassIvarList));
    memcpy(ivars, dependentIvars, ivarListSize);
    rodata->IvarList = ivars;

    for (unsigned i = 0; i != numFields; ++i) {
      ClassIvarEntry &ivar = ivars->getIvars()[i];

      // Remember the global ivar offset if present.
      if (ivar.Offset) {
        getGlobalIvarOffsets()[i] = ivar.Offset;
      }

      // Change the ivar offset to point to the respective entry of
      // the field-offset vector, as discussed above.
      ivar.Offset = &fieldOffsets[i];

      // If the ivar's size doesn't match the field layout we
      // computed, overwrite it and give it better type information.
      if (ivar.Size != fieldLayouts[i].Size) {
        ivar.Size = fieldLayouts[i].Size;
        ivar.Type = nullptr;
        ivar.Log2Alignment =
          getLog2AlignmentFromMask(fieldLayouts[i].AlignMask);
      }
    }
  }
#endif

  // Okay, now do layout.
  for (unsigned i = 0; i != numFields; ++i) {
    // Skip empty fields.
    if (fieldOffsets[i] == 0 && fieldLayouts[i].Size == 0)
      continue;
    auto offset = roundUpToAlignMask(size, fieldLayouts[i].AlignMask);
    fieldOffsets[i] = offset;
    size = offset + fieldLayouts[i].Size;
    alignMask = std::max(alignMask, fieldLayouts[i].AlignMask);
  }

  // Save the final size and alignment into the metadata record.
  assert(self->isTypeMetadata());
  self->setInstanceSize(size);
  self->setInstanceAlignMask(alignMask);

#if SWIFT_OBJC_INTEROP
  // Save the size into the Objective-C metadata as well.
  rodata->InstanceSize = size;

  // Register this class with the runtime.  This will also cause the
  // runtime to lay us out.
  swift_instantiateObjCClass(self);

  // If we saved any global ivar offsets, make sure we write back to them.
  if (_globalIvarOffsets) {
    for (unsigned i = 0; i != numFields; ++i) {
      if (!_globalIvarOffsets[i]) continue;

      // To avoid dirtying memory, only write to the global ivar
      // offset if it's actually wrong.
      if (*_globalIvarOffsets[i] != fieldOffsets[i])
        *_globalIvarOffsets[i] = fieldOffsets[i];
    }

    // Free the out-of-line if we allocated one.
    if (_globalIvarOffsets != _inlineGlobalIvarOffsets) {
      delete [] _globalIvarOffsets;
    }
  }
#endif

  return self;
}

/// \brief Fetch the type metadata associated with the formal dynamic
/// type of the given (possibly Objective-C) object.  The formal
/// dynamic type ignores dynamic subclasses such as those introduced
/// by KVO.
///
/// The object pointer may be a tagged pointer, but cannot be null.
const Metadata *swift::swift_getObjectType(HeapObject *object) {
  auto classAsMetadata = _swift_getClass(object);
  if (classAsMetadata->isTypeMetadata()) return classAsMetadata;

  return swift_getObjCClassMetadata(classAsMetadata);
}

/***************************************************************************/
/*** Metatypes *************************************************************/
/***************************************************************************/

/// \brief Find the appropriate value witness table for the given type.
static const ValueWitnessTable *
getMetatypeValueWitnesses(const Metadata *instanceType) {
  // When metatypes are accessed opaquely, they always have a "thick"
  // representation.
  return &getUnmanagedPointerPointerValueWitnesses();
}

namespace {
  class MetatypeCacheEntry {
  public:
    FullMetadata<MetatypeMetadata> Data;

    MetatypeCacheEntry(const Metadata *instanceType) {
      Data.setKind(MetadataKind::Metatype);
      Data.ValueWitnesses = getMetatypeValueWitnesses(instanceType);
      Data.InstanceType = instanceType;
    }

    long getKeyIntValueForDump() {
      return reinterpret_cast<long>(Data.InstanceType);
    }

    int compareWithKey(const Metadata *instanceType) const {
      return comparePointers(instanceType, Data.InstanceType);
    }

    static size_t getExtraAllocationSize(const Metadata *instanceType) {
      return 0;
    }
    size_t getExtraAllocationSize() const {
      return 0;
    }
  };
} // end anonymous namespace

/// The uniquing structure for metatype type metadata.
static SimpleGlobalCache<MetatypeCacheEntry> MetatypeTypes;

/// \brief Fetch a uniqued metadata for a metatype type.
SWIFT_RUNTIME_EXPORT
extern "C" const MetatypeMetadata *
swift::swift_getMetatypeMetadata(const Metadata *instanceMetadata) {
  return &MetatypeTypes.getOrInsert(instanceMetadata).first->Data;
}

/***************************************************************************/
/*** Existential Metatypes *************************************************/
/***************************************************************************/

namespace {

/// A cache entry for existential metatype witness tables.
class ExistentialMetatypeValueWitnessTableCacheEntry {
public:
  ExtraInhabitantsValueWitnessTable Data;

  unsigned getNumWitnessTables() const {
    return (Data.size - sizeof(ExistentialMetatypeContainer))
              / sizeof(const ValueWitnessTable*);
  }

  ExistentialMetatypeValueWitnessTableCacheEntry(unsigned numWitnessTables);

  long getKeyIntValueForDump() {
    return static_cast<long>(getNumWitnessTables());
  }

  int compareWithKey(unsigned key) const {
    return compareIntegers(key, getNumWitnessTables());
  }

  static size_t getExtraAllocationSize(unsigned numTables) {
    return 0;
  }
  size_t getExtraAllocationSize() const {
    return 0;
  }
};

class ExistentialMetatypeCacheEntry {
public:
  FullMetadata<ExistentialMetatypeMetadata> Data;

  ExistentialMetatypeCacheEntry(const Metadata *instanceMetadata);

  long getKeyIntValueForDump() {
    return reinterpret_cast<long>(Data.InstanceType);
  }

  int compareWithKey(const Metadata *instanceType) const {
    return comparePointers(instanceType, Data.InstanceType);
  }

  static size_t getExtraAllocationSize(const Metadata *key) {
    return 0;
  }
  size_t getExtraAllocationSize() const {
    return 0;
  }
};

} // end anonymous namespace

/// The uniquing structure for existential metatype value witness tables.
static SimpleGlobalCache<ExistentialMetatypeValueWitnessTableCacheEntry>
ExistentialMetatypeValueWitnessTables;

/// The uniquing structure for existential metatype type metadata.
static SimpleGlobalCache<ExistentialMetatypeCacheEntry> ExistentialMetatypes;

static const ExtraInhabitantsValueWitnessTable
ExistentialMetatypeValueWitnesses_1 =
  ValueWitnessTableForBox<ExistentialMetatypeBox<1>>::table;
static const ExtraInhabitantsValueWitnessTable
ExistentialMetatypeValueWitnesses_2 =
  ValueWitnessTableForBox<ExistentialMetatypeBox<2>>::table;

/// Instantiate a value witness table for an existential metatype
/// container with the given number of witness table pointers.
static const ExtraInhabitantsValueWitnessTable *
getExistentialMetatypeValueWitnesses(unsigned numWitnessTables) {
  if (numWitnessTables == 0)
    return &getUnmanagedPointerPointerValueWitnesses();
  if (numWitnessTables == 1)
    return &ExistentialMetatypeValueWitnesses_1;
  if (numWitnessTables == 2)
    return &ExistentialMetatypeValueWitnesses_2;

  static_assert(3 * sizeof(void*) >= sizeof(ValueBuffer),
                "not handling all possible inline-storage class existentials!");

  return &ExistentialMetatypeValueWitnessTables.getOrInsert(numWitnessTables)
                                               .first->Data;
}

ExistentialMetatypeValueWitnessTableCacheEntry::
ExistentialMetatypeValueWitnessTableCacheEntry(unsigned numWitnessTables) {
  using Box = NonFixedExistentialMetatypeBox;
  using Witnesses = NonFixedValueWitnesses<Box, /*known allocated*/ true>;

#define STORE_VAR_EXISTENTIAL_METATYPE_WITNESS(WITNESS) \
  Data.WITNESS = Witnesses::WITNESS;
  FOR_ALL_FUNCTION_VALUE_WITNESSES(STORE_VAR_EXISTENTIAL_METATYPE_WITNESS)
  STORE_VAR_EXISTENTIAL_METATYPE_WITNESS(storeExtraInhabitant)
  STORE_VAR_EXISTENTIAL_METATYPE_WITNESS(getExtraInhabitantIndex)
#undef STORE_VAR_EXISTENTIAL_METATYPE_WITNESS

  Data.size = Box::Container::getSize(numWitnessTables);
  Data.flags = ValueWitnessFlags()
    .withAlignment(Box::Container::getAlignment(numWitnessTables))
    .withPOD(true)
    .withBitwiseTakable(true)
    .withInlineStorage(false)
    .withExtraInhabitants(true);
  Data.stride = Box::Container::getStride(numWitnessTables);
  Data.extraInhabitantFlags = ExtraInhabitantFlags()
    .withNumExtraInhabitants(Witnesses::numExtraInhabitants);

  assert(getNumWitnessTables() == numWitnessTables);
}

/// \brief Fetch a uniqued metadata for a metatype type.
SWIFT_RUNTIME_EXPORT
extern "C" const ExistentialMetatypeMetadata *
swift::swift_getExistentialMetatypeMetadata(const Metadata *instanceMetadata) {
  return &ExistentialMetatypes.getOrInsert(instanceMetadata).first->Data;
}

ExistentialMetatypeCacheEntry::ExistentialMetatypeCacheEntry(
                                            const Metadata *instanceMetadata) {
  ExistentialTypeFlags flags;
  if (instanceMetadata->getKind() == MetadataKind::Existential) {
    flags = static_cast<const ExistentialTypeMetadata*>(instanceMetadata)
      ->Flags;
  } else {
    assert(instanceMetadata->getKind() == MetadataKind::ExistentialMetatype);
    flags = static_cast<const ExistentialMetatypeMetadata*>(instanceMetadata)
      ->Flags;
  }

  Data.setKind(MetadataKind::ExistentialMetatype);
  Data.ValueWitnesses =
    getExistentialMetatypeValueWitnesses(flags.getNumWitnessTables());
  Data.InstanceType = instanceMetadata;
  Data.Flags = flags;
}

/***************************************************************************/
/*** Existential types *****************************************************/
/***************************************************************************/

namespace {

class ExistentialCacheEntry {
public:
  FullMetadata<ExistentialTypeMetadata> Data;

  struct Key {
    size_t NumProtocols;
    const ProtocolDescriptor * const *Protocols;
  };

  ExistentialCacheEntry(Key key);

  long getKeyIntValueForDump() {
    return 0;
  }

  int compareWithKey(Key key) const {
    if (auto result = compareIntegers(key.NumProtocols,
                                      Data.Protocols.NumProtocols))
      return result;

    for (size_t i = 0; i != key.NumProtocols; ++i) {
      if (auto result = comparePointers(key.Protocols[i], Data.Protocols[i]))
        return result;
    }

    return 0;
  }

  static size_t getExtraAllocationSize(Key key) {
    return sizeof(const ProtocolDescriptor *) * key.NumProtocols;
  }
  size_t getExtraAllocationSize() const {
    return sizeof(const ProtocolDescriptor *) * Data.Protocols.NumProtocols;
  }
};

class OpaqueExistentialValueWitnessTableCacheEntry {
public:
  ValueWitnessTable Data;

  OpaqueExistentialValueWitnessTableCacheEntry(unsigned numTables);

  unsigned getNumWitnessTables() const {
    return (Data.size - sizeof(OpaqueExistentialContainer))
              / sizeof(const WitnessTable *);
  }

  long getKeyIntValueForDump() {
    return getNumWitnessTables();
  }

  int compareWithKey(unsigned key) const {
    return compareIntegers(key, getNumWitnessTables());
  }

  static size_t getExtraAllocationSize(unsigned numTables) {
    return 0;
  }
  size_t getExtraAllocationSize() const {
    return 0;
  }
};

class ClassExistentialValueWitnessTableCacheEntry {
public:
  ExtraInhabitantsValueWitnessTable Data;

  ClassExistentialValueWitnessTableCacheEntry(unsigned numTables);

  unsigned getNumWitnessTables() const {
    return (Data.size - sizeof(ClassExistentialContainer))
              / sizeof(const WitnessTable *);
  }

  long getKeyIntValueForDump() {
    return getNumWitnessTables();
  }

  int compareWithKey(unsigned key) const {
    return compareIntegers(key, getNumWitnessTables());
  }

  static size_t getExtraAllocationSize(unsigned numTables) {
    return 0;
  }
  size_t getExtraAllocationSize() const {
    return 0;
  }
};

} // end anonymous namespace

/// The uniquing structure for existential type metadata.
static SimpleGlobalCache<ExistentialCacheEntry> ExistentialTypes;

static const ValueWitnessTable OpaqueExistentialValueWitnesses_0 =
  ValueWitnessTableForBox<OpaqueExistentialBox<0>>::table;
static const ValueWitnessTable OpaqueExistentialValueWitnesses_1 =
  ValueWitnessTableForBox<OpaqueExistentialBox<1>>::table;

/// The uniquing structure for opaque existential value witness tables.
static SimpleGlobalCache<OpaqueExistentialValueWitnessTableCacheEntry>
OpaqueExistentialValueWitnessTables;

/// Instantiate a value witness table for an opaque existential container with
/// the given number of witness table pointers.
static const ValueWitnessTable *
getOpaqueExistentialValueWitnesses(unsigned numWitnessTables) {
  // We pre-allocate a couple of important cases.
  if (numWitnessTables == 0)
    return &OpaqueExistentialValueWitnesses_0;
  if (numWitnessTables == 1)
    return &OpaqueExistentialValueWitnesses_1;

  return &OpaqueExistentialValueWitnessTables.getOrInsert(numWitnessTables)
                                             .first->Data;
}

OpaqueExistentialValueWitnessTableCacheEntry::
OpaqueExistentialValueWitnessTableCacheEntry(unsigned numWitnessTables) {
  using Box = NonFixedOpaqueExistentialBox;
  using Witnesses = NonFixedValueWitnesses<Box, /*known allocated*/ true>;
  static_assert(!Witnesses::hasExtraInhabitants, "no extra inhabitants");

#define STORE_VAR_OPAQUE_EXISTENTIAL_WITNESS(WITNESS) \
  Data.WITNESS = Witnesses::WITNESS;
  FOR_ALL_FUNCTION_VALUE_WITNESSES(STORE_VAR_OPAQUE_EXISTENTIAL_WITNESS)
#undef STORE_VAR_OPAQUE_EXISTENTIAL_WITNESS

  Data.size = Box::Container::getSize(numWitnessTables);
  Data.flags = ValueWitnessFlags()
    .withAlignment(Box::Container::getAlignment(numWitnessTables))
    .withPOD(false)
    .withBitwiseTakable(false)
    .withInlineStorage(false)
    .withExtraInhabitants(false);
  Data.stride = Box::Container::getStride(numWitnessTables);

  assert(getNumWitnessTables() == numWitnessTables);
}

static const ExtraInhabitantsValueWitnessTable ClassExistentialValueWitnesses_1 =
  ValueWitnessTableForBox<ClassExistentialBox<1>>::table;
static const ExtraInhabitantsValueWitnessTable ClassExistentialValueWitnesses_2 =
  ValueWitnessTableForBox<ClassExistentialBox<2>>::table;

/// The uniquing structure for class existential value witness tables.
static SimpleGlobalCache<ClassExistentialValueWitnessTableCacheEntry>
ClassExistentialValueWitnessTables;

/// Instantiate a value witness table for a class-constrained existential
/// container with the given number of witness table pointers.
static const ExtraInhabitantsValueWitnessTable *
getClassExistentialValueWitnesses(unsigned numWitnessTables) {
  if (numWitnessTables == 0) {
#if SWIFT_OBJC_INTEROP
    return &VALUE_WITNESS_SYM(BO);
#else
    return &VALUE_WITNESS_SYM(Bo);
#endif
  }
  if (numWitnessTables == 1)
    return &ClassExistentialValueWitnesses_1;
  if (numWitnessTables == 2)
    return &ClassExistentialValueWitnesses_2;

  static_assert(3 * sizeof(void*) >= sizeof(ValueBuffer),
                "not handling all possible inline-storage class existentials!");

  return &ClassExistentialValueWitnessTables.getOrInsert(numWitnessTables)
                                            .first->Data;
}

ClassExistentialValueWitnessTableCacheEntry::
ClassExistentialValueWitnessTableCacheEntry(unsigned numWitnessTables) {
  using Box = NonFixedClassExistentialBox;
  using Witnesses = NonFixedValueWitnesses<Box, /*known allocated*/ true>;

#define STORE_VAR_CLASS_EXISTENTIAL_WITNESS(WITNESS) \
  Data.WITNESS = Witnesses::WITNESS;
  FOR_ALL_FUNCTION_VALUE_WITNESSES(STORE_VAR_CLASS_EXISTENTIAL_WITNESS)
  STORE_VAR_CLASS_EXISTENTIAL_WITNESS(storeExtraInhabitant)
  STORE_VAR_CLASS_EXISTENTIAL_WITNESS(getExtraInhabitantIndex)
#undef STORE_VAR_CLASS_EXISTENTIAL_WITNESS

  Data.size = Box::Container::getSize(numWitnessTables);
  Data.flags = ValueWitnessFlags()
    .withAlignment(Box::Container::getAlignment(numWitnessTables))
    .withPOD(false)
    .withBitwiseTakable(true)
    .withInlineStorage(false)
    .withExtraInhabitants(true);
  Data.stride = Box::Container::getStride(numWitnessTables);
  Data.extraInhabitantFlags = ExtraInhabitantFlags()
    .withNumExtraInhabitants(Witnesses::numExtraInhabitants);

  assert(getNumWitnessTables() == numWitnessTables);
}

/// Get the value witness table for an existential type, first trying to use a
/// shared specialized table for common cases.
static const ValueWitnessTable *
getExistentialValueWitnesses(ProtocolClassConstraint classConstraint,
                             unsigned numWitnessTables,
                             SpecialProtocol special) {
  // Use special representation for special protocols.
  switch (special) {
  case SpecialProtocol::Error:
#if SWIFT_OBJC_INTEROP
    // Error always has a single-ObjC-refcounted representation.
    return &VALUE_WITNESS_SYM(BO);
#else
    // Without ObjC interop, Error is native-refcounted.
    return &VALUE_WITNESS_SYM(Bo);
#endif
      
  // Other existentials use standard representation.
  case SpecialProtocol::AnyObject:
  case SpecialProtocol::None:
    break;
  }
  
  switch (classConstraint) {
  case ProtocolClassConstraint::Class:
    return getClassExistentialValueWitnesses(numWitnessTables);
  case ProtocolClassConstraint::Any:
    return getOpaqueExistentialValueWitnesses(numWitnessTables);
  }

  swift_unreachable("Unhandled ProtocolClassConstraint in switch.");
}

template<> ExistentialTypeRepresentation
ExistentialTypeMetadata::getRepresentation() const {
  // Some existentials use special containers.
  switch (Flags.getSpecialProtocol()) {
  case SpecialProtocol::Error:
    return ExistentialTypeRepresentation::Error;
  case SpecialProtocol::AnyObject:
  case SpecialProtocol::None:
    break;
  }
  // The layout of standard containers depends on whether the existential is
  // class-constrained.
  if (isClassBounded())
    return ExistentialTypeRepresentation::Class;
  return ExistentialTypeRepresentation::Opaque;
}

template<> bool
ExistentialTypeMetadata::mayTakeValue(const OpaqueValue *container) const {
  switch (getRepresentation()) {
  // Owning a reference to a class existential is equivalent to owning a
  // reference to the contained class instance.
  case ExistentialTypeRepresentation::Class:
    return true;
  // Opaque existential containers uniquely own their contained value.
  case ExistentialTypeRepresentation::Opaque:
    return true;
    
  // References to boxed existential containers may be shared.
  case ExistentialTypeRepresentation::Error: {
    // We can only take the value if the box is a bridged NSError, in which case
    // owning a reference to the box is owning a reference to the NSError.
    // TODO: Or if the box is uniquely referenced. We don't have intimate
    // enough knowledge of CF refcounting to check for that dynamically yet.
    const SwiftError *errorBox
      = *reinterpret_cast<const SwiftError * const *>(container);
    return errorBox->isPureNSError();
  }
  }

  swift_unreachable("Unhandled ExistentialTypeRepresentation in switch.");
}

template<> void
ExistentialTypeMetadata::deinitExistentialContainer(OpaqueValue *container)
const {
  switch (getRepresentation()) {
  case ExistentialTypeRepresentation::Class:
    // Nothing to clean up after taking the class reference.
    break;
  
  case ExistentialTypeRepresentation::Opaque: {
    // Containing the value may require a side allocation, which we need
    // to clean up.
    auto opaque = reinterpret_cast<OpaqueExistentialContainer *>(container);
    opaque->Type->vw_deallocateBuffer(&opaque->Buffer);
    break;
  }
  
  case ExistentialTypeRepresentation::Error:
    // TODO: If we were able to claim the value from a uniquely-owned
    // existential box, we would want to deallocError here.
    break;
  }
}

template<> const OpaqueValue *
ExistentialTypeMetadata::projectValue(const OpaqueValue *container) const {
  switch (getRepresentation()) {
  case ExistentialTypeRepresentation::Class: {
    auto classContainer =
      reinterpret_cast<const ClassExistentialContainer*>(container);
    return reinterpret_cast<const OpaqueValue *>(&classContainer->Value);
  }
  case ExistentialTypeRepresentation::Opaque: {
    auto opaqueContainer =
      reinterpret_cast<const OpaqueExistentialContainer*>(container);
    return opaqueContainer->Type->vw_projectBuffer(
                         const_cast<ValueBuffer*>(&opaqueContainer->Buffer));
  }
  case ExistentialTypeRepresentation::Error: {
    const SwiftError *errorBox
      = *reinterpret_cast<const SwiftError * const *>(container);
    // If the error is a bridged NSError, then the "box" is in fact itself
    // the value.
    if (errorBox->isPureNSError())
      return container;
    return errorBox->getValue();
  }
  }

  swift_unreachable("Unhandled ExistentialTypeRepresentation in switch.");
}

template<> const Metadata *
ExistentialTypeMetadata::getDynamicType(const OpaqueValue *container) const {
  switch (getRepresentation()) {
  case ExistentialTypeRepresentation::Class: {
    auto classContainer =
      reinterpret_cast<const ClassExistentialContainer*>(container);
    void *obj = classContainer->Value;
    return swift_getObjectType(reinterpret_cast<HeapObject*>(obj));
  }
  case ExistentialTypeRepresentation::Opaque: {
    auto opaqueContainer =
      reinterpret_cast<const OpaqueExistentialContainer*>(container);
    return opaqueContainer->Type;
  }
  case ExistentialTypeRepresentation::Error: {
    const SwiftError *errorBox
      = *reinterpret_cast<const SwiftError * const *>(container);
    return errorBox->getType();
  }
  }

  swift_unreachable("Unhandled ExistentialTypeRepresentation in switch.");
}

template<> const WitnessTable *
ExistentialTypeMetadata::getWitnessTable(const OpaqueValue *container,
                                         unsigned i) const {
  assert(i < Flags.getNumWitnessTables());

  // The layout of the container depends on whether it's class-constrained
  // or a special protocol.
  const WitnessTable * const *witnessTables;
  
  switch (getRepresentation()) {
  case ExistentialTypeRepresentation::Class: {
    auto classContainer =
      reinterpret_cast<const ClassExistentialContainer*>(container);
    witnessTables = classContainer->getWitnessTables();
    break;
  }
  case ExistentialTypeRepresentation::Opaque: {
    auto opaqueContainer =
      reinterpret_cast<const OpaqueExistentialContainer*>(container);
    witnessTables = opaqueContainer->getWitnessTables();
    break;
  }
  case ExistentialTypeRepresentation::Error: {
    // Only one witness table we should be able to return, which is the
    // Error.
    assert(i == 0 && "only one witness table in an Error box");
    const SwiftError *errorBox
      = *reinterpret_cast<const SwiftError * const *>(container);
    return errorBox->getErrorConformance();
  }
  }

  // The return type here describes extra structure for the protocol
  // witness table for some reason.  We should probably have a nominal
  // type for these, just for type safety reasons.
  return witnessTables[i];
}

/// \brief Fetch a uniqued metadata for an existential type. The array
/// referenced by \c protocols will be sorted in-place.
SWIFT_RT_ENTRY_VISIBILITY
const ExistentialTypeMetadata *
swift::swift_getExistentialTypeMetadata(size_t numProtocols,
                                        const ProtocolDescriptor **protocols)
    SWIFT_CC(RegisterPreservingCC_IMPL) {

  // Sort the protocol set.
  std::sort(protocols, protocols + numProtocols);

  ExistentialCacheEntry::Key key = { numProtocols, protocols };
  return &ExistentialTypes.getOrInsert(key).first->Data;
}

ExistentialCacheEntry::ExistentialCacheEntry(Key key) {
  // Calculate the class constraint and number of witness tables for the
  // protocol set.
  unsigned numWitnessTables = 0;
  ProtocolClassConstraint classConstraint = ProtocolClassConstraint::Any;
  for (auto p : make_range(key.Protocols, key.Protocols + key.NumProtocols)) {
    if (p->Flags.needsWitnessTable()) {
      ++numWitnessTables;
    }
    if (p->Flags.getClassConstraint() == ProtocolClassConstraint::Class)
      classConstraint = ProtocolClassConstraint::Class;
  }

  // Get the special protocol kind for an uncomposed protocol existential.
  // Protocol compositions are currently never special.
  auto special = SpecialProtocol::None;
  if (key.NumProtocols == 1)
    special = key.Protocols[0]->Flags.getSpecialProtocol();
      
  Data.setKind(MetadataKind::Existential);
  Data.ValueWitnesses = getExistentialValueWitnesses(classConstraint,
                                                     numWitnessTables,
                                                     special);
  Data.Flags = ExistentialTypeFlags()
    .withNumWitnessTables(numWitnessTables)
    .withClassConstraint(classConstraint)
    .withSpecialProtocol(special);
  Data.Protocols.NumProtocols = key.NumProtocols;
  for (size_t i = 0; i < key.NumProtocols; ++i)
    Data.Protocols[i] = key.Protocols[i];
}

/// \brief Perform a copy-assignment from one existential container to another.
/// Both containers must be of the same existential type representable with no
/// witness tables.
OpaqueValue *swift::swift_assignExistentialWithCopy0(OpaqueValue *dest,
                                                     const OpaqueValue *src,
                                                     const Metadata *type) {
  using Witnesses = ValueWitnesses<OpaqueExistentialBox<0>>;
  return Witnesses::assignWithCopy(dest, const_cast<OpaqueValue*>(src), type);
}

/// \brief Perform a copy-assignment from one existential container to another.
/// Both containers must be of the same existential type representable with one
/// witness table.
OpaqueValue *swift::swift_assignExistentialWithCopy1(OpaqueValue *dest,
                                                     const OpaqueValue *src,
                                                     const Metadata *type) {
  using Witnesses = ValueWitnesses<OpaqueExistentialBox<1>>;
  return Witnesses::assignWithCopy(dest, const_cast<OpaqueValue*>(src), type);
}

/// \brief Perform a copy-assignment from one existential container to another.
/// Both containers must be of the same existential type representable with the
/// same number of witness tables.
OpaqueValue *swift::swift_assignExistentialWithCopy(OpaqueValue *dest,
                                                    const OpaqueValue *src,
                                                    const Metadata *type) {
  assert(!type->getValueWitnesses()->isValueInline());
  using Witnesses = NonFixedValueWitnesses<NonFixedOpaqueExistentialBox,
                                           /*known allocated*/ true>;
  return Witnesses::assignWithCopy(dest, const_cast<OpaqueValue*>(src), type);
}

/***************************************************************************/
/*** Foreign types *********************************************************/
/***************************************************************************/

namespace {
  /// A string whose data is globally-allocated.
  struct GlobalString {
    StringRef Data;
    /*implicit*/ GlobalString(StringRef data) : Data(data) {}
  };
} // end anonymous namespace

template <>
struct llvm::DenseMapInfo<GlobalString> {
  static GlobalString getEmptyKey() {
    return StringRef((const char*) 0, 0);
  }
  static GlobalString getTombstoneKey() {
    return StringRef((const char*) 1, 0);
  }
  static unsigned getHashValue(const GlobalString &val) {
    // llvm::hash_value(StringRef) is, unfortunately, defined out of
    // line in a library we otherwise would not need to link against.
    return llvm::hash_combine_range(val.Data.begin(), val.Data.end());
  }
  static bool isEqual(const GlobalString &lhs, const GlobalString &rhs) {
    return lhs.Data == rhs.Data;
  }
};

// We use a DenseMap over what are essentially StringRefs instead of a
// StringMap because we don't need to actually copy the string.
namespace {
struct ForeignTypeState {
  Mutex Lock;
  ConditionVariable InitializationWaiters;
  llvm::DenseMap<GlobalString, const ForeignTypeMetadata *> Types;
};
} // end anonymous namespace

static Lazy<ForeignTypeState> ForeignTypes;

const ForeignTypeMetadata *
swift::swift_getForeignTypeMetadata(ForeignTypeMetadata *nonUnique) {
  // Fast path: check the invasive cache.
  if (auto unique = nonUnique->getCachedUniqueMetadata()) {
    return unique;
  }

  // Okay, check the global map.
  auto &foreignTypes = ForeignTypes.get();
  GlobalString key(nonUnique->getName());
  bool hasInit = nonUnique->hasInitializationFunction();

  const ForeignTypeMetadata *uniqueMetadata;
  bool inserted;

  // A helper function to find the current entry for the key using the
  // saved iterator if it's still valid.  This should only be called
  // while the lock is held.
  decltype(foreignTypes.Types.begin()) savedIterator;
  size_t savedSize = 0;
  auto getCurrentEntry = [&]() -> const ForeignTypeMetadata *& {
    // The iterator may have been invalidated if the size of the map
    // has changed since the last lookup.
    if (foreignTypes.Types.size() != savedSize) {
      savedSize = foreignTypes.Types.size();
      savedIterator = foreignTypes.Types.find(key);
      assert(savedIterator != foreignTypes.Types.end() &&
             "entries cannot be removed from foreign types metadata map");
    }
    return savedIterator->second;
  };

  {
    ScopedLock guard(foreignTypes.Lock);

    // Try to create an entry in the map.  The initial value of the entry
    // is our copy of the metadata unless it has an initialization function,
    // in which case we have to insert null as a placeholder to tell others
    // to wait while we call the initializer.
    auto valueToInsert = (hasInit ? nullptr : nonUnique);
    auto insertResult = foreignTypes.Types.insert({key, valueToInsert});
    inserted = insertResult.second;
    savedIterator = insertResult.first;
    savedSize = foreignTypes.Types.size();
    uniqueMetadata = savedIterator->second;

    // If we created the entry, then the unique metadata is our copy.
    if (inserted) {
      uniqueMetadata = nonUnique;

    // If we didn't create the entry, but it's null, then we have to wait
    // until it becomes non-null.
    } else {
      while (uniqueMetadata == nullptr) {
        foreignTypes.Lock.wait(foreignTypes.InitializationWaiters);
        uniqueMetadata = getCurrentEntry();
      }
    }
  }

  // If we inserted the entry and there's an initialization function,
  // call it.  This has to be done with the lock dropped.
  if (inserted && hasInit) {
    nonUnique->getInitializationFunction()(nonUnique);

    // Update the cache entry:

    //   - Reacquire the lock.
    ScopedLock guard(foreignTypes.Lock);

    //   - Change the entry.
    auto &entry = getCurrentEntry();
    assert(entry == nullptr);
    entry = nonUnique;

    //   - Notify waiters.
    foreignTypes.InitializationWaiters.notifyAll();
  }

  // Remember the unique result in the invasive cache.  We don't want
  // to do this until after the initialization completes; otherwise,
  // it will be possible for code to fast-path through this function
  // too soon.
  nonUnique->setCachedUniqueMetadata(uniqueMetadata);

  return uniqueMetadata;
}

/***************************************************************************/
/*** Other metadata routines ***********************************************/
/***************************************************************************/

template<> const GenericMetadata *
Metadata::getGenericPattern() const {
  auto &ntd = getNominalTypeDescriptor();
  if (!ntd)
    return nullptr;
  return ntd->getGenericMetadataPattern();
}

template<> const ClassMetadata *
Metadata::getClassObject() const {
  switch (getKind()) {
  case MetadataKind::Class: {
    // Native Swift class metadata is also the class object.
    return static_cast<const ClassMetadata *>(this);
  }
  case MetadataKind::ObjCClassWrapper: {
    // Objective-C class objects are referenced by their Swift metadata wrapper.
    auto wrapper = static_cast<const ObjCClassWrapperMetadata *>(this);
    return wrapper->Class;
  }
  // Other kinds of types don't have class objects.
  case MetadataKind::Struct:
  case MetadataKind::Enum:
  case MetadataKind::Optional:
  case MetadataKind::ForeignClass:
  case MetadataKind::Opaque:
  case MetadataKind::Tuple:
  case MetadataKind::Function:
  case MetadataKind::Existential:
  case MetadataKind::ExistentialMetatype:
  case MetadataKind::Metatype:
  case MetadataKind::HeapLocalVariable:
  case MetadataKind::HeapGenericLocalVariable:
  case MetadataKind::ErrorObject:
    return nullptr;
  }

  swift_unreachable("Unhandled MetadataKind in switch.");
}

#ifndef NDEBUG
SWIFT_RUNTIME_EXPORT
extern "C"
void _swift_debug_verifyTypeLayoutAttribute(Metadata *type,
                                            const void *runtimeValue,
                                            const void *staticValue,
                                            size_t size,
                                            const char *description) {
  auto presentValue = [&](const void *value) {
    if (size < sizeof(long long)) {
      long long intValue = 0;
      memcpy(&intValue, value, size);
      fprintf(stderr, "%lld (%#llx)\n                  ", intValue, intValue);
    }
    auto bytes = reinterpret_cast<const uint8_t *>(value);
    for (unsigned i = 0; i < size; ++i) {
      fprintf(stderr, "%02x ", bytes[i]);
    }
    fprintf(stderr, "\n");
  };
  
  if (memcmp(runtimeValue, staticValue, size) != 0) {
    auto typeName = nameForMetadata(type);
    fprintf(stderr, "*** Type verification of %s %s failed ***\n",
            typeName.c_str(), description);
    
    fprintf(stderr, "  runtime value:  ");
    presentValue(runtimeValue);
    fprintf(stderr, "  compiler value: ");
    presentValue(staticValue);
  }
}
#endif

/***************************************************************************/
/*** Protocol witness tables ***********************************************/
/***************************************************************************/

namespace {
  class WitnessTableCacheEntry : public CacheEntry<WitnessTableCacheEntry> {
  public:
    static const char *getName() { return "WitnessTableCache"; }

    WitnessTableCacheEntry(size_t numArguments) {
      assert(numArguments == getNumArguments());
    }

    static constexpr size_t getNumArguments() {
      return 1;
    }

    /// Advance the address point to the end of the private storage area.
    WitnessTable *get(GenericWitnessTable *genericTable) const {
      return reinterpret_cast<WitnessTable *>(
          const_cast<void **>(getData<void *>()) +
          genericTable->WitnessTablePrivateSizeInWords);
    }
  };
} // end anonymous namespace

using GenericWitnessTableCache = MetadataCache<WitnessTableCacheEntry>;
using LazyGenericWitnessTableCache = Lazy<GenericWitnessTableCache>;

/// Fetch the cache for a generic witness-table structure.
static GenericWitnessTableCache &getCache(GenericWitnessTable *gen) {
  // Keep this assert even if you change the representation above.
  static_assert(sizeof(LazyGenericWitnessTableCache) <=
                sizeof(GenericWitnessTable::PrivateData),
                "metadata cache is larger than the allowed space");

  auto lazyCache =
    reinterpret_cast<LazyGenericWitnessTableCache*>(gen->PrivateData);
  return lazyCache->get();
}

/// If there's no initializer, no private storage, and all requirements
/// are present, we don't have to instantiate anything; just return the
/// witness table template.
///
/// Most of the time IRGen should be able to determine this statically;
/// the one case is with resilient conformances, where the resilient
/// protocol has not yet changed in a way that's incompatible with the
/// conformance.
static bool doesNotRequireInstantiation(GenericWitnessTable *genericTable) {
  if (genericTable->Instantiator.isNull() &&
      genericTable->WitnessTablePrivateSizeInWords == 0 &&
      (genericTable->Protocol.isNull() ||
       genericTable->WitnessTableSizeInWords -
       genericTable->Protocol->MinimumWitnessTableSizeInWords ==
       genericTable->Protocol->DefaultWitnessTableSizeInWords)) {
    return true;
  }

  return false;
}

/// Instantiate a brand new witness table for a resilient or generic
/// protocol conformance.
static WitnessTableCacheEntry *
allocateWitnessTable(GenericWitnessTable *genericTable,
                     MetadataAllocator &allocator,
                     const void *args[],
                     size_t numGenericArgs) {

  // Number of bytes for any private storage used by the conformance itself.
  size_t privateSize = genericTable->WitnessTablePrivateSizeInWords * sizeof(void *);

  size_t minWitnessTableSize, expectedWitnessTableSize;
  size_t actualWitnessTableSize = genericTable->WitnessTableSizeInWords * sizeof(void *);

  auto protocol = genericTable->Protocol.get();

  if (protocol != nullptr && protocol->Flags.isResilient()) {
    // The protocol and conforming type are in different resilience domains.
    // Allocate the witness table with the correct size, and fill in default
    // requirements at the end as needed.
    minWitnessTableSize = (protocol->MinimumWitnessTableSizeInWords *
                           sizeof(void *));
    expectedWitnessTableSize = ((protocol->MinimumWitnessTableSizeInWords +
                                 protocol->DefaultWitnessTableSizeInWords) *
                                sizeof(void *));
    assert(actualWitnessTableSize >= minWitnessTableSize &&
           actualWitnessTableSize <= expectedWitnessTableSize);
  } else {
    // The protocol and conforming type are in the same resilience domain.
    // Trust that the witness table template already has the correct size.
    minWitnessTableSize = expectedWitnessTableSize = actualWitnessTableSize;
  }

  // Create a new entry for the cache.
  auto entry = WitnessTableCacheEntry::allocate(
      allocator, args, numGenericArgs,
      privateSize + expectedWitnessTableSize);

  char *fullTable = entry->getData<char>();

  // Zero out the private storage area.
  memset(fullTable, 0, privateSize);

  // Advance the address point; the private storage area is accessed via
  // negative offsets.
  auto *table = entry->get(genericTable);

  // Fill in the provided part of the requirements from the pattern.
  memcpy(table, (void * const *) &*genericTable->Pattern,
         actualWitnessTableSize);

  // If this is a resilient conformance, copy in the rest.
  if (protocol != nullptr && protocol->Flags.isResilient()) {
    memcpy((char *) table + actualWitnessTableSize,
           (char *) protocol->getDefaultWitnesses() +
              (actualWitnessTableSize - minWitnessTableSize),
           expectedWitnessTableSize - actualWitnessTableSize);
  }

  return entry;
}

SWIFT_RT_ENTRY_VISIBILITY
extern "C" const WitnessTable *
swift::swift_getGenericWitnessTable(GenericWitnessTable *genericTable,
                                    const Metadata *type,
                                    void * const *instantiationArgs)
    SWIFT_CC(RegisterPreservingCC_IMPL) {
  if (doesNotRequireInstantiation(genericTable)) {
    return genericTable->Pattern;
  }

  // If type is not nullptr, the witness table depends on the substituted
  // conforming type, so use that are the key.
  constexpr const size_t numGenericArgs = 1;
  const void *args[] = { type };

  auto &cache = getCache(genericTable);
  auto entry = cache.findOrAdd(args, numGenericArgs,
    [&]() -> WitnessTableCacheEntry* {
      // Allocate the witness table and fill it in.
      auto entry = allocateWitnessTable(genericTable,
                                        cache.getAllocator(),
                                        args, numGenericArgs);

      // Call the instantiation function to initialize
      // dependent associated type metadata.
      if (!genericTable->Instantiator.isNull()) {
        genericTable->Instantiator(entry->get(genericTable),
                                   type, instantiationArgs);
      }

      return entry;
    });

  return entry->get(genericTable);
}

uint64_t swift::RelativeDirectPointerNullPtr = 0;<|MERGE_RESOLUTION|>--- conflicted
+++ resolved
@@ -28,11 +28,7 @@
 #include <condition_variable>
 #include <new>
 #include <cctype>
-<<<<<<< HEAD
-#if defined(_MSC_VER) || defined(__MINGW32__)
-=======
 #if defined(_WIN32)
->>>>>>> 229e2c33
 #define WIN32_LEAN_AND_MEAN
 // Avoid defining macro max(), min() which conflict with std::max(), std::min()
 #define NOMINMAX
