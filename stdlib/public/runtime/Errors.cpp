//===--- Errors.cpp - Error reporting utilities ---------------------------===//
//
// This source file is part of the Swift.org open source project
//
// Copyright (c) 2014 - 2016 Apple Inc. and the Swift project authors
// Licensed under Apache License v2.0 with Runtime Library Exception
//
// See http://swift.org/LICENSE.txt for license information
// See http://swift.org/CONTRIBUTORS.txt for the list of Swift project authors
//
//===----------------------------------------------------------------------===//
//
// Utilities for reporting errors to stderr, system console, and crash logs.
//
//===----------------------------------------------------------------------===//

#include <stdio.h>
#include <stdlib.h>
#include <string.h>
#include <stdint.h>
#if defined(_MSC_VER)
#include <io.h>
#else
#include <unistd.h>
<<<<<<< HEAD
#endif
#if !defined(_MSC_VER)
#include <pthread.h>
#endif
=======
>>>>>>> 000d413a
#include <stdarg.h>
#include "swift/Runtime/Debug.h"
#include "swift/Runtime/Mutex.h"
#include "swift/Basic/Demangle.h"
<<<<<<< HEAD
#if !defined(_MSC_VER)
#include <cxxabi.h>
#endif
#if !defined(__CYGWIN__) && !defined(__ANDROID__) && !defined(_MSC_VER)
=======
#include "swift/Basic/LLVM.h"
#include "llvm/ADT/StringRef.h"

#include <cxxabi.h>

#if !defined(__CYGWIN__) && !defined(__ANDROID__)

>>>>>>> 000d413a
// execinfo.h is not available on Android. Checks in this file ensure that
// fatalError behaves as expected, but without stack traces.
#include <execinfo.h>
// We are only using dlfcn.h in code that is invoked on non cygwin/android
// platforms. So I am putting it here.
#include <dlfcn.h>
#endif

#ifdef __APPLE__
#include <asl.h>
#endif

namespace FatalErrorFlags {
enum: uint32_t {
  ReportBacktrace = 1 << 0
};
} // end namespace FatalErrorFlags

<<<<<<< HEAD
#if !defined(__CYGWIN__) && !defined(__ANDROID__) && !defined(_MSC_VER)
LLVM_ATTRIBUTE_ALWAYS_INLINE
static bool
isIdentifier(char c)
{
  return isalnum(c) || c == '_' || c == '$';
}
=======
using namespace swift;

#if !defined(__CYGWIN__) && !defined(__ANDROID__)
>>>>>>> 000d413a

static bool getSymbolNameAddr(llvm::StringRef libraryName, Dl_info dlinfo,
                              std::string &symbolName, uintptr_t &addrOut) {

  // If we failed to find a symbol and thus dlinfo->dli_sname is nullptr, we
  // need to use the hex address.
  bool hasUnavailableAddress = dlinfo.dli_sname == nullptr;

  // If the address is unavailable, just use <unavailable> as the symbol
  // name. We do not set addrOut, since addrOut will be set to our ptr address.
  if (hasUnavailableAddress) {
    symbolName += "<unavailable>";
    return false;
  }

  // Ok, now we know that we have some sort of "real" name. Set the outAddr.
  addrOut = uintptr_t(dlinfo.dli_saddr);

  // First lets try to demangle using cxxabi. If this fails, we will try to
  // demangle with swift. We are taking advantage of __cxa_demangle actually
  // providing failure status instead of just returning the original string like
  // swift demangle.
  int status;
  char *demangled = abi::__cxa_demangle(dlinfo.dli_sname, 0, 0, &status);
  if (status == 0) {
    assert(demangled != nullptr && "If __cxa_demangle succeeds, demangled "
                                   "should never be nullptr");
    symbolName += demangled;
    free(demangled);
    return true;
  }
  assert(demangled == nullptr && "If __cxa_demangle fails, demangled should "
                                 "be a nullptr");

  // Otherwise, try to demangle with swift. If swift fails to demangle, it will
  // just pass through the original output.
  symbolName = demangleSymbolAsString(
      dlinfo.dli_sname, strlen(dlinfo.dli_sname),
      Demangle::DemangleOptions::SimplifiedUIDemangleOptions());
  return true;
}

/// This function dumps one line of a stack trace. It is assumed that \p address
/// is the address of the stack frame at index \p index.
static void dumpStackTraceEntry(unsigned index, void *framePC) {
  Dl_info dlinfo;

  // 0 is failure for dladdr. We do not use nullptr since it is an int
  // argument. This violates normal unix patterns. See man page for dladdr on OS
  // X.
  if (0 == dladdr(framePC, &dlinfo)) {
    return;
  }

  // According to the man page of dladdr, if dladdr returns non-zero, then we
  // know that it must have fname, fbase set. Thus, we find the library name
  // here.
  StringRef libraryName = StringRef(dlinfo.dli_fname).rsplit('/').second;

  // Next we get the symbol name that we are going to use in our backtrace.
  std::string symbolName;
  // We initialize symbolAddr to framePC so that if we succeed in finding the
  // symbol, we get the offset in the function and if we fail to find the symbol
  // we just get HexAddr + 0.
  uintptr_t symbolAddr = uintptr_t(framePC);
  bool foundSymbol =
      getSymbolNameAddr(libraryName, dlinfo, symbolName, symbolAddr);

  // We do not use %p here for our pointers since the format is implementation
  // defined. This makes it logically impossible to check the output. Forcing
  // hexadecimal solves this issue.
  static const char *backtraceEntryFormat = "%-4u %-34s 0x%0.16lx %s + %td\n";

  // Then dump the backtrace.
  fprintf(stderr, backtraceEntryFormat, index, libraryName.data(),
          foundSymbol ? symbolAddr : uintptr_t(framePC), symbolName.c_str(),
          ptrdiff_t(uintptr_t(framePC) - symbolAddr));
}

#endif

#ifdef SWIFT_HAVE_CRASHREPORTERCLIENT
#include <malloc/malloc.h>

// Instead of linking to CrashReporterClient.a (because it complicates the
// build system), define the only symbol from that static archive ourselves.
//
// The layout of this struct is CrashReporter ABI, so there are no ABI concerns
// here.
extern "C" {
CRASH_REPORTER_CLIENT_HIDDEN
struct crashreporter_annotations_t gCRAnnotations
__attribute__((__section__("__DATA," CRASHREPORTER_ANNOTATIONS_SECTION))) = {
    CRASHREPORTER_ANNOTATIONS_VERSION, 0, 0, 0, 0, 0, 0, 0};
}

// Report a message to any forthcoming crash log.
static void
reportOnCrash(uint32_t flags, const char *message)
{
  // We must use an "unsafe" mutex in this pathway since the normal "safe"
  // mutex calls fatalError when an error is detected and fatalError ends up
  // calling us. In other words we could get infinite recursion if the
  // mutex errors.
  static swift::StaticUnsafeMutex crashlogLock;

  crashlogLock.lock();

  char *oldMessage = (char *)CRGetCrashLogMessage();
  char *newMessage;
  if (oldMessage) {
    asprintf(&newMessage, "%s%s", oldMessage, message);
    if (malloc_size(oldMessage)) free(oldMessage);
  } else {
    newMessage = strdup(message);
  }
  
  CRSetCrashLogMessage(newMessage);

  crashlogLock.unlock();
}

#else

static void
reportOnCrash(uint32_t flags, const char *message)
{
  // empty
}

#endif

// Report a message to system console and stderr.
static void
reportNow(uint32_t flags, const char *message)
{
#if defined(_MSC_VER)
# define  STDERR_FILENO 2
  _write(STDERR_FILENO, message, strlen(message));
#else
  write(STDERR_FILENO, message, strlen(message));
#endif
#ifdef __APPLE__
  asl_log(NULL, NULL, ASL_LEVEL_ERR, "%s", message);
#endif
#if !defined(__CYGWIN__) && !defined(__ANDROID__) && !defined(_MSC_VER)
  if (flags & FatalErrorFlags::ReportBacktrace) {
    fputs("Current stack trace:\n", stderr);
    constexpr unsigned maxSupportedStackDepth = 128;
    void *addrs[maxSupportedStackDepth];

    int symbolCount = backtrace(addrs, maxSupportedStackDepth);
    for (int i = 0; i < symbolCount; ++i) {
      dumpStackTraceEntry(i, addrs[i]);
    }
  }
#endif
}

/// Report a fatal error to system console, stderr, and crash logs.
/// Does not crash by itself.
void swift::swift_reportError(uint32_t flags,
                              const char *message) {
  reportNow(flags, message);
  reportOnCrash(flags, message);
}

// Report a fatal error to system console, stderr, and crash logs, then abort.
LLVM_ATTRIBUTE_NORETURN
void
swift::fatalError(uint32_t flags, const char *format, ...)
{
  va_list args;
  va_start(args, format);

  char *log;
#if defined(_MSC_VER)
  int len = _vscprintf(format, args) + 1;
  log = reinterpret_cast<char *>(malloc(len));
  vsprintf(log, format, args);
#else
  vasprintf(&log, format, args);
#endif

  swift_reportError(flags, log);
  abort();
}

// Crash when a deleted method is called by accident.
SWIFT_RUNTIME_EXPORT
LLVM_ATTRIBUTE_NORETURN
extern "C" void
swift_deletedMethodError() {
  swift::fatalError(/* flags = */ 0,
                    "fatal error: call of deleted method\n");
}<|MERGE_RESOLUTION|>--- conflicted
+++ resolved
@@ -13,6 +13,12 @@
 // Utilities for reporting errors to stderr, system console, and crash logs.
 //
 //===----------------------------------------------------------------------===//
+
+#if defined(__CYGWIN__) || defined(__ANDROID__) || defined(_MSC_VER)
+#  define SWIFT_SUPPORTS_BACKTRACE_REPORTING 0
+#else
+#  define SWIFT_SUPPORTS_BACKTRACE_REPORTING 1
+#endif
 
 #include <stdio.h>
 #include <stdlib.h>
@@ -22,31 +28,18 @@
 #include <io.h>
 #else
 #include <unistd.h>
-<<<<<<< HEAD
-#endif
-#if !defined(_MSC_VER)
-#include <pthread.h>
-#endif
-=======
->>>>>>> 000d413a
+#endif
 #include <stdarg.h>
 #include "swift/Runtime/Debug.h"
 #include "swift/Runtime/Mutex.h"
 #include "swift/Basic/Demangle.h"
-<<<<<<< HEAD
+#include "swift/Basic/LLVM.h"
+#include "llvm/ADT/StringRef.h"
 #if !defined(_MSC_VER)
 #include <cxxabi.h>
 #endif
-#if !defined(__CYGWIN__) && !defined(__ANDROID__) && !defined(_MSC_VER)
-=======
-#include "swift/Basic/LLVM.h"
-#include "llvm/ADT/StringRef.h"
-
-#include <cxxabi.h>
-
-#if !defined(__CYGWIN__) && !defined(__ANDROID__)
-
->>>>>>> 000d413a
+#if SWIFT_SUPPORTS_BACKTRACE_REPORTING
+
 // execinfo.h is not available on Android. Checks in this file ensure that
 // fatalError behaves as expected, but without stack traces.
 #include <execinfo.h>
@@ -65,19 +58,9 @@
 };
 } // end namespace FatalErrorFlags
 
-<<<<<<< HEAD
-#if !defined(__CYGWIN__) && !defined(__ANDROID__) && !defined(_MSC_VER)
-LLVM_ATTRIBUTE_ALWAYS_INLINE
-static bool
-isIdentifier(char c)
-{
-  return isalnum(c) || c == '_' || c == '$';
-}
-=======
 using namespace swift;
 
-#if !defined(__CYGWIN__) && !defined(__ANDROID__)
->>>>>>> 000d413a
+#if SWIFT_SUPPORTS_BACKTRACE_REPORTING
 
 static bool getSymbolNameAddr(llvm::StringRef libraryName, Dl_info dlinfo,
                               std::string &symbolName, uintptr_t &addrOut) {
@@ -215,7 +198,7 @@
 reportNow(uint32_t flags, const char *message)
 {
 #if defined(_MSC_VER)
-# define  STDERR_FILENO 2
+#define STDERR_FILENO 2
   _write(STDERR_FILENO, message, strlen(message));
 #else
   write(STDERR_FILENO, message, strlen(message));
@@ -223,7 +206,7 @@
 #ifdef __APPLE__
   asl_log(NULL, NULL, ASL_LEVEL_ERR, "%s", message);
 #endif
-#if !defined(__CYGWIN__) && !defined(__ANDROID__) && !defined(_MSC_VER)
+#if SWIFT_SUPPORTS_BACKTRACE_REPORTING
   if (flags & FatalErrorFlags::ReportBacktrace) {
     fputs("Current stack trace:\n", stderr);
     constexpr unsigned maxSupportedStackDepth = 128;
@@ -245,6 +228,26 @@
   reportOnCrash(flags, message);
 }
 
+static int swift_vasprintf(char **strp, const char *fmt, va_list ap) {
+#if defined(_MSC_VER)
+  int len = _vscprintf(fmt, ap);
+  if (len < 0)
+    return -1;
+  char *buffer = reinterpret_cast<char *>(malloc(len + 1));
+  if (!buffer)
+    return -1;
+  int result = vsprintf(*strp, fmt, ap);
+  if (result < 0) {
+    free(buffer);
+    return -1;
+  }
+  *strp = buffer;
+  return result;
+#else
+  return vasprintf(strp, fmt, ap);
+#endif
+}
+
 // Report a fatal error to system console, stderr, and crash logs, then abort.
 LLVM_ATTRIBUTE_NORETURN
 void
@@ -254,13 +257,7 @@
   va_start(args, format);
 
   char *log;
-#if defined(_MSC_VER)
-  int len = _vscprintf(format, args) + 1;
-  log = reinterpret_cast<char *>(malloc(len));
-  vsprintf(log, format, args);
-#else
-  vasprintf(&log, format, args);
-#endif
+  swift_vasprintf(&log, format, args);
 
   swift_reportError(flags, log);
   abort();
