--- conflicted
+++ resolved
@@ -32,14 +32,9 @@
 #include "swift/Basic/Demangle.h"
 #if !defined(_MSC_VER)
 #include <cxxabi.h>
-<<<<<<< HEAD
-#endif
-#if !defined(__CYGWIN__) && !defined(_MSC_VER)
-=======
-#if !defined(__CYGWIN__) && !defined(__ANDROID__)
+#if !defined(__CYGWIN__) && !defined(__ANDROID__) && !defined(_MSC_VER)
 // execinfo.h is not available on Android. Checks in this file ensure that
 // fatalError behaves as expected, but without stack traces.
->>>>>>> 56052cfe
 #include <execinfo.h>
 #endif
 
@@ -53,11 +48,7 @@
 };
 } // end namespace FatalErrorFlags
 
-<<<<<<< HEAD
-#if !defined(__CYGWIN__) && !defined(_MSC_VER)
-=======
-#if !defined(__CYGWIN__) && !defined(__ANDROID__)
->>>>>>> 56052cfe
+#if !defined(__CYGWIN__) && !defined(__ANDROID__) && !defined(_MSC_VER)
 LLVM_ATTRIBUTE_ALWAYS_INLINE
 static bool
 isIdentifier(char c)
@@ -226,11 +217,7 @@
 #ifdef __APPLE__
   asl_log(NULL, NULL, ASL_LEVEL_ERR, "%s", message);
 #endif
-<<<<<<< HEAD
-#if !defined(__CYGWIN__) && !defined(_MSC_VER)
-=======
-#if !defined(__CYGWIN__) && !defined(__ANDROID__)
->>>>>>> 56052cfe
+#if !defined(__CYGWIN__) && !defined(__ANDROID__) && !defined(_MSC_VER)
   if (flags & FatalErrorFlags::ReportBacktrace) {
     fputs("Current stack trace:\n", stderr);
     int count = 0;
