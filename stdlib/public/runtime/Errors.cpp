//===--- Errors.cpp - Error reporting utilities ---------------------------===//
//
// This source file is part of the Swift.org open source project
//
// Copyright (c) 2014 - 2017 Apple Inc. and the Swift project authors
// Licensed under Apache License v2.0 with Runtime Library Exception
//
// See https://swift.org/LICENSE.txt for license information
// See https://swift.org/CONTRIBUTORS.txt for the list of Swift project authors
//
//===----------------------------------------------------------------------===//
//
// Utilities for reporting errors to stderr, system console, and crash logs.
//
//===----------------------------------------------------------------------===//

<<<<<<< HEAD
#if defined(__CYGWIN__) || defined(__ANDROID__) || defined(_MSC_VER) ||        \
    defined(__MINGW32__)
=======
#if defined(__CYGWIN__) || defined(__ANDROID__) || defined(_WIN32)
>>>>>>> 229e2c33
#  define SWIFT_SUPPORTS_BACKTRACE_REPORTING 0
#else
#  define SWIFT_SUPPORTS_BACKTRACE_REPORTING 1
#endif

#include <stdio.h>
#include <stdlib.h>
#include <string.h>
#include <stdint.h>
#if defined(_WIN32)
#include <io.h>
#else
#include <unistd.h>
#endif
#include <stdarg.h>
#include "ImageInspection.h"
#include "swift/Runtime/Debug.h"
#include "swift/Runtime/Mutex.h"
#include "swift/Basic/Demangle.h"
#include "swift/Basic/LLVM.h"
#include "llvm/ADT/StringRef.h"
#if !defined(_MSC_VER)
#include <cxxabi.h>
#endif

#if SWIFT_SUPPORTS_BACKTRACE_REPORTING
// execinfo.h is not available on Android. Checks in this file ensure that
// fatalError behaves as expected, but without stack traces.
#include <execinfo.h>
#endif

#ifdef __APPLE__
#include <asl.h>
#endif

namespace FatalErrorFlags {
enum: uint32_t {
  ReportBacktrace = 1 << 0
};
} // end namespace FatalErrorFlags

using namespace swift;

#if SWIFT_SUPPORTS_BACKTRACE_REPORTING

static bool getSymbolNameAddr(llvm::StringRef libraryName, SymbolInfo syminfo,
                              std::string &symbolName, uintptr_t &addrOut) {

  // If we failed to find a symbol and thus dlinfo->dli_sname is nullptr, we
  // need to use the hex address.
  bool hasUnavailableAddress = syminfo.symbolName == nullptr;

  if (hasUnavailableAddress) {
    return false;
  }

  // Ok, now we know that we have some sort of "real" name. Set the outAddr.
  addrOut = uintptr_t(syminfo.symbolAddress);

  // First lets try to demangle using cxxabi. If this fails, we will try to
  // demangle with swift. We are taking advantage of __cxa_demangle actually
  // providing failure status instead of just returning the original string like
  // swift demangle.
  int status;
  char *demangled = abi::__cxa_demangle(syminfo.symbolName, 0, 0, &status);
  if (status == 0) {
    assert(demangled != nullptr && "If __cxa_demangle succeeds, demangled "
                                   "should never be nullptr");
    symbolName += demangled;
    free(demangled);
    return true;
  }
  assert(demangled == nullptr && "If __cxa_demangle fails, demangled should "
                                 "be a nullptr");

  // Otherwise, try to demangle with swift. If swift fails to demangle, it will
  // just pass through the original output.
  symbolName = demangleSymbolAsString(
      syminfo.symbolName, strlen(syminfo.symbolName),
      Demangle::DemangleOptions::SimplifiedUIDemangleOptions());
  return true;
}

/// This function dumps one line of a stack trace. It is assumed that \p address
/// is the address of the stack frame at index \p index.
static void dumpStackTraceEntry(unsigned index, void *framePC) {
  SymbolInfo syminfo;

  // 0 is failure for lookupSymbol
  if (0 == lookupSymbol(framePC, &syminfo)) {
    return;
  }

  // If lookupSymbol succeeded then fileName is non-null. Thus, we find the
  // library name here.
  StringRef libraryName = StringRef(syminfo.fileName).rsplit('/').second;

  // Next we get the symbol name that we are going to use in our backtrace.
  std::string symbolName;
  // We initialize symbolAddr to framePC so that if we succeed in finding the
  // symbol, we get the offset in the function and if we fail to find the symbol
  // we just get HexAddr + 0.
  uintptr_t symbolAddr = uintptr_t(framePC);
  bool foundSymbol =
      getSymbolNameAddr(libraryName, syminfo, symbolName, symbolAddr);

  // We do not use %p here for our pointers since the format is implementation
  // defined. This makes it logically impossible to check the output. Forcing
  // hexadecimal solves this issue.
  // If the symbol is not available, we print out <unavailable> + offset
  // from the base address of where the image containing framePC is mapped.
  // This gives enough info to reconstruct identical debugging target after
  // this process terminates.
  if (foundSymbol) {
    static const char *backtraceEntryFormat = "%-4u %-34s 0x%0.16lx %s + %td\n";
    fprintf(stderr, backtraceEntryFormat, index, libraryName.data(), symbolAddr,
            symbolName.c_str(), ptrdiff_t(uintptr_t(framePC) - symbolAddr));
  } else {
    static const char *backtraceEntryFormat = "%-4u %-34s 0x%0.16lx "
                                              "<unavailable> + %td\n";
    fprintf(stderr, backtraceEntryFormat, index, libraryName.data(),
            uintptr_t(framePC),
            ptrdiff_t(uintptr_t(framePC) - uintptr_t(syminfo.baseAddress)));
  }
}

#endif

#ifdef SWIFT_HAVE_CRASHREPORTERCLIENT
#include <malloc/malloc.h>

// Instead of linking to CrashReporterClient.a (because it complicates the
// build system), define the only symbol from that static archive ourselves.
//
// The layout of this struct is CrashReporter ABI, so there are no ABI concerns
// here.
extern "C" {
CRASH_REPORTER_CLIENT_HIDDEN
struct crashreporter_annotations_t gCRAnnotations
__attribute__((__section__("__DATA," CRASHREPORTER_ANNOTATIONS_SECTION))) = {
    CRASHREPORTER_ANNOTATIONS_VERSION, 0, 0, 0, 0, 0, 0, 0};
}

// Report a message to any forthcoming crash log.
static void
reportOnCrash(uint32_t flags, const char *message)
{
  // We must use an "unsafe" mutex in this pathway since the normal "safe"
  // mutex calls fatalError when an error is detected and fatalError ends up
  // calling us. In other words we could get infinite recursion if the
  // mutex errors.
  static swift::StaticUnsafeMutex crashlogLock;

  crashlogLock.lock();

  char *oldMessage = (char *)CRGetCrashLogMessage();
  char *newMessage;
  if (oldMessage) {
    asprintf(&newMessage, "%s%s", oldMessage, message);
    if (malloc_size(oldMessage)) free(oldMessage);
  } else {
    newMessage = strdup(message);
  }
  
  CRSetCrashLogMessage(newMessage);

  crashlogLock.unlock();
}

#else

static void
reportOnCrash(uint32_t flags, const char *message)
{
  // empty
}

#endif

// Report a message to system console and stderr.
static void
reportNow(uint32_t flags, const char *message)
{
#if defined(_WIN32)
#define STDERR_FILENO 2
  _write(STDERR_FILENO, message, strlen(message));
#else
  write(STDERR_FILENO, message, strlen(message));
#endif
#ifdef __APPLE__
  asl_log(nullptr, nullptr, ASL_LEVEL_ERR, "%s", message);
#endif
#if SWIFT_SUPPORTS_BACKTRACE_REPORTING
  if (flags & FatalErrorFlags::ReportBacktrace) {
    fputs("Current stack trace:\n", stderr);
    constexpr unsigned maxSupportedStackDepth = 128;
    void *addrs[maxSupportedStackDepth];

    int symbolCount = backtrace(addrs, maxSupportedStackDepth);
    for (int i = 0; i < symbolCount; ++i) {
      dumpStackTraceEntry(i, addrs[i]);
    }
  }
#endif
}

/// Report a fatal error to system console, stderr, and crash logs.
/// Does not crash by itself.
void swift::swift_reportError(uint32_t flags,
                              const char *message) {
  reportNow(flags, message);
  reportOnCrash(flags, message);
}

static int swift_vasprintf(char **strp, const char *fmt, va_list ap) {
<<<<<<< HEAD
#if defined(_MSC_VER) || defined(__MINGW32__)
=======
#if defined(_WIN32)
>>>>>>> 229e2c33
  int len = _vscprintf(fmt, ap);
  if (len < 0)
    return -1;
  char *buffer = reinterpret_cast<char *>(malloc(len + 1));
  if (!buffer)
    return -1;
  int result = vsprintf(buffer, fmt, ap);
  if (result < 0) {
    free(buffer);
    return -1;
  }
  *strp = buffer;
  return result;
#else
  return vasprintf(strp, fmt, ap);
#endif
}

// Report a fatal error to system console, stderr, and crash logs, then abort.
LLVM_ATTRIBUTE_NORETURN
void
swift::fatalError(uint32_t flags, const char *format, ...)
{
  va_list args;
  va_start(args, format);

  char *log;
  swift_vasprintf(&log, format, args);

  swift_reportError(flags, log);
  abort();
}

// Crash when a deleted method is called by accident.
SWIFT_RUNTIME_EXPORT
LLVM_ATTRIBUTE_NORETURN
extern "C" void
swift_deletedMethodError() {
  swift::fatalError(/* flags = */ 0,
                    "fatal error: call of deleted method\n");
}<|MERGE_RESOLUTION|>--- conflicted
+++ resolved
@@ -14,12 +14,7 @@
 //
 //===----------------------------------------------------------------------===//
 
-<<<<<<< HEAD
-#if defined(__CYGWIN__) || defined(__ANDROID__) || defined(_MSC_VER) ||        \
-    defined(__MINGW32__)
-=======
 #if defined(__CYGWIN__) || defined(__ANDROID__) || defined(_WIN32)
->>>>>>> 229e2c33
 #  define SWIFT_SUPPORTS_BACKTRACE_REPORTING 0
 #else
 #  define SWIFT_SUPPORTS_BACKTRACE_REPORTING 1
@@ -235,11 +230,7 @@
 }
 
 static int swift_vasprintf(char **strp, const char *fmt, va_list ap) {
-<<<<<<< HEAD
-#if defined(_MSC_VER) || defined(__MINGW32__)
-=======
 #if defined(_WIN32)
->>>>>>> 229e2c33
   int len = _vscprintf(fmt, ap);
   if (len < 0)
     return -1;
