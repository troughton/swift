--- conflicted
+++ resolved
@@ -1618,14 +1618,6 @@
 
   bool result = swift_dynamicCast(dest, srcValue, srcCapturedType,
                                   targetType, subFlags);
-<<<<<<< HEAD
-  // Deallocate the existential husk if we took from it.
-  if (canTake && result && isOutOfLine)
-    _maybeDeallocateOpaqueExistential(src, result, flags);
-  // If we couldn't take, we still may need to destroy the whole value.
-  else if (!canTake && shouldDeallocateSource(result, flags))
-    srcType->vw_destroy(src);
-=======
 
   if (!canTake) {
     // swift_dynamicCast performed no memory management.
@@ -1641,7 +1633,6 @@
       _maybeDeallocateOpaqueExistential(src, result, flags);
     }
   }
->>>>>>> 395e9678
 
   return result;
 }
