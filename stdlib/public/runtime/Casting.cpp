--- conflicted
+++ resolved
@@ -354,32 +354,6 @@
   Key key(type, qualified);
   auto &cache = TypeNameCache.get();
 
-<<<<<<< HEAD
-  Pair pair;
-  TypeNameCacheLock.readWriteLock(
-      [&] {
-        auto found = cache.find(key);
-        if (found != cache.end()) {
-          auto result = found->second;
-          pair = Pair{result.first, result.second};
-          return true; // Cache hit, return true (e.g. done)
-        }
-        return false; // Cache missed, return false to move to write lock.
-      },
-      [&] {
-        // Build the metadata name.
-        auto name = nameForMetadata(type, qualified);
-        // Copy it to memory we can reference forever.
-        auto size = name.size();
-        auto result = (char *)malloc(size + 1);
-        memcpy(result, name.data(), size);
-        result[size] = 0;
-        cache.insert({key, {result, size}});
-        pair = Pair{result, size};
-      });
-
-  return pair;
-=======
   // Attempt read-only lookup of cache entry.
   {
     StaticScopedReadLock guard(TypeNameCacheLock);
@@ -414,7 +388,6 @@
     cache.insert({key, {result, size}});
     return Pair{result, size};
   }
->>>>>>> d2aee432
 }
 
 /// Report a dynamic cast failure.
