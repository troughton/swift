//===--- Once.cpp - Runtime support for lazy initialization ---------------===//
//
// This source file is part of the Swift.org open source project
//
// Copyright (c) 2014 - 2017 Apple Inc. and the Swift project authors
// Licensed under Apache License v2.0 with Runtime Library Exception
//
// See https://swift.org/LICENSE.txt for license information
// See https://swift.org/CONTRIBUTORS.txt for the list of Swift project authors
//
//===----------------------------------------------------------------------===//
//
// Swift runtime functions in support of lazy initialization.
//
//===----------------------------------------------------------------------===//

#include "Private.h"
#include "swift/Runtime/Once.h"
#include "swift/Runtime/Debug.h"
#include <type_traits>

using namespace swift;

#ifdef __APPLE__

// On macOS and iOS, swift_once is implemented using GCD.
// The compiler emits an inline check matching the barrier-free inline fast
// path of dispatch_once(). See SwiftTargetInfo.OnceDonePredicateValue.

#include <dispatch/dispatch.h>
static_assert(std::is_same<swift_once_t, dispatch_once_t>::value,
              "swift_once_t and dispatch_once_t must stay in sync");
#else

// On non-Darwin platforms we do not assume any barrier-free inline path
// and SwiftTargetInfo.OnceDonePredicateValue is unset in the compiler.

#endif

// The compiler generates the swift_once_t values as word-sized zero-initialized
// variables, so we want to make sure swift_once_t isn't larger than the
// platform word or the function below might overwrite something it shouldn't.
static_assert(sizeof(swift_once_t) <= sizeof(void*),
              "swift_once_t must be no larger than the platform word");

/// Runs the given function with the given context argument exactly once.
/// The predicate argument must point to a global or static variable of static
/// extent of type swift_once_t.
void swift::swift_once(swift_once_t *predicate, void (*fn)(void *),
                       void *context) {
#if defined(__APPLE__)
<<<<<<< HEAD
  dispatch_once_f(predicate, nullptr, fn);
#elif defined(__CYGWIN__) || defined(__MINGW32__)
  _swift_once_f(predicate, nullptr, fn);
=======
  dispatch_once_f(predicate, context, fn);
#elif defined(__CYGWIN__)
  _swift_once_f(predicate, context, fn);
>>>>>>> c13ba7f3
#else
  std::call_once(*predicate, [fn, context]() { fn(context); });
#endif
}<|MERGE_RESOLUTION|>--- conflicted
+++ resolved
@@ -49,15 +49,9 @@
 void swift::swift_once(swift_once_t *predicate, void (*fn)(void *),
                        void *context) {
 #if defined(__APPLE__)
-<<<<<<< HEAD
-  dispatch_once_f(predicate, nullptr, fn);
+  dispatch_once_f(predicate, context, fn);
 #elif defined(__CYGWIN__) || defined(__MINGW32__)
-  _swift_once_f(predicate, nullptr, fn);
-=======
-  dispatch_once_f(predicate, context, fn);
-#elif defined(__CYGWIN__)
   _swift_once_f(predicate, context, fn);
->>>>>>> c13ba7f3
 #else
   std::call_once(*predicate, [fn, context]() { fn(context); });
 #endif
