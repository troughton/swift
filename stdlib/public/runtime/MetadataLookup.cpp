//===--- MetadataLookup.cpp - Swift Language Type Name Lookup -------------===//
//
// This source file is part of the Swift.org open source project
//
// Copyright (c) 2014 - 2016 Apple Inc. and the Swift project authors
// Licensed under Apache License v2.0 with Runtime Library Exception
//
// See http://swift.org/LICENSE.txt for license information
// See http://swift.org/CONTRIBUTORS.txt for the list of Swift project authors
//
//===----------------------------------------------------------------------===//
//
// Implementations of runtime functions for looking up a type by name.
//
//===----------------------------------------------------------------------===//

#include "swift/Basic/LLVM.h"
#include "swift/Basic/Lazy.h"
#include "swift/Runtime/Concurrent.h"
#include "swift/Runtime/HeapObject.h"
#include "swift/Runtime/Metadata.h"
#include "swift/Runtime/Mutex.h"
#include "llvm/ADT/DenseMap.h"
#include "llvm/ADT/Optional.h"
#include "llvm/ADT/PointerIntPair.h"
#include "llvm/ADT/StringExtras.h"
#include "Private.h"

#if defined(__APPLE__) && defined(__MACH__)
#include <mach-o/dyld.h>
#include <mach-o/getsect.h>
#elif defined(__ELF__) || defined(__ANDROID__)
#include <elf.h>
#include <link.h>
#endif

<<<<<<< HEAD
#if !defined(_MSC_VER)
#include <dlfcn.h>
#endif

=======
>>>>>>> 000d413a
using namespace swift;
using namespace Demangle;

#if SWIFT_OBJC_INTEROP
#include <objc/runtime.h>
#include <objc/message.h>
#include <objc/objc.h>
#endif

#if defined(__APPLE__) && defined(__MACH__)
#define SWIFT_TYPE_METADATA_SECTION "__swift2_types"
#elif defined(__ELF__)
#define SWIFT_TYPE_METADATA_SECTION ".swift2_type_metadata_start"
#elif defined(__CYGWIN__) || defined(_MSC_VER)
#define SWIFT_TYPE_METADATA_SECTION ".sw2tymd"
#endif

// Type Metadata Cache.

namespace {
  struct TypeMetadataSection {
    const TypeMetadataRecord *Begin, *End;
    const TypeMetadataRecord *begin() const {
      return Begin;
    }
    const TypeMetadataRecord *end() const {
      return End;
    }
  };

  struct TypeMetadataCacheEntry {
  private:
    std::string Name;
    const Metadata *Metadata;

  public:
    TypeMetadataCacheEntry(const llvm::StringRef name,
                           const ::Metadata *metadata)
      : Name(name.str()), Metadata(metadata) {}

    const ::Metadata *getMetadata(void) {
      return Metadata;
    }

    int compareWithKey(llvm::StringRef aName) const {
      return aName.compare(Name);
    }

    template <class... T>
    static size_t getExtraAllocationSize(T &&... ignored) {
      return 0;
    }
  };
}

#if defined(__APPLE__) && defined(__MACH__)
static void _initializeCallbacksToInspectDylib();
#else
namespace swift {
  void _swift_initializeCallbacksToInspectDylib(
    void (*fnAddImageBlock)(const uint8_t *, size_t),
    const char *sectionName);
}

static void _addImageTypeMetadataRecordsBlock(const uint8_t *records,
                                              size_t recordsSize);
#endif

struct TypeMetadataState {
  ConcurrentMap<TypeMetadataCacheEntry> Cache;
  std::vector<TypeMetadataSection> SectionsToScan;
  Mutex SectionsToScanLock;

  TypeMetadataState() {
    SectionsToScan.reserve(16);
#if defined(__APPLE__) && defined(__MACH__)
    _initializeCallbacksToInspectDylib();
#else
    _swift_initializeCallbacksToInspectDylib(
      _addImageTypeMetadataRecordsBlock,
      SWIFT_TYPE_METADATA_SECTION);
#endif
  }

};

static Lazy<TypeMetadataState> TypeMetadataRecords;

static void
_registerTypeMetadataRecords(TypeMetadataState &T,
                             const TypeMetadataRecord *begin,
                             const TypeMetadataRecord *end) {
  ScopedLock guard(T.SectionsToScanLock);
  T.SectionsToScan.push_back(TypeMetadataSection{begin, end});
}

static void _addImageTypeMetadataRecordsBlock(const uint8_t *records,
                                              size_t recordsSize) {
  assert(recordsSize % sizeof(TypeMetadataRecord) == 0
         && "weird-sized type metadata section?!");

  // If we have a section, enqueue the type metadata for lookup.
  auto recordsBegin
    = reinterpret_cast<const TypeMetadataRecord*>(records);
  auto recordsEnd
    = reinterpret_cast<const TypeMetadataRecord*>
                                            (records + recordsSize);

  // type metadata cache should always be sufficiently initialized by this point.
  _registerTypeMetadataRecords(TypeMetadataRecords.unsafeGetAlreadyInitialized(),
                               recordsBegin, recordsEnd);
}

#if defined(__APPLE__) && defined(__MACH__)
static void _addImageTypeMetadataRecords(const mach_header *mh,
                                         intptr_t vmaddr_slide) {
#ifdef __LP64__
  using mach_header_platform = mach_header_64;
  assert(mh->magic == MH_MAGIC_64 && "loaded non-64-bit image?!");
#else
  using mach_header_platform = mach_header;
#endif

  // Look for a __swift2_types section.
  unsigned long recordsSize;
  const uint8_t *records =
    getsectiondata(reinterpret_cast<const mach_header_platform *>(mh),
                   SEG_TEXT, SWIFT_TYPE_METADATA_SECTION,
                   &recordsSize);

  if (!records)
    return;

  _addImageTypeMetadataRecordsBlock(records, recordsSize);
}

static void _initializeCallbacksToInspectDylib() {
  // Install our dyld callback.
  // Dyld will invoke this on our behalf for all images that have already
  // been loaded.
  _dyld_register_func_for_add_image(_addImageTypeMetadataRecords);
}
#endif

void
swift::swift_registerTypeMetadataRecords(const TypeMetadataRecord *begin,
                                         const TypeMetadataRecord *end) {
  auto &T = TypeMetadataRecords.get();
  _registerTypeMetadataRecords(T, begin, end);
}

// copied from ProtocolConformanceRecord::getCanonicalTypeMetadata()
template<>
const Metadata *TypeMetadataRecord::getCanonicalTypeMetadata() const {
  switch (getTypeKind()) {
  case TypeMetadataRecordKind::UniqueDirectType:
    return getDirectType();
  case TypeMetadataRecordKind::NonuniqueDirectType:
    return swift_getForeignTypeMetadata((ForeignTypeMetadata *)getDirectType());
  case TypeMetadataRecordKind::UniqueDirectClass:
    if (auto *ClassMetadata =
          static_cast<const ::ClassMetadata *>(getDirectType()))
      return swift_getObjCClassMetadata(ClassMetadata);
    else
      return nullptr;
  default:
    return nullptr;
  }
}

// returns the type metadata for the type named by typeNode
const Metadata *
swift::_matchMetadataByMangledTypeName(const llvm::StringRef typeName,
                                       const Metadata *metadata,
                                       const NominalTypeDescriptor *ntd) {
  if (metadata != nullptr) {
    assert(ntd == nullptr);
    ntd = metadata->getNominalTypeDescriptor();
  }

  if (ntd == nullptr || ntd->Name.get() != typeName)
    return nullptr;

  // Call the accessor if there is one.
  if (metadata == nullptr && !ntd->GenericParams.isGeneric()) {
    if (auto accessFn = ntd->getAccessFunction())
      metadata = accessFn();
  }

  return metadata;
}

// returns the type metadata for the type named by typeName
static const Metadata *
_searchTypeMetadataRecords(const TypeMetadataState &T,
                           const llvm::StringRef typeName) {
  unsigned sectionIdx = 0;
  unsigned endSectionIdx = T.SectionsToScan.size();
  const Metadata *foundMetadata = nullptr;

  for (; sectionIdx < endSectionIdx; ++sectionIdx) {
    auto &section = T.SectionsToScan[sectionIdx];
    for (const auto &record : section) {
      if (auto metadata = record.getCanonicalTypeMetadata())
        foundMetadata = _matchMetadataByMangledTypeName(typeName, metadata, nullptr);
      else if (auto ntd = record.getNominalTypeDescriptor())
        foundMetadata = _matchMetadataByMangledTypeName(typeName, nullptr, ntd);

      if (foundMetadata != nullptr)
        return foundMetadata;
    }
  }

  return nullptr;
}

static const Metadata *
_typeByMangledName(const llvm::StringRef typeName) {
  const Metadata *foundMetadata = nullptr;
  auto &T = TypeMetadataRecords.get();

  // Look for an existing entry.
  // Find the bucket for the metadata entry.
  if (auto Value = T.Cache.find(typeName))
    return Value->getMetadata();

  // Check type metadata records
  T.SectionsToScanLock.withLock([&] {
    foundMetadata = _searchTypeMetadataRecords(T, typeName);
  });

  // Check protocol conformances table. Note that this has no support for
  // resolving generic types yet.
  if (!foundMetadata)
    foundMetadata = _searchConformancesByMangledTypeName(typeName);

  if (foundMetadata) {
    T.Cache.getOrInsert(typeName, foundMetadata);
  }

#if SWIFT_OBJC_INTEROP
  // Check for ObjC class
  // FIXME does this have any value? any ObjC class with a Swift name
  // should already be registered as a Swift type.
  if (foundMetadata == nullptr) {
    std::string prefixedName("_Tt" + typeName.str());
    foundMetadata = reinterpret_cast<ClassMetadata *>
      (objc_lookUpClass(prefixedName.c_str()));
  }
#endif

  return foundMetadata;
}

/// Return the type metadata for a given mangled name, used in the
/// implementation of _typeByName(). The human readable name returned
/// by swift_getTypeName() is non-unique, so we used mangled names
/// internally.
SWIFT_RUNTIME_EXPORT
extern "C"
const Metadata *
swift_getTypeByMangledName(const char *typeName, size_t typeNameLength) {
  llvm::StringRef name(typeName, typeNameLength);
  return _typeByMangledName(name);
}<|MERGE_RESOLUTION|>--- conflicted
+++ resolved
@@ -34,13 +34,6 @@
 #include <link.h>
 #endif
 
-<<<<<<< HEAD
-#if !defined(_MSC_VER)
-#include <dlfcn.h>
-#endif
-
-=======
->>>>>>> 000d413a
 using namespace swift;
 using namespace Demangle;
 
