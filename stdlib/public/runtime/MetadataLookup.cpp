--- conflicted
+++ resolved
@@ -121,11 +121,8 @@
     SectionsToScan.reserve(16);
 #if !defined(_MSC_VER)
     pthread_mutex_init(&SectionsToScanLock, nullptr);
-<<<<<<< HEAD
-#endif
-=======
-#if defined(__APPLE__) && defined(__MACH__)
->>>>>>> 7182c58c
+#endif
+#if defined(__APPLE__) && defined(__MACH__)
     _initializeCallbacksToInspectDylib();
 #else
     _swift_initializeCallbacksToInspectDylib(
@@ -143,11 +140,11 @@
                              const TypeMetadataRecord *end) {
 #if defined(_MSC_VER)
   T.SectionsToScanLock.lock();
-  T.SectionsToScan.push_back(TypeMetadataSection{ begin, end });
+  T.SectionsToScan.push_back(TypeMetadataSection{begin, end});
   T.SectionsToScanLock.unlock();
 #else
   pthread_mutex_lock(&T.SectionsToScanLock);
-  T.SectionsToScan.push_back(TypeMetadataSection{ begin, end });
+  T.SectionsToScan.push_back(TypeMetadataSection{begin, end});
   pthread_mutex_unlock(&T.SectionsToScanLock);
 #endif
 }
@@ -191,90 +188,12 @@
 
   _addImageTypeMetadataRecordsBlock(records, recordsSize);
 }
-<<<<<<< HEAD
-#elif defined(__ELF__)
-static int _addImageTypeMetadataRecords(struct dl_phdr_info *info,
-                                        size_t size, void * /*data*/) {
-  void *handle;
-  if (!info->dlpi_name || info->dlpi_name[0] == '\0') {
-    handle = dlopen(nullptr, RTLD_LAZY);
-  } else
-    handle = dlopen(info->dlpi_name, RTLD_LAZY | RTLD_NOLOAD);
-  auto records = reinterpret_cast<const uint8_t*>(
-      dlsym(handle, SWIFT_TYPE_METADATA_SECTION));
-
-  if (!records) {
-    // if there are no type metadata records, don't hold this handle open.
-    dlclose(handle);
-    return 0;
-  }
-
-  // Extract the size of the type metadata block from the head of the section
-  auto recordsSize = *reinterpret_cast<const uint64_t*>(records);
-  records += sizeof(recordsSize);
-
-  _addImageTypeMetadataRecordsBlock(records, recordsSize);
-
-  dlclose(handle);
-  return 0;
-}
-#elif defined(__CYGWIN__) || defined(_MSC_VER)
-static int _addImageTypeMetadataRecords(struct dl_phdr_info *info,
-                                        size_t size, void * /*data*/) {
-#if defined(_MSC_VER)
-  HMODULE handle;
-
-  if (!info->dlpi_name || info->dlpi_name[0] == '\0') {
-    handle = GetModuleHandle(nullptr);
-  } else
-    handle = GetModuleHandle(info->dlpi_name);
-#else
-  void *handle;
-
-  if (!info->dlpi_name || info->dlpi_name[0] == '\0') {
-    handle = dlopen(nullptr, RTLD_LAZY);
-  } else
-    handle = dlopen(info->dlpi_name, RTLD_LAZY | RTLD_NOLOAD);
-#endif
-
-  unsigned long recordsSize;
-  const uint8_t *records =
-    _swift_getSectionDataPE(handle, SWIFT_TYPE_METADATA_SECTION,
-                           &recordsSize);
-
-  if (records) {
-    _addImageTypeMetadataRecordsBlock(records, recordsSize);
-  }
-#if defined(_MSC_VER)
-  FreeLibrary(handle);
-#else
-  dlclose(handle);
-#endif
-  return 0;
-}
-#endif
-=======
->>>>>>> 7182c58c
 
 static void _initializeCallbacksToInspectDylib() {
   // Install our dyld callback.
   // Dyld will invoke this on our behalf for all images that have already
   // been loaded.
   _dyld_register_func_for_add_image(_addImageTypeMetadataRecords);
-<<<<<<< HEAD
-#elif defined(__ELF__)
-  // Search the loaded dls. Unlike the above, this only searches the already
-  // loaded ones.
-  // FIXME: Find a way to have this continue to happen after.
-  // rdar://problem/19045112
-  dl_iterate_phdr(_addImageTypeMetadataRecords, nullptr);
-#elif defined(__CYGWIN__) || defined(_MSC_VER)
-  _swift_dl_iterate_phdr(_addImageTypeMetadataRecords, nullptr);
-#else
-# error No known mechanism to inspect dynamic libraries on this platform.
-#endif
-=======
->>>>>>> 7182c58c
 }
 #endif
 
