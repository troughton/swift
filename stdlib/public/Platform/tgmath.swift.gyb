--- conflicted
+++ resolved
@@ -216,11 +216,7 @@
 @available(*, deprecated, message: "use the floatingPointClass property.")
 public func fpclassify(_ value: ${T}) -> Int {
 %if T == 'Double':
-<<<<<<< HEAD
-#if os(Linux) || MINGW
-=======
-#if os(Linux) || os(Haiku)
->>>>>>> aad14e3c
+#if os(Linux) || MINGW || os(Haiku)
   return Int(__fpclassify(CDouble(value)))
 #elseif os(Windows) 
   return Int(_dclass(CDouble(value)))
@@ -228,11 +224,7 @@
   return Int(__fpclassifyd(CDouble(value)))
 #endif
 %else:
-<<<<<<< HEAD
 #if os(Windows) && !MINGW
-=======
-#if os(Windows) 
->>>>>>> aad14e3c
   return Int(_${f}dclass(${CT}(value)))
 #else
   return Int(__fpclassify${f}(${CT}(value)))
@@ -308,11 +300,7 @@
 
 % # This is AllFloatTypes not OverlayFloatTypes because of the tuple return.
 % for T, CT, f in AllFloatTypes():
-<<<<<<< HEAD
-#if os(Linux) || os(FreeBSD) || os(PS4) || os(Android) || os(Cygwin)
-=======
 #if os(Linux) || os(FreeBSD) || os(PS4) || os(Android) || os(Cygwin) || os(Haiku)
->>>>>>> aad14e3c
 @_transparent
 public func lgamma(_ x: ${T}) -> (${T}, Int) {
   var sign = Int32(0)
