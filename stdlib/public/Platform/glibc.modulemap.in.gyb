--- conflicted
+++ resolved
@@ -50,16 +50,6 @@
       export *
     }
 
-<<<<<<< HEAD
-% if CMAKE_SDK in ["LINUX", "CYGWIN"]:
-    module features {
-      header "@GLIBC_INCLUDE_PATH@/features.h"
-      export *
-    }
-% end
-
-=======
->>>>>>> 56052cfe
     module fenv {
       header "@GLIBC_INCLUDE_PATH@/fenv.h"
       export *
@@ -149,9 +139,6 @@
 
   // POSIX
   module POSIX {
-<<<<<<< HEAD
-% if CMAKE_SDK not in ["CYGWIN"]:
-=======
 % if CMAKE_SDK in ["LINUX", "CYGWIN"]:
     module wait {
       header "@GLIBC_INCLUDE_PATH@/wait.h"
@@ -160,13 +147,10 @@
 % end
 
 % if CMAKE_SDK in ["LINUX", "FREEBSD"]:
->>>>>>> 56052cfe
     module aio {
       header "@GLIBC_INCLUDE_PATH@/aio.h"
       export *
     }
-<<<<<<< HEAD
-=======
     module cpio {
       header "@GLIBC_INCLUDE_PATH@/cpio.h"
       export *
@@ -234,7 +218,6 @@
       header "@GLIBC_INCLUDE_PATH@/wordexp.h"
       export *
     }
->>>>>>> 56052cfe
 % end
 
     module arpa {
@@ -244,17 +227,6 @@
       }
       export *
     }
-<<<<<<< HEAD
-
-% if CMAKE_SDK not in ["CYGWIN"]:
-    module cpio {
-      header "@GLIBC_INCLUDE_PATH@/cpio.h"
-      export *
-    }
-% end
-
-=======
->>>>>>> 56052cfe
     module dirent {
       header "@GLIBC_INCLUDE_PATH@/dirent.h"
       export *
@@ -267,17 +239,6 @@
       header "@GLIBC_INCLUDE_PATH@/fcntl.h"
       export *
     }
-<<<<<<< HEAD
-
-% if CMAKE_SDK not in ["CYGWIN"]:
-    module fmtmsg {
-      header "@GLIBC_INCLUDE_PATH@/fmtmsg.h"
-      export *
-    }
-% end
-
-=======
->>>>>>> 56052cfe
     module fnmatch {
       header "@GLIBC_INCLUDE_PATH@/fnmatch.h"
       export *
@@ -312,17 +273,6 @@
         export *
       }
     }
-<<<<<<< HEAD
-
-% if CMAKE_SDK not in ["CYGWIN"]:
-    module nl_types {
-      header "@GLIBC_INCLUDE_PATH@/nl_types.h"
-      export *
-    }
-% end
-
-=======
->>>>>>> 56052cfe
     module poll {
       header "@GLIBC_INCLUDE_PATH@/poll.h"
       export *
@@ -431,17 +381,6 @@
       header "@GLIBC_INCLUDE_PATH@/termios.h"
       export *
     }
-<<<<<<< HEAD
-
-% if CMAKE_SDK not in ["CYGWIN"]:
-    module ulimit {
-      header "@GLIBC_INCLUDE_PATH@/ulimit.h"
-      export *
-    }
-% end
-
-=======
->>>>>>> 56052cfe
     module unistd {
       header "@GLIBC_INCLUDE_PATH@/unistd.h"
       export *
@@ -450,22 +389,5 @@
       header "@GLIBC_INCLUDE_PATH@/utime.h"
       export *
     }
-<<<<<<< HEAD
-    module utmpx {
-      header "@GLIBC_INCLUDE_PATH@/utmpx.h"
-      export *
-    }
-% if CMAKE_SDK in ["LINUX", "CYGWIN"]:
-    module wait {
-      header "@GLIBC_INCLUDE_PATH@/wait.h"
-      export *
-    }
-% end
-    module wordexp {
-      header "@GLIBC_INCLUDE_PATH@/wordexp.h"
-      export *
-    }
-=======
->>>>>>> 56052cfe
   }
 }