--- conflicted
+++ resolved
@@ -67,16 +67,10 @@
 
 /// Block-based wrapper for `pthread_create`.
 public func _stdlib_pthread_create_block<Argument, Result>(
-<<<<<<< HEAD
   _ attr: _stdlib_pthread_attr_t?,
-  _ start_routine: (Argument) -> Result,
-=======
-  _ attr: UnsafePointer<pthread_attr_t>?,
   _ start_routine: @escaping (Argument) -> Result,
->>>>>>> 2ef0a8fd
   _ arg: Argument
-) -> (CInt, pthread_t?) 
-{
+) -> (CInt, pthread_t?) {
   let context = PthreadBlockContextImpl(block: start_routine, arg: arg)
   // We hand ownership off to `invokeBlockContext` through its void context
   // argument.
