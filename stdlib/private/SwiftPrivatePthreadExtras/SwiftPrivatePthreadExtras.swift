--- conflicted
+++ resolved
@@ -17,15 +17,10 @@
 
 #if os(OSX) || os(iOS) || os(watchOS) || os(tvOS)
 import Darwin
-<<<<<<< HEAD
-#elseif os(Linux) || os(FreeBSD) || os(PS4) || os(Android)
-=======
 #elseif os(Linux) || os(FreeBSD) || os(PS4) || os(Android) || os(Cygwin) || os(Haiku)
->>>>>>> aad14e3c
 import Glibc
-#elseif os(Cygwin)
-import Newlib
-#elseif MINGW
+#elseif os(Windows)
+#if MINGW
 import MinGWCrt
 #endif
 
@@ -67,11 +62,7 @@
   return context.run()
 }
 
-<<<<<<< HEAD
-#if os(Cygwin) || os(FreeBSD)
-=======
 #if os(Cygwin) || os(FreeBSD) || os(Haiku)
->>>>>>> aad14e3c
 public typealias _stdlib_pthread_attr_t = UnsafePointer<pthread_attr_t?>
 #else
 public typealias _stdlib_pthread_attr_t = UnsafePointer<pthread_attr_t>
