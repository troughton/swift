//===--- SwiftPrivatePthreadExtras.swift ----------------------------------===//
//
// This source file is part of the Swift.org open source project
//
// Copyright (c) 2014 - 2017 Apple Inc. and the Swift project authors
// Licensed under Apache License v2.0 with Runtime Library Exception
//
// See https://swift.org/LICENSE.txt for license information
// See https://swift.org/CONTRIBUTORS.txt for the list of Swift project authors
//
//===----------------------------------------------------------------------===//
//
// This file contains wrappers for pthread APIs that are less painful to use
// than the C APIs.
//
//===----------------------------------------------------------------------===//

#if os(OSX) || os(iOS) || os(watchOS) || os(tvOS)
import Darwin
#elseif os(Linux) || os(FreeBSD) || os(PS4) || os(Android) || CYGWIN
import Glibc
#endif

/// An abstract base class to encapsulate the context necessary to invoke
/// a block from pthread_create.
internal class PthreadBlockContext {
  /// Execute the block, and return an `UnsafeMutablePointer` to memory
  /// allocated with `UnsafeMutablePointer.alloc` containing the result of the
  /// block.
  func run() -> UnsafeMutableRawPointer { fatalError("abstract") }
}

internal class PthreadBlockContextImpl<Argument, Result>: PthreadBlockContext {
  let block: (Argument) -> Result
  let arg: Argument

  init(block: @escaping (Argument) -> Result, arg: Argument) {
    self.block = block
    self.arg = arg
    super.init()
  }

  override func run() -> UnsafeMutableRawPointer {
    let result = UnsafeMutablePointer<Result>.allocate(capacity: 1)
    result.initialize(to: block(arg))
    return UnsafeMutableRawPointer(result)
  }
}

/// Entry point for `pthread_create` that invokes a block context.
internal func invokeBlockContext(
  _ contextAsVoidPointer: UnsafeMutableRawPointer?
) -> UnsafeMutableRawPointer! {
  // The context is passed in +1; we're responsible for releasing it.
  let context = Unmanaged<PthreadBlockContext>
    .fromOpaque(contextAsVoidPointer!)
    .takeRetainedValue()

  return context.run()
}

<<<<<<< HEAD
#if CYGWIN
=======
#if CYGWIN || os(FreeBSD)
>>>>>>> 229e2c33
public typealias _stdlib_pthread_attr_t = UnsafePointer<pthread_attr_t?>
#else
public typealias _stdlib_pthread_attr_t = UnsafePointer<pthread_attr_t>
#endif

/// Block-based wrapper for `pthread_create`.
public func _stdlib_pthread_create_block<Argument, Result>(
  _ attr: _stdlib_pthread_attr_t?,
  _ start_routine: @escaping (Argument) -> Result,
  _ arg: Argument
) -> (CInt, pthread_t?) {
  let context = PthreadBlockContextImpl(block: start_routine, arg: arg)
  // We hand ownership off to `invokeBlockContext` through its void context
  // argument.
  let contextAsVoidPointer = Unmanaged.passRetained(context).toOpaque()

  var threadID = _make_pthread_t()
  let result = pthread_create(&threadID, attr,
    { invokeBlockContext($0) }, contextAsVoidPointer)
  if result == 0 {
    return (result, threadID)
  } else {
    return (result, nil)
  }
}

#if os(Linux) || os(Android)
internal func _make_pthread_t() -> pthread_t {
  return pthread_t()
}
#else
internal func _make_pthread_t() -> pthread_t? {
  return nil
}
#endif

/// Block-based wrapper for `pthread_join`.
public func _stdlib_pthread_join<Result>(
  _ thread: pthread_t,
  _ resultType: Result.Type
) -> (CInt, Result?) {
  var threadResultRawPtr: UnsafeMutableRawPointer?
  let result = pthread_join(thread, &threadResultRawPtr)
  if result == 0 {
    let threadResultPtr = threadResultRawPtr!.assumingMemoryBound(
      to: Result.self)
    let threadResult = threadResultPtr.pointee
    threadResultPtr.deinitialize()
    threadResultPtr.deallocate(capacity: 1)
    return (result, threadResult)
  } else {
    return (result, nil)
  }
}

public class _stdlib_Barrier {
  var _pthreadBarrier: _stdlib_pthread_barrier_t

  var _pthreadBarrierPtr: UnsafeMutablePointer<_stdlib_pthread_barrier_t> {
    return _getUnsafePointerToStoredProperties(self)
      .assumingMemoryBound(to: _stdlib_pthread_barrier_t.self)
  }

  public init(threadCount: Int) {
    self._pthreadBarrier = _stdlib_pthread_barrier_t()
    let ret = _stdlib_pthread_barrier_init(
      _pthreadBarrierPtr, nil, CUnsignedInt(threadCount))
    if ret != 0 {
      fatalError("_stdlib_pthread_barrier_init() failed")
    }
  }

  deinit {
    let ret = _stdlib_pthread_barrier_destroy(_pthreadBarrierPtr)
    if ret != 0 {
      fatalError("_stdlib_pthread_barrier_destroy() failed")
    }
  }

  public func wait() {
    let ret = _stdlib_pthread_barrier_wait(_pthreadBarrierPtr)
    if !(ret == 0 || ret == _stdlib_PTHREAD_BARRIER_SERIAL_THREAD) {
      fatalError("_stdlib_pthread_barrier_wait() failed")
    }
  }
}<|MERGE_RESOLUTION|>--- conflicted
+++ resolved
@@ -59,11 +59,7 @@
   return context.run()
 }
 
-<<<<<<< HEAD
-#if CYGWIN
-=======
 #if CYGWIN || os(FreeBSD)
->>>>>>> 229e2c33
 public typealias _stdlib_pthread_attr_t = UnsafePointer<pthread_attr_t?>
 #else
 public typealias _stdlib_pthread_attr_t = UnsafePointer<pthread_attr_t>
