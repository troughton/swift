--- conflicted
+++ resolved
@@ -10,14 +10,9 @@
   SWIFT_MODULE_DEPENDS_WATCHOS Darwin
   SWIFT_MODULE_DEPENDS_LINUX Glibc
   SWIFT_MODULE_DEPENDS_FREEBSD Glibc
-<<<<<<< HEAD
-  SWIFT_MODULE_DEPENDS_CYGWIN Newlib
+  SWIFT_MODULE_DEPENDS_CYGWIN Glibc
   SWIFT_MODULE_DEPENDS_MINGW MinGWCrt
-  SWIFT_COMPILE_FLAGS ${STDLIB_SIL_SERIALIZE_ALL}
-=======
-  SWIFT_MODULE_DEPENDS_CYGWIN Glibc
   SWIFT_MODULE_DEPENDS_HAIKU Glibc
   SWIFT_COMPILE_FLAGS
->>>>>>> aad14e3c
   TARGET_SDKS ALL_POSIX_PLATFORMS
   INSTALL_IN_COMPONENT stdlib-experimental)
