//===--- StdlibCoreExtras.swift -------------------------------------------===//
//
// This source file is part of the Swift.org open source project
//
// Copyright (c) 2014 - 2017 Apple Inc. and the Swift project authors
// Licensed under Apache License v2.0 with Runtime Library Exception
//
// See https://swift.org/LICENSE.txt for license information
// See https://swift.org/CONTRIBUTORS.txt for the list of Swift project authors
//
//===----------------------------------------------------------------------===//

import SwiftPrivate
import SwiftPrivateLibcExtras
#if os(OSX) || os(iOS)
import Darwin
<<<<<<< HEAD
#elseif os(Linux) || os(FreeBSD) || os(PS4) || os(Android)
=======
#elseif os(Linux) || os(FreeBSD) || os(PS4) || os(Android) || os(Cygwin) || os(Haiku)
>>>>>>> aad14e3c
import Glibc
#elseif os(Cygwin)
import Newlib
#elseif MINGW
import LegacyMsvcrt
#endif

#if _runtime(_ObjC)
import Foundation
#endif

//
// These APIs don't really belong in a unit testing library, but they are
// useful in tests, and stdlib does not have such facilities yet.
//

func findSubstring(_ haystack: Substring, _ needle: String) -> String.Index? {
  return findSubstring(String(haystack._ephemeralContent), needle)
}

func findSubstring(_ string: String, _ substring: String) -> String.Index? {
  if substring.isEmpty {
    return string.startIndex
  }
#if _runtime(_ObjC)
  return string.range(of: substring)?.lowerBound
#else
  // FIXME(performance): This is a very non-optimal algorithm, with a worst
  // case of O((n-m)*m). When non-objc String has a match function that's better,
  // this should be removed in favor of using that.

  // Operate on unicode scalars rather than codeunits.
  let haystack = string.unicodeScalars
  let needle = substring.unicodeScalars

  for matchStartIndex in haystack.indices {
    var matchIndex = matchStartIndex
    var needleIndex = needle.startIndex
    while true {
      if needleIndex == needle.endIndex {
        // if we hit the end of the search string, we found the needle
        return matchStartIndex
      }
      if matchIndex == haystack.endIndex {
        // if we hit the end of the string before finding the end of the needle,
        // we aren't going to find the needle after that.
        return nil
      }
      if needle[needleIndex] == haystack[matchIndex] {
        // keep advancing through both the string and search string on match
        matchIndex = haystack.index(after: matchIndex)
        needleIndex = haystack.index(after: needleIndex)
      } else {
        // no match, go back to finding a starting match in the string.
        break
      }
    }
  }
  return nil
#endif
}

public func createTemporaryFile(
  _ fileNamePrefix: String, _ fileNameSuffix: String, _ contents: String
) -> String {
#if _runtime(_ObjC)
  let tempDir: NSString = NSTemporaryDirectory() as NSString
  var fileName = tempDir.appendingPathComponent(
    fileNamePrefix + "XXXXXX" + fileNameSuffix)
#else
  var fileName = fileNamePrefix + "XXXXXX" + fileNameSuffix
#endif
  let fd = _stdlib_mkstemps(
    &fileName, CInt(fileNameSuffix.utf8.count))
  if fd < 0 {
    fatalError("mkstemps() returned an error")
  }
  var stream = _FDOutputStream(fd: fd)
  stream.write(contents)
  if close(fd) != 0 {
    fatalError("close() return an error")
  }
  return fileName
}

public final class Box<T> {
  public init(_ value: T) { self.value = value }
  public var value: T
}

infix operator <=>

public func <=> <T: Comparable>(lhs: T, rhs: T) -> ExpectedComparisonResult {
  return lhs < rhs
    ? .lt
    : lhs > rhs ? .gt : .eq
}

public struct TypeIdentifier : Hashable, Comparable {
  public init(_ value: Any.Type) {
    self.value = value
  }

  public var hashValue: Int { return objectID.hashValue }
  public var value: Any.Type
  
  internal var objectID : ObjectIdentifier { return ObjectIdentifier(value) }
}

public func < (lhs: TypeIdentifier, rhs: TypeIdentifier) -> Bool {
  return lhs.objectID < rhs.objectID
}

public func == (lhs: TypeIdentifier, rhs: TypeIdentifier) -> Bool {
  return lhs.objectID == rhs.objectID
}

extension TypeIdentifier
  : CustomStringConvertible, CustomDebugStringConvertible {
  public var description: String {
    return String(describing: value)
  }
  public var debugDescription: String {
    return "TypeIdentifier(\(description))"
  }
}

enum FormNextPermutationResult {
  case success
  case formedFirstPermutation
}

extension MutableCollection
  where
  Self : BidirectionalCollection,
  Iterator.Element : Comparable
{
  mutating func _reverseSubrange(_ subrange: Range<Index>) {
    if subrange.isEmpty { return }
    var f = subrange.lowerBound
    var l = index(before: subrange.upperBound)
    while f < l {
      swapAt(f, l)
      formIndex(after: &f)
      formIndex(before: &l)
    }
  }

  mutating func formNextPermutation() -> FormNextPermutationResult {
    if isEmpty {
      // There are 0 elements, only one permutation is possible.
      return .formedFirstPermutation
    }

    do {
      var i = startIndex
      formIndex(after: &i)
      if i == endIndex {
        // There is only element, only one permutation is possible.
        return .formedFirstPermutation
      }
    }

    var i = endIndex
    formIndex(before: &i)
    var beforeI = i
    formIndex(before: &beforeI)
    var elementAtI = self[i]
    var elementAtBeforeI = self[beforeI]
    while true {
      if elementAtBeforeI < elementAtI {
        // Elements at `i..<endIndex` are in non-increasing order.  To form the
        // next permutation in lexicographical order we need to replace
        // `self[i-1]` with the next larger element found in the tail, and
        // reverse the tail.  For example:
        //
        //       i-1 i        endIndex
        //        V  V           V
        //     6  2  8  7  4  1 [ ]  // Input.
        //     6 (4) 8  7 (2) 1 [ ]  // Exchanged self[i-1] with the
        //        ^--------^         // next larger element
        //                           // from the tail.
        //     6  4 (1)(2)(7)(8)[ ]  // Reversed the tail.
        //           <-------->
        var j = endIndex
        repeat {
          formIndex(before: &j)
        } while !(elementAtBeforeI < self[j])
        swapAt(beforeI, j)
        _reverseSubrange(i..<endIndex)
        return .success
      }
      if beforeI == startIndex {
        // All elements are in non-increasing order.  Reverse to form the first
        // permutation, where all elements are sorted (in non-increasing order).
        reverse()
        return .formedFirstPermutation
      }
      i = beforeI
      formIndex(before: &beforeI)
      elementAtI = elementAtBeforeI
      elementAtBeforeI = self[beforeI]
    }
  }
}

/// Generate all permutations.
public func forAllPermutations(_ size: Int, _ body: ([Int]) -> Void) {
  var data = Array(0..<size)
  repeat {
    body(data)
  } while data.formNextPermutation() != .formedFirstPermutation
}

/// Generate all permutations.
public func forAllPermutations<S : Sequence>(
  _ sequence: S, _ body: ([S.Iterator.Element]) -> Void
) {
  let data = Array(sequence)
  forAllPermutations(data.count) {
    (indices: [Int]) in
    body(indices.map { data[$0] })
    return ()
  }
}

public func cartesianProduct<C1 : Collection, C2 : Collection>(
  _ c1: C1, _ c2: C2
) -> [(C1.Iterator.Element, C2.Iterator.Element)] {
  var result: [(C1.Iterator.Element, C2.Iterator.Element)] = []
  for e1 in c1 {
    for e2 in c2 {
      result.append((e1, e2))
    }
  }
  return result
}

/// Return true if the standard library was compiled in a debug configuration.
public func _isStdlibDebugConfiguration() -> Bool {
#if SWIFT_STDLIB_DEBUG
  return true
#else
  return false
#endif
}<|MERGE_RESOLUTION|>--- conflicted
+++ resolved
@@ -14,16 +14,10 @@
 import SwiftPrivateLibcExtras
 #if os(OSX) || os(iOS)
 import Darwin
-<<<<<<< HEAD
-#elseif os(Linux) || os(FreeBSD) || os(PS4) || os(Android)
-=======
 #elseif os(Linux) || os(FreeBSD) || os(PS4) || os(Android) || os(Cygwin) || os(Haiku)
->>>>>>> aad14e3c
 import Glibc
-#elseif os(Cygwin)
-import Newlib
 #elseif MINGW
-import LegacyMsvcrt
+import MinGWCrt
 #endif
 
 #if _runtime(_ObjC)
