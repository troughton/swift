--- conflicted
+++ resolved
@@ -20,11 +20,7 @@
 
 #if os(OSX) || os(iOS) || os(watchOS) || os(tvOS)
 import Darwin
-<<<<<<< HEAD
-#elseif os(Linux) || os(FreeBSD) || os(Android) || os(Cygwin)
-=======
-#elseif os(Linux) || os(FreeBSD) || os(PS4) || os(Android)
->>>>>>> 395e9678
+#elseif os(Linux) || os(FreeBSD) || os(PS4) || os(Android) || CYGWIN
 import Glibc
 #endif
 
@@ -1415,11 +1411,8 @@
   case linux
   case freeBSD
   case android
-<<<<<<< HEAD
-  case cygwin
-=======
   case ps4
->>>>>>> 395e9678
+  case windows
 
   public var description: String {
     switch self {
@@ -1445,8 +1438,8 @@
       return "PS4"
     case .android:
       return "Android"
-    case .cygwin:
-      return "Cygwin"
+    case .windows:
+      return "Windows"
     }
   }
 }
@@ -1485,8 +1478,8 @@
   return .ps4
 #elseif os(Android)
   return .android
-#elseif os(Cygwin)
-  return .cygwin
+#elseif os(Windows)
+  return .windows
 #else
   let productVersion = _stdlib_getSystemVersionPlistProperty("ProductVersion")!
   let (major, minor, bugFix) = _parseDottedVersionTriple(productVersion)
