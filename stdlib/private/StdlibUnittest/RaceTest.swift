--- conflicted
+++ resolved
@@ -40,11 +40,7 @@
 import SwiftPrivatePthreadExtras
 #if os(OSX) || os(iOS)
 import Darwin
-<<<<<<< HEAD
-#elseif os(Linux) || os(FreeBSD) || os(Android) || os(Cygwin)
-=======
-#elseif os(Linux) || os(FreeBSD) || os(PS4) || os(Android)
->>>>>>> 395e9678
+#elseif os(Linux) || os(FreeBSD) || os(PS4) || os(Android) || CYGWIN
 import Glibc
 #endif
 
