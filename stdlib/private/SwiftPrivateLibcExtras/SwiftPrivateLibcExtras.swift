--- conflicted
+++ resolved
@@ -13,14 +13,8 @@
 import SwiftPrivate
 #if os(OSX) || os(iOS) || os(watchOS) || os(tvOS)
 import Darwin
-<<<<<<< HEAD
-#elseif os(Linux) || os(FreeBSD) || os(PS4) || os(Android)
-=======
 #elseif os(Linux) || os(FreeBSD) || os(PS4) || os(Android) || os(Cygwin) || os(Haiku)
->>>>>>> aad14e3c
 import Glibc
-#elseif os(Cygwin)
-import Newlib
 #elseif os(Windows)
 #if MINGW
 import MinGWCrt
