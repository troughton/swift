//===--- Subprocess.swift -------------------------------------------------===//
//
// This source file is part of the Swift.org open source project
//
// Copyright (c) 2014 - 2017 Apple Inc. and the Swift project authors
// Licensed under Apache License v2.0 with Runtime Library Exception
//
// See https://swift.org/LICENSE.txt for license information
// See https://swift.org/CONTRIBUTORS.txt for the list of Swift project authors
//
//===----------------------------------------------------------------------===//

import SwiftPrivate
#if os(OSX) || os(iOS) || os(watchOS) || os(tvOS)
import Darwin
#elseif os(Linux) || os(FreeBSD) || os(PS4) || os(Android) || CYGWIN
import Glibc
#endif


#if !os(Windows) || CYGWIN
// posix_spawn is not available on Android or Windows.
#if !os(Android)
// swift_posix_spawn isn't available in the public watchOS SDK, we sneak by the
// unavailable attribute declaration here of the APIs that we need.

// FIXME: Come up with a better way to deal with APIs that are pointers on some
// platforms but not others.
#if os(Linux)
typealias swift_posix_spawn_file_actions_t = posix_spawn_file_actions_t
#else
typealias swift_posix_spawn_file_actions_t = posix_spawn_file_actions_t?
#endif

@_silgen_name("swift_posix_spawn_file_actions_init")
func swift_posix_spawn_file_actions_init(
  _ file_actions: UnsafeMutablePointer<swift_posix_spawn_file_actions_t>
) -> CInt

@_silgen_name("swift_posix_spawn_file_actions_destroy")
func swift_posix_spawn_file_actions_destroy(
  _ file_actions: UnsafeMutablePointer<swift_posix_spawn_file_actions_t>
) -> CInt

@_silgen_name("swift_posix_spawn_file_actions_addclose")
func swift_posix_spawn_file_actions_addclose(
  _ file_actions: UnsafeMutablePointer<swift_posix_spawn_file_actions_t>,
  _ filedes: CInt) -> CInt

@_silgen_name("swift_posix_spawn_file_actions_adddup2")
func swift_posix_spawn_file_actions_adddup2(
  _ file_actions: UnsafeMutablePointer<swift_posix_spawn_file_actions_t>,
  _ filedes: CInt,
  _ newfiledes: CInt) -> CInt

@_silgen_name("swift_posix_spawn")
func swift_posix_spawn(
  _ pid: UnsafeMutablePointer<pid_t>?,
  _ file: UnsafePointer<Int8>,
  _ file_actions: UnsafePointer<swift_posix_spawn_file_actions_t>?,
  _ attrp: UnsafePointer<posix_spawnattr_t>?,
  _ argv: UnsafePointer<UnsafeMutablePointer<Int8>?>,
  _ envp: UnsafePointer<UnsafeMutablePointer<Int8>?>?) -> CInt
#endif

/// Calls POSIX `pipe()`.
func posixPipe() -> (readFD: CInt, writeFD: CInt) {
  var fds: [CInt] = [ -1, -1 ]
  if pipe(&fds) != 0 {
    preconditionFailure("pipe() failed")
  }
  return (fds[0], fds[1])
}

/// Start the same executable as a child process, redirecting its stdout and
/// stderr.
public func spawnChild(_ args: [String])
  -> (pid: pid_t, stdinFD: CInt, stdoutFD: CInt, stderrFD: CInt) {
  // The stdout, stdin, and stderr from the child process will be redirected
  // to these pipes.
  let childStdout = posixPipe()
  let childStdin = posixPipe()
  let childStderr = posixPipe()

#if os(Android)
  // posix_spawn isn't available on Android. Instead, we fork and exec.
  // To correctly communicate the exit status of the child process to this
  // (parent) process, we'll use this pipe.
  let childToParentPipe = posixPipe()

  let pid = fork()
  precondition(pid >= 0, "fork() failed")
  if pid == 0 {
    // pid of 0 means we are now in the child process.
    // Capture the output before executing the program.
    dup2(childStdout.writeFD, STDOUT_FILENO)
    dup2(childStdin.readFD, STDIN_FILENO)
    dup2(childStderr.writeFD, STDERR_FILENO)

    // Set the "close on exec" flag on the parent write pipe. This will
    // close the pipe if the execve() below successfully executes a child
    // process.
    let closeResult = fcntl(childToParentPipe.writeFD, F_SETFD, FD_CLOEXEC)
    let closeErrno = errno
    precondition(
      closeResult == 0,
      "Could not set the close behavior of the child-to-parent pipe; " +
      "errno: \(closeErrno)")

    // Start the executable. If execve() does not encounter an error, the
    // code after this block will never be executed, and the parent write pipe
    // will be closed.
    withArrayOfCStrings([CommandLine.arguments[0]] + args) {
      execve(CommandLine.arguments[0], $0, _getEnviron())
    }

    // If execve() encountered an error, we write the errno encountered to the
    // parent write pipe.
    let errnoSize = MemoryLayout.size(ofValue: errno)
    var execveErrno = errno
    let writtenBytes = withUnsafePointer(to: &execveErrno) {
      write(childToParentPipe.writeFD, UnsafePointer($0), errnoSize)
    }

    let writeErrno = errno
    if writtenBytes > 0 && writtenBytes < errnoSize {
      // We were able to write some of our error, but not all of it.
      // FIXME: Retry in this case.
      preconditionFailure("Unable to write entire error to child-to-parent " +
                          "pipe.")
    } else if writtenBytes == 0 {
      preconditionFailure("Unable to write error to child-to-parent pipe.")
    } else if writtenBytes < 0 {
      preconditionFailure("An error occurred when writing error to " +
                          "child-to-parent pipe; errno: \(writeErrno)")
    }

    // Close the pipe when we're done writing the error.
    close(childToParentPipe.writeFD)
  }
#else
  var fileActions = _make_posix_spawn_file_actions_t()
  if swift_posix_spawn_file_actions_init(&fileActions) != 0 {
    preconditionFailure("swift_posix_spawn_file_actions_init() failed")
  }

  // Close the write end of the pipe on the child side.
  if swift_posix_spawn_file_actions_addclose(
    &fileActions, childStdin.writeFD) != 0 {
    preconditionFailure("swift_posix_spawn_file_actions_addclose() failed")
  }

  // Remap child's stdin.
  if swift_posix_spawn_file_actions_adddup2(
    &fileActions, childStdin.readFD, STDIN_FILENO) != 0 {
    preconditionFailure("swift_posix_spawn_file_actions_adddup2() failed")
  }

  // Close the read end of the pipe on the child side.
  if swift_posix_spawn_file_actions_addclose(
    &fileActions, childStdout.readFD) != 0 {
    preconditionFailure("swift_posix_spawn_file_actions_addclose() failed")
  }

  // Remap child's stdout.
  if swift_posix_spawn_file_actions_adddup2(
    &fileActions, childStdout.writeFD, STDOUT_FILENO) != 0 {
    preconditionFailure("swift_posix_spawn_file_actions_adddup2() failed")
  }

  // Close the read end of the pipe on the child side.
  if swift_posix_spawn_file_actions_addclose(
    &fileActions, childStderr.readFD) != 0 {
    preconditionFailure("swift_posix_spawn_file_actions_addclose() failed")
  }

  // Remap child's stderr.
  if swift_posix_spawn_file_actions_adddup2(
    &fileActions, childStderr.writeFD, STDERR_FILENO) != 0 {
    preconditionFailure("swift_posix_spawn_file_actions_adddup2() failed")
  }

  var pid: pid_t = -1
  var childArgs = args
  childArgs.insert(CommandLine.arguments[0], at: 0)
  let interpreter = getenv("SWIFT_INTERPRETER")
  if interpreter != nil {
    if let invocation = String(validatingUTF8: interpreter!) {
      childArgs.insert(invocation, at: 0)
    }
  }
  let spawnResult = withArrayOfCStrings(childArgs) {
    swift_posix_spawn(
      &pid, childArgs[0], &fileActions, nil, $0, _getEnviron())
  }
  if spawnResult != 0 {
    print(String(cString: strerror(spawnResult)))
    preconditionFailure("swift_posix_spawn() failed")
  }

  if swift_posix_spawn_file_actions_destroy(&fileActions) != 0 {
    preconditionFailure("swift_posix_spawn_file_actions_destroy() failed")
  }
#endif

  // Close the read end of the pipe on the parent side.
  if close(childStdin.readFD) != 0 {
    preconditionFailure("close() failed")
  }

  // Close the write end of the pipe on the parent side.
  if close(childStdout.writeFD) != 0 {
    preconditionFailure("close() failed")
  }

  // Close the write end of the pipe on the parent side.
  if close(childStderr.writeFD) != 0 {
    preconditionFailure("close() failed")
  }

  return (pid, childStdin.writeFD, childStdout.readFD, childStderr.readFD)
}

#if !os(Android)
#if os(Linux)
internal func _make_posix_spawn_file_actions_t()
  -> swift_posix_spawn_file_actions_t {
  return posix_spawn_file_actions_t()
}
#else
internal func _make_posix_spawn_file_actions_t()
  -> swift_posix_spawn_file_actions_t {
  return nil
}
#endif
#endif

internal func _signalToString(_ signal: Int) -> String {
  switch CInt(signal) {
  case SIGILL:  return "SIGILL"
  case SIGTRAP: return "SIGTRAP"
  case SIGABRT: return "SIGABRT"
  case SIGFPE:  return "SIGFPE"
  case SIGBUS:  return "SIGBUS"
  case SIGSEGV: return "SIGSEGV"
  case SIGSYS:  return "SIGSYS"
  default:      return "SIG???? (\(signal))"
  }
}

public enum ProcessTerminationStatus : CustomStringConvertible {
  case exit(Int)
  case signal(Int)

  public var description: String {
    switch self {
    case .exit(let status):
      return "Exit(\(status))"
    case .signal(let signal):
      return "Signal(\(_signalToString(signal)))"
    }
  }
}

public func posixWaitpid(_ pid: pid_t) -> ProcessTerminationStatus {
  var status: CInt = 0
#if CYGWIN
  withUnsafeMutablePointer(to: &status) {
    statusPtr in
    let statusPtrWrapper = __wait_status_ptr_t(__int_ptr: statusPtr)
    if waitpid(pid, statusPtrWrapper, 0) < 0 {
      preconditionFailure("waitpid() failed")
    }
  }
#else
  if waitpid(pid, &status, 0) < 0 {
    preconditionFailure("waitpid() failed")
  }
#endif
<<<<<<< HEAD
  if (WIFEXITED(status)) {
=======
  if WIFEXITED(status) {
>>>>>>> 229e2c33
    return .exit(Int(WEXITSTATUS(status)))
  }
  if WIFSIGNALED(status) {
    return .signal(Int(WTERMSIG(status)))
  }
  preconditionFailure("did not understand what happened to child process")
}

#if os(OSX) || os(iOS) || os(watchOS) || os(tvOS)
@_silgen_name("swift_SwiftPrivateLibcExtras_NSGetEnviron")
func _NSGetEnviron() -> UnsafeMutablePointer<UnsafeMutablePointer<UnsafeMutablePointer<CChar>?>>
#endif

internal func _getEnviron() -> UnsafeMutablePointer<UnsafeMutablePointer<CChar>?> {
#if os(OSX) || os(iOS) || os(watchOS) || os(tvOS)
  return _NSGetEnviron().pointee
#elseif os(FreeBSD)
  return environ
#elseif os(PS4)
  return environ
#elseif os(Android)
  return environ
#elseif CYGWIN
  return environ
#else
  return __environ
#endif
}
#endif
<|MERGE_RESOLUTION|>--- conflicted
+++ resolved
@@ -277,11 +277,7 @@
     preconditionFailure("waitpid() failed")
   }
 #endif
-<<<<<<< HEAD
-  if (WIFEXITED(status)) {
-=======
   if WIFEXITED(status) {
->>>>>>> 229e2c33
     return .exit(Int(WEXITSTATUS(status)))
   }
   if WIFSIGNALED(status) {
