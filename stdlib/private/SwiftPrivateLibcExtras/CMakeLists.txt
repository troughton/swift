--- conflicted
+++ resolved
@@ -13,11 +13,7 @@
   SWIFT_MODULE_DEPENDS_WATCHOS Darwin
   SWIFT_MODULE_DEPENDS_LINUX Glibc
   SWIFT_MODULE_DEPENDS_FREEBSD Glibc
-<<<<<<< HEAD
-  SWIFT_MODULE_DEPENDS_CYGWIN Newlib
   SWIFT_MODULE_DEPENDS_MINGW MinGWCrt
-=======
   SWIFT_MODULE_DEPENDS_CYGWIN Glibc
   SWIFT_MODULE_DEPENDS_HAIKU Glibc
->>>>>>> aad14e3c
   INSTALL_IN_COMPONENT stdlib-experimental)