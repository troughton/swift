--- conflicted
+++ resolved
@@ -122,19 +122,10 @@
   if("${ACCT_CUSTOM_TARGET_NAME}" STREQUAL "")
     # CMake doesn't allow '/' characters in filenames, so replace them with '-'
     list(GET ACCT_OUTPUT 0 output_filename)
-<<<<<<< HEAD
-    string(MD5 target_md5
-        "add_custom_command_target${CMAKE_CURRENT_BINARY_DIR}/${output_filename}")
-    string(SUBSTRING ${target_md5} 0 4 target_hash)
-    get_filename_component(output_filename_basename "${output_filename}" NAME)
-    set(target_name
-        "add_custom_command_target-${target_hash}-${output_filename_basename}")
-=======
     string(REPLACE "${CMAKE_BINARY_DIR}/" "" target_name "${output_filename}")
     string(REPLACE "${CMAKE_SOURCE_DIR}/" "" target_name "${target_name}")
     string(REPLACE "${CMAKE_CFG_INTDIR}/" "" target_name "${target_name}")
     string(REPLACE "/" "-" target_name "${target_name}")
->>>>>>> 229e2c33
   else()
     set(target_name "${ACCT_CUSTOM_TARGET_NAME}")
   endif()
