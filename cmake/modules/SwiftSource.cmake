include(SwiftUtils)

# Process the sources within the given variable, pulling out any Swift
# sources to be compiled with 'swift' directly. This updates
# ${sourcesvar} in place with the resulting list and ${externalvar} with the
# list of externally-build sources.
#
# Usage:
#   handle_swift_sources(sourcesvar externalvar)
function(handle_swift_sources
    dependency_target_out_var_name
    dependency_module_target_out_var_name
    dependency_sib_target_out_var_name
    dependency_sibopt_target_out_var_name
    dependency_sibgen_target_out_var_name
    sourcesvar externalvar name)
  cmake_parse_arguments(SWIFTSOURCES
      "IS_MAIN;IS_STDLIB;IS_STDLIB_CORE;IS_SDK_OVERLAY;EMBED_BITCODE"
      "SDK;ARCHITECTURE;INSTALL_IN_COMPONENT"
      "DEPENDS;API_NOTES;COMPILE_FLAGS;MODULE_NAME"
      ${ARGN})
  translate_flag(${SWIFTSOURCES_IS_MAIN} "IS_MAIN" IS_MAIN_arg)
  translate_flag(${SWIFTSOURCES_IS_STDLIB} "IS_STDLIB" IS_STDLIB_arg)
  translate_flag(${SWIFTSOURCES_IS_STDLIB_CORE} "IS_STDLIB_CORE"
                 IS_STDLIB_CORE_arg)
  translate_flag(${SWIFTSOURCES_IS_SDK_OVERLAY} "IS_SDK_OVERLAY"
                 IS_SDK_OVERLAY_arg)
  translate_flag(${SWIFTSOURCES_EMBED_BITCODE} "EMBED_BITCODE"
                 EMBED_BITCODE_arg)

  if(SWIFTSOURCES_IS_MAIN)
    set(SWIFTSOURCES_INSTALL_IN_COMPONENT never_install)
  endif()

  # Check arguments.
  precondition(SWIFTSOURCES_SDK "Should specify an SDK")
  precondition(SWIFTSOURCES_ARCHITECTURE "Should specify an architecture")
  precondition(SWIFTSOURCES_INSTALL_IN_COMPONENT "INSTALL_IN_COMPONENT is required")

  # Clear the result variable.
  set("${dependency_target_out_var_name}" "" PARENT_SCOPE)
  set("${dependency_module_target_out_var_name}" "" PARENT_SCOPE)
  set("${dependency_sib_target_out_var_name}" "" PARENT_SCOPE)
  set("${dependency_sibopt_target_out_var_name}" "" PARENT_SCOPE)
  set("${dependency_sibgen_target_out_var_name}" "" PARENT_SCOPE)

  set(result)
  set(swift_sources)
  foreach(src ${${sourcesvar}})
    get_filename_component(extension ${src} EXT)
    if(extension STREQUAL ".swift")
      list(APPEND swift_sources ${src})
    else()
      list(APPEND result ${src})
    endif()
  endforeach()

  set(swift_compile_flags ${SWIFTSOURCES_COMPILE_FLAGS})
  if (NOT SWIFTSOURCES_IS_MAIN)
    list(APPEND swift_compile_flags "-module-link-name" "${name}")
  endif()
<<<<<<< HEAD
  if("${SWIFTSOURCES_SDK}" STREQUAL "MINGW")
    list(APPEND swift_compile_flags -DMINGW)
  endif()
=======
>>>>>>> aad14e3c

  if(swift_sources)
    compute_library_subdir(SWIFTSOURCES_LIBRARY_SUBDIR
      "${SWIFTSOURCES_SDK}" "${SWIFTSOURCES_ARCHITECTURE}")
    set(objsubdir "/${SWIFTSOURCES_LIBRARY_SUBDIR}")

    file(MAKE_DIRECTORY "${CMAKE_CURRENT_BINARY_DIR}${objsubdir}")

    set(swift_obj
        "${CMAKE_CURRENT_BINARY_DIR}${objsubdir}/${SWIFTSOURCES_MODULE_NAME}${CMAKE_C_OUTPUT_EXTENSION}")

    # FIXME: We shouldn't /have/ to build things in a single process.
    # <rdar://problem/15972329>
    list(APPEND swift_compile_flags "-force-single-frontend-invocation")

    if(SWIFTSOURCES_IS_STDLIB_CORE)
      list(APPEND swift_compile_flags "-Xcc" "-D__SWIFT_CURRENT_DYLIB=swiftCore")
    endif()

    _compile_swift_files(
        dependency_target
        module_dependency_target
        sib_dependency_target
        sibopt_dependency_target
        sibgen_dependency_target
        OUTPUT ${swift_obj}
        SOURCES ${swift_sources}
        DEPENDS ${SWIFTSOURCES_DEPENDS}
        FLAGS ${swift_compile_flags}
        SDK ${SWIFTSOURCES_SDK}
        ARCHITECTURE ${SWIFTSOURCES_ARCHITECTURE}
        API_NOTES ${SWIFTSOURCES_API_NOTES}
        MODULE_NAME ${SWIFTSOURCES_MODULE_NAME}
        ${IS_MAIN_arg}
        ${IS_STDLIB_arg}
        ${IS_STDLIB_CORE_arg}
        ${IS_SDK_OVERLAY_arg}
        ${EMBED_BITCODE_arg}
        ${STATIC_arg}
        INSTALL_IN_COMPONENT "${SWIFTSOURCES_INSTALL_IN_COMPONENT}")
    set("${dependency_target_out_var_name}" "${dependency_target}" PARENT_SCOPE)
    set("${dependency_module_target_out_var_name}" "${module_dependency_target}" PARENT_SCOPE)
    set("${dependency_sib_target_out_var_name}" "${sib_dependency_target}" PARENT_SCOPE)
    set("${dependency_sibopt_target_out_var_name}" "${sibopt_dependency_target}" PARENT_SCOPE)
    set("${dependency_sibgen_target_out_var_name}" "${sibgen_dependency_target}" PARENT_SCOPE)

    list(APPEND result ${swift_obj})
  endif()

  llvm_process_sources(result ${result})
  set(${sourcesvar} "${result}" PARENT_SCOPE)
  set(${externalvar} ${swift_sources} PARENT_SCOPE)
endfunction()

# Add Swift source files to the (Xcode) project.
#
# Usage:
#   add_swift_source_group(sources)
function(add_swift_source_group sources)
  source_group("Swift Sources" FILES ${sources})
  # Mark the source files as HEADER_FILE_ONLY, so that Xcode doesn't try
  # to build them itself.
  set_source_files_properties(${sources}
    PROPERTIES
    HEADER_FILE_ONLY true)
endfunction()

# Compile a swift file into an object file (as a library).
#
# Usage:
#   _compile_swift_files(
#     dependency_target_out_var_name
#     dependency_module_target_out_var_name
#     dependency_sib_target_out_var_name    # -Onone sib target
#     dependency_sibopt_target_out_var_name # -O sib target
#     dependency_sibgen_target_out_var_name # -sibgen target
#     OUTPUT objfile                    # Name of the resulting object file
#     SOURCES swift_src [swift_src...]  # Swift source files to compile
#     FLAGS -module-name foo            # Flags to add to the compilation
#     [SDK sdk]                         # SDK to build for
#     [ARCHITECTURE architecture]       # Architecture to build for
#     [DEPENDS cmake_target...]         # CMake targets on which the object
#                                       # file depends.
#     [IS_MAIN]                         # This is an executable, not a library
#     [IS_STDLIB]
#     [IS_STDLIB_CORE]                  # This is the core standard library
#     [OPT_FLAGS]                       # Optimization flags (overrides SWIFT_OPTIMIZE)
#     [MODULE_DIR]                      # Put .swiftmodule, .swiftdoc., and .o
#                                       # into this directory.
#     [MODULE_NAME]                     # The module name.
#     [INSTALL_IN_COMPONENT]            # Install produced files.
#     [EMBED_BITCODE]                   # Embed LLVM bitcode into the .o files
#     )
function(_compile_swift_files
    dependency_target_out_var_name dependency_module_target_out_var_name
    dependency_sib_target_out_var_name dependency_sibopt_target_out_var_name
    dependency_sibgen_target_out_var_name)
  cmake_parse_arguments(SWIFTFILE
    "IS_MAIN;IS_STDLIB;IS_STDLIB_CORE;IS_SDK_OVERLAY;EMBED_BITCODE"
    "OUTPUT;MODULE_NAME;INSTALL_IN_COMPONENT"
    "SOURCES;FLAGS;DEPENDS;SDK;ARCHITECTURE;API_NOTES;OPT_FLAGS;MODULE_DIR"
    ${ARGN})

  # Check arguments.
  list(LENGTH SWIFTFILE_OUTPUT num_outputs)
  list(GET SWIFTFILE_OUTPUT 0 first_output)

  precondition(num_outputs MESSAGE "OUTPUT must not be empty")

  foreach(output ${SWIFTFILE_OUTPUT})
    if (NOT IS_ABSOLUTE "${output}")
      message(FATAL_ERROR "OUTPUT should be an absolute path")
    endif()
  endforeach()

  if(SWIFTFILE_IS_MAIN AND SWIFTFILE_IS_STDLIB)
    message(FATAL_ERROR "Cannot set both IS_MAIN and IS_STDLIB")
  endif()

  precondition(SWIFTFILE_SDK MESSAGE "Should specify an SDK")
  precondition(SWIFTFILE_ARCHITECTURE MESSAGE "Should specify an architecture")
  precondition(SWIFTFILE_INSTALL_IN_COMPONENT MESSAGE "INSTALL_IN_COMPONENT is required")

  if ("${SWIFTFILE_MODULE_NAME}" STREQUAL "")
    get_filename_component(SWIFTFILE_MODULE_NAME "${first_output}" NAME_WE)
    message(SEND_ERROR
      "No module name specified; did you mean to use MODULE_NAME "
      "${SWIFTFILE_MODULE_NAME}?")
  endif()

  set(source_files)
  foreach(file ${SWIFTFILE_SOURCES})
    # Determine where this file is.
    get_filename_component(file_path ${file} PATH)
    if(IS_ABSOLUTE "${file_path}")
      list(APPEND source_files "${file}")
    else()
      list(APPEND source_files "${CMAKE_CURRENT_SOURCE_DIR}/${file}")
    endif()
  endforeach()

  # Compute flags for the Swift compiler.
  set(swift_flags)

  _add_variant_swift_compile_flags(
      "${SWIFTFILE_SDK}"
      "${SWIFTFILE_ARCHITECTURE}"
      "${SWIFT_STDLIB_BUILD_TYPE}"
      "${SWIFT_STDLIB_ASSERTIONS}"
      swift_flags)

  # Determine the subdirectory where the binary should be placed.
  compute_library_subdir(library_subdir
      "${SWIFTFILE_SDK}" "${SWIFTFILE_ARCHITECTURE}")

  # Allow import of other Swift modules we just built.
  list(APPEND swift_flags
      "-I" "${SWIFTLIB_DIR}/${library_subdir}")
  # FIXME: should we use '-resource-dir' here?  Seems like it has no advantage
  # over '-I' in this case.

  # If we have a custom module cache path, use it.
  if (SWIFT_MODULE_CACHE_PATH)
    list(APPEND swift_flags "-module-cache-path" "${SWIFT_MODULE_CACHE_PATH}")
  endif()

  # Don't include libarclite in any build products by default.
  list(APPEND swift_flags "-no-link-objc-runtime")

  if(SWIFT_SIL_VERIFY_ALL)
    list(APPEND swift_flags "-Xfrontend" "-sil-verify-all")
  endif()

  if(SWIFT_STDLIB_ENABLE_RESILIENCE AND SWIFTFILE_IS_STDLIB)
    list(APPEND swift_flags "-Xfrontend" "-enable-resilience")
  endif()

  if(SWIFT_STDLIB_USE_NONATOMIC_RC)
    list(APPEND swift_flags "-Xfrontend" "-assume-single-threaded")
  endif()

  if(SWIFT_STDLIB_ENABLE_SIL_OWNERSHIP AND SWIFTFILE_IS_STDLIB)
    list(APPEND swift_flags "-Xfrontend" "-enable-sil-ownership")
  endif()

  if(SWIFT_EMIT_SORTED_SIL_OUTPUT)
    list(APPEND swift_flags "-Xfrontend" "-emit-sorted-sil")
  endif()

  # FIXME: Cleaner way to do this?
  if(SWIFTFILE_IS_STDLIB_CORE)
    list(APPEND swift_flags
        "-nostdimport" "-parse-stdlib" "-module-name" "Swift")
    list(APPEND swift_flags "-Xfrontend" "-group-info-path"
                            "-Xfrontend" "${GROUP_INFO_JSON_FILE}")
  endif()

  # Force swift 3 compatibility mode for Standard Library.
  if (SWIFTFILE_IS_STDLIB)
    list(APPEND swift_flags "-swift-version" "3")
  endif()
  
  # Force swift 4 compatibility mode for overlays.
  if (SWIFTFILE_IS_SDK_OVERLAY)
    list(APPEND swift_flags "-swift-version" "4")
  endif()

  if(SWIFTFILE_IS_SDK_OVERLAY)
    list(APPEND swift_flags "-autolink-force-load")
  endif()

  if (SWIFTFILE_IS_STDLIB_CORE OR SWIFTFILE_IS_SDK_OVERLAY)
    list(APPEND swift_flags "-warn-swift3-objc-inference-complete")
  endif()

  list(APPEND swift_flags ${SWIFT_EXPERIMENTAL_EXTRA_FLAGS})

  if(SWIFTFILE_OPT_FLAGS)
    list(APPEND swift_flags ${SWIFTFILE_OPT_FLAGS})
  endif()

  list(APPEND swift_flags ${SWIFTFILE_FLAGS})

  set(obj_dirs)
  foreach(output ${SWIFTFILE_OUTPUT})
    get_filename_component(objdir "${output}" PATH)
    list(APPEND obj_dirs "${objdir}")
  endforeach()
  list(REMOVE_DUPLICATES obj_dirs)

  set(command_create_dirs)
  foreach(objdir ${obj_dirs})
    list(APPEND command_create_dirs
      COMMAND "${CMAKE_COMMAND}" -E make_directory "${objdir}")
  endforeach()

  set(module_file)
  set(module_doc_file)

  if(NOT SWIFTFILE_IS_MAIN)
    # Determine the directory where the module file should be placed.
    if(SWIFTFILE_MODULE_DIR)
      set(module_dir "${SWIFTFILE_MODULE_DIR}")
    elseif(SWIFTFILE_IS_STDLIB)
      set(module_dir "${SWIFTLIB_DIR}/${library_subdir}")
    else()
      message(FATAL_ERROR "Don't know where to put the module files")
    endif()

    list(APPEND swift_flags "-parse-as-library")

    set(module_base "${module_dir}/${SWIFTFILE_MODULE_NAME}")
    set(module_file "${module_base}.swiftmodule")
    set(sib_file "${module_base}.Onone.sib")
    set(sibopt_file "${module_base}.O.sib")
    set(sibgen_file "${module_base}.sibgen")
    set(module_doc_file "${module_base}.swiftdoc")

    list(APPEND command_create_dirs
        COMMAND "${CMAKE_COMMAND}" -E make_directory "${module_dir}")

    # If we have extra regexp flags, check if we match any of the regexps. If so
    # add the relevant flags to our swift_flags.
    if (SWIFT_EXPERIMENTAL_EXTRA_REGEXP_FLAGS OR SWIFT_EXPERIMENTAL_EXTRA_NEGATIVE_REGEXP_FLAGS)
      set(extra_swift_flags_for_module)
      _add_extra_swift_flags_for_module("${SWIFTFILE_MODULE_NAME}" extra_swift_flags_for_module)
      if (extra_swift_flags_for_module)
        list(APPEND swift_flags ${extra_swift_flags_for_module})
      endif()
    endif()
  endif()

  # If we want to build a single overlay, don't install the swiftmodule and swiftdoc files.
  if(NOT BUILD_STANDALONE)
    swift_install_in_component("${SWIFTFILE_INSTALL_IN_COMPONENT}"
        FILES "${module_file}" "${module_doc_file}"
        DESTINATION "lib${LLVM_LIBDIR_SUFFIX}/swift/${library_subdir}")
  endif()

  set(line_directive_tool "${SWIFT_SOURCE_DIR}/utils/line-directive")
  set(swift_compiler_tool "${SWIFT_NATIVE_SWIFT_TOOLS_PATH}/swiftc")
  set(swift_compiler_tool_dep)
  if(SWIFT_INCLUDE_TOOLS)
    # Depend on the binary itself, in addition to the symlink.
    set(swift_compiler_tool_dep "swift")
  endif()

  # Generate API notes if requested.
  set(command_create_apinotes)
  set(depends_create_apinotes)
  set(apinote_files)

  foreach(apinote_module ${SWIFTFILE_API_NOTES})
    set(apinote_file "${module_dir}/${apinote_module}.apinotesc")
    set(apinote_input_file
      "${SWIFT_API_NOTES_PATH}/${apinote_module}.apinotes")

    list(APPEND command_create_apinotes
      COMMAND
      "${swift_compiler_tool}" "-apinotes" "-yaml-to-binary"
      "-o" "${apinote_file}"
      "-target" "${SWIFT_SDK_${SWIFTFILE_SDK}_ARCH_${SWIFTFILE_ARCHITECTURE}_TRIPLE}"
      "${apinote_input_file}")
    list(APPEND depends_create_apinotes "${apinote_input_file}")

    list(APPEND apinote_files "${apinote_file}")
    swift_install_in_component("${SWIFTFILE_INSTALL_IN_COMPONENT}"
      FILES ${apinote_file}
      DESTINATION "lib${LLVM_LIBDIR_SUFFIX}/swift/${library_subdir}")
  endforeach()

  # If there are more than one output files, we assume that they are specified
  # otherwise e.g. with an output file map.
  set(output_option)
  if (${num_outputs} EQUAL 1)
    set(output_option "-o" ${first_output})
  endif()

  set(embed_bitcode_option)
  if (SWIFTFILE_EMBED_BITCODE)
    set(embed_bitcode_option "-embed-bitcode")
  endif()

  set(main_command "-c")
  if (SWIFT_CHECK_INCREMENTAL_COMPILATION)
    set(swift_compiler_tool "${SWIFT_SOURCE_DIR}/utils/check-incremental" "${swift_compiler_tool}")
  endif()

  if (SWIFT_REPORT_STATISTICS)
    list(GET obj_dirs 0 first_obj_dir)
    list(APPEND swift_flags "-stats-output-dir" ${first_obj_dir})
  endif()

  set(standard_outputs ${SWIFTFILE_OUTPUT})
  set(apinotes_outputs ${apinote_files})
  set(module_outputs "${module_file}" "${module_doc_file}")
  set(sib_outputs "${sib_file}")
  set(sibopt_outputs "${sibopt_file}")
  set(sibgen_outputs "${sibgen_file}")

  if(XCODE)
    # HACK: work around an issue with CMake Xcode generator and the Swift
    # driver.
    #
    # The Swift driver does not update the mtime of the output files if the
    # existing output files on disk are identical to the ones that are about
    # to be written.  This behavior confuses the makefiles used in CMake Xcode
    # projects: the makefiles will not consider everything up to date after
    # invoking the compiler.  As a result, the standard library gets rebuilt
    # multiple times during a single build.
    #
    # To work around this issue we touch the output files so that their mtime
    # always gets updated.
    set(command_touch_standard_outputs
      COMMAND "${CMAKE_COMMAND}" -E touch ${standard_outputs})
    set(command_touch_apinotes_outputs
      COMMAND "${CMAKE_COMMAND}" -E touch ${apinotes_outputs})
    set(command_touch_module_outputs
      COMMAND "${CMAKE_COMMAND}" -E touch ${module_outputs})
    set(command_touch_sib_outputs
      COMMAND "${CMAKE_COMMAND}" -E touch ${sib_outputs})
    set(command_touch_sibopt_outputs
      COMMAND "${CMAKE_COMMAND}" -E touch ${sibopt_outputs})
    set(command_touch_sibgen_outputs
      COMMAND "${CMAKE_COMMAND}" -E touch ${sibgen_outputs})
  endif()

  # First generate the obj dirs
  add_custom_command_target(
      obj_dirs_dependency_target
      ${command_create_dirs}
      COMMAND ""
      OUTPUT ${obj_dirs}
      COMMENT "Generating obj dirs for ${first_output}")

  # Generate the api notes if we need them.
  if (apinotes_outputs)
    add_custom_command_target(
        api_notes_dependency_target
        # Create API notes before compiling, because this will affect the APIs
        # the overlay sees.
        ${command_create_apinotes}
        ${command_touch_apinotes_outputs}
        COMMAND ""
        OUTPUT ${apinotes_outputs}
        DEPENDS
          ${swift_compiler_tool_dep}
          ${depends_create_apinotes}
          ${obj_dirs_dependency_target}
        COMMENT "Generating API notes ${first_output}")
  endif()

  # Then we can compile both the object files and the swiftmodule files
  # in parallel in this target for the object file, and ...

  # Windows doesn't support long command line paths, of 8191 chars or over.
  # We need to work around this by avoiding long command line arguments. This can be
  # achieved by writing the list of file paths to a file, then reading that list
  # in the Python script.
  string(RANDOM file_name)
  set(file_path "${CMAKE_CURRENT_BINARY_DIR}/${file_name}.txt")
  file(WRITE "${file_path}" "${source_files}")
  
  add_custom_command_target(
      dependency_target
      COMMAND
        "${PYTHON_EXECUTABLE}" "${line_directive_tool}" "@${file_path}" --
        "${swift_compiler_tool}" "${main_command}" ${swift_flags}
        ${output_option} ${embed_bitcode_option} "@${file_path}"
      ${command_touch_standard_outputs}
      OUTPUT ${standard_outputs}
      DEPENDS
        ${swift_compiler_tool_dep}
        ${file_path} ${source_files} ${SWIFTFILE_DEPENDS}
        ${swift_ide_test_dependency} ${api_notes_dependency_target}
        ${obj_dirs_dependency_target}
      COMMENT "Compiling ${first_output}")
  set("${dependency_target_out_var_name}" "${dependency_target}" PARENT_SCOPE)

  # This is the target to generate:
  #
  # 1. *.swiftmodule
  # 2. *.swiftdoc
  # 3. *.Onone.sib
  # 4. *.O.sib
  # 5. *.sibgen
  #
  # Only 1,2 are built by default. 3,4,5 are utility targets for use by engineers
  # and thus even though the targets are generated, the targets are not built by
  # default.
  #
  # We only build these when we are not producing a main file. We could do this
  # with sib/sibgen, but it is useful for looking at the stdlib.
  if (NOT SWIFTFILE_IS_MAIN)
    add_custom_command_target(
        module_dependency_target
        COMMAND
          "${CMAKE_COMMAND}" "-E" "remove" "-f" "${module_file}"
        COMMAND
          "${CMAKE_COMMAND}" "-E" "remove" "-f" "${module_doc_file}"
        COMMAND
          "${PYTHON_EXECUTABLE}" "${line_directive_tool}" "@${file_path}" --
          "${swift_compiler_tool}" "-emit-module" "-o" "${module_file}" ${swift_flags}
          "@${file_path}"
        ${command_touch_module_outputs}
        OUTPUT ${module_outputs}
        DEPENDS
          ${swift_compiler_tool_dep}
          ${source_files} ${SWIFTFILE_DEPENDS}
          ${swift_ide_test_dependency} ${api_notes_dependency_target}
          ${obj_dirs_dependency_target}
        COMMENT "Generating ${module_file}")
    set("${dependency_module_target_out_var_name}" "${module_dependency_target}" PARENT_SCOPE)

    # This is the target to generate the .sib files. It is not built by default.
    add_custom_command_target(
        sib_dependency_target
        COMMAND
          "${PYTHON_EXECUTABLE}" "${line_directive_tool}" "@${file_path}" --
          "${swift_compiler_tool}" "-emit-sib" "-o" "${sib_file}" ${swift_flags} -Onone
          "@${file_path}"
        ${command_touch_sib_outputs}
        OUTPUT ${sib_outputs}
        DEPENDS
          ${swift_compiler_tool_dep}
          ${source_files} ${SWIFTFILE_DEPENDS}
          ${obj_dirs_dependency_target}
        COMMENT "Generating ${sib_file}"
        EXCLUDE_FROM_ALL)
    set("${dependency_sib_target_out_var_name}" "${sib_dependency_target}" PARENT_SCOPE)

    add_custom_command_target(
        sibopt_dependency_target
        COMMAND
          "${PYTHON_EXECUTABLE}" "${line_directive_tool}" "@${file_path}" --
          "${swift_compiler_tool}" "-emit-sib" "-o" "${sibopt_file}" ${swift_flags} -O
          "@${file_path}"
        ${command_touch_sibopt_outputs}
        OUTPUT ${sibopt_outputs}
        DEPENDS
          ${swift_compiler_tool_dep}
          ${source_files} ${SWIFTFILE_DEPENDS}
          ${obj_dirs_dependency_target}
        COMMENT "Generating ${sibopt_file}"
        EXCLUDE_FROM_ALL)
    set("${dependency_sibopt_target_out_var_name}" "${sibopt_dependency_target}" PARENT_SCOPE)

    # This is the target to generate the .sibgen files. It is not built by default.
    add_custom_command_target(
        sibgen_dependency_target
        COMMAND
          "${PYTHON_EXECUTABLE}" "${line_directive_tool}" "@${file_path}" --
          "${swift_compiler_tool}" "-emit-sibgen" "-o" "${sibgen_file}" ${swift_flags}
          "@${file_path}"
        ${command_touch_sibgen_outputs}
        OUTPUT ${sibgen_outputs}
        DEPENDS
          ${swift_compiler_tool_dep}
          ${source_files} ${SWIFTFILE_DEPENDS}
          ${obj_dirs_dependency_target}
          COMMENT "Generating ${sibgen_file}"
          EXCLUDE_FROM_ALL)
    set("${dependency_sibgen_target_out_var_name}" "${sibgen_dependency_target}" PARENT_SCOPE)
  endif()


  # Make sure the build system knows the file is a generated object file.
  set_source_files_properties(${SWIFTFILE_OUTPUT}
      PROPERTIES
      GENERATED true
      EXTERNAL_OBJECT true
      LANGUAGE C
      OBJECT_DEPENDS "${source_files}")
endfunction()
<|MERGE_RESOLUTION|>--- conflicted
+++ resolved
@@ -59,12 +59,9 @@
   if (NOT SWIFTSOURCES_IS_MAIN)
     list(APPEND swift_compile_flags "-module-link-name" "${name}")
   endif()
-<<<<<<< HEAD
   if("${SWIFTSOURCES_SDK}" STREQUAL "MINGW")
     list(APPEND swift_compile_flags -DMINGW)
   endif()
-=======
->>>>>>> aad14e3c
 
   if(swift_sources)
     compute_library_subdir(SWIFTSOURCES_LIBRARY_SUBDIR
