--- conflicted
+++ resolved
@@ -1,11 +1,9 @@
-<<<<<<< HEAD
 if(POLICY CMP0046)
   cmake_policy(SET CMP0046 OLD)
 endif()
-=======
+
 include(SwiftList)
 include(SwiftXcodeSupport)
->>>>>>> 395e9678
 
 # SWIFTLIB_DIR is the directory in the build tree where Swift resource files
 # should be placed.  Note that $CMAKE_CFG_INTDIR expands to "." for
@@ -288,18 +286,13 @@
   elseif("${LFLAGS_SDK}" STREQUAL "FREEBSD")
     list(APPEND result "-lpthread")
   elseif("${LFLAGS_SDK}" STREQUAL "CYGWIN")
-    # NO extra libraries required.
-  elseif("${LFLAGS_SDK}" STREQUAL "WINDOWS")
     # No extra libraries required.
-<<<<<<< HEAD
-  elseif("${LFLAGS_SDK}" STREQUAL "MINGW")
-    list(APPEND result "-lpthread")
-=======
   elseif("${LFLAGS_SDK}" STREQUAL "WINDOWS")
     # NOTE: we do not use "/MD" or "/MDd" and select the runtime via linker
     # options.  This causes conflicts.
     list(APPEND result "-nostdlib")
->>>>>>> 395e9678
+  elseif("${LFLAGS_SDK}" STREQUAL "MINGW")
+    list(APPEND result "-lpthread")
   elseif("${LFLAGS_SDK}" STREQUAL "ANDROID")
     list(APPEND result
         "-ldl"
