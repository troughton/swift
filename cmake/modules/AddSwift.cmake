if(POLICY CMP0046)
  cmake_policy(SET CMP0046 OLD)
endif()

include(SwiftList)
include(SwiftXcodeSupport)

# SWIFTLIB_DIR is the directory in the build tree where Swift resource files
# should be placed.  Note that $CMAKE_CFG_INTDIR expands to "." for
# single-configuration builds.
set(SWIFTLIB_DIR
    "${CMAKE_BINARY_DIR}/${CMAKE_CFG_INTDIR}/lib/swift")
set(SWIFTSTATICLIB_DIR
    "${CMAKE_BINARY_DIR}/${CMAKE_CFG_INTDIR}/lib/swift_static")

function(add_dependencies_multiple_targets)
  cmake_parse_arguments(
      ADMT # prefix
      "" # options
      "" # single-value args
      "TARGETS;DEPENDS" # multi-value args
      ${ARGN})
  precondition(ADMT_UNPARSED_ARGUMENTS NEGATE MESSAGE "unrecognized arguments: ${ADMT_UNPARSED_ARGUMENTS}")

  if(NOT "${ADMT_DEPENDS}" STREQUAL "")
    foreach(target ${ADMT_TARGETS})
      add_dependencies("${target}" ${ADMT_DEPENDS})
    endforeach()
  endif()
endfunction()

# Compute the library subdirectory to use for the given sdk and
# architecture, placing the result in 'result_var_name'.
function(compute_library_subdir result_var_name sdk arch)
  set("${result_var_name}" "${SWIFT_SDK_${sdk}_LIB_SUBDIR}/${arch}" PARENT_SCOPE)
endfunction()

function(_compute_lto_flag option out_var)
  string(TOLOWER "${option}" lowercase_option)
  if (lowercase_option STREQUAL "full")
    set(${out_var} "-flto=full" PARENT_SCOPE)
  elseif (lowercase_option STREQUAL "thin")
    set(${out_var} "-flto=thin" PARENT_SCOPE)
  endif()
endfunction()

function(_set_target_prefix_and_suffix target kind sdk)
  precondition(target MESSAGE "target is required")
  precondition(kind MESSAGE "kind is required")
  precondition(sdk MESSAGE "sdk is required")

  if(${sdk} STREQUAL ANDROID)
    if(${kind} STREQUAL STATIC)
      set_target_properties(${target} PROPERTIES PREFIX "lib" SUFFIX ".a")
    elseif(${kind} STREQUAL SHARED)
      set_target_properties(${target} PROPERTIES PREFIX "lib" SUFFIX ".so")
    endif()
  elseif(${sdk} STREQUAL WINDOWS)
    if(${kind} STREQUAL STATIC)
      set_target_properties(${target} PROPERTIES PREFIX "" SUFFIX ".lib")
    elseif(${kind} STREQUAL SHARED)
      set_target_properties(${target} PROPERTIES PREFIX "" SUFFIX ".dll")
    endif()
  endif()
endfunction()

function(is_darwin_based_sdk sdk_name out_var)
  if ("${sdk_name}" STREQUAL "OSX" OR
      "${sdk_name}" STREQUAL "IOS" OR
      "${sdk_name}" STREQUAL "IOS_SIMULATOR" OR
      "${sdk_name}" STREQUAL "TVOS" OR
      "${sdk_name}" STREQUAL "TVOS_SIMULATOR" OR
      "${sdk_name}" STREQUAL "WATCHOS" OR
      "${sdk_name}" STREQUAL "WATCHOS_SIMULATOR")
    set(${out_var} TRUE PARENT_SCOPE)
  else()
    set(${out_var} FALSE PARENT_SCOPE)
  endif()
endfunction()

# Usage:
# _add_variant_c_compile_link_flags(
#   SDK sdk
#   ARCH arch
#   BUILD_TYPE build_type
#   ENABLE_LTO enable_lto
#   ANALYZE_CODE_COVERAGE analyze_code_coverage
#   RESULT_VAR_NAME result_var_name
#   DEPLOYMENT_VERSION_OSX version # If provided, overrides the default value of the OSX deployment target set by the Swift project for this compilation only.
#   DEPLOYMENT_VERSION_IOS version
#   DEPLOYMENT_VERSION_TVOS version
#   DEPLOYMENT_VERSION_WATCHOS version
#
# )
function(_add_variant_c_compile_link_flags)
  set(oneValueArgs SDK ARCH BUILD_TYPE RESULT_VAR_NAME ENABLE_LTO ANALYZE_CODE_COVERAGE
    DEPLOYMENT_VERSION_OSX DEPLOYMENT_VERSION_IOS DEPLOYMENT_VERSION_TVOS DEPLOYMENT_VERSION_WATCHOS)
  cmake_parse_arguments(CFLAGS
    ""
    "${oneValueArgs}"
    ""
    ${ARGN})

  set(result ${${CFLAGS_RESULT_VAR_NAME}})

  # MSVC and clang-cl dont't understand -target.
  if (NOT SWIFT_COMPILER_IS_MSVC_LIKE)
    list(APPEND result "-target" "${SWIFT_SDK_${CFLAGS_SDK}_ARCH_${CFLAGS_ARCH}_TRIPLE}")
  endif()

  is_darwin_based_sdk("${CFLAGS_SDK}" IS_DARWIN)
  if(IS_DARWIN)
    list(APPEND result "-isysroot" "${SWIFT_SDK_${CFLAGS_SDK}_PATH}")
  elseif(NOT SWIFT_COMPILER_IS_MSVC_LIKE AND NOT "${SWIFT_SDK_${CFLAGS_SDK}_PATH}" STREQUAL "/")
    list(APPEND result "--sysroot=${SWIFT_SDK_${CFLAGS_SDK}_PATH}")
  endif()

  if("${CFLAGS_SDK}" STREQUAL "ANDROID")
    list(APPEND result
      "--sysroot=${SWIFT_ANDROID_SDK_PATH}"
      # Use the linker included in the Android NDK.
      "-B" "${SWIFT_ANDROID_PREBUILT_PATH}/arm-linux-androideabi/bin/")
  endif()

  if(IS_DARWIN)
    # Check if there's a specific OS deployment version needed for this invocation
    if("${CFLAGS_SDK}" STREQUAL "OSX")
      set(DEPLOYMENT_VERSION ${CFLAGS_DEPLOYMENT_VERSION_OSX})
    elseif("${CFLAGS_SDK}" STREQUAL "IOS" OR "${CFLAGS_SDK}" STREQUAL "IOS_SIMULATOR")
      set(DEPLOYMENT_VERSION ${CFLAGS_DEPLOYMENT_VERSION_IOS})
    elseif("${CFLAGS_SDK}" STREQUAL "TVOS" OR "${CFLAGS_SDK}" STREQUAL "TVOS_SIMULATOR")
      set(DEPLOYMENT_VERSION ${CFLAGS_DEPLOYMENT_VERSION_TVOS})
    elseif("${CFLAGS_SDK}" STREQUAL "WATCHOS" OR "${CFLAGS_SDK}" STREQUAL "WATCHOS_SIMULATOR")
      set(DEPLOYMENT_VERSION ${CFLAGS_DEPLOYMENT_VERSION_WATCHOS})
    endif()

    if("${DEPLOYMENT_VERSION}" STREQUAL "")
      set(DEPLOYMENT_VERSION "${SWIFT_SDK_${CFLAGS_SDK}_DEPLOYMENT_VERSION}")
    endif()

    list(APPEND result
      "-arch" "${CFLAGS_ARCH}"
      "-F" "${SWIFT_SDK_${CFLAGS_SDK}_PATH}/../../../Developer/Library/Frameworks"
      "-m${SWIFT_SDK_${CFLAGS_SDK}_VERSION_MIN_NAME}-version-min=${DEPLOYMENT_VERSION}")
  endif()

  if(CFLAGS_ANALYZE_CODE_COVERAGE)
    list(APPEND result "-fprofile-instr-generate"
                       "-fcoverage-mapping")
  endif()

  _compute_lto_flag("${CFLAGS_ENABLE_LTO}" _lto_flag_out)
  if (_lto_flag_out)
    list(APPEND result "${_lto_flag_out}")
  endif()

  set("${CFLAGS_RESULT_VAR_NAME}" "${result}" PARENT_SCOPE)
endfunction()

function(_add_variant_c_compile_flags)
  set(oneValueArgs SDK ARCH BUILD_TYPE ENABLE_ASSERTIONS ANALYZE_CODE_COVERAGE
    DEPLOYMENT_VERSION_OSX DEPLOYMENT_VERSION_IOS DEPLOYMENT_VERSION_TVOS DEPLOYMENT_VERSION_WATCHOS
    RESULT_VAR_NAME ENABLE_LTO)
  cmake_parse_arguments(CFLAGS
    "FORCE_BUILD_OPTIMIZED"
    "${oneValueArgs}"
    ""
    ${ARGN})

  set(result ${${CFLAGS_RESULT_VAR_NAME}})

  _add_variant_c_compile_link_flags(
    SDK "${CFLAGS_SDK}"
    ARCH "${CFLAGS_ARCH}"
    BUILD_TYPE "${CFLAGS_BUILD_TYPE}"
    ENABLE_ASSERTIONS "${CFLAGS_ENABLE_ASSERTIONS}"
    ENABLE_LTO "${CFLAGS_ENABLE_LTO}"
    ANALYZE_CODE_COVERAGE FALSE
    DEPLOYMENT_VERSION_OSX "${CFLAGS_DEPLOYMENT_VERSION_OSX}"
    DEPLOYMENT_VERSION_IOS "${CFLAGS_DEPLOYMENT_VERSION_IOS}"
    DEPLOYMENT_VERSION_TVOS "${CFLAGS_DEPLOYMENT_VERSION_TVOS}"
    DEPLOYMENT_VERSION_WATCHOS "${CFLAGS_DEPLOYMENT_VERSION_WATCHOS}"
    RESULT_VAR_NAME result)

  is_build_type_optimized("${CFLAGS_BUILD_TYPE}" optimized)
  if(optimized OR CFLAGS_FORCE_BUILD_OPTIMIZED)
    list(APPEND result "-O2")

    # Omit leaf frame pointers on x86.
    if("${CFLAGS_ARCH}" STREQUAL "i386" OR "${CFLAGS_ARCH}" STREQUAL "i686")
      if(NOT SWIFT_COMPILER_IS_MSVC_LIKE)
        list(APPEND result "-momit-leaf-frame-pointer")
      else()
        list(APPEND result "/Oy")
      endif()
    endif()
  else()
    if(NOT SWIFT_COMPILER_IS_MSVC_LIKE)
      list(APPEND result "-O0")
    else()
      list(APPEND result "/Od")
    endif()
  endif()

  # CMake automatically adds the flags for debug info if we use MSVC/clang-cl.
  if(NOT SWIFT_COMPILER_IS_MSVC_LIKE)
    is_build_type_with_debuginfo("${CFLAGS_BUILD_TYPE}" debuginfo)
    if(debuginfo)
      _compute_lto_flag("${CFLAGS_ENABLE_LTO}" _lto_flag_out)
      if(_lto_flag_out)
        list(APPEND result "-gline-tables-only")
      else()
        list(APPEND result "-g")
      endif()
    else()
      list(APPEND result "-g0")
    endif()
  endif()

  if("${CFLAGS_SDK}" STREQUAL "WINDOWS")
    # MSVC doesn't support -Xclang. We don't need to manually specify
    # -D_MD or D_MDd either, as CMake does this automatically.
    if(NOT "${CMAKE_C_COMPILER_ID}" STREQUAL "MSVC")
      list(APPEND result -Xclang;--dependent-lib=oldnames)
      # TODO(compnerd) handle /MT, /MTd, /MD, /MDd
      if("${CMAKE_BUILD_TYPE}" STREQUAL "RELEASE")
        list(APPEND result "-D_MD")
        list(APPEND result -Xclang;--dependent-lib=msvcrt)
      else()
        list(APPEND result "-D_MDd")
        list(APPEND result -Xclang;--dependent-lib=msvcrtd)
      endif()
    endif()

    # MSVC/clang-cl don't support -fno-pic or -fms-compatibility-version.
    if(NOT SWIFT_COMPILER_IS_MSVC_LIKE)
      list(APPEND result -fno-pic)
      list(APPEND result "-fms-compatibility-version=1900")
    endif()

    list(APPEND result "-DLLVM_ON_WIN32")
    list(APPEND result "-D_CRT_SECURE_NO_WARNINGS")
    list(APPEND result "-D_CRT_NONSTDC_NO_WARNINGS")
    # TODO(compnerd) permit building for different families
    list(APPEND result "-D_CRT_USE_WINAPI_FAMILY_DESKTOP_APP")
    # TODO(compnerd) handle /MT
    list(APPEND result "-D_DLL")
    # NOTE: We assume that we are using VS 2015 U2+
    list(APPEND result "-D_ENABLE_ATOMIC_ALIGNMENT_FIX")
  endif()

  if(CFLAGS_ENABLE_ASSERTIONS)
    list(APPEND result "-UNDEBUG")
  else()
    list(APPEND result "-DNDEBUG")
  endif()

  if(CFLAGS_ANALYZE_CODE_COVERAGE)
    list(APPEND result "-fprofile-instr-generate"
                       "-fcoverage-mapping")
  endif()

  if("${CFLAGS_SDK}" STREQUAL "ANDROID")
    # FIXME: Instead of hardcoding paths in the Android NDK, these paths should
    #        be passed in via ENV, as with the Windows build.
    list(APPEND result
        "-I${SWIFT_ANDROID_NDK_PATH}/sources/cxx-stl/llvm-libc++/include"
        "-I${SWIFT_ANDROID_NDK_PATH}/sources/cxx-stl/llvm-libc++abi/include"
        "-I${SWIFT_ANDROID_NDK_PATH}/sources/android/support/include")
  endif()

  if(SWIFT_RUNTIME_ENABLE_COW_EXISTENTIALS)
    list(APPEND result "-DSWIFT_RUNTIME_ENABLE_COW_EXISTENTIALS=1")
  endif()

  set("${CFLAGS_RESULT_VAR_NAME}" "${result}" PARENT_SCOPE)
endfunction()

function(_add_variant_swift_compile_flags
    sdk arch build_type enable_assertions result_var_name)
  set(result ${${result_var_name}})

  # On Windows, we don't set SWIFT_SDK_WINDOWS_PATH, so don't include it.
  if (NOT "${CMAKE_SYSTEM_NAME}" STREQUAL "Windows")
    list(APPEND result "-sdk" "${SWIFT_SDK_${sdk}_PATH}")
  endif()

  if(BUILD_STANDALONE)
    list(APPEND result
        "-target" "${SWIFT_SDK_${sdk}_ARCH_${arch}_TRIPLE}")
  else()
    list(APPEND result
        "-target" "${SWIFT_SDK_${sdk}_ARCH_${arch}_TRIPLE}"
        "-resource-dir" "${SWIFTLIB_DIR}")
  endif()

  is_darwin_based_sdk("${sdk}" IS_DARWIN)
  if(IS_DARWIN)
    list(APPEND result
        "-F" "${SWIFT_SDK_${sdk}_PATH}/../../../Developer/Library/Frameworks")
  endif()

  is_build_type_optimized("${build_type}" optimized)
  if(optimized)
    list(APPEND result "-O")
  else()
    list(APPEND result "-Onone")
  endif()

  is_build_type_with_debuginfo("${build_type}" debuginfo)
  if(debuginfo)
    list(APPEND result "-g")
  endif()

  if(enable_assertions)
    list(APPEND result "-D" "INTERNAL_CHECKS_ENABLED")
  endif()

  set("${result_var_name}" "${result}" PARENT_SCOPE)
endfunction()

function(_add_variant_link_flags)
  set(oneValueArgs SDK ARCH BUILD_TYPE ENABLE_ASSERTIONS ANALYZE_CODE_COVERAGE
  DEPLOYMENT_VERSION_OSX DEPLOYMENT_VERSION_IOS DEPLOYMENT_VERSION_TVOS DEPLOYMENT_VERSION_WATCHOS
  RESULT_VAR_NAME ENABLE_LTO LTO_OBJECT_NAME LIBRARY_SEARCH_DIRECTORIES_VAR_NAME)
  cmake_parse_arguments(LFLAGS
    ""
    "${oneValueArgs}"
    ""
    ${ARGN})

  precondition(LFLAGS_SDK MESSAGE "Should specify an SDK")
  precondition(LFLAGS_SDK MESSAGE "Should specify an architecture")

  set(result ${${LFLAGS_RESULT_VAR_NAME}})
  set(library_search_directories ${${LFLAGS_LIBRARY_SEARCH_DIRECTORIES_VAR_NAME}})

  _add_variant_c_compile_link_flags(
    SDK "${LFLAGS_SDK}"
    ARCH "${LFLAGS_ARCH}"
    BUILD_TYPE "${LFLAGS_BUILD_TYPE}"
    ENABLE_ASSERTIONS "${LFLAGS_ENABLE_ASSERTIONS}"
    ENABLE_LTO "${LFLAGS_ENABLE_LTO}"
    ANALYZE_CODE_COVERAGE "${LFLAGS_ANALYZE_CODE_COVERAGE}"
    DEPLOYMENT_VERSION_OSX "${LFLAGS_DEPLOYMENT_VERSION_OSX}"
    DEPLOYMENT_VERSION_IOS "${LFLAGS_DEPLOYMENT_VERSION_IOS}"
    DEPLOYMENT_VERSION_TVOS "${LFLAGS_DEPLOYMENT_VERSION_TVOS}"
    DEPLOYMENT_VERSION_WATCHOS "${LFLAGS_DEPLOYMENT_VERSION_WATCHOS}"
    RESULT_VAR_NAME result)

  if("${LFLAGS_SDK}" STREQUAL "LINUX")
    list(APPEND result "-lpthread" "-latomic" "-ldl")
  elseif("${LFLAGS_SDK}" STREQUAL "FREEBSD")
    list(APPEND result "-lpthread")
  elseif("${LFLAGS_SDK}" STREQUAL "CYGWIN")
    # No extra libraries required.
  elseif("${LFLAGS_SDK}" STREQUAL "WINDOWS")
<<<<<<< HEAD
    # NOTE: we do not use "/MD" or "/MDd" and select the runtime via linker
    # options.  This causes conflicts.
    list(APPEND result "-nostdlib")
  elseif("${LFLAGS_SDK}" STREQUAL "MINGW")
    list(APPEND result "-lpthread")
=======
    # We don't need to add -nostdlib using MSVC or clang-cl, as MSVC and clang-cl rely on auto-linking entirely.
    if(NOT SWIFT_COMPILER_IS_MSVC_LIKE)
      # NOTE: we do not use "/MD" or "/MDd" and select the runtime via linker
      # options. This causes conflicts.
      list(APPEND result "-nostdlib")
    endif()
>>>>>>> fc4ee13f
  elseif("${LFLAGS_SDK}" STREQUAL "ANDROID")
    list(APPEND result
        "-ldl"
        "${SWIFT_ANDROID_NDK_PATH}/sources/cxx-stl/llvm-libc++/libs/armeabi-v7a/libc++_shared.so")
    list(APPEND library_search_directories
        "${SWIFT_ANDROID_PREBUILT_PATH}/lib/gcc/arm-linux-androideabi/${SWIFT_ANDROID_NDK_GCC_VERSION}.x")
  else()
    # If lto is enabled, we need to add the object path flag so that the LTO code
    # generator leaves the intermediate object file in a place where it will not
    # be touched. The reason why this must be done is that on OS X, debug info is
    # left in object files. So if the object file is removed when we go to
    # generate a dsym, the debug info is gone.
    if (LFLAGS_ENABLE_LTO)
      precondition(LFLAGS_LTO_OBJECT_NAME
        MESSAGE "Should specify a unique name for the lto object")
      set(lto_object_dir ${CMAKE_CURRENT_BINARY_DIR}/${CMAKE_CFG_INTDIR})
      set(lto_object ${lto_object_dir}/${LFLAGS_LTO_OBJECT_NAME}-lto.o)
        list(APPEND result "-Wl,-object_path_lto,${lto_object}")
      endif()
  endif()

  if(NOT "${SWIFT_${LFLAGS_SDK}_ICU_UC}" STREQUAL "")
    list(APPEND library_search_directories "${SWIFT_${sdk}_ICU_UC}")
  endif()
  if(NOT "${SWIFT_${LFLAGS_SDK}_ICU_I18N}" STREQUAL "")
    list(APPEND library_search_directories "${SWIFT_${sdk}_ICU_I18N}")
  endif()

  if(NOT SWIFT_COMPILER_IS_MSVC_LIKE)
    if(SWIFT_ENABLE_GOLD_LINKER AND
       "${SWIFT_SDK_${LFLAGS_SDK}_OBJECT_FORMAT}" STREQUAL "ELF")
      list(APPEND result "-fuse-ld=gold")
    endif()
    if(SWIFT_ENABLE_LLD_LINKER OR
       ("${LFLAGS_SDK}" STREQUAL "WINDOWS" AND
        NOT "${CMAKE_SYSTEM_NAME}" STREQUAL "WINDOWS"))
      list(APPEND result "-fuse-ld=lld")
    endif()
  endif()

  set("${LFLAGS_RESULT_VAR_NAME}" "${result}" PARENT_SCOPE)
  set("${LFLAGS_LIBRARY_SEARCH_DIRECTORIES_VAR_NAME}" "${library_search_directories}" PARENT_SCOPE)
endfunction()

# Look up extra flags for a module that matches a regexp.
function(_add_extra_swift_flags_for_module module_name result_var_name)
  set(result_list)
  list(LENGTH SWIFT_EXPERIMENTAL_EXTRA_REGEXP_FLAGS listlen)
  if (${listlen} GREATER 0)
    math(EXPR listlen "${listlen}-1")
    foreach(i RANGE 0 ${listlen} 2)
      list(GET SWIFT_EXPERIMENTAL_EXTRA_REGEXP_FLAGS ${i} regex)
      if (module_name MATCHES "${regex}")
        math(EXPR ip1 "${i}+1")
        list(GET SWIFT_EXPERIMENTAL_EXTRA_REGEXP_FLAGS ${ip1} flags)
        list(APPEND result_list ${flags})
        message(STATUS "Matched '${regex}' to module '${module_name}'. Compiling ${module_name} with special flags: ${flags}")
      endif()
    endforeach()
  endif()
  list(LENGTH SWIFT_EXPERIMENTAL_EXTRA_NEGATIVE_REGEXP_FLAGS listlen)
  if (${listlen} GREATER 0)
    math(EXPR listlen "${listlen}-1")
    foreach(i RANGE 0 ${listlen} 2)
      list(GET SWIFT_EXPERIMENTAL_EXTRA_NEGATIVE_REGEXP_FLAGS ${i} regex)
      if (NOT module_name MATCHES "${regex}")
        math(EXPR ip1 "${i}+1")
        list(GET SWIFT_EXPERIMENTAL_EXTRA_NEGATIVE_REGEXP_FLAGS ${ip1} flags)
        list(APPEND result_list ${flags})
        message(STATUS "Matched NEGATIVE '${regex}' to module '${module_name}'. Compiling ${module_name} with special flags: ${flags}")
      endif()
    endforeach()
  endif()
  set("${result_var_name}" ${result_list} PARENT_SCOPE)
endfunction()

# Add a universal binary target created from the output of the given
# set of targets by running 'lipo'.
#
# Usage:
#   _add_swift_lipo_target(
#     sdk                 # The name of the SDK the target was created for.
#                         # Examples include "OSX", "IOS", "ANDROID", etc.
#     target              # The name of the target to create
#     output              # The file to be created by this target
#     source_targets...   # The source targets whose outputs will be
#                         # lipo'd into the output.
#   )
function(_add_swift_lipo_target)
  cmake_parse_arguments(
    LIPO                # prefix
    "CODESIGN"          # options
    "SDK;TARGET;OUTPUT" # single-value args
    ""                  # multi-value args
    ${ARGN})

  precondition(LIPO_SDK MESSAGE "sdk is required")
  precondition(LIPO_TARGET MESSAGE "target is required")
  precondition(LIPO_OUTPUT MESSAGE "output is required")
  precondition(LIPO_UNPARSED_ARGUMENTS MESSAGE "one or more inputs are required")

  set(source_targets ${LIPO_UNPARSED_ARGUMENTS})

  # Gather the source binaries.
  set(source_binaries)
  foreach(source_target ${source_targets})
    list(APPEND source_binaries $<TARGET_FILE:${source_target}>)
  endforeach()

  is_darwin_based_sdk("${LIPO_SDK}" IS_DARWIN)
  if(IS_DARWIN)
    if(LIPO_CODESIGN)
      set(codesign_command COMMAND "codesign" "-f" "-s" "-" "${LIPO_OUTPUT}")
    endif()
    # Use lipo to create the final binary.
    add_custom_command_target(unused_var
        COMMAND "${LIPO}" "-create" "-output" "${LIPO_OUTPUT}" ${source_binaries}
        ${codesign_command}
        CUSTOM_TARGET_NAME "${LIPO_TARGET}"
        OUTPUT "${LIPO_OUTPUT}"
        DEPENDS ${source_targets})
  else()
    # We don't know how to create fat binaries for other platforms.
    add_custom_command_target(unused_var
        COMMAND "${CMAKE_COMMAND}" "-E" "copy" "${source_binaries}" "${LIPO_OUTPUT}"
        CUSTOM_TARGET_NAME "${LIPO_TARGET}"
        OUTPUT "${LIPO_OUTPUT}"
        DEPENDS ${source_targets})
  endif()
endfunction()

function(swift_target_link_search_directories target directories)
  set(STLD_FLAGS "")
  foreach(directory ${directories})
    set(STLD_FLAGS "${STLD_FLAGS} ${CMAKE_LIBRARY_PATH_FLAG}${directory}")
  endforeach()
  set_property(TARGET ${target} APPEND_STRING PROPERTY LINK_FLAGS ${STLD_FLAGS})
endfunction()

# Add a single variant of a new Swift library.
#
# Usage:
#   _add_swift_library_single(
#     target
#     name
#     [MODULE_TARGET]
#     [SHARED]
#     [STATIC]
#     [SDK sdk]
#     [ARCHITECTURE architecture]
#     [DEPENDS dep1 ...]
#     [LINK_LIBRARIES dep1 ...]
#     [FRAMEWORK_DEPENDS dep1 ...]
#     [FRAMEWORK_DEPENDS_WEAK dep1 ...]
#     [LLVM_COMPONENT_DEPENDS comp1 ...]
#     [C_COMPILE_FLAGS flag1...]
#     [SWIFT_COMPILE_FLAGS flag1...]
#     [LINK_FLAGS flag1...]
#     [API_NOTES_NON_OVERLAY]
#     [FILE_DEPENDS target1 ...]
#     [DONT_EMBED_BITCODE]
#     [IS_STDLIB]
#     [FORCE_BUILD_OPTIMIZED]
#     [IS_STDLIB_CORE]
#     [IS_SDK_OVERLAY]
#     [FORCE_BUILD_FOR_HOST_SDK]
#     INSTALL_IN_COMPONENT comp
#     source1 [source2 source3 ...])
#
# target
#   Name of the target (e.g., swiftParse-IOS-armv7).
#
# name
#   Name of the library (e.g., swiftParse).
#
# MODULE_TARGET
#   Name of the module target (e.g., swiftParse-swiftmodule-IOS-armv7).
#
# SHARED
#   Build a shared library.
#
# STATIC
#   Build a static library.
#
# SDK sdk
#   SDK to build for.
#
# ARCHITECTURE
#   Architecture to build for.
#
# DEPENDS
#   Targets that this library depends on.
#
# LINK_LIBRARIES
#   Libraries this library depends on.
#
# FRAMEWORK_DEPENDS
#   System frameworks this library depends on.
#
# FRAMEWORK_DEPENDS_WEAK
#   System frameworks this library depends on that should be weakly-linked.
#
# LLVM_COMPONENT_DEPENDS
#   LLVM components this library depends on.
#
# C_COMPILE_FLAGS
#   Extra compile flags (C, C++, ObjC).
#
# SWIFT_COMPILE_FLAGS
#   Extra compile flags (Swift).
#
# LINK_FLAGS
#   Extra linker flags.
#
# API_NOTES_NON_OVERLAY
#   Generate API notes for non-overlayed modules with this target.
#
# FILE_DEPENDS
#   Additional files this library depends on.
#
# DONT_EMBED_BITCODE
#   Don't embed LLVM bitcode in this target, even if it is enabled globally.
#
# IS_STDLIB
#   Install library dylib and swift module files to lib/swift.
#
# IS_STDLIB_CORE
#   Compile as the standard library core.
#
# IS_SDK_OVERLAY
#   Treat the library as a part of the Swift SDK overlay.
#
# INSTALL_IN_COMPONENT comp
#   The Swift installation component that this library belongs to.
#
# FORCE_BUILD_FOR_HOST_SDK
#   Regardless of the defaults, also build this library for the host SDK.
#
# source1 ...
#   Sources to add into this library
function(_add_swift_library_single target name)
  set(SWIFTLIB_SINGLE_options
      SHARED STATIC OBJECT_LIBRARY IS_STDLIB IS_STDLIB_CORE IS_SDK_OVERLAY
      TARGET_LIBRARY FORCE_BUILD_FOR_HOST_SDK
      API_NOTES_NON_OVERLAY DONT_EMBED_BITCODE FORCE_BUILD_OPTIMIZED)
  cmake_parse_arguments(SWIFTLIB_SINGLE
    "${SWIFTLIB_SINGLE_options}"
    "MODULE_TARGET;SDK;ARCHITECTURE;INSTALL_IN_COMPONENT;DEPLOYMENT_VERSION_OSX;DEPLOYMENT_VERSION_IOS;DEPLOYMENT_VERSION_TVOS;DEPLOYMENT_VERSION_WATCHOS"
    "DEPENDS;LINK_LIBRARIES;FRAMEWORK_DEPENDS;FRAMEWORK_DEPENDS_WEAK;LLVM_COMPONENT_DEPENDS;C_COMPILE_FLAGS;SWIFT_COMPILE_FLAGS;LINK_FLAGS;PRIVATE_LINK_LIBRARIES;INTERFACE_LINK_LIBRARIES;INCORPORATE_OBJECT_LIBRARIES;INCORPORATE_OBJECT_LIBRARIES_SHARED_ONLY;FILE_DEPENDS"
    ${ARGN})

  set(SWIFTLIB_SINGLE_SOURCES ${SWIFTLIB_SINGLE_UNPARSED_ARGUMENTS})

  translate_flags(SWIFTLIB_SINGLE "${SWIFTLIB_SINGLE_options}")

  # Check arguments.
  precondition(SWIFTLIB_SINGLE_SDK MESSAGE "Should specify an SDK")
  precondition(SWIFTLIB_SINGLE_ARCHITECTURE MESSAGE "Should specify an architecture")
  precondition(SWIFTLIB_SINGLE_INSTALL_IN_COMPONENT MESSAGE "INSTALL_IN_COMPONENT is required")

  if(NOT SWIFTLIB_SINGLE_SHARED AND
     NOT SWIFTLIB_SINGLE_STATIC AND
     NOT SWIFTLIB_SINGLE_OBJECT_LIBRARY)
    message(FATAL_ERROR
        "Either SHARED, STATIC, or OBJECT_LIBRARY must be specified")
  endif()

  # Determine the subdirectory where this library will be installed.
  set(SWIFTLIB_SINGLE_SUBDIR
      "${SWIFT_SDK_${SWIFTLIB_SINGLE_SDK}_LIB_SUBDIR}/${SWIFTLIB_SINGLE_ARCHITECTURE}")

  # Include LLVM Bitcode slices for iOS, Watch OS, and Apple TV OS device libraries.
  set(embed_bitcode_arg)
  if(SWIFT_EMBED_BITCODE_SECTION AND NOT SWIFTLIB_SINGLE_DONT_EMBED_BITCODE)
    if("${SWIFTLIB_SINGLE_SDK}" STREQUAL "IOS" OR "${SWIFTLIB_SINGLE_SDK}" STREQUAL "TVOS" OR "${SWIFTLIB_SINGLE_SDK}" STREQUAL "WATCHOS")
      list(APPEND SWIFTLIB_SINGLE_C_COMPILE_FLAGS "-fembed-bitcode")
      list(APPEND SWIFTLIB_SINGLE_LINK_FLAGS "-Xlinker" "-bitcode_bundle" "-Xlinker" "-bitcode_hide_symbols" "-Xlinker" "-lto_library" "-Xlinker" "${LLVM_LIBRARY_DIR}/libLTO.dylib")
      set(embed_bitcode_arg EMBED_BITCODE)
    endif()
  endif()

  if(SWIFT_RUNTIME_ENABLE_COW_EXISTENTIALS)
    list(APPEND SWIFTLIB_SINGLE_C_COMPILE_FLAGS "-DSWIFT_RUNTIME_ENABLE_COW_EXISTENTIALS=1")
  endif()

  if (SWIFT_COMPILER_VERSION)
    is_darwin_based_sdk("${SWIFTLIB_SINGLE_SDK}" IS_DARWIN)
    if(IS_DARWIN)
      list(APPEND SWIFTLIB_SINGLE_LINK_FLAGS "-Xlinker" "-current_version" "-Xlinker" "${SWIFT_COMPILER_VERSION}" "-Xlinker" "-compatibility_version" "-Xlinker" "1")
    endif()
  endif()

  if(XCODE)
    string(REGEX MATCHALL "/[^/]+" split_path ${CMAKE_CURRENT_SOURCE_DIR})
    list(GET split_path -1 dir)
    file(GLOB_RECURSE SWIFTLIB_SINGLE_HEADERS
      ${SWIFT_SOURCE_DIR}/include/swift${dir}/*.h
      ${SWIFT_SOURCE_DIR}/include/swift${dir}/*.def
      ${CMAKE_CURRENT_SOURCE_DIR}/*.def)

    file(GLOB_RECURSE SWIFTLIB_SINGLE_TDS
      ${SWIFT_SOURCE_DIR}/include/swift${dir}/*.td)

    set_source_files_properties(${SWIFTLIB_SINGLE_HEADERS} ${SWIFTLIB_SINGLE_TDS}
      PROPERTIES
      HEADER_FILE_ONLY true)
    source_group("TableGen descriptions" FILES ${SWIFTLIB_SINGLE_TDS})

    set(SWIFTLIB_SINGLE_SOURCES ${SWIFTLIB_SINGLE_SOURCES} ${SWIFTLIB_SINGLE_HEADERS} ${SWIFTLIB_SINGLE_TDS})
  endif()

  if(MODULE)
    set(libkind MODULE)
  elseif(SWIFTLIB_SINGLE_OBJECT_LIBRARY)
    set(libkind OBJECT)
  # If both SHARED and STATIC are specified, we add the SHARED library first.
  # The STATIC library is handled further below.
  elseif(SWIFTLIB_SINGLE_SHARED)
    set(libkind SHARED)
  elseif(SWIFTLIB_SINGLE_STATIC)
    set(libkind STATIC)
  else()
    message(FATAL_ERROR
        "Either SHARED, STATIC, or OBJECT_LIBRARY must be specified")
  endif()

  handle_gyb_sources(
      gyb_dependency_targets
      SWIFTLIB_SINGLE_SOURCES
      "${SWIFTLIB_SINGLE_ARCHITECTURE}")

  # Figure out whether and which API notes to create.
  set(SWIFTLIB_SINGLE_API_NOTES)
  if(SWIFTLIB_SINGLE_API_NOTES_NON_OVERLAY)
    # Adopt all of the non-overlay API notes.
    foreach(framework_name ${SWIFT_API_NOTES_INPUTS})
      if (${framework_name} STREQUAL "WatchKit" AND
          ${SWIFTLIB_SINGLE_SDK} STREQUAL "OSX")
        # HACK: don't build WatchKit API notes for OS X.
      else()
        if (NOT IS_DIRECTORY "${SWIFT_SOURCE_DIR}/stdlib/public/SDK/${framework_name}")
          list(APPEND SWIFTLIB_SINGLE_API_NOTES "${framework_name}")
        endif()
      endif()
    endforeach()
  endif()

  # Remove the "swift" prefix from the name to determine the module name.
  if(SWIFTLIB_IS_STDLIB_CORE)
    set(module_name "Swift")
  else()
    string(REPLACE swift "" module_name "${name}")
  endif()
  if("${module_name}" IN_LIST SWIFT_API_NOTES_INPUTS)
    set(SWIFTLIB_SINGLE_API_NOTES "${module_name}")
  endif()

  # On platforms that use ELF binaries we add markers for metadata sections in
  # the shared libraries using these object files.  This wouldn't be necessary
  # if the link was done by the swift binary: rdar://problem/19007002
  if("${SWIFT_SDK_${SWIFTLIB_SINGLE_SDK}_OBJECT_FORMAT}" STREQUAL "ELF")
    if("${libkind}" STREQUAL "SHARED")
      set(arch_subdir "${SWIFTLIB_DIR}/${SWIFTLIB_SINGLE_SUBDIR}")

      set(SWIFT_SECTIONS_OBJECT_BEGIN "${arch_subdir}/swift_begin.o")
      set(SWIFT_SECTIONS_OBJECT_END   "${arch_subdir}/swift_end.o")
    endif()
  endif()

  if("${SWIFTLIB_SINGLE_SDK}" STREQUAL "WINDOWS")
    list(APPEND SWIFTLIB_SINGLE_SWIFT_COMPILE_FLAGS -Xfrontend;-autolink-library;-Xfrontend;oldnames)
    # TODO(compnerd) handle /MT and /MTd
    if("${CMAKE_BUILD_TYPE}" STREQUAL "RELEASE")
      list(APPEND SWIFTLIB_SINGLE_SWIFT_COMPILE_FLAGS -Xfrontend;-autolink-library;-Xfrontend;msvcrt)
    else()
      list(APPEND SWIFTLIB_SINGLE_SWIFT_COMPILE_FLAGS -Xfrontend;-autolink-library;-Xfrontend;msvcrtd)
    endif()
  endif()

  # FIXME: don't actually depend on the libraries in SWIFTLIB_SINGLE_LINK_LIBRARIES,
  # just any swiftmodule files that are associated with them.
  handle_swift_sources(
      swift_object_dependency_target
      swift_module_dependency_target
      swift_sib_dependency_target
      swift_sibopt_dependency_target
      swift_sibgen_dependency_target
      SWIFTLIB_SINGLE_SOURCES
      SWIFTLIB_SINGLE_EXTERNAL_SOURCES ${name}
      DEPENDS
        ${gyb_dependency_targets}
        ${SWIFTLIB_SINGLE_DEPENDS}
        ${SWIFTLIB_SINGLE_FILE_DEPENDS}
        ${SWIFTLIB_SINGLE_LINK_LIBRARIES}
        ${SWIFTLIB_SINGLE_INTERFACE_LINK_LIBRARIES}
      SDK ${SWIFTLIB_SINGLE_SDK}
      ARCHITECTURE ${SWIFTLIB_SINGLE_ARCHITECTURE}
      API_NOTES ${SWIFTLIB_SINGLE_API_NOTES}
      MODULE_NAME ${module_name}
      COMPILE_FLAGS ${SWIFTLIB_SINGLE_SWIFT_COMPILE_FLAGS}
      ${SWIFTLIB_SINGLE_IS_STDLIB_keyword}
      ${SWIFTLIB_SINGLE_IS_STDLIB_CORE_keyword}
      ${SWIFTLIB_SINGLE_IS_SDK_OVERLAY_keyword}
      ${embed_bitcode_arg}
      INSTALL_IN_COMPONENT "${SWIFTLIB_INSTALL_IN_COMPONENT}")
  add_swift_source_group("${SWIFTLIB_SINGLE_EXTERNAL_SOURCES}")

  # If there were any swift sources, then a .swiftmodule may have been created.
  # If that is the case, then add a target which is an alias of the module files.
  set(VARIANT_SUFFIX "-${SWIFT_SDK_${SWIFTLIB_SINGLE_SDK}_LIB_SUBDIR}-${SWIFTLIB_SINGLE_ARCHITECTURE}")
  if(NOT "${SWIFTLIB_SINGLE_MODULE_TARGET}" STREQUAL "" AND NOT "${swift_module_dependency_target}" STREQUAL "")
    add_custom_target("${SWIFTLIB_SINGLE_MODULE_TARGET}"
      DEPENDS ${swift_module_dependency_target})
  endif()

  # For standalone overlay builds to work
  if(NOT BUILD_STANDALONE)
    if (EXISTS swift_sib_dependency_target AND NOT "${swift_sib_dependency_target}" STREQUAL "")
      add_dependencies(swift-stdlib${VARIANT_SUFFIX}-sib ${swift_sib_dependency_target})
    endif()

    if (EXISTS swift_sibopt_dependency_target AND NOT "${swift_sibopt_dependency_target}" STREQUAL "")
      add_dependencies(swift-stdlib${VARIANT_SUFFIX}-sibopt ${swift_sibopt_dependency_target})
    endif()

    if (EXISTS swift_sibgen_dependency_target AND NOT "${swift_sibgen_dependency_target}" STREQUAL "")
      add_dependencies(swift-stdlib${VARIANT_SUFFIX}-sibgen ${swift_sibgen_dependency_target})
    endif()
  endif()

  set(SWIFTLIB_INCORPORATED_OBJECT_LIBRARIES_EXPRESSIONS)
  foreach(object_library ${SWIFTLIB_SINGLE_INCORPORATE_OBJECT_LIBRARIES})
    list(APPEND SWIFTLIB_INCORPORATED_OBJECT_LIBRARIES_EXPRESSIONS
        $<TARGET_OBJECTS:${object_library}${VARIANT_SUFFIX}>)
  endforeach()

  set(SWIFTLIB_INCORPORATED_OBJECT_LIBRARIES_EXPRESSIONS_SHARED_ONLY)
  foreach(object_library ${SWIFTLIB_SINGLE_INCORPORATE_OBJECT_LIBRARIES_SHARED_ONLY})
    list(APPEND SWIFTLIB_INCORPORATED_OBJECT_LIBRARIES_EXPRESSIONS_SHARED_ONLY
        $<TARGET_OBJECTS:${object_library}${VARIANT_SUFFIX}>)
  endforeach()

  set(SWIFTLIB_SINGLE_XCODE_WORKAROUND_SOURCES)
  if(XCODE AND SWIFTLIB_SINGLE_TARGET_LIBRARY)
    set(SWIFTLIB_SINGLE_XCODE_WORKAROUND_SOURCES
        # Note: the dummy.cpp source file provides no definitions. However,
        # it forces Xcode to properly link the static library.
        ${SWIFT_SOURCE_DIR}/cmake/dummy.cpp)
  endif()

  set(INCORPORATED_OBJECT_LIBRARIES_EXPRESSIONS ${SWIFTLIB_INCORPORATED_OBJECT_LIBRARIES_EXPRESSIONS})
  if(${libkind} STREQUAL "SHARED")
    list(APPEND INCORPORATED_OBJECT_LIBRARIES_EXPRESSIONS
         ${SWIFTLIB_INCORPORATED_OBJECT_LIBRARIES_EXPRESSIONS_SHARED_ONLY})
  endif()

  add_library("${target}" ${libkind}
      ${SWIFT_SECTIONS_OBJECT_BEGIN}
      ${SWIFTLIB_SINGLE_SOURCES}
      ${SWIFTLIB_SINGLE_EXTERNAL_SOURCES}
      ${INCORPORATED_OBJECT_LIBRARIES_EXPRESSIONS}
      ${SWIFTLIB_SINGLE_XCODE_WORKAROUND_SOURCES}
      ${SWIFT_SECTIONS_OBJECT_END})
  _set_target_prefix_and_suffix("${target}" "${libkind}" "${SWIFTLIB_SINGLE_SDK}")

  if(SWIFTLIB_SINGLE_TARGET_LIBRARY)
    if(NOT "${SWIFT_${SWIFTLIB_SINGLE_SDK}_ICU_UC_INCLUDE}" STREQUAL "" AND
       NOT "${SWIFT_${SWIFTLIB_SINGLE_SDK}_ICU_UC_INCLUDE}" STREQUAL "/usr/include" AND
       NOT "${SWIFT_${SWIFTLIB_SINGLE_SDK}_ICU_UC_INCLUDE}" STREQUAL "/usr/${SWIFT_SDK_${SWIFTLIB_SINGLE_SDK}_ARCH_${SWIFTLIB_SINGLE_ARCHITECTURE}_TRIPLE}/include")
      target_include_directories("${target}" SYSTEM PRIVATE "${SWIFT_${SWIFTLIB_SINGLE_SDK}_ICU_UC_INCLUDE}")
    endif()
    if(NOT "${SWIFT_${SWIFTLIB_SINGLE_SDK}_ICU_I18N_INCLUDE}" STREQUAL "" AND
       NOT "${SWIFT_${SWIFTLIB_SINGLE_SDK}_ICU_I18N_INCLUDE}" STREQUAL "/usr/include" AND
       NOT "${SWIFT_${SWIFTLIB_SINGLE_SDK}_ICU_I18N_INCLUDE}" STREQUAL "/usr/${SWIFT_SDK_${SWIFTLIB_SINGLE_SDK}_ARCH_${SWIFTLIB_SINGLE_ARCHITECTURE}_TRIPLE}/include")
      target_include_directories("${target}" SYSTEM PRIVATE "${SWIFT_${SWIFTLIB_SINGLE_SDK}_ICU_I18N_INCLUDE}")
    endif()
  endif()

  if("${SWIFTLIB_SINGLE_SDK}" STREQUAL "WINDOWS" AND NOT "${CMAKE_SYSTEM_NAME}" STREQUAL "Windows")
    if("${libkind}" STREQUAL "SHARED")
      # Each dll has an associated .lib (import library); since we may be
      # building on a non-DLL platform (not windows), create an imported target
      # for the library which created implicitly by the dll.
      add_custom_command_target(${target}_IMPORT_LIBRARY
                                OUTPUT "${SWIFTLIB_DIR}/${SWIFTLIB_SINGLE_SUBDIR}/${name}.lib"
                                DEPENDS "${target}")
      add_library(${target}_IMPLIB SHARED IMPORTED GLOBAL)
      set_property(TARGET "${target}_IMPLIB" PROPERTY
          IMPORTED_LOCATION "${SWIFTLIB_DIR}/${SWIFTLIB_SINGLE_SUBDIR}/${name}.lib")
      add_dependencies(${target}_IMPLIB ${${target}_IMPORT_LIBRARY})
    endif()
    set_property(TARGET "${target}" PROPERTY NO_SONAME ON)
  endif()

  # The section metadata objects are generated sources, and we need to tell CMake
  # not to expect to find them prior to their generation.
  if("${SWIFT_SDK_${SWIFTLIB_SINGLE_SDK}_OBJECT_FORMAT}" STREQUAL "ELF")
    if("${libkind}" STREQUAL "SHARED")
      set_source_files_properties(${SWIFT_SECTIONS_OBJECT_BEGIN} PROPERTIES GENERATED 1)
      set_source_files_properties(${SWIFT_SECTIONS_OBJECT_END} PROPERTIES GENERATED 1)
      add_dependencies("${target}" section_magic)
    endif()
  endif()

  llvm_update_compile_flags(${target})

  set_output_directory(${target}
      BINARY_DIR ${SWIFT_RUNTIME_OUTPUT_INTDIR}
      LIBRARY_DIR ${SWIFT_LIBRARY_OUTPUT_INTDIR})

  if(MODULE)
    set_target_properties("${target}" PROPERTIES
        PREFIX ""
        SUFFIX ${LLVM_PLUGIN_EXT})
  endif()

  if(SWIFTLIB_SINGLE_TARGET_LIBRARY)
    # Install runtime libraries to lib/swift instead of lib. This works around
    # the fact that -isysroot prevents linking to libraries in the system
    # /usr/lib if Swift is installed in /usr.
    set_target_properties("${target}" PROPERTIES
      LIBRARY_OUTPUT_DIRECTORY ${SWIFTLIB_DIR}/${SWIFTLIB_SINGLE_SUBDIR}
      ARCHIVE_OUTPUT_DIRECTORY ${SWIFTLIB_DIR}/${SWIFTLIB_SINGLE_SUBDIR})

    foreach(config ${CMAKE_CONFIGURATION_TYPES})
      string(TOUPPER ${config} config_upper)
      escape_path_for_xcode("${config}" "${SWIFTLIB_DIR}" config_lib_dir)
      set_target_properties(${target} PROPERTIES
        LIBRARY_OUTPUT_DIRECTORY_${config_upper} ${config_lib_dir}/${SWIFTLIB_SINGLE_SUBDIR}
        ARCHIVE_OUTPUT_DIRECTORY_${config_upper} ${config_lib_dir}/${SWIFTLIB_SINGLE_SUBDIR})
    endforeach()
  endif()

  is_darwin_based_sdk("${SWIFTLIB_SINGLE_SDK}" IS_DARWIN)
  if(IS_DARWIN)
    set(install_name_dir "@rpath")

    if(SWIFTLIB_SINGLE_IS_STDLIB)
      # Always use @rpath for XCTest.
      if(NOT "${module_name}" STREQUAL "XCTest")
        set(install_name_dir "${SWIFT_DARWIN_STDLIB_INSTALL_NAME_DIR}")
      endif()
    endif()

    set_target_properties("${target}"
      PROPERTIES
      INSTALL_NAME_DIR "${install_name_dir}")
  elseif("${SWIFTLIB_SINGLE_SDK}" STREQUAL "LINUX" AND NOT "${SWIFTLIB_SINGLE_SDK}" STREQUAL "ANDROID")
    set_target_properties("${target}"
      PROPERTIES
      INSTALL_RPATH "$ORIGIN:/usr/lib/swift/linux")
  elseif("${SWIFTLIB_SINGLE_SDK}" STREQUAL "CYGWIN")
    set_target_properties("${target}"
      PROPERTIES
      INSTALL_RPATH "$ORIGIN:/usr/lib/swift/cygwin")
  elseif("${CMAKE_SYSTEM_NAME}" STREQUAL "Windows")
    set_target_properties("${target}"
      PROPERTIES
      INSTALL_RPATH "$ORIGIN:/usr/lib/swift/windows")
  endif()

  set_target_properties("${target}" PROPERTIES BUILD_WITH_INSTALL_RPATH YES)
  set_target_properties("${target}" PROPERTIES FOLDER "Swift libraries")

  # Configure the static library target.
  # Set compile and link flags for the non-static target.
  # Do these LAST.
  set(target_static)
  if(SWIFTLIB_SINGLE_IS_STDLIB AND SWIFTLIB_SINGLE_STATIC)
    set(target_static "${target}-static")

    # We have already compiled Swift sources.  Link everything into a static
    # library.
    add_library(${target_static} STATIC
        ${SWIFTLIB_SINGLE_SOURCES}
        ${SWIFTLIB_INCORPORATED_OBJECT_LIBRARIES_EXPRESSIONS}
        ${SWIFTLIB_SINGLE_XCODE_WORKAROUND_SOURCES})

    set_output_directory(${target_static}
        BINARY_DIR ${SWIFT_RUNTIME_OUTPUT_INTDIR}
        LIBRARY_DIR ${SWIFT_LIBRARY_OUTPUT_INTDIR})

    foreach(config ${CMAKE_CONFIGURATION_TYPES})
      string(TOUPPER ${config} config_upper)
      escape_path_for_xcode(
          "${config}" "${SWIFTSTATICLIB_DIR}" config_lib_dir)
      set_target_properties(${target_static} PROPERTIES
        LIBRARY_OUTPUT_DIRECTORY_${config_upper} ${config_lib_dir}/${SWIFTLIB_SINGLE_SUBDIR}
        ARCHIVE_OUTPUT_DIRECTORY_${config_upper} ${config_lib_dir}/${SWIFTLIB_SINGLE_SUBDIR})
    endforeach()

    set_target_properties(${target_static} PROPERTIES
      LIBRARY_OUTPUT_DIRECTORY ${SWIFTSTATICLIB_DIR}/${SWIFTLIB_SINGLE_SUBDIR}
      ARCHIVE_OUTPUT_DIRECTORY ${SWIFTSTATICLIB_DIR}/${SWIFTLIB_SINGLE_SUBDIR})
  endif()

  set_target_properties(${target}
      PROPERTIES
      # Library name (without the variant information)
      OUTPUT_NAME ${name})
  if(target_static)
    set_target_properties(${target_static}
        PROPERTIES
        OUTPUT_NAME ${name})
  endif()

  # Don't build standard libraries by default.  We will enable building
  # standard libraries that the user requested; the rest can be built on-demand.
  if(SWIFTLIB_SINGLE_TARGET_LIBRARY)
    foreach(t "${target}" ${target_static})
      set_target_properties(${t} PROPERTIES EXCLUDE_FROM_ALL TRUE)
    endforeach()
  endif()

  # Handle linking and dependencies.
  add_dependencies_multiple_targets(
      TARGETS "${target}" ${target_static}
      DEPENDS
        ${SWIFTLIB_SINGLE_DEPENDS}
        ${gyb_dependency_targets}
        "${swift_object_dependency_target}"
        "${swift_module_dependency_target}"
        ${LLVM_COMMON_DEPENDS})

  # HACK: On some systems or build directory setups, CMake will not find static
  # archives of Clang libraries in the Clang build directory, and it will pass
  # them as '-lclangFoo'.  Some other logic in CMake would reorder libraries
  # specified with this syntax, which breaks linking.
  set(prefixed_link_libraries)
  foreach(dep ${SWIFTLIB_SINGLE_LINK_LIBRARIES})
    if("${dep}" MATCHES "^clang")
      if("${SWIFT_HOST_VARIANT_SDK}" STREQUAL "WINDOWS")
        set(dep "${LLVM_LIBRARY_OUTPUT_INTDIR}/${dep}.lib")
      else()
        set(dep "${LLVM_LIBRARY_OUTPUT_INTDIR}/lib${dep}.a")
      endif()
    endif()
    list(APPEND prefixed_link_libraries "${dep}")
  endforeach()
  set(SWIFTLIB_SINGLE_LINK_LIBRARIES "${prefixed_link_libraries}")

  if("${libkind}" STREQUAL "SHARED")
    target_link_libraries("${target}" PRIVATE ${SWIFTLIB_SINGLE_LINK_LIBRARIES})
  elseif("${libkind}" STREQUAL "OBJECT")
    precondition_list_empty(
        "${SWIFTLIB_SINGLE_LINK_LIBRARIES}"
        "OBJECT_LIBRARY may not link to anything")
  else()
    target_link_libraries("${target}" INTERFACE ${SWIFTLIB_SINGLE_LINK_LIBRARIES})
  endif()

  # Don't add the icucore target.
  set(SWIFTLIB_SINGLE_LINK_LIBRARIES_WITHOUT_ICU)
  foreach(item ${SWIFTLIB_SINGLE_LINK_LIBRARIES})
    if(NOT "${item}" STREQUAL "icucore")
      list(APPEND SWIFTLIB_SINGLE_LINK_LIBRARIES_WITHOUT_ICU "${item}")
    endif()
  endforeach()

  if(target_static)
    _list_add_string_suffix(
        "${SWIFTLIB_SINGLE_LINK_LIBRARIES_WITHOUT_ICU}"
        "-static"
        target_static_depends)
    # FIXME: should this be target_link_libraries?
    add_dependencies_multiple_targets(
        TARGETS "${target_static}"
        DEPENDS ${target_static_depends})
  endif()

  # Link against system frameworks.
  foreach(FRAMEWORK ${SWIFTLIB_SINGLE_FRAMEWORK_DEPENDS})
    foreach(t "${target}" ${target_static})
      target_link_libraries("${t}" PUBLIC "-framework ${FRAMEWORK}")
    endforeach()
  endforeach()
  foreach(FRAMEWORK ${SWIFTLIB_SINGLE_FRAMEWORK_DEPENDS_WEAK})
    foreach(t "${target}" ${target_static})
      target_link_libraries("${t}" PUBLIC "-weak_framework ${FRAMEWORK}")
    endforeach()
  endforeach()

  if(NOT SWIFTLIB_SINGLE_TARGET_LIBRARY)
    # Call llvm_config() only for libraries that are part of the compiler.
    swift_common_llvm_config("${target}" ${SWIFTLIB_SINGLE_LLVM_COMPONENT_DEPENDS})
  endif()

  # Collect compile and link flags for the static and non-static targets.
  # Don't set PROPERTY COMPILE_FLAGS or LINK_FLAGS directly.
  set(c_compile_flags ${SWIFTLIB_SINGLE_C_COMPILE_FLAGS})
  set(link_flags ${SWIFTLIB_SINGLE_LINK_FLAGS})
  set(library_search_directories
      "${SWIFTLIB_DIR}/${SWIFTLIB_SINGLE_SUBDIR}"
      "${SWIFT_NATIVE_SWIFT_TOOLS_PATH}/../lib/swift/${SWIFTLIB_SINGLE_SUBDIR}"
      "${SWIFT_NATIVE_SWIFT_TOOLS_PATH}/../lib/swift/${SWIFT_SDK_${SWIFTLIB_SINGLE_SDK}_LIB_SUBDIR}")

  # Add variant-specific flags.
  if(SWIFTLIB_SINGLE_TARGET_LIBRARY)
    set(build_type "${SWIFT_STDLIB_BUILD_TYPE}")
    set(enable_assertions "${SWIFT_STDLIB_ASSERTIONS}")
  else()
    set(build_type "${CMAKE_BUILD_TYPE}")
    set(enable_assertions "${LLVM_ENABLE_ASSERTIONS}")
    set(analyze_code_coverage "${SWIFT_ANALYZE_CODE_COVERAGE}")
  endif()

  if (NOT SWIFTLIB_SINGLE_TARGET_LIBRARY)
    set(lto_type "${SWIFT_TOOLS_ENABLE_LTO}")
  endif()

  _add_variant_c_compile_flags(
    SDK "${SWIFTLIB_SINGLE_SDK}"
    ARCH "${SWIFTLIB_SINGLE_ARCHITECTURE}"
    BUILD_TYPE "${build_type}"
    ENABLE_ASSERTIONS "${enable_assertions}"
    ANALYZE_CODE_COVERAGE "${analyze_code_coverage}"
    ENABLE_LTO "${lto_type}"
    DEPLOYMENT_VERSION_OSX "${SWIFTLIB_DEPLOYMENT_VERSION_OSX}"
    DEPLOYMENT_VERSION_IOS "${SWIFTLIB_DEPLOYMENT_VERSION_IOS}"
    DEPLOYMENT_VERSION_TVOS "${SWIFTLIB_DEPLOYMENT_VERSION_TVOS}"
    DEPLOYMENT_VERSION_WATCHOS "${SWIFTLIB_DEPLOYMENT_VERSION_WATCHOS}"
    "${SWIFTLIB_FORCE_BUILD_OPTIMIZED_keyword}"
    RESULT_VAR_NAME c_compile_flags
    )
  _add_variant_link_flags(
    SDK "${SWIFTLIB_SINGLE_SDK}"
    ARCH "${SWIFTLIB_SINGLE_ARCHITECTURE}"
    BUILD_TYPE "${build_type}"
    ENABLE_ASSERTIONS "${enable_assertions}"
    ANALYZE_CODE_COVERAGE "${analyze_code_coverage}"
    ENABLE_LTO "${lto_type}"
    LTO_OBJECT_NAME "${target}-${SWIFTLIB_SINGLE_SDK}-${SWIFTLIB_SINGLE_ARCHITECTURE}"
    DEPLOYMENT_VERSION_OSX "${SWIFTLIB_DEPLOYMENT_VERSION_OSX}"
    DEPLOYMENT_VERSION_IOS "${SWIFTLIB_DEPLOYMENT_VERSION_IOS}"
    DEPLOYMENT_VERSION_TVOS "${SWIFTLIB_DEPLOYMENT_VERSION_TVOS}"
    DEPLOYMENT_VERSION_WATCHOS "${SWIFTLIB_DEPLOYMENT_VERSION_WATCHOS}"
    RESULT_VAR_NAME link_flags
    LIBRARY_SEARCH_DIRECTORIES_VAR_NAME library_search_directories
      )

  # Configure plist creation for OS X.
  set(PLIST_INFO_PLIST "Info.plist" CACHE STRING "Plist name")
  if("${SWIFTLIB_SINGLE_SDK}" IN_LIST SWIFT_APPLE_PLATFORMS AND SWIFTLIB_SINGLE_IS_STDLIB)
    set(PLIST_INFO_NAME ${name})
    set(PLIST_INFO_UTI "com.apple.dt.runtime.${name}")
    set(PLIST_INFO_VERSION "${SWIFT_VERSION}")
    if (SWIFT_COMPILER_VERSION)
      set(PLIST_INFO_BUILD_VERSION
        "${SWIFT_COMPILER_VERSION}")
    endif()

    set(PLIST_INFO_PLIST_OUT "${PLIST_INFO_PLIST}")
    list(APPEND link_flags
         "-Wl,-sectcreate,__TEXT,__info_plist,${CMAKE_CURRENT_BINARY_DIR}/${PLIST_INFO_PLIST_OUT}")
    configure_file(
        "${SWIFT_SOURCE_DIR}/stdlib/${PLIST_INFO_PLIST}.in"
        "${PLIST_INFO_PLIST_OUT}"
        @ONLY
        NEWLINE_STYLE UNIX)

    # If Application Extensions are enabled, pass the linker flag marking
    # the dylib as safe.
    if (CXX_SUPPORTS_FAPPLICATION_EXTENSION AND (NOT DISABLE_APPLICATION_EXTENSION))
      list(APPEND link_flags "-Wl,-application_extension")
    endif()

    set(PLIST_INFO_UTI)
    set(PLIST_INFO_NAME)
    set(PLIST_INFO_VERSION)
    set(PLIST_INFO_BUILD_VERSION)
  endif()

  # Convert variables to space-separated strings.
  _list_escape_for_shell("${c_compile_flags}" c_compile_flags)
  _list_escape_for_shell("${link_flags}" link_flags)
  message("target = ${target}")
  # Set compilation and link flags.
  set_property(TARGET "${target}" APPEND_STRING PROPERTY
      COMPILE_FLAGS " ${c_compile_flags}")
  set_property(TARGET "${target}" APPEND_STRING PROPERTY
      LINK_FLAGS " ${link_flags}")
  swift_target_link_search_directories("${target}" "${library_search_directories}")

  # Adjust the linked libraries for windows targets.  On Windows, the link is
  # performed against the import library, and the runtime uses the dll.  Not
  # doing so will result in incorrect symbol resolution and linkage.  We created
  # import library targets when the library was added.  Use that to adjust the
  # link libraries.
  if("${SWIFTLIB_SINGLE_SDK}" STREQUAL "WINDOWS")
    foreach(library_list LINK_LIBRARIES INTERFACE_LINK_LIBRARIES PRIVATE_LINK_LIBRARIES)
      set(import_libraries)
      foreach(library ${SWIFTLIB_SINGLE_${library_list}})
        # Ensure that the library is a target.  If an absolute path was given,
        # then we do not have an import library associated with it.  This occurs
        # primarily with ICU (which will be an import library).  Import
        # libraries are only associated with shared libraries, so add an
        # additional check for that as well.
        set(import_library ${library})
        if(TARGET ${library} AND NOT "${CMAKE_SYSTEM_NAME}" STREQUAL "Windows")
          get_target_property(type ${library} TYPE)
          if(${type} STREQUAL "SHARED_LIBRARY")
            set(import_library ${library}_IMPLIB)
          endif()
        endif()
        list(APPEND import_libraries ${import_library})
      endforeach()
      set(SWIFTLIB_SINGLE_${library_list} ${import_libraries})
    endforeach()
  endif()

  if("${libkind}" STREQUAL "OBJECT")
    precondition_list_empty(
        "${SWIFTLIB_SINGLE_PRIVATE_LINK_LIBRARIES}"
        "OBJECT_LIBRARY may not link to anything")
  else()
    target_link_libraries("${target}" PRIVATE
        ${SWIFTLIB_SINGLE_PRIVATE_LINK_LIBRARIES})
  endif()
  if("${libkind}" STREQUAL "OBJECT")
    precondition_list_empty(
        "${SWIFTLIB_SINGLE_INTERFACE_LINK_LIBRARIES}"
        "OBJECT_LIBRARY may not link to anything")
  else()
    target_link_libraries("${target}" INTERFACE
        ${SWIFTLIB_SINGLE_INTERFACE_LINK_LIBRARIES})
  endif()

  set_property(TARGET "${target}" PROPERTY
      LINKER_LANGUAGE "CXX")

  if(target_static)
    set_property(TARGET "${target_static}" APPEND_STRING PROPERTY
        COMPILE_FLAGS " ${c_compile_flags}")
    set(library_search_directories
        "${SWIFTSTATICLIB_DIR}/${SWIFTLIB_SINGLE_SUBDIR}"
        "${SWIFT_NATIVE_SWIFT_TOOLS_PATH}/../lib/swift/${SWIFTLIB_SINGLE_SUBDIR}"
        "${SWIFT_NATIVE_SWIFT_TOOLS_PATH}/../lib/swift/${SWIFT_SDK_${SWIFTLIB_SINGLE_SDK}_LIB_SUBDIR}")
    swift_target_link_search_directories("${target_static}" "${library_search_directories}")
    target_link_libraries("${target_static}" PRIVATE
        ${SWIFTLIB_SINGLE_PRIVATE_LINK_LIBRARIES})
  endif()

  # Do not add code here.
endfunction()

# Add a new Swift library.
#
# Usage:
#   add_swift_library(name
#     [SHARED]
#     [STATIC]
#     [DEPENDS dep1 ...]
#     [LINK_LIBRARIES dep1 ...]
#     [INTERFACE_LINK_LIBRARIES dep1 ...]
#     [SWIFT_MODULE_DEPENDS dep1 ...]
#     [FRAMEWORK_DEPENDS dep1 ...]
#     [FRAMEWORK_DEPENDS_WEAK dep1 ...]
#     [LLVM_COMPONENT_DEPENDS comp1 ...]
#     [FILE_DEPENDS target1 ...]
#     [TARGET_SDKS sdk1...]
#     [C_COMPILE_FLAGS flag1...]
#     [SWIFT_COMPILE_FLAGS flag1...]
#     [LINK_FLAGS flag1...]
#     [DONT_EMBED_BITCODE]
#     [API_NOTES_NON_OVERLAY]
#     [INSTALL]
#     [IS_STDLIB]
#     [IS_STDLIB_CORE]
#     [TARGET_LIBRARY]
#     [FORCE_BUILD_FOR_HOST_SDK]
#     INSTALL_IN_COMPONENT comp
#     DEPLOYMENT_VERSION_OSX version
#     DEPLOYMENT_VERSION_IOS version
#     DEPLOYMENT_VERSION_TVOS version
#     DEPLOYMENT_VERSION_WATCHOS version
#     source1 [source2 source3 ...])
#
# name
#   Name of the library (e.g., swiftParse).
#
# SHARED
#   Build a shared library.
#
# STATIC
#   Build a static library.
#
# DEPENDS
#   Targets that this library depends on.
#
# LINK_LIBRARIES
#   Libraries this library depends on.
#
# SWIFT_MODULE_DEPENDS
#   Swift modules this library depends on.
#
# SWIFT_MODULE_DEPENDS_OSX
#   Swift modules this library depends on when built for OS X.
#
# SWIFT_MODULE_DEPENDS_IOS
#   Swift modules this library depends on when built for iOS.
#
# SWIFT_MODULE_DEPENDS_TVOS
#   Swift modules this library depends on when built for tvOS.
#
# SWIFT_MODULE_DEPENDS_WATCHOS
#   Swift modules this library depends on when built for watchOS.
#
# SWIFT_MODULE_DEPENDS_FREEBSD
#   Swift modules this library depends on when built for FreeBSD.
#
# SWIFT_MODULE_DEPENDS_LINUX
#   Swift modules this library depends on when built for Linux.
#
# SWIFT_MODULE_DEPENDS_CYGWIN
#   Swift modules this library depends on when built for Cygwin.
#
# FRAMEWORK_DEPENDS
#   System frameworks this library depends on.
#
# FRAMEWORK_DEPENDS_WEAK
#   System frameworks this library depends on that should be weak-linked
#
# LLVM_COMPONENT_DEPENDS
#   LLVM components this library depends on.
#
# FILE_DEPENDS
#   Additional files this library depends on.
#
# TARGET_SDKS
#   The set of SDKs in which this library is included. If empty, the library
#   is included in all SDKs.
#
# C_COMPILE_FLAGS
#   Extra compiler flags (C, C++, ObjC).
#
# SWIFT_COMPILE_FLAGS
#   Extra compiler flags (Swift).
#
# LINK_FLAGS
#   Extra linker flags.
#
# API_NOTES_NON_OVERLAY
#   Generate API notes for non-overlayed modules with this target.
#
# DONT_EMBED_BITCODE
#   Don't embed LLVM bitcode in this target, even if it is enabled globally.
#
# IS_STDLIB
#   Treat the library as a part of the Swift standard library.
#   IS_STDLIB implies TARGET_LIBRARY.
#
# IS_STDLIB_CORE
#   Compile as the Swift standard library core.
#
# IS_SDK_OVERLAY
#   Treat the library as a part of the Swift SDK overlay.
#   IS_SDK_OVERLAY implies TARGET_LIBRARY and IS_STDLIB.
#
# TARGET_LIBRARY
#   Build library for the target SDKs.
#
# INSTALL_IN_COMPONENT comp
#   The Swift installation component that this library belongs to.
#
# DEPLOYMENT_VERSION_OSX
#   The minimum deployment version to build for if this is an OSX library.
#
# DEPLOYMENT_VERSION_IOS
#   The minimum deployment version to build for if this is an iOS library.
#
# DEPLOYMENT_VERSION_TVOS
#   The minimum deployment version to build for if this is an TVOS library.
#
# DEPLOYMENT_VERSION_WATCHOS
#   The minimum deployment version to build for if this is an WATCHOS library.
#
# FORCE_BUILD_FOR_HOST_SDK
#   Regardless of the defaults, also build this library for the host SDK.
#
# source1 ...
#   Sources to add into this library.
function(add_swift_library name)
  set(SWIFTLIB_options
      SHARED STATIC OBJECT_LIBRARY IS_STDLIB IS_STDLIB_CORE IS_SDK_OVERLAY
      TARGET_LIBRARY FORCE_BUILD_FOR_HOST_SDK
      API_NOTES_NON_OVERLAY DONT_EMBED_BITCODE HAS_SWIFT_CONTENT FORCE_BUILD_OPTIMIZED)
  cmake_parse_arguments(SWIFTLIB
    "${SWIFTLIB_options}"
    "INSTALL_IN_COMPONENT;DEPLOYMENT_VERSION_OSX;DEPLOYMENT_VERSION_IOS;DEPLOYMENT_VERSION_TVOS;DEPLOYMENT_VERSION_WATCHOS"
    "DEPENDS;LINK_LIBRARIES;SWIFT_MODULE_DEPENDS;SWIFT_MODULE_DEPENDS_OSX;SWIFT_MODULE_DEPENDS_IOS;SWIFT_MODULE_DEPENDS_TVOS;SWIFT_MODULE_DEPENDS_WATCHOS;SWIFT_MODULE_DEPENDS_FREEBSD;SWIFT_MODULE_DEPENDS_LINUX;SWIFT_MODULE_DEPENDS_CYGWIN;FRAMEWORK_DEPENDS;FRAMEWORK_DEPENDS_WEAK;FRAMEWORK_DEPENDS_OSX;FRAMEWORK_DEPENDS_IOS_TVOS;LLVM_COMPONENT_DEPENDS;FILE_DEPENDS;TARGET_SDKS;C_COMPILE_FLAGS;SWIFT_COMPILE_FLAGS;SWIFT_COMPILE_FLAGS_OSX;SWIFT_COMPILE_FLAGS_IOS;SWIFT_COMPILE_FLAGS_TVOS;SWIFT_COMPILE_FLAGS_WATCHOS;LINK_FLAGS;PRIVATE_LINK_LIBRARIES;INTERFACE_LINK_LIBRARIES;INCORPORATE_OBJECT_LIBRARIES;INCORPORATE_OBJECT_LIBRARIES_SHARED_ONLY"
    ${ARGN})
  set(SWIFTLIB_SOURCES ${SWIFTLIB_UNPARSED_ARGUMENTS})

  # Infer arguments.

  if(SWIFTLIB_IS_SDK_OVERLAY)
    set(SWIFTLIB_HAS_SWIFT_CONTENT TRUE)
    set(SWIFTLIB_IS_STDLIB TRUE)
    set(SWIFTLIB_TARGET_LIBRARY TRUE)

    # Install to sdk-overlay by default, but don't hardcode it
    if(NOT SWIFTLIB_INSTALL_IN_COMPONENT)
      set(SWIFTLIB_INSTALL_IN_COMPONENT sdk-overlay)
    endif()
  endif()

  # Standard library is always a target library.
  if(SWIFTLIB_IS_STDLIB)
    set(SWIFTLIB_HAS_SWIFT_CONTENT TRUE)
    set(SWIFTLIB_TARGET_LIBRARY TRUE)
  endif()

  if(NOT SWIFTLIB_TARGET_LIBRARY)
    set(SWIFTLIB_INSTALL_IN_COMPONENT dev)
  endif()

  # If target SDKs are not specified, build for all known SDKs.
  if("${SWIFTLIB_TARGET_SDKS}" STREQUAL "")
    set(SWIFTLIB_TARGET_SDKS ${SWIFT_SDKS})
  endif()
  list_replace(SWIFTLIB_TARGET_SDKS ALL_POSIX_PLATFORMS "ALL_APPLE_PLATFORMS;ANDROID;CYGWIN;FREEBSD;LINUX")
  list_replace(SWIFTLIB_TARGET_SDKS ALL_APPLE_PLATFORMS "${SWIFT_APPLE_PLATFORMS}")

  # All Swift code depends on the standard library, except for the standard
  # library itself.
  if(SWIFTLIB_HAS_SWIFT_CONTENT AND NOT SWIFTLIB_IS_STDLIB_CORE)
    list(APPEND SWIFTLIB_SWIFT_MODULE_DEPENDS Core)
  endif()

  if((NOT "${SWIFT_BUILD_STDLIB}") AND
     (NOT "${SWIFTLIB_SWIFT_MODULE_DEPENDS}" STREQUAL ""))
    list(REMOVE_ITEM SWIFTLIB_SWIFT_MODULE_DEPENDS
        Core)
  endif()

  if(SWIFTLIB_HAS_SWIFT_CONTENT AND NOT SWIFTLIB_IS_STDLIB_CORE)
    # All Swift code depends on the SwiftOnoneSupport in non-optimized mode,
    # except for the standard library itself.
    is_build_type_optimized("${SWIFT_STDLIB_BUILD_TYPE}" optimized)
    if(NOT optimized)
      list(APPEND SWIFTLIB_SWIFT_MODULE_DEPENDS SwiftOnoneSupport)
    endif()
  endif()

  if((NOT "${SWIFT_BUILD_STDLIB}") AND
    (NOT "${SWIFTLIB_SWIFT_MODULE_DEPENDS}" STREQUAL ""))
    list(REMOVE_ITEM SWIFTLIB_SWIFT_MODULE_DEPENDS
        SwiftOnoneSupport)
  endif()

  # swiftSwiftOnoneSupport does not depend on itself,
  # obviously.
  if("${name}" STREQUAL "swiftSwiftOnoneSupport")
    list(REMOVE_ITEM SWIFTLIB_SWIFT_MODULE_DEPENDS
        SwiftOnoneSupport)
  endif()

  translate_flags(SWIFTLIB "${SWIFTLIB_options}")
  precondition(SWIFTLIB_INSTALL_IN_COMPONENT MESSAGE "INSTALL_IN_COMPONENT is required")

  if(NOT SWIFTLIB_SHARED AND
     NOT SWIFTLIB_STATIC AND
     NOT SWIFTLIB_OBJECT_LIBRARY)
    message(FATAL_ERROR
        "Either SHARED, STATIC, or OBJECT_LIBRARY must be specified")
  endif()

  if(SWIFTLIB_TARGET_LIBRARY)
    if(NOT SWIFT_BUILD_RUNTIME_WITH_HOST_COMPILER AND NOT BUILD_STANDALONE)
      list(APPEND SWIFTLIB_DEPENDS clang)
    endif()

    # If we are building this library for targets, loop through the various
    # SDKs building the variants of this library.
    list_intersect(
        "${SWIFTLIB_TARGET_SDKS}" "${SWIFT_SDKS}" SWIFTLIB_TARGET_SDKS)
    if(SWIFTLIB_FORCE_BUILD_FOR_HOST_SDK)
      list_union(
          "${SWIFTLIB_TARGET_SDKS}" "${SWIFT_HOST_VARIANT_SDK}"
          SWIFTLIB_TARGET_SDKS)
    endif()

    foreach(sdk ${SWIFTLIB_TARGET_SDKS})
      set(THIN_INPUT_TARGETS)

      # For each architecture supported by this SDK
      foreach(arch ${SWIFT_SDK_${sdk}_ARCHITECTURES})
        # Configure variables for this subdirectory.
        set(VARIANT_SUFFIX "-${SWIFT_SDK_${sdk}_LIB_SUBDIR}-${arch}")
        set(VARIANT_NAME "${name}${VARIANT_SUFFIX}")
        set(MODULE_VARIANT_SUFFIX "-swiftmodule${VARIANT_SUFFIX}")
        set(MODULE_VARIANT_NAME "${name}${MODULE_VARIANT_SUFFIX}")

        # Map dependencies over to the appropriate variants.
        set(swiftlib_link_libraries)
        foreach(lib ${SWIFTLIB_LINK_LIBRARIES})
          if(TARGET "${lib}${VARIANT_SUFFIX}")
            list(APPEND swiftlib_link_libraries "${lib}${VARIANT_SUFFIX}")
          else()
            list(APPEND swiftlib_link_libraries "${lib}")
          endif()
        endforeach()

        set(swiftlib_module_depends_flattened ${SWIFTLIB_SWIFT_MODULE_DEPENDS})
        if("${sdk}" STREQUAL "OSX")
          list(APPEND swiftlib_module_depends_flattened
              ${SWIFTLIB_SWIFT_MODULE_DEPENDS_OSX})
        elseif("${sdk}" STREQUAL "IOS" OR "${sdk}" STREQUAL "IOS_SIMULATOR")
          list(APPEND swiftlib_module_depends_flattened
              ${SWIFTLIB_SWIFT_MODULE_DEPENDS_IOS})
        elseif("${sdk}" STREQUAL "TVOS" OR "${sdk}" STREQUAL "TVOS_SIMULATOR")
          list(APPEND swiftlib_module_depends_flattened
              ${SWIFTLIB_SWIFT_MODULE_DEPENDS_TVOS})
        elseif("${sdk}" STREQUAL "WATCHOS" OR "${sdk}" STREQUAL "WATCHOS_SIMULATOR")
          list(APPEND swiftlib_module_depends_flattened
              ${SWIFTLIB_SWIFT_MODULE_DEPENDS_WATCHOS})
        elseif("${sdk}" STREQUAL "FREEBSD")
          list(APPEND swiftlib_module_depends_flattened
               ${SWIFTLIB_SWIFT_MODULE_DEPENDS_FREEBSD})
        elseif("${sdk}" STREQUAL "LINUX" OR "${sdk}" STREQUAL "ANDROID")
          list(APPEND swiftlib_module_depends_flattened
              ${SWIFTLIB_SWIFT_MODULE_DEPENDS_LINUX})
        elseif("${sdk}" STREQUAL "CYGWIN")
          list(APPEND swiftlib_module_depends_flattened
               ${SWIFTLIB_SWIFT_MODULE_DEPENDS_CYGWIN})
        endif()

        # Swift compiles depend on swift modules, while links depend on
        # linked libraries.  Find targets for both of these here.
        set(swiftlib_module_dependency_targets)
        set(swiftlib_private_link_libraries_targets)

        if(NOT BUILD_STANDALONE)
          foreach(mod ${swiftlib_module_depends_flattened})
            list(APPEND swiftlib_module_dependency_targets
                "swift${mod}${MODULE_VARIANT_SUFFIX}")

            list(APPEND swiftlib_private_link_libraries_targets
                "swift${mod}${VARIANT_SUFFIX}")
          endforeach()
        endif()

        foreach(lib ${SWIFTLIB_PRIVATE_LINK_LIBRARIES})
          if("${lib}" STREQUAL "ICU_UC")
            list(APPEND swiftlib_private_link_libraries_targets
                 "${SWIFT_${sdk}_ICU_UC}")
          elseif("${lib}" STREQUAL "ICU_I18N")
            list(APPEND swiftlib_private_link_libraries_targets
                 "${SWIFT_${sdk}_ICU_I18N}")
          elseif(TARGET "${lib}${VARIANT_SUFFIX}")
            list(APPEND swiftlib_private_link_libraries_targets
                "${lib}${VARIANT_SUFFIX}")
          else()
            list(APPEND swiftlib_private_link_libraries_targets "${lib}")
          endif()
        endforeach()

        set(swiftlib_framework_depends_flattened ${SWIFTLIB_FRAMEWORK_DEPENDS})
        if("${sdk}" STREQUAL "OSX")
          list(APPEND swiftlib_framework_depends_flattened
              ${SWIFTLIB_FRAMEWORK_DEPENDS_OSX})
        elseif("${sdk}" STREQUAL "IOS" OR "${sdk}" STREQUAL "IOS_SIMULATOR" OR "${sdk}" STREQUAL "TVOS" OR "${sdk}" STREQUAL "TVOS_SIMULATOR")
          list(APPEND swiftlib_framework_depends_flattened
              ${SWIFTLIB_FRAMEWORK_DEPENDS_IOS_TVOS})
        endif()

        # Collect compiler flags
        set(swiftlib_swift_compile_flags_all ${SWIFTLIB_SWIFT_COMPILE_FLAGS})
        if("${sdk}" STREQUAL "OSX")
          list(APPEND swiftlib_swift_compile_flags_all
              ${SWIFTLIB_SWIFT_COMPILE_FLAGS_OSX})
        elseif("${sdk}" STREQUAL "IOS" OR "${sdk}" STREQUAL "IOS_SIMULATOR")
          list(APPEND swiftlib_swift_compile_flags_all
              ${SWIFTLIB_SWIFT_COMPILE_FLAGS_IOS})
        elseif("${sdk}" STREQUAL "TVOS" OR "${sdk}" STREQUAL "TVOS_SIMULATOR")
          list(APPEND swiftlib_swift_compile_flags_all
              ${SWIFTLIB_SWIFT_COMPILE_FLAGS_TVOS})
        elseif("${sdk}" STREQUAL "WATCHOS" OR "${sdk}" STREQUAL "WATCHOS_SIMULATOR")
          list(APPEND swiftlib_swift_compile_flags_all
              ${SWIFTLIB_SWIFT_COMPILE_FLAGS_WATCHOS})
        elseif("${sdk}" STREQUAL "WINDOWS")
          # FIXME(SR2005) static and shared are not mutually exclusive; however
          # since we do a single build of the sources, this doesn't work for
          # building both simultaneously.  Effectively, only shared builds are
          # supported on windows currently.
          if(SWIFTLIB_SHARED)
            list(APPEND swiftlib_swift_compile_flags_all -D_USRDLL)
            if(SWIFTLIB_IS_STDLIB_CORE)
              list(APPEND swiftlib_swift_compile_flags_all -DswiftCore_EXPORTS)
            endif()
          elseif(SWIFTLIB_STATIC)
            list(APPEND swiftlib_swift_compile_flags_all -D_LIB)
          endif()
        endif()

        # Add PrivateFrameworks, rdar://28466433
        if(SWIFTLIB_IS_SDK_OVERLAY)
          list(APPEND swiftlib_swift_compile_flags_all "-Fsystem" "${SWIFT_SDK_${sdk}_PATH}/System/Library/PrivateFrameworks/")
        endif()

        # Add this library variant.
        _add_swift_library_single(
          ${VARIANT_NAME}
          ${name}
          ${SWIFTLIB_SHARED_keyword}
          ${SWIFTLIB_STATIC_keyword}
          ${SWIFTLIB_OBJECT_LIBRARY_keyword}
          ${SWIFTLIB_SOURCES}
          MODULE_TARGET ${MODULE_VARIANT_NAME}
          SDK ${sdk}
          ARCHITECTURE ${arch}
          DEPENDS ${SWIFTLIB_DEPENDS}
          LINK_LIBRARIES ${swiftlib_link_libraries}
          FRAMEWORK_DEPENDS ${swiftlib_framework_depends_flattened}
          FRAMEWORK_DEPENDS_WEAK ${SWIFTLIB_FRAMEWORK_DEPENDS_WEAK}
          LLVM_COMPONENT_DEPENDS ${SWIFTLIB_LLVM_COMPONENT_DEPENDS}
          FILE_DEPENDS ${SWIFTLIB_FILE_DEPENDS} ${swiftlib_module_dependency_targets}
          C_COMPILE_FLAGS ${SWIFTLIB_C_COMPILE_FLAGS}
          SWIFT_COMPILE_FLAGS ${swiftlib_swift_compile_flags_all}
          LINK_FLAGS ${SWIFTLIB_LINK_FLAGS}
          PRIVATE_LINK_LIBRARIES ${swiftlib_private_link_libraries_targets}
          INCORPORATE_OBJECT_LIBRARIES ${SWIFTLIB_INCORPORATE_OBJECT_LIBRARIES}
          INCORPORATE_OBJECT_LIBRARIES_SHARED_ONLY ${SWIFTLIB_INCORPORATE_OBJECT_LIBRARIES_SHARED_ONLY}
          ${SWIFTLIB_DONT_EMBED_BITCODE_keyword}
          ${SWIFTLIB_API_NOTES_NON_OVERLAY_keyword}
          ${SWIFTLIB_IS_STDLIB_keyword}
          ${SWIFTLIB_IS_STDLIB_CORE_keyword}
          ${SWIFTLIB_IS_SDK_OVERLAY_keyword}
          ${SWIFTLIB_TARGET_LIBRARY_keyword}
          ${SWIFTLIB_FORCE_BUILD_FOR_HOST_SDK_keyword}
          ${SWIFTLIB_FORCE_BUILD_OPTIMIZED_keyword}
          INSTALL_IN_COMPONENT "${SWIFTLIB_INSTALL_IN_COMPONENT}"
          DEPLOYMENT_VERSION_OSX "${SWIFTLIB_DEPLOYMENT_VERSION_OSX}"
          DEPLOYMENT_VERSION_IOS "${SWIFTLIB_DEPLOYMENT_VERSION_IOS}"
          DEPLOYMENT_VERSION_TVOS "${SWIFTLIB_DEPLOYMENT_VERSION_TVOS}"
          DEPLOYMENT_VERSION_WATCHOS "${SWIFTLIB_DEPLOYMENT_VERSION_WATCHOS}"
        )

        if(NOT SWIFTLIB_OBJECT_LIBRARY)
          # Add dependencies on the (not-yet-created) custom lipo target.
          foreach(DEP ${SWIFTLIB_LINK_LIBRARIES})
            if (NOT "${DEP}" STREQUAL "icucore")
              add_dependencies(${VARIANT_NAME}
                "${DEP}-${SWIFT_SDK_${sdk}_LIB_SUBDIR}")
            endif()
          endforeach()

          if (SWIFTLIB_IS_STDLIB AND SWIFTLIB_STATIC)
            # Add dependencies on the (not-yet-created) custom lipo target.
            foreach(DEP ${SWIFTLIB_LINK_LIBRARIES})
              if (NOT "${DEP}" STREQUAL "icucore")
                add_dependencies("${VARIANT_NAME}-static"
                  "${DEP}-${SWIFT_SDK_${sdk}_LIB_SUBDIR}-static")
              endif()
            endforeach()
          endif()

          # Note this thin library.
          list(APPEND THIN_INPUT_TARGETS ${VARIANT_NAME})
        endif()
      endforeach()

      if(NOT SWIFTLIB_OBJECT_LIBRARY)
        # Determine the name of the universal library.
        if(SWIFTLIB_SHARED)
          if("${sdk}" STREQUAL "WINDOWS")
            set(UNIVERSAL_LIBRARY_NAME
              "${SWIFTLIB_DIR}/${SWIFT_SDK_${sdk}_LIB_SUBDIR}/${name}.dll")
          else()
            set(UNIVERSAL_LIBRARY_NAME
              "${SWIFTLIB_DIR}/${SWIFT_SDK_${sdk}_LIB_SUBDIR}/${CMAKE_SHARED_LIBRARY_PREFIX}${name}${CMAKE_SHARED_LIBRARY_SUFFIX}")
          endif()
        else()
          if("${sdk}" STREQUAL "WINDOWS")
            set(UNIVERSAL_LIBRARY_NAME
              "${SWIFTLIB_DIR}/${SWIFT_SDK_${sdk}_LIB_SUBDIR}/${name}.lib")
          else()
            set(UNIVERSAL_LIBRARY_NAME
              "${SWIFTLIB_DIR}/${SWIFT_SDK_${sdk}_LIB_SUBDIR}/${CMAKE_STATIC_LIBRARY_PREFIX}${name}${CMAKE_STATIC_LIBRARY_SUFFIX}")
          endif()
        endif()

        set(lipo_target "${name}-${SWIFT_SDK_${sdk}_LIB_SUBDIR}")
        if("${CMAKE_SYSTEM_NAME}" STREQUAL "Darwin" AND SWIFTLIB_SHARED)
          set(codesign_arg CODESIGN)
        endif()
        _add_swift_lipo_target(
            SDK ${sdk}
            TARGET ${lipo_target}
            OUTPUT ${UNIVERSAL_LIBRARY_NAME}
            ${codesign_arg}
            ${THIN_INPUT_TARGETS})

        # Cache universal libraries for dependency purposes
        set(UNIVERSAL_LIBRARY_NAMES_${SWIFT_SDK_${sdk}_LIB_SUBDIR}
          ${UNIVERSAL_LIBRARY_NAMES_${SWIFT_SDK_${sdk}_LIB_SUBDIR}}
          ${lipo_target}
          CACHE INTERNAL "UNIVERSAL_LIBRARY_NAMES_${SWIFT_SDK_${sdk}_LIB_SUBDIR}")

        # Determine the subdirectory where this library will be installed.
        set(resource_dir_sdk_subdir "${SWIFT_SDK_${sdk}_LIB_SUBDIR}")
        precondition(resource_dir_sdk_subdir)

        if(SWIFTLIB_TARGET_LIBRARY)
          if(SWIFTLIB_SHARED)
            set(resource_dir "swift")
            set(file_permissions
                OWNER_READ OWNER_WRITE OWNER_EXECUTE
                GROUP_READ GROUP_EXECUTE
                WORLD_READ WORLD_EXECUTE)
          else()
            set(resource_dir "swift_static")
            set(file_permissions
                OWNER_READ OWNER_WRITE
                GROUP_READ
                WORLD_READ)
          endif()

          swift_install_in_component("${SWIFTLIB_INSTALL_IN_COMPONENT}"
              FILES "${UNIVERSAL_LIBRARY_NAME}"
              DESTINATION "lib${LLVM_LIBDIR_SUFFIX}/${resource_dir}/${resource_dir_sdk_subdir}"
              PERMISSIONS ${file_permissions})
        endif()

        # If we built static variants of the library, create a lipo target for
        # them.
        set(lipo_target_static)
        if (SWIFTLIB_IS_STDLIB AND SWIFTLIB_STATIC)
          set(THIN_INPUT_TARGETS_STATIC)
          foreach(TARGET ${THIN_INPUT_TARGETS})
            list(APPEND THIN_INPUT_TARGETS_STATIC "${TARGET}-static")
          endforeach()

          set(lipo_target_static
              "${name}-${SWIFT_SDK_${sdk}_LIB_SUBDIR}-static")
          set(UNIVERSAL_LIBRARY_NAME
              "${SWIFTSTATICLIB_DIR}/${SWIFT_SDK_${sdk}_LIB_SUBDIR}/${CMAKE_STATIC_LIBRARY_PREFIX}${name}${CMAKE_STATIC_LIBRARY_SUFFIX}")
          _add_swift_lipo_target(
              SDK ${sdk}
              TARGET ${lipo_target_static}
              OUTPUT "${UNIVERSAL_LIBRARY_NAME}"
              ${THIN_INPUT_TARGETS_STATIC})
          swift_install_in_component("${SWIFTLIB_INSTALL_IN_COMPONENT}"
              FILES "${UNIVERSAL_LIBRARY_NAME}"
              DESTINATION "lib${LLVM_LIBDIR_SUFFIX}/swift_static/${resource_dir_sdk_subdir}"
              PERMISSIONS
                OWNER_READ OWNER_WRITE
                GROUP_READ
                WORLD_READ)
        endif()

        # Add Swift standard library targets as dependencies to the top-level
        # convenience target.
        if(SWIFTLIB_TARGET_LIBRARY)
          foreach(arch ${SWIFT_SDK_${sdk}_ARCHITECTURES})
            set(VARIANT_SUFFIX "-${SWIFT_SDK_${sdk}_LIB_SUBDIR}-${arch}")
            if(TARGET "swift-stdlib${VARIANT_SUFFIX}" AND TARGET "swift-test-stdlib${VARIANT_SUFFIX}")
              add_dependencies("swift-stdlib${VARIANT_SUFFIX}"
                  ${lipo_target}
                  ${lipo_target_static})
              if((NOT "${name}" STREQUAL "swiftStdlibCollectionUnittest") AND
                 (NOT "${name}" STREQUAL "swiftStdlibUnicodeUnittest"))
                add_dependencies("swift-test-stdlib${VARIANT_SUFFIX}"
                    ${lipo_target}
                    ${lipo_target_static})
              endif()
            endif()
          endforeach()
        endif()
      endif()
    endforeach()
  else()
    set(sdk "${SWIFT_HOST_VARIANT_SDK}")
    set(arch "${SWIFT_HOST_VARIANT_ARCH}")

    # Collect compiler flags
    set(swiftlib_swift_compile_flags_all ${SWIFTLIB_SWIFT_COMPILE_FLAGS})
    if("${sdk}" STREQUAL "OSX")
      list(APPEND swiftlib_swift_compile_flags_all
        ${SWIFTLIB_SWIFT_COMPILE_FLAGS_OSX})
    elseif("${sdk}" STREQUAL "IOS" OR "${sdk}" STREQUAL "IOS_SIMULATOR")
      list(APPEND swiftlib_swift_compile_flags_all
        ${SWIFTLIB_SWIFT_COMPILE_FLAGS_IOS})
    elseif("${sdk}" STREQUAL "TVOS" OR "${sdk}" STREQUAL "TVOS_SIMULATOR")
      list(APPEND swiftlib_swift_compile_flags_all
        ${SWIFTLIB_SWIFT_COMPILE_FLAGS_TVOS})
    elseif("${sdk}" STREQUAL "WATCHOS" OR "${sdk}" STREQUAL "WATCHOS_SIMULATOR")
      list(APPEND swiftlib_swift_compile_flags_all
        ${SWIFTLIB_SWIFT_COMPILE_FLAGS_WATCHOS})
    endif()

    _add_swift_library_single(
      ${name}
      ${name}
      ${SWIFTLIB_SHARED_keyword}
      ${SWIFTLIB_STATIC_keyword}
      ${SWIFTLIB_OBJECT_LIBRARY_keyword}
      ${SWIFTLIB_SOURCES}
      SDK ${sdk}
      ARCHITECTURE ${arch}
      DEPENDS ${SWIFTLIB_DEPENDS}
      LINK_LIBRARIES ${SWIFTLIB_LINK_LIBRARIES}
      FRAMEWORK_DEPENDS ${SWIFTLIB_FRAMEWORK_DEPENDS}
      FRAMEWORK_DEPENDS_WEAK ${SWIFTLIB_FRAMEWORK_DEPENDS_WEAK}
      LLVM_COMPONENT_DEPENDS ${SWIFTLIB_LLVM_COMPONENT_DEPENDS}
      FILE_DEPENDS ${SWIFTLIB_FILE_DEPENDS}
      C_COMPILE_FLAGS ${SWIFTLIB_C_COMPILE_FLAGS}
      SWIFT_COMPILE_FLAGS ${swiftlib_swift_compile_flags_all}
      LINK_FLAGS ${SWIFTLIB_LINK_FLAGS}
      PRIVATE_LINK_LIBRARIES ${SWIFTLIB_PRIVATE_LINK_LIBRARIES}
      INTERFACE_LINK_LIBRARIES ${SWIFTLIB_INTERFACE_LINK_LIBRARIES}
      INCORPORATE_OBJECT_LIBRARIES ${SWIFTLIB_INCORPORATE_OBJECT_LIBRARIES}
      INCORPORATE_OBJECT_LIBRARIES_SHARED_ONLY ${SWIFTLIB_INCORPORATE_OBJECT_LIBRARIES_SHARED_ONLY}
      ${SWIFTLIB_DONT_EMBED_BITCODE_keyword}
      ${SWIFTLIB_API_NOTES_NON_OVERLAY_keyword}
      ${SWIFTLIB_IS_STDLIB_keyword}
      ${SWIFTLIB_IS_STDLIB_CORE_keyword}
      ${SWIFTLIB_IS_SDK_OVERLAY_keyword}
      INSTALL_IN_COMPONENT "${SWIFTLIB_INSTALL_IN_COMPONENT}"
      DEPLOYMENT_VERSION_OSX "${SWIFTLIB_DEPLOYMENT_VERSION_OSX}"
      DEPLOYMENT_VERSION_IOS "${SWIFTLIB_DEPLOYMENT_VERSION_IOS}"
      DEPLOYMENT_VERSION_TVOS "${SWIFTLIB_DEPLOYMENT_VERSION_TVOS}"
      DEPLOYMENT_VERSION_WATCHOS "${SWIFTLIB_DEPLOYMENT_VERSION_WATCHOS}"
      )

      swift_install_in_component(dev
          TARGETS ${name}
          ARCHIVE DESTINATION lib${LLVM_LIBDIR_SUFFIX}
          LIBRARY DESTINATION lib${LLVM_LIBDIR_SUFFIX}
          RUNTIME DESTINATION bin)
      swift_is_installing_component(dev is_installing)
      
      if(NOT is_installing)
        set_property(GLOBAL APPEND PROPERTY SWIFT_BUILDTREE_EXPORTS ${name})
      else()
        set_property(GLOBAL APPEND PROPERTY SWIFT_EXPORTS ${name})
      endif()
  endif()
endfunction()

# Add an executable compiled for a given variant.
#
# Don't use directly, use add_swift_executable and add_swift_target_executable
# instead.
#
# See add_swift_executable for detailed documentation.
#
# Additional parameters:
#   [SDK sdk]
#     SDK to build for.
#
#   [ARCHITECTURE architecture]
#     Architecture to build for.
#
#   [LINK_FAT_LIBRARIES lipo_target1 ...]
#     Fat libraries to link with.
function(_add_swift_executable_single name)
  # Parse the arguments we were given.
  cmake_parse_arguments(SWIFTEXE_SINGLE
    "EXCLUDE_FROM_ALL;DONT_STRIP_NON_MAIN_SYMBOLS;DISABLE_ASLR"
    "SDK;ARCHITECTURE"
    "DEPENDS;LLVM_COMPONENT_DEPENDS;LINK_LIBRARIES;LINK_FAT_LIBRARIES"
    ${ARGN})

  set(SWIFTEXE_SINGLE_SOURCES ${SWIFTEXE_SINGLE_UNPARSED_ARGUMENTS})

  translate_flag(${SWIFTEXE_SINGLE_EXCLUDE_FROM_ALL}
      "EXCLUDE_FROM_ALL"
      SWIFTEXE_SINGLE_EXCLUDE_FROM_ALL_FLAG)

  # Check arguments.
  precondition(SWIFTEXE_SINGLE_SDK MESSAGE "Should specify an SDK")
  precondition(SWIFTEXE_SINGLE_ARCHITECTURE MESSAGE "Should specify an architecture")

  # Determine compiler flags.
  set(c_compile_flags)
  set(link_flags)

  # Prepare linker search directories.
  set(library_search_directories
        "${SWIFTLIB_DIR}/${SWIFT_SDK_${SWIFTEXE_SINGLE_SDK}_LIB_SUBDIR}")

  # Add variant-specific flags.
  _add_variant_c_compile_flags(
    SDK "${SWIFTEXE_SINGLE_SDK}"
    ARCH "${SWIFTEXE_SINGLE_ARCHITECTURE}"
    BUILD_TYPE "${CMAKE_BUILD_TYPE}"
    ENABLE_ASSERTIONS "${LLVM_ENABLE_ASSERTIONS}"
    ENABLE_LTO "${SWIFT_TOOLS_ENABLE_LTO}"
    ANALYZE_CODE_COVERAGE "${SWIFT_ANALYZE_CODE_COVERAGE}"
    RESULT_VAR_NAME c_compile_flags)
  _add_variant_link_flags(
    SDK "${SWIFTEXE_SINGLE_SDK}"
    ARCH "${SWIFTEXE_SINGLE_ARCHITECTURE}"
    BUILD_TYPE "${CMAKE_BUILD_TYPE}"
    ENABLE_ASSERTIONS "${LLVM_ENABLE_ASSERTIONS}"
    ENABLE_LTO "${SWIFT_TOOLS_ENABLE_LTO}"
    LTO_OBJECT_NAME "${name}-${SWIFTEXE_SINGLE_SDK}-${SWIFTEXE_SINGLE_ARCHITECTURE}"
    ANALYZE_CODE_COVERAGE "${SWIFT_ANALYZE_CODE_COVERAGE}"
    RESULT_VAR_NAME link_flags
    LIBRARY_SEARCH_DIRECTORIES_VAR_NAME library_search_directories)

  if(SWIFTEXE_SINGLE_DISABLE_ASLR)
    list(APPEND link_flags "-Wl,-no_pie")
  endif()

  is_darwin_based_sdk("${SWIFTEXE_SINGLE_SDK}" IS_DARWIN)
  if(IS_DARWIN)
    list(APPEND link_flags
        "-Xlinker" "-rpath"
        "-Xlinker" "@executable_path/../lib/swift/${SWIFT_SDK_${SWIFTEXE_SINGLE_SDK}_LIB_SUBDIR}")
  endif()

  # Find the names of dependency library targets.
  #
  # We don't add the ${ARCH} to the target suffix because we want to link
  # against fat libraries.
  _list_add_string_suffix(
      "${SWIFTEXE_SINGLE_LINK_FAT_LIBRARIES}"
      "-${SWIFT_SDK_${SWIFTEXE_SINGLE_SDK}_LIB_SUBDIR}"
      SWIFTEXE_SINGLE_LINK_FAT_LIBRARIES_TARGETS)

  handle_swift_sources(
      dependency_target
      unused_module_dependency_target
      unused_sib_dependency_target
      unused_sibopt_dependency_target
      unused_sibgen_dependency_target
      SWIFTEXE_SINGLE_SOURCES SWIFTEXE_SINGLE_EXTERNAL_SOURCES ${name}
      DEPENDS
        ${SWIFTEXE_SINGLE_DEPENDS}
        ${SWIFTEXE_SINGLE_LINK_FAT_LIBRARIES_TARGETS}
      MODULE_NAME ${name}
      SDK ${SWIFTEXE_SINGLE_SDK}
      ARCHITECTURE ${SWIFTEXE_SINGLE_ARCHITECTURE}
      IS_MAIN)
  add_swift_source_group("${SWIFTEXE_SINGLE_EXTERNAL_SOURCES}")

  add_executable(${name}
      ${SWIFTEXE_SINGLE_EXCLUDE_FROM_ALL_FLAG}
      ${SWIFTEXE_SINGLE_SOURCES}
      ${SWIFTEXE_SINGLE_EXTERNAL_SOURCES})

  add_dependencies_multiple_targets(
      TARGETS "${name}"
      DEPENDS
        ${dependency_target}
        ${LLVM_COMMON_DEPENDS}
        ${SWIFTEXE_SINGLE_DEPENDS}
        ${SWIFTEXE_SINGLE_LINK_FAT_LIBRARIES_TARGETS})
  llvm_update_compile_flags("${name}")

  # Convert variables to space-separated strings.
  _list_escape_for_shell("${c_compile_flags}" c_compile_flags)
  _list_escape_for_shell("${link_flags}" link_flags)

  set_property(TARGET ${name} APPEND_STRING PROPERTY
      COMPILE_FLAGS " ${c_compile_flags}")
  swift_target_link_search_directories("${name}" "${library_search_directories}")
  set_property(TARGET ${name} APPEND_STRING PROPERTY
      LINK_FLAGS " ${link_flags}")
  if (SWIFT_PARALLEL_LINK_JOBS)
    set_property(TARGET ${name} PROPERTY JOB_POOL_LINK swift_link_job_pool)
  endif()
  set_output_directory(${name}
      BINARY_DIR ${SWIFT_RUNTIME_OUTPUT_INTDIR}
      LIBRARY_DIR ${SWIFT_LIBRARY_OUTPUT_INTDIR})

  target_link_libraries("${name}" ${SWIFTEXE_SINGLE_LINK_LIBRARIES} ${SWIFTEXE_SINGLE_LINK_FAT_LIBRARIES})
  swift_common_llvm_config("${name}" ${SWIFTEXE_SINGLE_LLVM_COMPONENT_DEPENDS})

  set_target_properties(${name}
      PROPERTIES FOLDER "Swift executables")
endfunction()

# Add an executable for each target variant. Executables are given suffixes
# with the variant SDK and ARCH.
#
# See add_swift_executable for detailed documentation.
#
# Additional parameters:
#   [LINK_FAT_LIBRARIES lipo_target1 ...]
#     Fat libraries to link with.
function(add_swift_target_executable name)
  # Parse the arguments we were given.
  cmake_parse_arguments(SWIFTEXE_TARGET
    "EXCLUDE_FROM_ALL;DONT_STRIP_NON_MAIN_SYMBOLS;DISABLE_ASLR;BUILD_WITH_STDLIB"
    ""
    "DEPENDS;LLVM_COMPONENT_DEPENDS;LINK_FAT_LIBRARIES"
    ${ARGN})

  set(SWIFTEXE_TARGET_SOURCES ${SWIFTEXE_TARGET_UNPARSED_ARGUMENTS})

  translate_flag(${SWIFTEXE_TARGET_EXCLUDE_FROM_ALL}
      "EXCLUDE_FROM_ALL"
      SWIFTEXE_TARGET_EXCLUDE_FROM_ALL_FLAG)
  translate_flag(${SWIFTEXE_TARGET_DONT_STRIP_NON_MAIN_SYMBOLS}
      "DONT_STRIP_NON_MAIN_SYMBOLS"
      SWIFTEXE_TARGET_DONT_STRIP_NON_MAIN_SYMBOLS_FLAG)
  translate_flag(${SWIFTEXE_TARGET_DISABLE_ASLR}
      "DISABLE_ASLR"
      SWIFTEXE_DISABLE_ASLR_FLAG)

  # All Swift executables depend on the standard library.
  list(APPEND SWIFTEXE_TARGET_LINK_FAT_LIBRARIES swiftCore)
  # All Swift executables depend on the swiftSwiftOnoneSupport library.
  list(APPEND SWIFTEXE_TARGET_DEPENDS swiftSwiftOnoneSupport)

  if(NOT "${SWIFT_BUILD_STDLIB}")
    list(REMOVE_ITEM SWIFTEXE_TARGET_LINK_FAT_LIBRARIES
        swiftCore)
  endif()

  foreach(sdk ${SWIFT_SDKS})
    foreach(arch ${SWIFT_SDK_${sdk}_ARCHITECTURES})
      set(VARIANT_SUFFIX "-${SWIFT_SDK_${sdk}_LIB_SUBDIR}-${arch}")
      set(VARIANT_NAME "${name}${VARIANT_SUFFIX}")

      set(SWIFTEXE_TARGET_EXCLUDE_FROM_ALL_FLAG_CURRENT
          ${SWIFTEXE_TARGET_EXCLUDE_FROM_ALL_FLAG})
      if(NOT "${VARIANT_SUFFIX}" STREQUAL "${SWIFT_PRIMARY_VARIANT_SUFFIX}")
        # By default, don't build executables for target SDKs to avoid building
        # target stdlibs.
        set(SWIFTEXE_TARGET_EXCLUDE_FROM_ALL_FLAG_CURRENT "EXCLUDE_FROM_ALL")
      endif()

      if(SWIFTEXE_TARGET_BUILD_WITH_STDLIB)
        add_dependencies("swift-test-stdlib${VARIANT_SUFFIX}" ${VARIANT_NAME})
      endif()

      # Don't add the ${arch} to the suffix.  We want to link against fat
      # libraries.
      _list_add_string_suffix(
          "${SWIFTEXE_TARGET_DEPENDS}"
          "-${SWIFT_SDK_${sdk}_LIB_SUBDIR}"
          SWIFTEXE_TARGET_DEPENDS_with_suffix)
      _add_swift_executable_single(
          ${VARIANT_NAME}
          ${SWIFTEXE_TARGET_SOURCES}
          DEPENDS ${SWIFTEXE_TARGET_DEPENDS_with_suffix}
          LLVM_COMPONENT_DEPENDS ${SWIFTEXE_TARGET_LLVM_COMPONENT_DEPENDS}
          SDK "${sdk}"
          ARCHITECTURE "${arch}"
          LINK_FAT_LIBRARIES ${SWIFTEXE_TARGET_LINK_FAT_LIBRARIES}
          ${SWIFTEXE_TARGET_EXCLUDE_FROM_ALL_FLAG_CURRENT}
          ${SWIFTEXE_TARGET_DONT_STRIP_NON_MAIN_SYMBOLS_FLAG}
          ${SWIFTEXE_DISABLE_ASLR_FLAG})
    endforeach()
  endforeach()
endfunction()

# Add an executable for the host machine.
#
# Usage:
#   add_swift_executable(name
#     [DEPENDS dep1 ...]
#     [LLVM_COMPONENT_DEPENDS comp1 ...]
#     [FILE_DEPENDS target1 ...]
#     [LINK_LIBRARIES target1 ...]
#     [EXCLUDE_FROM_ALL]
#     [DONT_STRIP_NON_MAIN_SYMBOLS]
#     [DISABLE_ASLR]
#     source1 [source2 source3 ...])
#
#   name
#     Name of the executable (e.g., swift).
#
#   LIBRARIES
#     Libraries this executable depends on, without variant suffixes.
#
#   LLVM_COMPONENT_DEPENDS
#     LLVM components this executable depends on.
#
#   FILE_DEPENDS
#     Additional files this executable depends on.
#
#   LINK_LIBRARIES
#     Libraries to link with.
#
#   EXCLUDE_FROM_ALL
#     Whether to exclude this executable from the ALL_BUILD target.
#
#   DONT_STRIP_NON_MAIN_SYMBOLS
#     Should we not strip non main symbols.
#
#   DISABLE_ASLR
#     Should we compile with -Wl,-no_pie so that ASLR is disabled?
#
#   source1 ...
#     Sources to add into this executable.
#
# Note:
#   Host executables are not given a variant suffix. To build an executable for
#   each SDK and ARCH variant, use add_swift_target_executable.
function(add_swift_executable name)
  # Parse the arguments we were given.
  cmake_parse_arguments(SWIFTEXE
    "EXCLUDE_FROM_ALL;DONT_STRIP_NON_MAIN_SYMBOLS;DISABLE_ASLR"
    ""
    "DEPENDS;LLVM_COMPONENT_DEPENDS;LINK_LIBRARIES"
    ${ARGN})

  translate_flag(${SWIFTEXE_EXCLUDE_FROM_ALL}
      "EXCLUDE_FROM_ALL"
      SWIFTEXE_EXCLUDE_FROM_ALL_FLAG)
  translate_flag(${SWIFTEXE_DONT_STRIP_NON_MAIN_SYMBOLS}
      "DONT_STRIP_NON_MAIN_SYMBOLS"
      SWIFTEXE_DONT_STRIP_NON_MAIN_SYMBOLS_FLAG)
  translate_flag(${SWIFTEXE_DISABLE_ASLR}
      "DISABLE_ASLR"
      SWIFTEXE_DISABLE_ASLR_FLAG)

  set(SWIFTEXE_SOURCES ${SWIFTEXE_UNPARSED_ARGUMENTS})

  _add_swift_executable_single(
      ${name}
      ${SWIFTEXE_SOURCES}
      DEPENDS ${SWIFTEXE_DEPENDS}
      LLVM_COMPONENT_DEPENDS ${SWIFTEXE_LLVM_COMPONENT_DEPENDS}
      LINK_LIBRARIES ${SWIFTEXE_LINK_LIBRARIES}
      SDK ${SWIFT_HOST_VARIANT_SDK}
      ARCHITECTURE ${SWIFT_HOST_VARIANT_ARCH}
      ${SWIFTEXE_EXCLUDE_FROM_ALL_FLAG}
      ${SWIFTEXE_DONT_STRIP_NON_MAIN_SYMBOLS_FLAG}
      ${SWIFTEXE_DISABLE_ASLR_FLAG})
endfunction()

macro(add_swift_tool_subdirectory name)
  add_llvm_subdirectory(SWIFT TOOL ${name})
endmacro()

macro(add_swift_lib_subdirectory name)
  add_llvm_subdirectory(SWIFT LIB ${name})
endmacro()

function(add_swift_host_tool executable)
  cmake_parse_arguments(
      ADDSWIFTHOSTTOOL # prefix
      "" # options
      "" # single-value args
      "SWIFT_COMPONENT" # multi-value args
      ${ARGN})

  # Create the executable rule.
  add_swift_executable(${executable} ${ADDSWIFTHOSTTOOL_UNPARSED_ARGUMENTS})

  # And then create the install rule if we are asked to.
  if (ADDSWIFTHOSTTOOL_SWIFT_COMPONENT)
    swift_install_in_component(${ADDSWIFTHOSTTOOL_SWIFT_COMPONENT}
      TARGETS ${executable}
      RUNTIME DESTINATION bin)

    swift_is_installing_component(${ADDSWIFTHOSTTOOL_SWIFT_COMPONENT}
      is_installing)
  
    if(NOT is_installing)
      set_property(GLOBAL APPEND PROPERTY SWIFT_BUILDTREE_EXPORTS ${executable})
    else()
      set_property(GLOBAL APPEND PROPERTY SWIFT_EXPORTS ${executable})
    endif()
  endif()
endfunction()<|MERGE_RESOLUTION|>--- conflicted
+++ resolved
@@ -355,20 +355,14 @@
   elseif("${LFLAGS_SDK}" STREQUAL "CYGWIN")
     # No extra libraries required.
   elseif("${LFLAGS_SDK}" STREQUAL "WINDOWS")
-<<<<<<< HEAD
-    # NOTE: we do not use "/MD" or "/MDd" and select the runtime via linker
-    # options.  This causes conflicts.
-    list(APPEND result "-nostdlib")
-  elseif("${LFLAGS_SDK}" STREQUAL "MINGW")
-    list(APPEND result "-lpthread")
-=======
     # We don't need to add -nostdlib using MSVC or clang-cl, as MSVC and clang-cl rely on auto-linking entirely.
     if(NOT SWIFT_COMPILER_IS_MSVC_LIKE)
       # NOTE: we do not use "/MD" or "/MDd" and select the runtime via linker
       # options. This causes conflicts.
       list(APPEND result "-nostdlib")
     endif()
->>>>>>> fc4ee13f
+  elseif("${LFLAGS_SDK}" STREQUAL "MINGW")
+    list(APPEND result "-lpthread")
   elseif("${LFLAGS_SDK}" STREQUAL "ANDROID")
     list(APPEND result
         "-ldl"
