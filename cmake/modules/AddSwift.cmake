--- conflicted
+++ resolved
@@ -291,398 +291,6 @@
   set("${result_var_name}" ${result_list} PARENT_SCOPE)
 endfunction()
 
-<<<<<<< HEAD
-# Compile a swift file into an object file (as a library).
-#
-# Usage:
-#   _compile_swift_files(OUTPUT objfile # Name of the resulting object file
-#     SOURCES swift_src [swift_src...]  # Swift source files to compile
-#     FLAGS -module-name foo            # Flags to add to the compilation
-#     [SDK sdk]                         # SDK to build for
-#     [ARCHITECTURE architecture]       # Architecture to build for
-#     [DEPENDS cmake_target...]         # CMake targets on which the object
-#                                       # file depends.
-#     [IS_MAIN]                         # This is an executable, not a library
-#     [IS_STDLIB]
-#     [IS_STDLIB_CORE]                  # This is the core standard library
-#     [OPT_FLAGS]                       # Optimization flags (overrides SWIFT_OPTIMIZE)
-#     [MODULE_DIR]                      # Put .swiftmodule, .swiftdoc., and .o
-#                                       # into this directory.
-#     [MODULE_NAME]                     # The module name. If not specified, the name
-#                                       # is derived from the output name
-#     [IS_STDLIB]                       # Install produced files.
-#     [EMIT_SIB]                        # Emit the file as a sib file instead of a .o
-#     )
-function(_compile_swift_files dependency_target_out_var_name)
-  cmake_parse_arguments(SWIFTFILE
-    "IS_MAIN;IS_STDLIB;IS_STDLIB_CORE;IS_SDK_OVERLAY;EMIT_SIB"
-    "OUTPUT;MODULE_NAME;INSTALL_IN_COMPONENT"
-    "SOURCES;FLAGS;DEPENDS;SDK;ARCHITECTURE;API_NOTES;OPT_FLAGS;MODULE_DIR"
-    ${ARGN})
-
-  # Check arguments.
-  list(LENGTH SWIFTFILE_OUTPUT num_outputs)
-  list(GET SWIFTFILE_OUTPUT 0 first_output)
-
-  if (${num_outputs} EQUAL 0)
-    message(FATAL_ERROR "OUTPUT must not be empty")
-  endif()
-
-  foreach(output ${SWIFTFILE_OUTPUT})
-    if (NOT IS_ABSOLUTE "${output}")
-      message(FATAL_ERROR "OUTPUT should be an absolute path")
-    endif()
-  endforeach()
-
-  if(SWIFTFILE_IS_MAIN AND SWIFTFILE_IS_STDLIB)
-    message(FATAL_ERROR "Cannot set both IS_MAIN and IS_STDLIB")
-  endif()
-
-  if("${SWIFTFILE_SDK}" STREQUAL "")
-    message(FATAL_ERROR "Should specify an SDK")
-  endif()
-
-  if("${SWIFTFILE_ARCHITECTURE}" STREQUAL "")
-    message(FATAL_ERROR "Should specify an architecture")
-  endif()
-
-  if("${SWIFTFILE_INSTALL_IN_COMPONENT}" STREQUAL "")
-    message(FATAL_ERROR "INSTALL_IN_COMPONENT is required")
-  endif()
-
-  set(source_files)
-  foreach(file ${SWIFTFILE_SOURCES})
-    # Determine where this file is.
-    get_filename_component(file_path ${file} PATH)
-    if(IS_ABSOLUTE "${file_path}")
-      list(APPEND source_files "${file}")
-    else()
-      list(APPEND source_files "${CMAKE_CURRENT_SOURCE_DIR}/${file}")
-    endif()
-  endforeach()
-
-  # Compute flags for the Swift compiler.
-  set(swift_flags)
-
-  _add_variant_swift_compile_flags(
-      "${SWIFTFILE_SDK}"
-      "${SWIFTFILE_ARCHITECTURE}"
-      "${SWIFT_STDLIB_BUILD_TYPE}"
-      "${SWIFT_STDLIB_ASSERTIONS}"
-      swift_flags)
-
-  # Determine the subdirectory where the binary should be placed.
-  compute_library_subdir(library_subdir
-      "${SWIFTFILE_SDK}" "${SWIFTFILE_ARCHITECTURE}")
-
-  # Allow import of other Swift modules we just built.
-  list(APPEND swift_flags
-      "-I" "${SWIFTLIB_DIR}/${library_subdir}")
-  # FIXME: should we use '-resource-dir' here?  Seems like it has no advantage
-  # over '-I' in this case.
-
-  # If we have a custom module cache path, use it.
-  if (SWIFT_MODULE_CACHE_PATH)
-    list(APPEND swift_flags "-module-cache-path" "${SWIFT_MODULE_CACHE_PATH}")
-  endif()
-
-  # Don't include libarclite in any build products by default.
-  list(APPEND swift_flags "-no-link-objc-runtime")
-
-  if(SWIFT_SIL_VERIFY_ALL)
-    list(APPEND swift_flags "-Xfrontend" "-sil-verify-all")
-  endif()
-
-  if(SWIFT_STDLIB_ENABLE_RESILIENCE AND SWIFTFILE_IS_STDLIB)
-    list(APPEND swift_flags "-Xfrontend" "-enable-resilience")
-  endif()
-
-  if(SWIFT_STDLIB_ENABLE_REFLECTION_METADATA AND SWIFTFILE_IS_STDLIB)
-    list(APPEND swift_flags "-Xfrontend" "-enable-reflection-metadata")
-  endif()
-
-  if(SWIFT_STDLIB_ENABLE_REFLECTION_NAMES AND SWIFTFILE_IS_STDLIB)
-    list(APPEND swift_flags "-Xfrontend" "-enable-reflection-names")
-  endif()
-
-  if(SWIFT_EMIT_SORTED_SIL_OUTPUT)
-    list(APPEND swift_flags "-Xfrontend" "-emit-sorted-sil")
-  endif()
-
-  # FIXME: Cleaner way to do this?
-  if(SWIFTFILE_IS_STDLIB_CORE)
-    list(APPEND swift_flags
-        "-nostdimport" "-parse-stdlib" "-module-name" "Swift")
-    list(APPEND swift_flags
-        "-Xfrontend" "-enable-reflection-builtins")
-    list(APPEND swift_flags "-Xfrontend" "-group-info-path"
-                            "-Xfrontend" "${GROUP_INFO_JSON_FILE}")
-    if (NOT SWIFT_STDLIB_ENABLE_RESILIENCE)
-      if (SWIFT_STDLIB_SIL_SERIALIZE_ALL)
-        list(APPEND swift_flags "-Xfrontend" "-sil-serialize-all")
-      endif()
-    endif()
-  endif()
-
-  if(SWIFTFILE_IS_SDK_OVERLAY)
-    list(APPEND swift_flags "-autolink-force-load")
-  endif()
-
-  list(APPEND swift_flags ${SWIFT_EXPERIMENTAL_EXTRA_FLAGS})
-
-  if(SWIFTFILE_OPT_FLAGS)
-    list(APPEND swift_flags ${SWIFTFILE_OPT_FLAGS})
-  endif()
-
-  list(APPEND swift_flags ${SWIFTFILE_FLAGS})
-
-  set(obj_dirs)
-  foreach(output ${SWIFTFILE_OUTPUT})
-    get_filename_component(objdir "${output}" PATH)
-    list(APPEND obj_dirs "${objdir}")
-  endforeach()
-  list(REMOVE_DUPLICATES obj_dirs)
-
-  set(command_create_dirs)
-  foreach(objdir ${obj_dirs})
-    list(APPEND command_create_dirs
-      COMMAND "${CMAKE_COMMAND}" -E make_directory "${objdir}")
-  endforeach()
-
-  set(module_file)
-  set(module_doc_file)
-
-  if(NOT SWIFTFILE_IS_MAIN)
-    # Determine the directory where the module file should be placed.
-    if (SWIFTFILE_MODULE_NAME)
-      set(module_name "${SWIFTFILE_MODULE_NAME}")
-      list(APPEND swift_flags
-          "-module-name" "${module_name}")
-    else()
-      get_filename_component(module_name "${first_output}" NAME_WE)
-    endif()
-    if(SWIFTFILE_MODULE_DIR)
-      set(module_dir "${SWIFTFILE_MODULE_DIR}")
-    elseif(SWIFTFILE_IS_STDLIB)
-      set(module_dir "${SWIFTLIB_DIR}/${library_subdir}")
-    else()
-      message(FATAL_ERROR "Don't know where to put the module files")
-    endif()
-
-    if (NOT SWIFTFILE_EMIT_SIB)
-      # Right now sib files seem to not be output when we emit a module. So
-      # don't emit it.
-      set(module_file "${module_dir}/${module_name}.swiftmodule")
-      set(module_doc_file "${module_dir}/${module_name}.swiftdoc")
-      list(APPEND swift_flags
-          "-parse-as-library"
-          "-emit-module" "-emit-module-path" "${module_file}")
-    else()
-      list(APPEND swift_flags "-parse-as-library")
-    endif()
-
-    list(APPEND command_create_dirs
-        COMMAND "${CMAKE_COMMAND}" -E make_directory "${module_dir}")
-
-    # If we have extra regexp flags, check if we match any of the regexps. If so
-    # add the relevant flags to our swift_flags.
-    if (SWIFT_EXPERIMENTAL_EXTRA_REGEXP_FLAGS OR SWIFT_EXPERIMENTAL_EXTRA_NEGATIVE_REGEXP_FLAGS)
-      set(extra_swift_flags_for_module)
-      _add_extra_swift_flags_for_module("${module_name}" extra_swift_flags_for_module)
-      if (extra_swift_flags_for_module)
-        list(APPEND swift_flags ${extra_swift_flags_for_module})
-      endif()
-    endif()
-  endif()
-
-  swift_install_in_component("${SWIFTFILE_INSTALL_IN_COMPONENT}"
-      FILES "${module_file}" "${module_doc_file}"
-      DESTINATION "lib${LLVM_LIBDIR_SUFFIX}/swift/${library_subdir}")
-
-  set(line_directive_tool "${SWIFT_SOURCE_DIR}/utils/line-directive")
-  set(swift_compiler_tool "${SWIFT_NATIVE_SWIFT_TOOLS_PATH}/swiftc")
-  set(swift_compiler_tool_dep)
-  if(SWIFT_BUILD_TOOLS)
-    # Depend on the binary itself, in addition to the symlink.
-    set(swift_compiler_tool_dep "swift")
-  endif()
-
-  # Generate API notes if requested.
-  set(command_create_apinotes)
-  set(depends_create_apinotes)
-  set(apinote_files)
-
-  # If we use sib don't emit api notes for now.
-  if (NOT SWIFTFILE_EMIT_SIB)
-    foreach(apinote_module ${SWIFTFILE_API_NOTES})
-      set(apinote_file "${module_dir}/${apinote_module}.apinotesc")
-      set(apinote_input_file
-        "${SWIFT_API_NOTES_PATH}/${apinote_module}.apinotes")
-
-      list(APPEND command_create_apinotes
-        COMMAND
-        "${swift_compiler_tool}" "-apinotes" "-yaml-to-binary"
-        "-o" "${apinote_file}"
-        "-target" "${SWIFT_SDK_${SWIFTFILE_SDK}_ARCH_${SWIFTFILE_ARCHITECTURE}_TRIPLE}"
-        "${apinote_input_file}")
-      list(APPEND depends_create_apinotes "${apinote_input_file}")
-
-      list(APPEND apinote_files "${apinote_file}")
-      swift_install_in_component("${SWIFTFILE_INSTALL_IN_COMPONENT}"
-        FILES ${apinote_file}
-        DESTINATION "lib${LLVM_LIBDIR_SUFFIX}/swift/${library_subdir}")
-    endforeach()
-  endif()
-
-  # If there are more than one output files, we assume that they are specified
-  # otherwise e.g. with an output file map.
-  set(output_option)
-  if (${num_outputs} EQUAL 1)
-    set(output_option "-o" ${first_output})
-  endif()
-
-  set(main_command "-c")
-  if (SWIFTFILE_EMIT_SIB)
-    # Change the command to emit-sib if we are asked to emit sib
-    set(main_command "-emit-sib")
-  endif()
-
-  add_custom_command_target(
-      dependency_target
-      ${command_create_dirs}
-      # Create API notes before compiling, because this will affect the APIs
-      # the overlay sees.
-      ${command_create_apinotes}
-      COMMAND
-#        "${line_directive_tool}" "${source_files}" --
-        "${swift_compiler_tool}" "${main_command}" ${swift_flags}
-        ${output_option} "${source_files}"
-      OUTPUT
-        ${SWIFTFILE_OUTPUT} "${module_file}" "${module_doc_file}"
-        ${apinote_files}
-      DEPENDS
-        ${swift_compiler_tool_dep}
-        ${source_files} ${SWIFTFILE_DEPENDS}
-        ${swift_ide_test_dependency} ${depends_create_apinotes}
-      COMMENT "Compiling ${first_output}")
-  set("${dependency_target_out_var_name}" "${dependency_target}" PARENT_SCOPE)
-
-  # Make sure the build system knows the file is a generated object file.
-  set_source_files_properties(${SWIFTFILE_OUTPUT}
-      PROPERTIES
-      GENERATED true
-      EXTERNAL_OBJECT true
-      LANGUAGE C
-      OBJECT_DEPENDS "${source_files}")
-endfunction()
-
-# Process the sources within the given variable, pulling out any Swift
-# sources to be compiled with 'swift' directly. This updates
-# ${sourcesvar} in place with the resulting list and ${externalvar} with the
-# list of externally-build sources.
-#
-# Usage:
-#   handle_swift_sources(sourcesvar externalvar)
-function(handle_swift_sources
-    dependency_target_out_var_name sourcesvar externalvar name)
-  cmake_parse_arguments(SWIFTSOURCES
-      "IS_MAIN;IS_STDLIB;IS_STDLIB_CORE;IS_SDK_OVERLAY"
-      "SDK;ARCHITECTURE;INSTALL_IN_COMPONENT"
-      "DEPENDS;API_NOTES;COMPILE_FLAGS"
-      ${ARGN})
-  translate_flag(${SWIFTSOURCES_IS_MAIN} "IS_MAIN" IS_MAIN_arg)
-  translate_flag(${SWIFTSOURCES_IS_STDLIB} "IS_STDLIB" IS_STDLIB_arg)
-  translate_flag(${SWIFTSOURCES_IS_STDLIB_CORE} "IS_STDLIB_CORE"
-                 IS_STDLIB_CORE_arg)
-  translate_flag(${SWIFTSOURCES_IS_SDK_OVERLAY} "IS_SDK_OVERLAY"
-                 IS_SDK_OVERLAY_arg)
-
-  if(SWIFTSOURCES_IS_MAIN)
-    set(SWIFTSOURCES_INSTALL_IN_COMPONENT never_install)
-  endif()
-
-  # Check arguments.
-  if ("${SWIFTSOURCES_SDK}" STREQUAL "")
-    message(FATAL_ERROR "Should specify an SDK")
-  endif()
-
-  if ("${SWIFTSOURCES_ARCHITECTURE}" STREQUAL "")
-    message(FATAL_ERROR "Should specify an architecture")
-  endif()
-
-  if("${SWIFTSOURCES_INSTALL_IN_COMPONENT}" STREQUAL "")
-    message(FATAL_ERROR "INSTALL_IN_COMPONENT is required")
-  endif()
-
-  # Clear the result variable.
-  set("${dependency_target_out_var_name}" "" PARENT_SCOPE)
-
-  set(result)
-  set(swift_sources)
-  foreach(src ${${sourcesvar}})
-    get_filename_component(extension ${src} EXT)
-    if(extension STREQUAL ".swift")
-      list(APPEND swift_sources ${src})
-    else()
-      list(APPEND result ${src})
-    endif()
-  endforeach()
-
-  set(swift_compile_flags ${SWIFTSOURCES_COMPILE_FLAGS})
-  if (NOT SWIFTSOURCES_IS_MAIN)
-    list(APPEND swift_compile_flags "-module-link-name" "${name}")
-  endif()
-
-  if(swift_sources)
-    # Special-case hack to create Swift.o for the core standard library.
-    if(SWIFTSOURCES_IS_STDLIB_CORE)
-      set(swift_obj_base "Swift")
-    else()
-      # Otherwise, get the name from the first swift input file.  Also a hack!
-      # TODO: Fix it, <rdar://problem/17535693>.
-      list(GET swift_sources 0 swift_obj_base)
-      get_filename_component(swift_obj_base ${swift_obj_base} NAME_WE)
-    endif()
-
-    compute_library_subdir(SWIFTSOURCES_LIBRARY_SUBDIR
-      "${SWIFTSOURCES_SDK}" "${SWIFTSOURCES_ARCHITECTURE}")
-    set(objsubdir "/${SWIFTSOURCES_LIBRARY_SUBDIR}")
-
-    file(MAKE_DIRECTORY "${CMAKE_CURRENT_BINARY_DIR}${objsubdir}")
-
-    set(swift_obj
-        "${CMAKE_CURRENT_BINARY_DIR}${objsubdir}/${swift_obj_base}${CMAKE_C_OUTPUT_EXTENSION}")
-
-    # FIXME: We shouldn't /have/ to build things in a single process.
-    # <rdar://problem/15972329>
-    list(APPEND swift_compile_flags "-force-single-frontend-invocation")
-
-    _compile_swift_files(
-        dependency_target
-        OUTPUT ${swift_obj}
-        SOURCES ${swift_sources}
-        DEPENDS ${SWIFTSOURCES_DEPENDS}
-        FLAGS ${swift_compile_flags}
-        SDK ${SWIFTSOURCES_SDK}
-        ARCHITECTURE ${SWIFTSOURCES_ARCHITECTURE}
-        API_NOTES ${SWIFTSOURCES_API_NOTES}
-        ${IS_MAIN_arg}
-        ${IS_STDLIB_arg}
-        ${IS_STDLIB_CORE_arg}
-        ${IS_SDK_OVERLAY_arg}
-        ${STATIC_arg}
-        INSTALL_IN_COMPONENT "${SWIFTSOURCES_INSTALL_IN_COMPONENT}")
-    set("${dependency_target_out_var_name}" "${dependency_target}" PARENT_SCOPE)
-    list(APPEND result ${swift_obj})
-  endif()
-
-  llvm_process_sources(result ${result})
-  set(${sourcesvar} "${result}" PARENT_SCOPE)
-  set(${externalvar} ${swift_sources} PARENT_SCOPE)
-endfunction()
-
-=======
->>>>>>> 1c720b8f
 # Add a universal binary target created from the output of the given
 # set of targets by running 'lipo'.
 #
