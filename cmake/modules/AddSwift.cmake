--- conflicted
+++ resolved
@@ -243,11 +243,8 @@
   elseif("${LFLAGS_SDK}" STREQUAL "FREEBSD")
     list(APPEND result "-lpthread")
   elseif("${LFLAGS_SDK}" STREQUAL "CYGWIN")
-<<<<<<< HEAD
     # NO extra libraries required.
   elseif("${LFLAGS_SDK}" STREQUAL "WINDOWS")
-    # No extra libraries required.
-=======
     # No extra libraries required.
   elseif("${LFLAGS_SDK}" STREQUAL "ANDROID")
     list(APPEND result
@@ -255,7 +252,6 @@
         "-L${SWIFT_ANDROID_NDK_PATH}/toolchains/arm-linux-androideabi-${SWIFT_ANDROID_NDK_GCC_VERSION}/prebuilt/linux-x86_64/lib/gcc/arm-linux-androideabi/${SWIFT_ANDROID_NDK_GCC_VERSION}"
         "${SWIFT_ANDROID_NDK_PATH}/sources/cxx-stl/llvm-libc++/libs/armeabi-v7a/libc++_shared.so"
         "-L${SWIFT_ANDROID_ICU_UC}" "-L${SWIFT_ANDROID_ICU_I18N}")
->>>>>>> 56052cfe
   else()
     list(APPEND result "-lobjc")
   endif()
