cmake_minimum_required(VERSION 3.4.3)

# Add path for custom CMake modules.
list(APPEND CMAKE_MODULE_PATH
    "${CMAKE_CURRENT_SOURCE_DIR}/cmake/modules")

# Make a job pool for things that can't yet be distributed
cmake_host_system_information(
  RESULT localhost_logical_cores QUERY NUMBER_OF_LOGICAL_CORES)
set_property(GLOBAL PROPERTY JOB_POOLS local_jobs=${localhost_logical_cores})
# Put linking in that category
set_property(GLOBAL PROPERTY JOB_POOL_LINK local_jobs)

# First include general CMake utilities.
include(SwiftUtils)
include(CheckSymbolExists)

#
# User-configurable options that control the inclusion and default build
# behavior for components which may not strictly be necessary (tools, examples,
# and tests).
#
# This is primarily to support building smaller or faster project files.
#

option(SWIFT_INCLUDE_TOOLS
    "Generate build targets for swift tools"
    TRUE)

option(SWIFT_BUILD_REMOTE_MIRROR
    "Build the Swift Remote Mirror Library"
    TRUE)

option(SWIFT_BUILD_DYNAMIC_STDLIB
    "Build dynamic variants of the Swift standard library"
    TRUE)

option(SWIFT_BUILD_STATIC_STDLIB
    "Build static variants of the Swift standard library"
    FALSE)

option(SWIFT_BUILD_DYNAMIC_SDK_OVERLAY
    "Build dynamic variants of the Swift SDK overlay"
    TRUE)

option(SWIFT_BUILD_STATIC_SDK_OVERLAY
    "Build static variants of the Swift SDK overlay"
    FALSE)

# In many cases, the CMake build system needs to determine whether to include
# a directory, or perform other actions, based on whether the stdlib or SDK is
# being built at all -- statically or dynamically. Please note that these
# flags are not related to the deprecated build-script-impl arguments
# 'build-swift-stdlib' and 'build-swift-sdk-overlay'. These are not flags that
# the build script should be able to set.
if(SWIFT_BUILD_DYNAMIC_STDLIB OR SWIFT_BUILD_STATIC_STDLIB)
  set(SWIFT_BUILD_STDLIB TRUE)
else()
  set(SWIFT_BUILD_STDLIB FALSE)
endif()

if(SWIFT_BUILD_DYNAMIC_SDK_OVERLAY OR SWIFT_BUILD_STATIC_SDK_OVERLAY)
  set(SWIFT_BUILD_SDK_OVERLAY TRUE)
else()
  set(SWIFT_BUILD_SDK_OVERLAY FALSE)
endif()

option(SWIFT_BUILD_PERF_TESTSUITE
    "Create in-tree targets for building swift performance benchmarks."
    FALSE)

option(SWIFT_BUILD_EXTERNAL_PERF_TESTSUITE
    "Create out-of-tree targets for building swift performance benchmarks."
    FALSE)

option(SWIFT_INCLUDE_TESTS "Create targets for building/running tests." TRUE)

option(SWIFT_INCLUDE_DOCS
    "Create targets for building docs."
    TRUE)

#
# Miscellaneous User-configurable options.
#
# TODO: Please categorize these!
#

if (NOT CMAKE_BUILD_TYPE AND NOT CMAKE_CONFIGURATION_TYPES)
  set(CMAKE_BUILD_TYPE "Debug" CACHE STRING
      "Build type for Swift [Debug, RelWithDebInfo, Release, MinSizeRel]"
      FORCE)
  message(STATUS "No build type was specified, will default to ${CMAKE_BUILD_TYPE}")
endif()

set(SWIFT_STDLIB_BUILD_TYPE "${CMAKE_BUILD_TYPE}" CACHE STRING
    "Build type for the Swift standard library and SDK overlays [Debug, RelWithDebInfo, Release, MinSizeRel]")
set_property(CACHE SWIFT_STDLIB_BUILD_TYPE PROPERTY
    STRINGS "Debug" "RelWithDebInfo" "Release" "MinSizeRel")

is_build_type_optimized("${SWIFT_STDLIB_BUILD_TYPE}" swift_optimized)
if(swift_optimized)
  set(SWIFT_STDLIB_ASSERTIONS_default FALSE)
else()
  set(SWIFT_STDLIB_ASSERTIONS_default TRUE)
endif()
option(SWIFT_STDLIB_ASSERTIONS
    "Enable internal checks for the Swift standard library (useful for debugging the library itself, does not affect checks required for safety)"
    "${SWIFT_STDLIB_ASSERTIONS_default}")

option(SWIFT_BUILD_RUNTIME_WITH_HOST_COMPILER
       "Use the host compiler and not the internal clang to build the swift runtime"
       FALSE)

set(SWIFT_ANALYZE_CODE_COVERAGE FALSE CACHE STRING
    "Build Swift with code coverage instrumenting enabled [FALSE, NOT-MERGED, MERGED]")
set_property(CACHE SWIFT_ANALYZE_CODE_COVERAGE PROPERTY
    STRINGS FALSE "NOT-MERGED" "MERGED")

# SWIFT_VERSION is deliberately /not/ cached so that an existing build directory
# can be reused when a new version of Swift comes out (assuming the user hasn't
# manually set it as part of their own CMake configuration).
<<<<<<< HEAD
set(SWIFT_VERSION "4.0.3")
=======
set(SWIFT_VERSION "4.1")
>>>>>>> aad14e3c

set(SWIFT_VENDOR "" CACHE STRING
    "The vendor name of the Swift compiler")
set(SWIFT_COMPILER_VERSION "" CACHE STRING
    "The internal version of the Swift compiler")
set(CLANG_COMPILER_VERSION "" CACHE STRING
    "The internal version of the Clang compiler")

# Indicate whether Swift should attempt to use the lld linker.
set(SWIFT_ENABLE_LLD_LINKER FALSE CACHE BOOL
    "Enable using the lld linker when available")

# Indicate whether Swift should attempt to use the gold linker.
# This is not used on Darwin.
set(SWIFT_ENABLE_GOLD_LINKER FALSE CACHE BOOL
    "Enable using the gold linker when available")

set(SWIFT_SDKS "" CACHE STRING
    "If non-empty, limits building target binaries only to specified SDKs (despite other SDKs being available)")

set(SWIFT_PRIMARY_VARIANT_SDK "" CACHE STRING
    "Primary SDK for target binaries")
set(SWIFT_PRIMARY_VARIANT_ARCH "" CACHE STRING
    "Primary arch for target binaries")

set(SWIFT_NATIVE_LLVM_TOOLS_PATH "" CACHE STRING
    "Path to the directory that contains LLVM tools that are executable on the build machine")

set(SWIFT_NATIVE_CLANG_TOOLS_PATH "" CACHE STRING
    "Path to the directory that contains Clang tools that are executable on the build machine")

set(SWIFT_NATIVE_SWIFT_TOOLS_PATH "" CACHE STRING
    "Path to the directory that contains Swift tools that are executable on the build machine")

set(SWIFT_TOOLS_ENABLE_LTO OFF CACHE STRING "Build Swift tools with LTO. One
    must specify the form of LTO by setting this to one of: 'full', 'thin'. This
    option only affects the tools that run on the host (the compiler), and has
    no effect on the target libraries (the standard library and the runtime).")

# The following only works with the Ninja generator in CMake >= 3.0.
set(SWIFT_PARALLEL_LINK_JOBS "" CACHE STRING
  "Define the maximum number of linker jobs for swift.")

option(SWIFT_FORCE_OPTIMIZED_TYPECHECKER "Override the optimization setting of
  the type checker so that it always compiles with optimization. This eases
  debugging after type checking occurs by speeding up type checking" FALSE)

#
# User-configurable Android specific options.
#

set(SWIFT_ANDROID_NDK_PATH "" CACHE STRING
  "Path to the directory that contains the Android NDK tools that are executable on the build machine")
set(SWIFT_ANDROID_NDK_GCC_VERSION "" CACHE STRING
  "The GCC version to use when building for Android. Currently only 4.9 is supported.")
set(SWIFT_ANDROID_SDK_PATH "" CACHE STRING
  "Path to the directory that contains the Android SDK tools that will be passed to the swiftc frontend")
set(SWIFT_ANDROID_DEPLOY_DEVICE_PATH "" CACHE STRING
  "Path on an Android device where build products will be pushed. These are used when running the test suite against the device")

#
# User-configurable ICU specific options for Android, FreeBSD, Linux and Haiku.
#

foreach(sdk ANDROID;FREEBSD;LINUX;WINDOWS;HAIKU)
  set(SWIFT_${sdk}_ICU_UC "" CACHE STRING
      "Path to a directory containing the icuuc library for ${sdk}")
  set(SWIFT_${sdk}_ICU_UC_INCLUDE "" CACHE STRING
      "Path to a directory containing headers for icuuc for ${sdk}")
  set(SWIFT_${sdk}_ICU_I18N "" CACHE STRING
      "Path to a directory containing the icui18n library for ${sdk}")
  set(SWIFT_${sdk}_ICU_I18N_INCLUDE "" CACHE STRING
      "Path to a directory containing headers icui18n for ${sdk}")
endforeach()

#
# User-configurable Darwin-specific options.
#

option(SWIFT_EMBED_BITCODE_SECTION
    "If non-empty, embeds LLVM bitcode binary sections in the standard library and overlay binaries for supported platforms"
    FALSE)

option(SWIFT_RUNTIME_CRASH_REPORTER_CLIENT
    "Whether to enable CrashReporter integration"
    FALSE)

set(SWIFT_DARWIN_XCRUN_TOOLCHAIN "XcodeDefault" CACHE STRING
    "The name of the toolchain to pass to 'xcrun'")

set(SWIFT_DARWIN_STDLIB_INSTALL_NAME_DIR "@rpath" CACHE STRING
    "The directory of the install_name for standard library dylibs")

set(SWIFT_DARWIN_DEPLOYMENT_VERSION_OSX "10.9" CACHE STRING
    "Minimum deployment target version for OS X")

set(SWIFT_DARWIN_DEPLOYMENT_VERSION_IOS "7.0" CACHE STRING
    "Minimum deployment target version for iOS")

set(SWIFT_DARWIN_DEPLOYMENT_VERSION_TVOS "9.0" CACHE STRING
    "Minimum deployment target version for tvOS")

set(SWIFT_DARWIN_DEPLOYMENT_VERSION_WATCHOS "2.0" CACHE STRING
    "Minimum deployment target version for watchOS")

#
# User-configurable debugging options.
#

option(SWIFT_AST_VERIFIER
    "Enable the AST verifier in the built compiler, and run it on every compilation"
    TRUE)

option(SWIFT_SIL_VERIFY_ALL
    "Run SIL verification after each transform when building Swift files in the build process"
    FALSE)

option(SWIFT_EMIT_SORTED_SIL_OUTPUT
    "Sort SIL output by name to enable diffing of output"
    FALSE)

if(SWIFT_STDLIB_ASSERTIONS)
  set(SWIFT_RUNTIME_CLOBBER_FREED_OBJECTS_default TRUE)
else()
  set(SWIFT_RUNTIME_CLOBBER_FREED_OBJECTS_default FALSE)
endif()

option(SWIFT_RUNTIME_CLOBBER_FREED_OBJECTS
    "Overwrite memory for deallocated Swift objects"
    "${SWIFT_RUNTIME_CLOBBER_FREED_OBJECTS_default}")

option(SWIFT_STDLIB_SIL_DEBUGGING
    "Compile the Swift standard library with -gsil to enable debugging and profiling on SIL level"
    FALSE)

option(SWIFT_CHECK_INCREMENTAL_COMPILATION
    "Check if incremental compilation works when compiling the Swift libraries"
    FALSE)

option(SWIFT_REPORT_STATISTICS
    "Create json files which contain internal compilation statistics"
    FALSE)

#
# User-configurable experimental options.  Do not use in production builds.
#

set(SWIFT_EXPERIMENTAL_EXTRA_FLAGS "" CACHE STRING
    "Extra flags to pass when compiling swift files.  Use this option *only* for one-off experiments")

set(SWIFT_EXPERIMENTAL_EXTRA_REGEXP_FLAGS "" CACHE STRING
  "A list of [module_regexp1;flags1;module_regexp2;flags2,...] which can be used to apply specific flags to modules that match a cmake regexp. It always applies the first regexp that matches.")

set(SWIFT_EXPERIMENTAL_EXTRA_NEGATIVE_REGEXP_FLAGS "" CACHE STRING
    "A list of [module_regexp1;flags1;module_regexp2;flags2,...] which can be used to apply specific flags to modules that do not match a cmake regexp. It always applies the first regexp that does not match. The reason this is necessary is that cmake does not provide negative matches in the regex. Instead you have to use NOT in the if statement requiring a separate variable.")

option(SWIFT_RUNTIME_ENABLE_LEAK_CHECKER
  "Should the runtime be built with support for non-thread-safe leak detecting entrypoints"
  FALSE)

option(SWIFT_STDLIB_ENABLE_RESILIENCE
    "Build the standard libraries and overlays with resilience enabled; see docs/LibraryEvolution.rst"
    FALSE)

option(SWIFT_STDLIB_USE_NONATOMIC_RC
    "Build the standard libraries and overlays with nonatomic reference count operations enabled"
    FALSE)

option(SWIFT_STDLIB_ENABLE_SIL_OWNERSHIP
  "Build the standard libraries and overlays with sil ownership enabled."
  FALSE)

#
# End of user-configurable options.
#

# Look for either a program in execute_process()'s path or for a hardcoded path.
# Find a program's version and set it in the parent scope.
# Replace newlines with spaces so it prints on one line.
function(find_version cmd flag find_in_path)
  if(find_in_path)
    message(STATUS "Finding installed version for: ${cmd}")
  else()
    message(STATUS "Finding version for: ${cmd}")
  endif()
  execute_process(
    COMMAND ${cmd} ${flag}
    OUTPUT_VARIABLE out
    OUTPUT_STRIP_TRAILING_WHITESPACE)
  if(NOT out)
    if(find_in_path)
      message(STATUS "tried to find version for ${cmd}, but ${cmd} not found in path, continuing")
    else()
      message(FATAL_ERROR "tried to find version for ${cmd}, but ${cmd} not found")
    endif()
  else()
    string(REPLACE "\n" " " out2 ${out})
    message(STATUS "Found version: ${out2}")
  endif()
  message(STATUS "")
endfunction()

# Print out path and version of any installed commands.
# We migth be using the wrong version of a command, so record them all.
function(print_versions)
  find_version("cmake" "--version" TRUE)

  message(STATUS "Finding version for: ${CMAKE_COMMAND}")
  message(STATUS "Found version: ${CMAKE_VERSION}")
  message(STATUS "")

  get_filename_component(CMAKE_MAKE_PROGRAM_BN "${CMAKE_MAKE_PROGRAM}" NAME_WE)
  if(${CMAKE_MAKE_PROGRAM_BN} STREQUAL "ninja" OR
     ${CMAKE_MAKE_PROGRAM_BN} STREQUAL "make")
    find_version(${CMAKE_MAKE_PROGRAM_BN} "--version" TRUE)
    find_version(${CMAKE_MAKE_PROGRAM} "--version" FALSE)
  endif()

  if(${SWIFT_PATH_TO_CMARK_BUILD})
    find_version("cmark" "--version" TRUE)
    find_version("${SWIFT_PATH_TO_CMARK_BUILD}/src/cmark" "--version" FALSE)
  endif()

  message(STATUS "Finding version for: ${CMAKE_C_COMPILER}")
  message(STATUS "Found version: ${CMAKE_C_COMPILER_VERSION}")
  message(STATUS "")

  message(STATUS "Finding version for: ${CMAKE_CXX_COMPILER}")
  message(STATUS "Found version: ${CMAKE_CXX_COMPILER_VERSION}")
  message(STATUS "")
endfunction()


set(SWIFT_BUILT_STANDALONE FALSE)
if("${CMAKE_SOURCE_DIR}" STREQUAL "${CMAKE_CURRENT_SOURCE_DIR}")
  set(SWIFT_BUILT_STANDALONE TRUE)
endif()

if(SWIFT_BUILT_STANDALONE)
  project(Swift C CXX ASM)
endif()

# In Cygwin, we should use the new poclicy for CMP0054 to compare the variable 
# CMAKE_SYSTEM_NAME with string properly.
# The boolean variable CYGWIN can be used after calling 'project()'.
if(CYGWIN AND POLICY CMP0054)
  cmake_policy(SET CMP0054 NEW)
endif()

precondition(CMAKE_SYSTEM_NAME)
if("${CMAKE_SYSTEM_NAME}" STREQUAL "Darwin")
  set(SWIFT_BUILD_SOURCEKIT_default TRUE)
elseif("${CMAKE_SYSTEM_NAME}" STREQUAL "Linux")
  if(EXISTS ${SWIFT_PATH_TO_LIBDISPATCH_SOURCE})
    set(SWIFT_BUILD_SOURCEKIT_default TRUE)
  else()
    set(SWIFT_BUILD_SOURCEKIT_default FALSE)
  endif()
else()
    set(SWIFT_BUILD_SOURCEKIT_default FALSE)
endif()
option(SWIFT_BUILD_SOURCEKIT
    "Build SourceKit"
    ${SWIFT_BUILD_SOURCEKIT_default})
option(SWIFT_ENABLE_SOURCEKIT_TESTS
    "Enable running SourceKit tests"
    ${SWIFT_BUILD_SOURCEKIT_default})

#
# Assume a new enough ar to generate the index at construction time. This avoids
# having to invoke ranlib as a secondary command.
#

set(CMAKE_C_ARCHIVE_CREATE "<CMAKE_AR> crs <TARGET> <LINK_FLAGS> <OBJECTS>")
set(CMAKE_C_ARCHIVE_APPEND "<CMAKE_AR> qs <TARGET> <LINK_FLAGS> <OBJECTS>")
set(CMAKE_C_ARCHIVE_FINISH "")

set(CMAKE_CXX_ARCHIVE_CREATE "<CMAKE_AR> crs <TARGET> <LINK_FLAGS> <OBJECTS>")
set(CMAKE_CXX_ARCHIVE_APPEND "<CMAKE_AR> qs <TARGET> <LINK_FLAGS> <OBJECTS>")
set(CMAKE_CXX_ARCHIVE_FINISH "")

#
# Include CMake modules
#

include(CheckCXXSourceRuns)
include(CMakeParseArguments)
include(CMakePushCheckState)

print_versions()

include(SwiftComponents)
include(SwiftHandleGybSources)
include(SwiftSetIfArchBitness)
include(SwiftSource)
include(AddSwift)
include(SwiftConfigureSDK)
include(SwiftComponents)
include(SwiftList)

# Configure swift include, install, build components.
swift_configure_components()

# lipo is used to create universal binaries.
if("${CMAKE_SYSTEM_NAME}" STREQUAL "Darwin")
  include(SwiftDarwin)
  if(SWIFT_LIPO)
    set(LIPO ${SWIFT_LIPO})
  else()
    find_toolchain_tool(LIPO "${SWIFT_DARWIN_XCRUN_TOOLCHAIN}" lipo)
  endif()
endif()

if("${SWIFT_NATIVE_LLVM_TOOLS_PATH}" STREQUAL "")
  set(SWIFT_CROSS_COMPILING FALSE)
else()
  set(SWIFT_CROSS_COMPILING TRUE)
endif()

# Reset CMAKE_SYSTEM_PROCESSOR if not cross-compiling.
# CMake refuses to use `uname -m` on OS X
# http://public.kitware.com/Bug/view.php?id=10326
if(NOT CMAKE_CROSSCOMPILING AND CMAKE_SYSTEM_PROCESSOR STREQUAL "i386")
  execute_process(
      COMMAND "uname" "-m"
      OUTPUT_VARIABLE CMAKE_SYSTEM_PROCESSOR
      OUTPUT_STRIP_TRAILING_WHITESPACE)
endif()

include(SwiftSharedCMakeConfig)

# Support building Swift as a standalone project, using LLVM as an
# external library.
if(SWIFT_BUILT_STANDALONE)
  swift_common_standalone_build_config(SWIFT SWIFT_CROSS_COMPILING)
else()
  swift_common_unified_build_config(SWIFT)
endif()

if(NOT EXISTS "${CLANG_MAIN_INCLUDE_DIR}/clang/AST/Decl.h")
  message(FATAL_ERROR "Clang is missing from llvm/tools subdirectory.")
endif()

set(SWIFT_SOURCE_DIR "${CMAKE_CURRENT_SOURCE_DIR}")
set(SWIFT_BINARY_DIR "${CMAKE_CURRENT_BINARY_DIR}")
set(SWIFT_CMAKE_DIR "${CMAKE_CURRENT_SOURCE_DIR}/cmake/modules")
set(SWIFT_MAIN_INCLUDE_DIR "${SWIFT_SOURCE_DIR}/include")
set(SWIFT_INCLUDE_DIR "${CMAKE_CURRENT_BINARY_DIR}/include")

set(SWIFT_RUNTIME_OUTPUT_INTDIR "${CMAKE_BINARY_DIR}/${CMAKE_CFG_INTDIR}/bin")
set(SWIFT_LIBRARY_OUTPUT_INTDIR "${CMAKE_BINARY_DIR}/${CMAKE_CFG_INTDIR}/lib")
if("${SWIFT_NATIVE_SWIFT_TOOLS_PATH}" STREQUAL "")
  set(SWIFT_NATIVE_SWIFT_TOOLS_PATH "${SWIFT_RUNTIME_OUTPUT_INTDIR}")
endif()

# This setting causes all CMakeLists.txt to automatically have
# ${CMAKE_CURRENT_BINARY_DIR}/${CMAKE_CURRENT_SOURCE_DIR} as an
# include_directories path. This is done for developer
# convenience. Additionally, LLVM/Clang build with this option enabled, so we
# should match them unless it is removed from LLVM/Clang as well.
#
# *NOTE* Even though these directories are added to the include path for a
# specific CMakeLists.txt, these include paths are not propagated down to
# subdirectories.
set(CMAKE_INCLUDE_CURRENT_DIR ON)

# We'll need this once we have generated headers
include_directories(BEFORE
  ${SWIFT_MAIN_INCLUDE_DIR}
  ${SWIFT_INCLUDE_DIR}
  )

# A convenience pattern to match Darwin platforms. Example:
#  if(SWIFT_HOST_VARIANT MATCHES "${SWIFT_DARWIN_VARIANTS}")
#     ...
#  endif()
set(SWIFT_DARWIN_VARIANTS "^(macosx|iphoneos|iphonesimulator|appletvos|appletvsimulator|watchos|watchsimulator)")
set(SWIFT_DARWIN_EMBEDDED_VARIANTS "^(iphoneos|iphonesimulator|appletvos|appletvsimulator|watchos|watchsimulator)")

# A convenient list to match Darwin SDKs. Example:
#  if("${SWIFT_HOST_VARIANT_SDK}" IN_LIST SWIFT_APPLE_PLATFORMS)
#    ...
#  endif()
set(SWIFT_APPLE_PLATFORMS "IOS" "IOS_SIMULATOR" "TVOS" "TVOS_SIMULATOR" "WATCHOS" "WATCHOS_SIMULATOR" "OSX")

# Configuration flags passed to all of our invocations of gyb.  Try to
# avoid making up new variable names here if you can find a CMake
# variable that will do the job.
set(SWIFT_GYB_FLAGS
    "-DunicodeGraphemeBreakPropertyFile=${SWIFT_SOURCE_DIR}/utils/UnicodeData/GraphemeBreakProperty.txt"
    "-DunicodeGraphemeBreakTestFile=${SWIFT_SOURCE_DIR}/utils/UnicodeData/GraphemeBreakTest.txt")

# Directory to use as the Clang module cache when building Swift source files.
set(SWIFT_MODULE_CACHE_PATH
    "${CMAKE_BINARY_DIR}/${CMAKE_CFG_INTDIR}/module-cache")

# Xcode: use libc++ and c++11 using proper build settings.
if(XCODE)
  swift_common_xcode_cxx_config()
endif()

include(SwiftCheckCXXNativeRegex)
check_cxx_native_regex(SWIFT_HAVE_WORKING_STD_REGEX)

# If SWIFT_HOST_VARIANT_SDK not given, try to detect from the CMAKE_SYSTEM_NAME.
if(SWIFT_HOST_VARIANT_SDK)
  set(SWIFT_HOST_VARIANT_SDK_default "${SWIFT_HOST_VARIANT_SDK}")
else()
  if("${CMAKE_SYSTEM_NAME}" STREQUAL "Linux")
    set(SWIFT_HOST_VARIANT_SDK_default "LINUX")
  elseif("${CMAKE_SYSTEM_NAME}" STREQUAL "FreeBSD")
    set(SWIFT_HOST_VARIANT_SDK_default "FREEBSD")
  elseif("${CMAKE_SYSTEM_NAME}" STREQUAL "CYGWIN")
    set(SWIFT_HOST_VARIANT_SDK_default "CYGWIN")
  elseif("${CMAKE_SYSTEM_NAME}" STREQUAL "Windows")
<<<<<<< HEAD
    if("${MINGW}" STREQUAL "1")
      set(SWIFT_HOST_VARIANT_SDK_default "MINGW")
    else()
      set(SWIFT_HOST_VARIANT_SDK_default "WINDOWS")
    endif()
=======
    set(SWIFT_HOST_VARIANT_SDK_default "WINDOWS")
  elseif("${CMAKE_SYSTEM_NAME}" STREQUAL "Haiku")
    set(SWIFT_HOST_VARIANT_SDK_default "HAIKU")
>>>>>>> aad14e3c
  elseif("${CMAKE_SYSTEM_NAME}" STREQUAL "Darwin")
    set(SWIFT_HOST_VARIANT_SDK_default "OSX")
  else()
    message(FATAL_ERROR "Unable to detect SDK for host system: ${CMAKE_SYSTEM_NAME}")
  endif()
endif()

# If SWIFT_HOST_VARIANT_ARCH not given, try to detect from the CMAKE_SYSTEM_PROCESSOR.
if(SWIFT_HOST_VARIANT_ARCH)
  set(SWIFT_HOST_VARIANT_ARCH_default, "${SWIFT_HOST_VARIANT_ARCH}")
else()
  if("${CMAKE_SYSTEM_PROCESSOR}" STREQUAL "x86_64")
    set(SWIFT_HOST_VARIANT_ARCH_default "x86_64")
  elseif("${CMAKE_SYSTEM_PROCESSOR}" STREQUAL "AMD64")
    set(SWIFT_HOST_VARIANT_ARCH_default "x86_64")
  elseif("${CMAKE_SYSTEM_PROCESSOR}" STREQUAL "aarch64")
    set(SWIFT_HOST_VARIANT_ARCH_default "aarch64")
  elseif("${CMAKE_SYSTEM_PROCESSOR}" STREQUAL "ppc64")
    set(SWIFT_HOST_VARIANT_ARCH_default "powerpc64")
  elseif("${CMAKE_SYSTEM_PROCESSOR}" STREQUAL "ppc64le")
    set(SWIFT_HOST_VARIANT_ARCH_default "powerpc64le")
  elseif("${CMAKE_SYSTEM_PROCESSOR}" STREQUAL "s390x")
    set(SWIFT_HOST_VARIANT_ARCH_default "s390x")
  # FIXME: Only matches v6l/v7l - by far the most common variants
  elseif("${CMAKE_SYSTEM_PROCESSOR}" STREQUAL "armv6l")
    set(SWIFT_HOST_VARIANT_ARCH_default "armv6")
  elseif("${CMAKE_SYSTEM_PROCESSOR}" STREQUAL "armv7l")
    set(SWIFT_HOST_VARIANT_ARCH_default "armv7")
  elseif("${CMAKE_SYSTEM_PROCESSOR}" STREQUAL "AMD64")
    set(SWIFT_HOST_VARIANT_ARCH_default "x86_64")
  elseif("${CMAKE_SYSTEM_PROCESSOR}" STREQUAL "IA64")
    set(SWIFT_HOST_VARIANT_ARCH_default "itanium")
  elseif("${CMAKE_SYSTEM_PROCESSOR}" STREQUAL "x86")
    set(SWIFT_HOST_VARIANT_ARCH_default "i686")
  else()
    message(FATAL_ERROR "Unrecognized architecture on host system: ${CMAKE_SYSTEM_PROCESSOR}")
  endif()
endif()

set(SWIFT_HOST_VARIANT_SDK "${SWIFT_HOST_VARIANT_SDK_default}" CACHE STRING
    "Deployment sdk for Swift host tools (the compiler).")
set(SWIFT_HOST_VARIANT_ARCH "${SWIFT_HOST_VARIANT_ARCH_default}" CACHE STRING
    "Deployment arch for Swift host tools (the compiler).")

#
# Enable additional warnings.
#
swift_common_cxx_warnings()

# Check if we're build with MSVC or Clang-cl, as these compilers have similar command line arguments.
if("${CMAKE_C_COMPILER_ID}" STREQUAL "MSVC" OR "${CMAKE_CXX_SIMULATE_ID}" STREQUAL "MSVC")
  set(SWIFT_COMPILER_IS_MSVC_LIKE TRUE)
endif()

#
# Configure SDKs.
#

if(XCODE)
  # FIXME: Cannot cross-compile the standard library using Xcode.  Xcode
  # insists on passing -mmacosx-version-min to the compiler, and we need
  # to pass -mios-version-min.  Clang sees both options and complains.
  set(SWIFT_SDKS "OSX")
endif()

# FIXME: the parameters we specify in SWIFT_SDKS are lacking architecture specifics,
# so we need to hard-code it. For example, the SDK for Android is just 'ANDROID',
# which we assume below to be armv7.
# The iOS SDKs all have their architectures hardcoded because they are just specified by name (e.g. 'IOS' or 'WATCHOS').
# We can't cross-compile the standard library for another linux architecture,
# because the SDK list would just be 'LINUX' and we couldn't disambiguate it from the host.
#
# To fix it, we would need to append the architecture to the SDKs,
# for example: 'OSX-x86_64;IOS-armv7;...etc'.
# We could easily do that - we have all of that information in build-script-impl.
# Also, we would need to be provided with the sysroot for each SDK (see SWIFT_ANDROID_SDK_PATH/SWIFT_SDK_ANDROID_PATH).
# Darwin targets cheat and use `xcrun`.

if("${SWIFT_HOST_VARIANT_SDK}" STREQUAL "LINUX")

  set(CMAKE_EXECUTABLE_FORMAT "ELF")
  set(SWIFT_HOST_VARIANT "linux" CACHE STRING
      "Deployment OS for Swift host tools (the compiler) [linux].")

  # Calculate the host triple
  if("${SWIFT_HOST_TRIPLE}" STREQUAL "")
    if("${SWIFT_HOST_VARIANT_ARCH}" STREQUAL "x86_64")
      set(SWIFT_HOST_TRIPLE "x86_64-unknown-linux-gnu")
    elseif("${SWIFT_HOST_VARIANT_ARCH}" STREQUAL "aarch64")
      set(SWIFT_HOST_TRIPLE "aarch64-unknown-linux-gnu")
    elseif("${SWIFT_HOST_VARIANT_ARCH}" MATCHES "(powerpc64|powerpc64le)")
      set(SWIFT_HOST_TRIPLE "${SWIFT_HOST_VARIANT_ARCH}-unknown-linux-gnu")
    elseif("${SWIFT_HOST_VARIANT_ARCH}" MATCHES "s390x")
      set(SWIFT_HOST_TRIPLE "s390x-unknown-linux-gnu")
    elseif("${SWIFT_HOST_VARIANT_ARCH}" MATCHES "(armv6|armv7)")
      set(SWIFT_HOST_TRIPLE "${SWIFT_HOST_VARIANT_ARCH}-unknown-linux-gnueabihf")
    else()
      message(FATAL_ERROR "Unable to calculate triple for linux host on ${SWIFT_HOST_VARIANT_ARCH}")
    endif()
  endif()

  # Should we build the standard library for the host?
  is_sdk_requested(LINUX swift_build_linux)
  if(swift_build_linux)
    configure_sdk_unix(LINUX "Linux" "linux" "${SWIFT_HOST_VARIANT}" "${SWIFT_HOST_VARIANT_ARCH}" "${SWIFT_HOST_TRIPLE}" "/")
    set(SWIFT_PRIMARY_VARIANT_SDK_default  "${SWIFT_HOST_VARIANT_SDK}")
    set(SWIFT_PRIMARY_VARIANT_ARCH_default "${SWIFT_HOST_VARIANT_ARCH}")
  endif()

elseif("${SWIFT_HOST_VARIANT_SDK}" STREQUAL "FREEBSD")

  set(CMAKE_EXECUTABLE_FORMAT "ELF")
  set(SWIFT_HOST_VARIANT "freebsd" CACHE STRING
      "Deployment OS for Swift host tools (the compiler) [freebsd].")

  # FIXME: Using the host OS version won't produce correct results for
  # cross-compilation.
  string(REPLACE "[-].*" "" FREEBSD_SYSTEM_VERSION ${CMAKE_SYSTEM_VERSION})
  message(STATUS "FreeBSD Version: ${FREEBSD_SYSTEM_VERSION}")
  configure_sdk_unix(FREEBSD "FreeBSD" "freebsd" "freebsd" "x86_64"
    "x86_64-unknown-freebsd${FREEBSD_SYSTEM_VERSION}" "/")
  set(SWIFT_PRIMARY_VARIANT_SDK_default  "${SWIFT_HOST_VARIANT_SDK}")
  set(SWIFT_PRIMARY_VARIANT_ARCH_default "x86_64")

elseif("${SWIFT_HOST_VARIANT_SDK}" STREQUAL "CYGWIN")

  # set(CMAKE_EXECUTABLE_FORMAT "ELF")
  set(SWIFT_HOST_VARIANT "cygwin" CACHE STRING
      "Deployment OS for Swift host tools (the compiler) [cygwin].")

  configure_sdk_unix(CYGWIN "Cygwin" "cygwin" "cygwin" "x86_64" "x86_64-unknown-windows-cygnus" "/")
  set(SWIFT_PRIMARY_VARIANT_SDK_default "${SWIFT_HOST_VARIANT_SDK}")
  set(SWIFT_PRIMARY_VARIANT_ARCH_default "x86_64")

elseif("${SWIFT_HOST_VARIANT_SDK}" STREQUAL "WINDOWS")

  set(SWIFT_HOST_VARIANT "windows" CACHE STRING
      "Deployment OS for Swift host tools (the compiler) [windows].")

  configure_sdk_windows(WINDOWS "Windows" "msvc" "${SWIFT_HOST_VARIANT_ARCH}")
  set(SWIFT_PRIMARY_VARIANT_SDK_default  "${SWIFT_HOST_VARIANT_SDK}")
  set(SWIFT_PRIMARY_VARIANT_ARCH_default "${SWIFT_HOST_VARIANT_ARCH}")

<<<<<<< HEAD
elseif("${SWIFT_HOST_VARIANT_SDK}" STREQUAL "MINGW")

  set(SWIFT_SDK_MINGW_OBJECT_FORMAT "COFF")

  set(SWIFT_HOST_VARIANT "mingw" CACHE STRING
      "Deployment OS for Swift host tools (the compiler) [mingw].")
  
  configure_sdk_unix(MINGW "Mingw" "mingw" "mingw" "x86_64" "x86_64-pc-windows-gnu" "/")
  set(SWIFT_PRIMARY_VARIANT_SDK_default "${SWIFT_HOST_VARIANT_SDK}")
=======
elseif("${SWIFT_HOST_VARIANT_SDK}" STREQUAL "HAIKU")

  set(CMAKE_EXECUTABLE_FORMAT "ELF")
  set(SWIFT_HOST_VARIANT "haiku" CACHE STRING
      "Deployment OS for Swift host tools (the compiler) [haiku].")

  configure_sdk_unix(HAIKU "Haiku" "haiku" "haiku" "x86_64" "x86_64-unknown-haiku" "/")
  set(SWIFT_PRIMARY_VARIANT_SDK_default  "${SWIFT_HOST_VARIANT_SDK}")
>>>>>>> aad14e3c
  set(SWIFT_PRIMARY_VARIANT_ARCH_default "x86_64")

elseif("${SWIFT_HOST_VARIANT_SDK}" MATCHES "(OSX|IOS*|TVOS*|WATCHOS*)")

  set(SWIFT_HOST_VARIANT "macosx" CACHE STRING
      "Deployment OS for Swift host tools (the compiler) [macosx, iphoneos].")

  # Display Xcode toolchain version.
  # The SDK configuration below prints each SDK version.
  execute_process(
    COMMAND "xcodebuild" "-version"
    OUTPUT_VARIABLE xcode_version
    OUTPUT_STRIP_TRAILING_WHITESPACE)
  string(REPLACE "\n" ", " xcode_version ${xcode_version})
  message(STATUS "${xcode_version}")
  message(STATUS "")

  include(DarwinSDKs)

  # FIXME: guess target variant based on the host.
  # if(SWIFT_HOST_VARIANT MATCHES "^macosx")
  #   set(SWIFT_PRIMARY_VARIANT_GUESS "OSX-R")
  # elseif(SWIFT_HOST_VARIANT MATCHES "^iphoneos")
  #   set(SWIFT_PRIMARY_VARIANT_GUESS "IOS-R")
  # else()
  #   message(FATAL_ERROR "Unknown SWIFT_HOST_VARIANT '${SWIFT_HOST_VARIANT}'")
  # endif()
  #
  # set(SWIFT_PRIMARY_VARIANT ${SWIFT_PRIMARY_VARIANT_GUESS} CACHE STRING
  #    "[OSX-DA, OSX-RA, OSX-R, IOS-DA, IOS-RA, IOS-R, IOS_SIMULATOR-DA, IOS_SIMULATOR-RA, IOS_SIMULATOR-R]")
  #
  # Primary variant is always OSX; even on iOS hosts.
  set(SWIFT_PRIMARY_VARIANT_SDK_default "OSX")
  set(SWIFT_PRIMARY_VARIANT_ARCH_default "x86_64")

endif()

if("${SWIFT_PRIMARY_VARIANT_SDK}" STREQUAL "")
  set(SWIFT_PRIMARY_VARIANT_SDK "${SWIFT_PRIMARY_VARIANT_SDK_default}")
endif()
if("${SWIFT_PRIMARY_VARIANT_ARCH}" STREQUAL "")
  set(SWIFT_PRIMARY_VARIANT_ARCH "${SWIFT_PRIMARY_VARIANT_ARCH_default}")
endif()

# Should we cross-compile the standard library for Android?
is_sdk_requested(ANDROID swift_build_android)
if(swift_build_android AND NOT "${SWIFT_ANDROID_NDK_PATH}" STREQUAL "")
  # Get the prebuilt suffix to create the correct toolchain path when using the NDK
  if("${CMAKE_SYSTEM_NAME}" STREQUAL "Darwin")
    set(_swift_android_prebuilt_suffix "darwin-x86_64")
  elseif("${CMAKE_SYSTEM_NAME}" STREQUAL "Linux")
    set(_swift_android_prebuilt_suffix "linux-x86_64")
  endif()

  set(SWIFT_ANDROID_PREBUILT_PATH
      "${SWIFT_ANDROID_NDK_PATH}/toolchains/arm-linux-androideabi-${SWIFT_ANDROID_NDK_GCC_VERSION}/prebuilt/${_swift_android_prebuilt_suffix}")

  # Resolve the correct linker based on the file name of CMAKE_LINKER (being 'ld' or 'ld.gold' the options)
  get_filename_component(SWIFT_ANDROID_LINKER_NAME "${CMAKE_LINKER}" NAME)
  set(SWIFT_SDK_ANDROID_ARCH_armv7_LINKER
      "${SWIFT_ANDROID_NDK_PATH}/toolchains/arm-linux-androideabi-${SWIFT_ANDROID_NDK_GCC_VERSION}/prebuilt/${_swift_android_prebuilt_suffix}/bin/arm-linux-androideabi-${SWIFT_ANDROID_LINKER_NAME}")

  configure_sdk_unix(ANDROID "Android" "android" "android" "armv7" "armv7-none-linux-androideabi" "${SWIFT_ANDROID_SDK_PATH}")

  if (NOT ("${CMAKE_SYSTEM_NAME}" STREQUAL "Darwin" OR "${CMAKE_SYSTEM_NAME}" STREQUAL "Linux"))
    message(FATAL_ERROR "A Darwin or Linux host is required to build the Swift runtime for Android")
  elseif(("${CMAKE_SYSTEM_NAME}" STREQUAL "Darwin" AND NOT swift_build_osx) OR
         ("${CMAKE_SYSTEM_NAME}" STREQUAL "Linux" AND NOT swift_build_linux))
    set(SWIFT_PRIMARY_VARIANT_SDK_default "ANDROID")
    set(SWIFT_PRIMARY_VARIANT_ARCH_default "armv7")
  endif()
endif()

# Should we cross-compile the standard library for Windows?
is_sdk_requested(WINDOWS swift_build_windows)
if(swift_build_windows AND NOT "${CMAKE_SYSTEM_NAME}" STREQUAL "Windows")
  configure_sdk_windows(WINDOWS "Windows" "msvc" "aarch64;armv7;i686;x86_64")
endif()

if("${SWIFT_SDKS}" STREQUAL "")
  set(SWIFT_SDKS "${SWIFT_CONFIGURED_SDKS}")
endif()

list_subtract("${SWIFT_SDKS}" "${SWIFT_CONFIGURED_SDKS}" unknown_sdks)

precondition(unknown_sdks NEGATE MESSAGE "Unknown SDKs: ${unknown_sdks}")
precondition(SWIFT_CONFIGURED_SDKS MESSAGE "No SDKs selected.")
precondition(SWIFT_HOST_VARIANT_SDK MESSAGE "No SDK for host tools.")
precondition(SWIFT_HOST_VARIANT_ARCH MESSAGE "No arch for host tools")

set(SWIFT_PRIMARY_VARIANT_SUFFIX
    "-${SWIFT_SDK_${SWIFT_PRIMARY_VARIANT_SDK}_LIB_SUBDIR}-${SWIFT_PRIMARY_VARIANT_ARCH}")

# Clear universal library names to prevent adding duplicates
foreach(sdk ${SWIFT_SDKS})
  unset(UNIVERSAL_LIBRARY_NAMES_${SWIFT_SDK_${sdk}_LIB_SUBDIR} CACHE)
endforeach()

if(SWIFT_PARALLEL_LINK_JOBS)
  if(NOT CMAKE_MAKE_PROGRAM MATCHES "ninja")
    message(WARNING "Job pooling is only available with Ninja generators.")
  else()
    set_property(GLOBAL APPEND PROPERTY JOB_POOLS swift_link_job_pool=${SWIFT_PARALLEL_LINK_JOBS})
    set(CMAKE_JOB_POOL_LINK swift_link_job_pool)
  endif()
endif()

# Set the CMAKE_OSX_* variables in a way that minimizes conflicts.
if("${CMAKE_SYSTEM_NAME}" STREQUAL "Darwin" AND NOT CMAKE_CROSSCOMPILING)
  set(CMAKE_OSX_SYSROOT "${SWIFT_SDK_${SWIFT_HOST_VARIANT_SDK}_PATH}")
  set(CMAKE_OSX_ARCHITECTURES "")
  set(CMAKE_OSX_DEPLOYMENT_TARGET "")
endif()

message(STATUS "Building host Swift tools for ${SWIFT_HOST_VARIANT_SDK} ${SWIFT_HOST_VARIANT_ARCH}")
message(STATUS "  Build type: ${CMAKE_BUILD_TYPE}")
message(STATUS "  Assertions: ${LLVM_ENABLE_ASSERTIONS}")
message(STATUS "  LTO:        ${SWIFT_TOOLS_ENABLE_LTO}")
message(STATUS "")

if (SWIFT_BULID_STDLIB OR SWIFT_BUILD_SDK_OVERLAY)

  message(STATUS "Building Swift standard library and overlays for SDKs: ${SWIFT_SDKS}")
  message(STATUS "  Build type: ${SWIFT_STDLIB_BUILD_TYPE}")
  message(STATUS "  Assertions: ${SWIFT_STDLIB_ASSERTIONS}")
  message(STATUS "")

  message(STATUS "Building Swift runtime with:")
  message(STATUS "  Leak Detection Checker Entrypoints: ${SWIFT_RUNTIME_ENABLE_LEAK_CHECKER}")
  message(STATUS "")

else()

  message(STATUS "Not building Swift standard library, SDK overlays, and runtime")
  message(STATUS "")

endif()

#
# Find required dependencies.
#
if(NOT CMAKE_SYSTEM_NAME STREQUAL "Darwin" AND "${SWIFT_PATH_TO_LIBICU_BUILD}" STREQUAL "")
  find_package(ICU REQUIRED COMPONENTS uc i18n)
endif()

find_package(PythonInterp REQUIRED)

#
# Find optional dependencies.
#

# Find libxml.
# FIXME: unify with CLANG_HAVE_LIBXML, which is set in LLVM anyway.
find_package(LibXml2)
option(SWIFT_HAVE_LIBXML
    "Whether to build with libxml"
    ${LIBXML2_FOUND})

# You need libedit linked in order to check if you have el_wgets.
cmake_push_check_state()
list(APPEND CMAKE_REQUIRED_LIBRARIES "edit")
check_symbol_exists(el_wgets "histedit.h" HAVE_EL_WGETS)
if(HAVE_EL_WGETS)
  set(HAVE_UNICODE_LIBEDIT 1)
endif()
cmake_pop_check_state()

if (LLVM_ENABLE_DOXYGEN)
  message(STATUS "Doxygen: enabled")
endif()

#
# Set up global CMake variables for API notes.
#
set(SWIFT_API_NOTES_PATH "${SWIFT_SOURCE_DIR}/apinotes")
include("${SWIFT_API_NOTES_PATH}/CMakeLists.txt")
if(NOT DEFINED SWIFT_API_NOTES_INPUTS)
  message(FATAL_ERROR "API notes are not available in ${SWIFT_API_NOTES_PATH}")
endif()

# Add all of the subdirectories, where we actually do work.

###############
# PLEASE READ #
###############
#
# We have to include stdlib/ before tools/.
# Do not move add_subdirectory(stdlib) after add_subdirectory(tools)!                                             
#
# We must include stdlib/ before tools/ because stdlib/CMakeLists.txt
# declares the swift-stdlib-* set of targets. These targets will then
# implicitly depend on any targets declared with IS_STDLIB or
# TARGET_LIBRARY.
#
# One such library that declares IS_STDLIB is SwiftSyntax, living in
# tools/SwiftSyntax. If we include stdlib/ after tools/,
# the swift-stdlib-* set of targets will not have been generated yet,
# causing the implicit dependency for SwiftSyntax to silently not be
# created. This then will cause SwiftSyntax to fail to build.
#
# https://bugs.swift.org/browse/SR-5975
add_subdirectory(stdlib)

if(SWIFT_INCLUDE_TOOLS)
  add_subdirectory(include)
  add_subdirectory(lib)
  
  # Always include this after including stdlib/!
  # Refer to the large comment above the add_subdirectory(stdlib) call.
  # https://bugs.swift.org/browse/SR-5975
  add_subdirectory(tools)
endif()

add_subdirectory(utils)

if(SWIFT_BUILD_DYNAMIC_STDLIB AND SWIFT_INCLUDE_TESTS)
  add_subdirectory(tools/swift-reflection-test)
endif()

if ("${CMAKE_SYSTEM_NAME}" STREQUAL "Darwin")
  if(SWIFT_BUILD_PERF_TESTSUITE)
    add_subdirectory(benchmark)
  endif()
  if(SWIFT_BUILD_EXTERNAL_PERF_TESTSUITE)
    include(SwiftExternalBenchmarkBuild)
    add_external_benchmark_suite()
  endif()
endif()

if(SWIFT_INCLUDE_TESTS)
  add_subdirectory(test)
  add_subdirectory(unittests)
endif()
if(SWIFT_INCLUDE_DOCS)
  add_subdirectory(docs)
endif()

add_subdirectory(cmake/modules)

swift_install_in_component(license
  FILES "LICENSE.txt"
  DESTINATION "share/swift")

# Add a documentation target so that documentation shows up in the
# Xcode project.
if(XCODE)
  add_custom_target(Documentation
      SOURCES
        README.md
        docs)

  file(GLOB SWIFT_TOPLEVEL_HEADERS
      ${CMAKE_CURRENT_SOURCE_DIR}/include/swift${dir}/*.h
      ${CMAKE_CURRENT_SOURCE_DIR}/include/swift${dir}/*.td
      ${CMAKE_CURRENT_SOURCE_DIR}/include/swift${dir}/*.def)
  add_custom_target(Miscellaneous
      SOURCES ${SWIFT_TOPLEVEL_HEADERS})
endif()<|MERGE_RESOLUTION|>--- conflicted
+++ resolved
@@ -119,11 +119,7 @@
 # SWIFT_VERSION is deliberately /not/ cached so that an existing build directory
 # can be reused when a new version of Swift comes out (assuming the user hasn't
 # manually set it as part of their own CMake configuration).
-<<<<<<< HEAD
-set(SWIFT_VERSION "4.0.3")
-=======
 set(SWIFT_VERSION "4.1")
->>>>>>> aad14e3c
 
 set(SWIFT_VENDOR "" CACHE STRING
     "The vendor name of the Swift compiler")
@@ -539,17 +535,13 @@
   elseif("${CMAKE_SYSTEM_NAME}" STREQUAL "CYGWIN")
     set(SWIFT_HOST_VARIANT_SDK_default "CYGWIN")
   elseif("${CMAKE_SYSTEM_NAME}" STREQUAL "Windows")
-<<<<<<< HEAD
     if("${MINGW}" STREQUAL "1")
       set(SWIFT_HOST_VARIANT_SDK_default "MINGW")
     else()
       set(SWIFT_HOST_VARIANT_SDK_default "WINDOWS")
     endif()
-=======
-    set(SWIFT_HOST_VARIANT_SDK_default "WINDOWS")
   elseif("${CMAKE_SYSTEM_NAME}" STREQUAL "Haiku")
     set(SWIFT_HOST_VARIANT_SDK_default "HAIKU")
->>>>>>> aad14e3c
   elseif("${CMAKE_SYSTEM_NAME}" STREQUAL "Darwin")
     set(SWIFT_HOST_VARIANT_SDK_default "OSX")
   else()
@@ -693,7 +685,6 @@
   set(SWIFT_PRIMARY_VARIANT_SDK_default  "${SWIFT_HOST_VARIANT_SDK}")
   set(SWIFT_PRIMARY_VARIANT_ARCH_default "${SWIFT_HOST_VARIANT_ARCH}")
 
-<<<<<<< HEAD
 elseif("${SWIFT_HOST_VARIANT_SDK}" STREQUAL "MINGW")
 
   set(SWIFT_SDK_MINGW_OBJECT_FORMAT "COFF")
@@ -703,7 +694,6 @@
   
   configure_sdk_unix(MINGW "Mingw" "mingw" "mingw" "x86_64" "x86_64-pc-windows-gnu" "/")
   set(SWIFT_PRIMARY_VARIANT_SDK_default "${SWIFT_HOST_VARIANT_SDK}")
-=======
 elseif("${SWIFT_HOST_VARIANT_SDK}" STREQUAL "HAIKU")
 
   set(CMAKE_EXECUTABLE_FORMAT "ELF")
@@ -712,7 +702,6 @@
 
   configure_sdk_unix(HAIKU "Haiku" "haiku" "haiku" "x86_64" "x86_64-unknown-haiku" "/")
   set(SWIFT_PRIMARY_VARIANT_SDK_default  "${SWIFT_HOST_VARIANT_SDK}")
->>>>>>> aad14e3c
   set(SWIFT_PRIMARY_VARIANT_ARCH_default "x86_64")
 
 elseif("${SWIFT_HOST_VARIANT_SDK}" MATCHES "(OSX|IOS*|TVOS*|WATCHOS*)")
