--- conflicted
+++ resolved
@@ -658,46 +658,31 @@
   # set(CMAKE_EXECUTABLE_FORMAT "ELF")
   set(SWIFT_HOST_VARIANT "cygwin" CACHE STRING
       "Deployment OS for Swift host tools (the compiler) [cygwin].")
-<<<<<<< HEAD
-  
+
   configure_sdk_unix(CYGWIN "Cygwin" "cygwin" "cygwin" "x86_64" "x86_64-unknown-windows-cygnus" "/")
-  set(SWIFT_PRIMARY_VARIANT_SDK_default  "${SWIFT_HOST_VARIANT_SDK}")
+  set(SWIFT_PRIMARY_VARIANT_SDK_default "${SWIFT_HOST_VARIANT_SDK}")
   set(SWIFT_PRIMARY_VARIANT_ARCH_default "x86_64")
 
 elseif("${SWIFT_HOST_VARIANT_SDK}" STREQUAL "WINDOWS")
-  configure_sdk_unix(WINDOWS "Windows" "windows" "msvc" "x86_64" "x86_64-pc-windows-msvc" "/")
-
-#  set(CMAKE_EXECUTABLE_FORMAT "COFF")
-  set(SWIFT_SDK_MINGW_OBJECT_FORMAT "COFF")
 
   set(SWIFT_HOST_VARIANT "windows" CACHE STRING
       "Deployment OS for Swift host tools (the compiler) [windows].")
   
-=======
-
-  configure_sdk_unix(CYGWIN "Cygwin" "cygwin" "cygwin" "x86_64" "x86_64-unknown-windows-cygnus" "/")
->>>>>>> 229e2c33
-  set(SWIFT_PRIMARY_VARIANT_SDK_default "${SWIFT_HOST_VARIANT_SDK}")
-  set(SWIFT_PRIMARY_VARIANT_ARCH_default "x86_64")
+  configure_sdk_windows(WINDOWS "Windows" "msvc" "${SWIFT_HOST_VARIANT_ARCH}")
+  set(SWIFT_PRIMARY_VARIANT_SDK_default  "${SWIFT_HOST_VARIANT_SDK}")
+  set(SWIFT_PRIMARY_VARIANT_ARCH_default "${SWIFT_HOST_VARIANT_ARCH}")
+
 elseif("${SWIFT_HOST_VARIANT_SDK}" STREQUAL "MINGW")
-  configure_sdk_unix(MINGW "Mingw" "mingw" "mingw" "x86_64" "x86_64-pc-windows-gnu" "/")
-
-#  set(CMAKE_EXECUTABLE_FORMAT "COFF")
+
   set(SWIFT_SDK_MINGW_OBJECT_FORMAT "COFF")
 
-<<<<<<< HEAD
   set(SWIFT_HOST_VARIANT "mingw" CACHE STRING
       "Deployment OS for Swift host tools (the compiler) [mingw].")
   
+  configure_sdk_unix(MINGW "Mingw" "mingw" "mingw" "x86_64" "x86_64-pc-windows-gnu" "/")
   set(SWIFT_PRIMARY_VARIANT_SDK_default "${SWIFT_HOST_VARIANT_SDK}")
   set(SWIFT_PRIMARY_VARIANT_ARCH_default "x86_64")
-=======
-elseif("${SWIFT_HOST_VARIANT_SDK}" STREQUAL "WINDOWS")
-  configure_sdk_windows(WINDOWS "Windows" "msvc" "${SWIFT_HOST_VARIANT_ARCH}")
-  set(SWIFT_PRIMARY_VARIANT_SDK_default  "${SWIFT_HOST_VARIANT_SDK}")
-  set(SWIFT_PRIMARY_VARIANT_ARCH_default "${SWIFT_HOST_VARIANT_ARCH}")
-
->>>>>>> 229e2c33
+
 elseif("${SWIFT_HOST_VARIANT_SDK}" MATCHES "(OSX|IOS*|TVOS*|WATCHOS*)")
 
   set(SWIFT_HOST_VARIANT "macosx" CACHE STRING
