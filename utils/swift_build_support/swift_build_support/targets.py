# swift_build_support/targets.py - Build target helpers -*- python -*-
#
# This source file is part of the Swift.org open source project
#
# Copyright (c) 2014 - 2016 Apple Inc. and the Swift project authors
# Licensed under Apache License v2.0 with Runtime Library Exception
#
# See http://swift.org/LICENSE.txt for license information
# See http://swift.org/CONTRIBUTORS.txt for the list of Swift project authors

import os
import platform


def host_target():
    """
    Return the build target for the current host machine, if it is one of the
    recognized targets. Otherwise, return None.
    """
    system = platform.system()
    machine = platform.machine()

    if system == 'Linux':
        if machine == 'x86_64':
            return 'linux-x86_64'
        elif machine.startswith('armv7'):
            # linux-armv7* is canonicalized to 'linux-armv7'
            return 'linux-armv7'
        elif machine.startswith('armv6'):
            # linux-armv6* is canonicalized to 'linux-armv6'
            return 'linux-armv6'
        elif machine == 'aarch64':
            return 'linux-aarch64'
        elif machine == 'ppc64':
            return 'linux-powerpc64'
        elif machine == 'ppc64le':
            return 'linux-powerpc64le'

    elif system == 'Darwin':
        if machine == 'x86_64':
            return 'macosx-x86_64'

    elif system == 'FreeBSD':
        if machine == 'amd64':
            return 'freebsd-x86_64'

    elif system == 'CYGWIN_NT-10.0':
        if machine == 'x86_64':
            return 'cygwin-x86_64'

<<<<<<< HEAD
    return None
=======
    return None


def install_prefix():
    """
    Returns the default path at which built Swift products (like bin, lib,
    and include) will be installed, based on the host machine's operating
    system.
    """
    if platform.system() == 'Darwin':
        return '/Applications/Xcode.app/Contents/Developer/Toolchains/XcodeDefault.xctoolchain/usr'
    else:
        return '/usr'


def darwin_toolchain_prefix(darwin_install_prefix):
    """
    Given the install prefix for a Darwin system, and assuming that that path
    is to a .xctoolchain directory, return the path to the .xctoolchain
    directory.
    """
    return os.path.split(darwin_install_prefix)[0]
>>>>>>> f70b53b0
<|MERGE_RESOLUTION|>--- conflicted
+++ resolved
@@ -48,9 +48,6 @@
         if machine == 'x86_64':
             return 'cygwin-x86_64'
 
-<<<<<<< HEAD
-    return None
-=======
     return None
 
 
@@ -72,5 +69,4 @@
     is to a .xctoolchain directory, return the path to the .xctoolchain
     directory.
     """
-    return os.path.split(darwin_install_prefix)[0]
->>>>>>> f70b53b0
+    return os.path.split(darwin_install_prefix)[0]