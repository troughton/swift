add_swift_host_tool(swift-ide-test
  swift-ide-test.cpp
  ModuleAPIDiff.cpp
  XMLValidator.cpp
  LINK_LIBRARIES
    swiftDriver
    swiftFrontend
    swiftIndex
    swiftIDE
  LLVM_COMPONENT_DEPENDS
    DebugInfoCodeView
  SWIFT_COMPONENT tools
)

# If libxml2 is available, make it available for swift-ide-test.
if(SWIFT_HAVE_LIBXML)
  include_directories(SYSTEM ${LIBXML2_INCLUDE_DIR})
  target_link_libraries(swift-ide-test ${LIBXML2_LIBRARIES})
  add_definitions(-DSWIFT_HAVE_LIBXML="1")
endif()

# Create a symlink for swift-api-dump.py in the bin directory
<<<<<<< HEAD
add_custom_command(TARGET swift-ide-test POST_BUILD
    COMMAND
      "${CMAKE_COMMAND}" "-E" "copy"
      "${SWIFT_SOURCE_DIR}/utils/swift-api-dump.py"
      "${SWIFT_RUNTIME_OUTPUT_INTDIR}/swift-api-dump.py"
    COMMENT "Creating development symlink for swift-api-dump.py")
=======
swift_create_post_build_symlink(swift-ide-test
  SOURCE "${SWIFT_SOURCE_DIR}/utils/swift-api-dump.py"
  DESTINATION "${SWIFT_RUNTIME_OUTPUT_INTDIR}/swift-api-dump.py"
  COMMENT "Creating development symlink for swift-api-dump.py.")
  
>>>>>>> 229e2c33
<|MERGE_RESOLUTION|>--- conflicted
+++ resolved
@@ -20,17 +20,8 @@
 endif()
 
 # Create a symlink for swift-api-dump.py in the bin directory
-<<<<<<< HEAD
-add_custom_command(TARGET swift-ide-test POST_BUILD
-    COMMAND
-      "${CMAKE_COMMAND}" "-E" "copy"
-      "${SWIFT_SOURCE_DIR}/utils/swift-api-dump.py"
-      "${SWIFT_RUNTIME_OUTPUT_INTDIR}/swift-api-dump.py"
-    COMMENT "Creating development symlink for swift-api-dump.py")
-=======
 swift_create_post_build_symlink(swift-ide-test
   SOURCE "${SWIFT_SOURCE_DIR}/utils/swift-api-dump.py"
   DESTINATION "${SWIFT_RUNTIME_OUTPUT_INTDIR}/swift-api-dump.py"
   COMMENT "Creating development symlink for swift-api-dump.py.")
-  
->>>>>>> 229e2c33
+  