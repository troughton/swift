add_swift_executable(swift
  api_notes.cpp
  driver.cpp
  autolink_extract_main.cpp
  frontend_main.cpp
  modulewrap_main.cpp
  LINK_LIBRARIES
    swiftIDE
    swiftDriver swiftIRGen swiftSIL swiftSILGen swiftSILOptimizer
    swiftImmediate
    swiftSerialization
    swiftPrintAsObjC
    swiftFrontend
    swiftClangImporter
    swiftOption
    clangAPINotes
)

target_link_libraries(swift edit)

add_custom_command(TARGET swift POST_BUILD
    COMMAND "${CMAKE_COMMAND}" "-E" "copy" "swift" "swiftc"
    WORKING_DIRECTORY "${SWIFT_RUNTIME_OUTPUT_INTDIR}")

add_custom_command(TARGET swift POST_BUILD
    COMMAND "${CMAKE_COMMAND}" "-E" "copy" "swift" "swift-autolink-extract"
    WORKING_DIRECTORY "${SWIFT_RUNTIME_OUTPUT_INTDIR}")

# If building as part of clang, make sure the headers are installed.
if(NOT SWIFT_BUILT_STANDALONE)
  add_dependencies(swift clang-headers)
endif()

# Platforms that have a REPL need extra libraries to be linked into the 'swift'
# binary.
include(SwiftDarwin)
if(SWIFT_HOST_VARIANT MATCHES "${SWIFT_DARWIN_VARIANTS}")
  # Link in CoreFoundation on Darwin.
  find_library(CORE_FOUNDATION NAMES CoreFoundation)
  target_link_libraries(swift ${CORE_FOUNDATION})

  # Link in arclite on Darwin.
  get_default_toolchain_dir(toolchain_dir)
  set(SWIFT_REPL_ARCLITE "${toolchain_dir}/usr/lib/arc/libarclite_${SWIFT_HOST_VARIANT}.a")
  set_property(TARGET swift APPEND_STRING PROPERTY
      LINK_FLAGS " -lobjc -Wl,-force_load,\"${SWIFT_REPL_ARCLITE}\"")
endif()

swift_install_in_component(compiler
    TARGETS swift
    RUNTIME DESTINATION "bin")
swift_install_in_component(compiler
    FILES "${SWIFT_RUNTIME_OUTPUT_INTDIR}/swiftc"
    DESTINATION "bin")
<<<<<<< HEAD

if(SWIFT_HOST_VARIANT STREQUAL "linux")
# No need for this on other platforms.
  swift_install_in_component(compiler
      FILES "${SWIFT_RUNTIME_OUTPUT_INTDIR}/swift-autolink-extract"
      DESTINATION "bin")
endif()

set_property(TARGET swift APPEND_STRING PROPERTY
      LINK_FLAGS " -Wl,--allow-multiple-definition")
=======
swift_install_in_component(autolink-driver
    FILES "${SWIFT_RUNTIME_OUTPUT_INTDIR}/swift-autolink-extract"
    DESTINATION "bin")
>>>>>>> 36739f7b
<|MERGE_RESOLUTION|>--- conflicted
+++ resolved
@@ -52,19 +52,9 @@
 swift_install_in_component(compiler
     FILES "${SWIFT_RUNTIME_OUTPUT_INTDIR}/swiftc"
     DESTINATION "bin")
-<<<<<<< HEAD
-
-if(SWIFT_HOST_VARIANT STREQUAL "linux")
-# No need for this on other platforms.
-  swift_install_in_component(compiler
-      FILES "${SWIFT_RUNTIME_OUTPUT_INTDIR}/swift-autolink-extract"
-      DESTINATION "bin")
-endif()
-
-set_property(TARGET swift APPEND_STRING PROPERTY
-      LINK_FLAGS " -Wl,--allow-multiple-definition")
-=======
 swift_install_in_component(autolink-driver
     FILES "${SWIFT_RUNTIME_OUTPUT_INTDIR}/swift-autolink-extract"
     DESTINATION "bin")
->>>>>>> 36739f7b
+
+set_property(TARGET swift APPEND_STRING PROPERTY
+      LINK_FLAGS " -Wl,--allow-multiple-definition")