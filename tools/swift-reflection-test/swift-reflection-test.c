--- conflicted
+++ resolved
@@ -174,14 +174,9 @@
   }
 }
 
-<<<<<<< HEAD
+static
 int PipeMemoryReader_readBytes(void *Context, swift_addr_t Address, void *Dest,
                                uint64_t Size) {
-=======
-static
-int PipeMemoryReader_readBytes(void *Context,
-                               addr_t Address, void *Dest, uint64_t Size) {
->>>>>>> 000d413a
   const PipeMemoryReader *Reader = (const PipeMemoryReader *)Context;
   uintptr_t TargetAddress = Address;
   size_t TargetSize = (size_t)Size;
@@ -193,15 +188,10 @@
   return 1;
 }
 
-<<<<<<< HEAD
+static
 swift_addr_t PipeMemoryReader_getSymbolAddress(void *Context,
                                                const char *SymbolName,
                                                uint64_t Length) {
-=======
-static
-addr_t PipeMemoryReader_getSymbolAddress(void *Context, const char *SymbolName,
-                                         uint64_t Length) {
->>>>>>> 000d413a
   const PipeMemoryReader *Reader = (const PipeMemoryReader *)Context;
   uintptr_t Address = 0;
   int WriteFD = PipeMemoryReader_getParentWriteFD(Reader);
