//===--- SwiftSourceDocInfo.cpp -------------------------------------------===//
//
// This source file is part of the Swift.org open source project
//
// Copyright (c) 2014 - 2017 Apple Inc. and the Swift project authors
// Licensed under Apache License v2.0 with Runtime Library Exception
//
// See https://swift.org/LICENSE.txt for license information
// See https://swift.org/CONTRIBUTORS.txt for the list of Swift project authors
//
//===----------------------------------------------------------------------===//

#include "SwiftASTManager.h"
#include "SwiftLangSupport.h"
#include "SourceKit/Support/UIdent.h"
#include "SourceKit/Support/ImmutableTextBuffer.h"
#include "SourceKit/Support/Logging.h"

#include "swift/AST/ASTPrinter.h"
#include "swift/AST/Decl.h"
#include "swift/AST/NameLookup.h"
#include "swift/AST/SwiftNameTranslation.h"
#include "swift/Basic/SourceManager.h"
#include "swift/Frontend/Frontend.h"
#include "swift/Frontend/PrintingDiagnosticConsumer.h"
#include "swift/IDE/CommentConversion.h"
#include "swift/IDE/ModuleInterfacePrinting.h"
#include "swift/IDE/SourceEntityWalker.h"
#include "swift/IDE/Utils.h"
#include "swift/IDE/Refactoring.h"
#include "swift/Markup/XMLUtils.h"
#include "swift/Sema/IDETypeChecking.h"

#include "clang/AST/ASTContext.h"
#include "clang/AST/DeclObjC.h"
#include "clang/Basic/CharInfo.h"
#include "clang/Basic/Module.h"
#include "clang/Index/USRGeneration.h"
#include "clang/Lex/Lexer.h"

#include "llvm/Support/MemoryBuffer.h"

#include <numeric>

using namespace SourceKit;
using namespace swift;
using namespace swift::ide;

namespace {
class AnnotatedDeclarationPrinter : public XMLEscapingPrinter {
public:
  AnnotatedDeclarationPrinter(raw_ostream &OS)
    :XMLEscapingPrinter(OS) { }

private:
  void printTypeRef(Type T, const TypeDecl *TD, Identifier Name) override {
    printXML("<Type usr=\"");
    SwiftLangSupport::printUSR(TD, OS);
    printXML("\">");
    StreamPrinter::printTypeRef(T, TD, Name);
    printXML("</Type>");
  }
};
} // end anonymous namespace

static StringRef getTagForDecl(const Decl *D, bool isRef) {
  auto UID = SwiftLangSupport::getUIDForDecl(D, isRef);
  static const char *prefix = "source.lang.swift.";
  assert(UID.getName().startswith(prefix));
  return UID.getName().drop_front(strlen(prefix));
}

static StringRef ExternalParamNameTag = "decl.var.parameter.argument_label";
static StringRef LocalParamNameTag = "decl.var.parameter.name";
static StringRef GenericParamNameTag = "decl.generic_type_param.name";
static StringRef SyntaxKeywordTag = "syntaxtype.keyword";

static StringRef getTagForParameter(PrintStructureKind context) {
  switch (context) {
  case PrintStructureKind::FunctionParameter:
    return "decl.var.parameter";
  case PrintStructureKind::FunctionReturnType:
    return "decl.function.returntype";
  case PrintStructureKind::FunctionType:
    return "";
  case PrintStructureKind::TupleType:
    return "tuple";
  case PrintStructureKind::TupleElement:
    return "tuple.element";
  case PrintStructureKind::GenericParameter:
    return "decl.generic_type_param";
  case PrintStructureKind::GenericRequirement:
    return "decl.generic_type_requirement";
  case PrintStructureKind::BuiltinAttribute:
    return "syntaxtype.attribute.builtin";
  case PrintStructureKind::NumberLiteral:
    return "syntaxtype.number";
  case PrintStructureKind::StringLiteral:
    return "syntaxtype.string";
  }
  llvm_unreachable("unexpected parameter kind");
}

static StringRef getDeclNameTagForDecl(const Decl *D) {
  switch (D->getKind()) {
  case DeclKind::Param:
    // When we're examining the parameter itself, it is the local name that is
    // the name of the variable.
    return LocalParamNameTag;
  case DeclKind::GenericTypeParam:
    return ""; // Handled by printName.
  case DeclKind::Constructor:
  case DeclKind::Destructor:
  case DeclKind::Subscript:
    // The names 'init'/'deinit'/'subscript' are actually keywords.
    return SyntaxKeywordTag;
  default:
    return "decl.name";
  }
}

namespace {
/// A typesafe union of contexts that the printer can be inside.
/// Currently: Decl, PrintStructureKind
class PrintContext {
  // Use the low bit to determine the type; store the enum value shifted left
  // to leave the low bit free.
  const uintptr_t value;
  static constexpr unsigned declTag = 0;
  static constexpr unsigned PrintStructureKindTag = 1;
  static constexpr unsigned typeTag = 2;
  static constexpr unsigned tagMask = 3;
  static constexpr unsigned tagShift = 2;
  bool hasTag(unsigned tag) const { return (value & tagMask) == tag; }

public:
  PrintContext(const Decl *D) : value(uintptr_t(D)) {
    static_assert(llvm::PointerLikeTypeTraits<Decl *>::NumLowBitsAvailable >=
                      tagShift,
                  "missing spare bit in Decl *");
  }
  PrintContext(PrintStructureKind K)
      : value((uintptr_t(K) << tagShift) | PrintStructureKindTag) {}
  PrintContext(TypeLoc unused) : value(typeTag) {}

  /// Get the context as a Decl, or nullptr.
  const Decl *getDecl() const {
    return hasTag(declTag) ? (const Decl *)value : nullptr;
  }
  /// Get the context as a PrintStructureKind, or None.
  Optional<PrintStructureKind> getPrintStructureKind() const {
    if (!hasTag(PrintStructureKindTag))
      return None;
    return PrintStructureKind(value >> tagShift);
  }
  /// Whether this is a PrintStructureKind context of the given \p kind.
  bool is(PrintStructureKind kind) const {
    auto storedKind = getPrintStructureKind();
    return storedKind && *storedKind == kind;
  }
  bool isType() const { return hasTag(typeTag); }
};

/// An ASTPrinter for annotating declarations with XML tags that describe the
/// key substructure of the declaration for CursorInfo/DocInfo.
///
/// Prints declarations with decl- and type-specific tags derived from the
/// UIDs used for decl/refs. For example (including newlines purely for ease of
/// reading):
///
/// \verbatim
///   <decl.function.free>
///     func <decl.name>foo</decl.name>
///     (
///     <decl.var.parameter>
///       <decl.var.parameter.name>x</decl.var.parameter.name>:
///       <ref.struct usr="Si">Int</ref.struct>
///     </decl.var.parameter>
///     ) -> <decl.function.returntype>
///            <ref.struct usr="Si">Int</ref.struct></decl.function.returntype>
///  </decl.function.free>
/// \endverbatim
class FullyAnnotatedDeclarationPrinter final : public XMLEscapingPrinter {
public:
  FullyAnnotatedDeclarationPrinter(raw_ostream &OS) : XMLEscapingPrinter(OS) {}

private:

  // MARK: The ASTPrinter callback interface.

  void printDeclPre(const Decl *D, Optional<BracketOptions> Bracket) override {
    contextStack.emplace_back(PrintContext(D));
    openTag(getTagForDecl(D, /*isRef=*/false));
  }
  void printDeclPost(const Decl *D, Optional<BracketOptions> Bracket) override {
    assert(contextStack.back().getDecl() == D && "unmatched printDeclPre");
    contextStack.pop_back();
    closeTag(getTagForDecl(D, /*isRef=*/false));
  }

  void printDeclLoc(const Decl *D) override {
    auto tag = getDeclNameTagForDecl(D);
    if (!tag.empty())
      openTag(tag);
  }
  void printDeclNameEndLoc(const Decl *D) override {
    auto tag = getDeclNameTagForDecl(D);
    if (!tag.empty())
      closeTag(tag);
  }

  void printTypePre(const TypeLoc &TL) override {
    auto tag = getTypeTagForCurrentContext();
    contextStack.emplace_back(PrintContext(TL));
    if (!tag.empty())
      openTag(tag);
  }
  void printTypePost(const TypeLoc &TL) override {
    assert(contextStack.back().isType());
    contextStack.pop_back();
    auto tag = getTypeTagForCurrentContext();
    if (!tag.empty())
      closeTag(tag);
  }

  void printStructurePre(PrintStructureKind kind, const Decl *D) override {
    if (kind == PrintStructureKind::TupleElement ||
        kind == PrintStructureKind::TupleType)
      fixupTuple(kind);

    contextStack.emplace_back(PrintContext(kind));
    auto tag = getTagForParameter(kind);
    if (tag.empty())
      return;

    if (D && kind == PrintStructureKind::GenericParameter) {
      assert(isa<ValueDecl>(D) && "unexpected non-value decl for param");
      openTagWithUSRForDecl(tag, cast<ValueDecl>(D));
    } else {
      openTag(tag);
    }
  }
  void printStructurePost(PrintStructureKind kind, const Decl *D) override {
    if (kind == PrintStructureKind::TupleElement ||
        kind == PrintStructureKind::TupleType) {
      auto prev = contextStack.pop_back_val();
      (void)prev;
      fixupTuple(kind);
      assert(prev.is(kind) && "unmatched printStructurePre");
    } else {
      assert(contextStack.back().is(kind) && "unmatched printStructurePre");
      contextStack.pop_back();
    }

    auto tag = getTagForParameter(kind);
    if (!tag.empty())
      closeTag(tag);
  }

  void printNamePre(PrintNameContext context) override {
    auto tag = getTagForPrintNameContext(context);
    if (!tag.empty())
      openTag(tag);
  }
  void printNamePost(PrintNameContext context) override {
    auto tag = getTagForPrintNameContext(context);
    if (!tag.empty())
      closeTag(tag);
  }

  void printTypeRef(Type T, const TypeDecl *TD, Identifier name) override {
    auto tag = getTagForDecl(TD, /*isRef=*/true);
    openTagWithUSRForDecl(tag, TD);
    insideRef = true;
    XMLEscapingPrinter::printTypeRef(T, TD, name);
    insideRef = false;
    closeTag(tag);
  }

  // MARK: Convenience functions for printing.

  void openTag(StringRef tag) { OS << "<" << tag << ">"; }
  void closeTag(StringRef tag) { OS << "</" << tag << ">"; }

  void openTagWithUSRForDecl(StringRef tag, const ValueDecl *VD) {
    OS << "<" << tag << " usr=\"";
    SwiftLangSupport::printUSR(VD, OS);
    OS << "\">";
  }

  // MARK: Misc.

  StringRef getTypeTagForCurrentContext() const {
    if (contextStack.empty())
      return "";

    static StringRef parameterTypeTag = "decl.var.parameter.type";
    static StringRef genericParamTypeTag = "decl.generic_type_param.constraint";

    auto context = contextStack.back();
    if (context.is(PrintStructureKind::FunctionParameter))
      return parameterTypeTag;
    if (context.is(PrintStructureKind::GenericParameter))
      return genericParamTypeTag;
    if (context.is(PrintStructureKind::TupleElement))
      return "tuple.element.type";
    if (context.getPrintStructureKind().hasValue() || context.isType())
      return "";

    assert(context.getDecl() && "unexpected context kind");
    switch (context.getDecl()->getKind()) {
    case DeclKind::Param:
      return parameterTypeTag;
    case DeclKind::GenericTypeParam:
      return genericParamTypeTag;
    case DeclKind::Var:
      return "decl.var.type";
    case DeclKind::Subscript:
    case DeclKind::Func:
    default:
      return "";
    }
  }

  StringRef getTagForPrintNameContext(PrintNameContext context) {
    if (insideRef)
      return "";

    bool insideParam =
        !contextStack.empty() &&
        contextStack.back().is(PrintStructureKind::FunctionParameter);

    switch (context) {
    case PrintNameContext::FunctionParameterExternal:
      return ExternalParamNameTag;
    case PrintNameContext::FunctionParameterLocal:
      return LocalParamNameTag;
    case PrintNameContext::TupleElement:
      if (insideParam)
        return ExternalParamNameTag;
      return "tuple.element.argument_label";
    case PrintNameContext::Keyword:
      return SyntaxKeywordTag;
    case PrintNameContext::GenericParameter:
      return GenericParamNameTag;
    case PrintNameContext::Attribute:
      return "syntaxtype.attribute.name";
    default:
      return "";
    }
  }

  /// 'Fix' a tuple or tuple element structure kind to be a function parameter
  /// or function type if we are currently inside a function type. This
  /// simplifies functions that need to differentiate a tuple from the input
  /// part of a function type.
  void fixupTuple(PrintStructureKind &kind) {
    assert(kind == PrintStructureKind::TupleElement ||
           kind == PrintStructureKind::TupleType);
    // Skip over 'type's in the context stack.
    for (auto I = contextStack.rbegin(), E = contextStack.rend(); I != E; ++I) {
      if (I->is(PrintStructureKind::FunctionType)) {
        if (kind == PrintStructureKind::TupleElement)
          kind = PrintStructureKind::FunctionParameter;
        else
          kind = PrintStructureKind::FunctionType;
        break;
      } else if (!I->isType()) {
        break;
      }
    }
  }

private:
  /// A stack of contexts being printed, used to determine the context for
  /// subsequent ASTPrinter callbacks.
  llvm::SmallVector<PrintContext, 3> contextStack;
  bool insideRef = false;
};
} // end anonymous namespace

static Type findBaseTypeForReplacingArchetype(const ValueDecl *VD, const Type Ty) {
  if (Ty.isNull())
    return Type();

  // Find the nominal type decl related to VD.
  NominalTypeDecl *NTD = VD->getDeclContext()->
    getAsNominalTypeOrNominalTypeExtensionContext();
  if (!NTD)
    return Type();

  return Ty->getRValueType()->getRValueInstanceType();
}

static void printAnnotatedDeclaration(const ValueDecl *VD,
                                      const Type BaseTy,
                                      raw_ostream &OS) {
  AnnotatedDeclarationPrinter Printer(OS);
  PrintOptions PO = PrintOptions::printQuickHelpDeclaration();
  if (BaseTy) {
    PO.setBaseType(BaseTy);
    PO.PrintAsMember = true;
  }

  // If it's implicit, try to find an overridden ValueDecl that's not implicit.
  // This will ensure we can properly annotate TypeRepr with a usr
  // in AnnotatedDeclarationPrinter.
  while (VD->isImplicit() && VD->getOverriddenDecl())
    VD = VD->getOverriddenDecl();

  // Wrap this up in XML, as that's what we'll use for documentation comments.
  OS<<"<Declaration>";
  VD->print(Printer, PO);
  OS<<"</Declaration>";
}

void SwiftLangSupport::printFullyAnnotatedDeclaration(const ValueDecl *VD,
                                                      Type BaseTy,
                                                      raw_ostream &OS) {
  FullyAnnotatedDeclarationPrinter Printer(OS);
  PrintOptions PO = PrintOptions::printQuickHelpDeclaration();
  if (BaseTy) {
    PO.setBaseType(BaseTy);
    PO.PrintAsMember = true;
  }

  // If it's implicit, try to find an overridden ValueDecl that's not implicit.
  // This will ensure we can properly annotate TypeRepr with a usr
  // in AnnotatedDeclarationPrinter.
  while (VD->isImplicit() && VD->getOverriddenDecl())
    VD = VD->getOverriddenDecl();

  VD->print(Printer, PO);
}

void SwiftLangSupport::
printFullyAnnotatedSynthesizedDeclaration(const swift::ValueDecl *VD,
                                          swift::NominalTypeDecl *Target,
                                          llvm::raw_ostream &OS) {
  // FIXME: Mutable global variable - gross!
  static llvm::SmallDenseMap<swift::ValueDecl*,
    std::unique_ptr<swift::SynthesizedExtensionAnalyzer>> TargetToAnalyzerMap;
  FullyAnnotatedDeclarationPrinter Printer(OS);
  PrintOptions PO = PrintOptions::printQuickHelpDeclaration();
  if (TargetToAnalyzerMap.count(Target) == 0) {
    std::unique_ptr<SynthesizedExtensionAnalyzer> Analyzer(
      new SynthesizedExtensionAnalyzer(Target, PO));
    TargetToAnalyzerMap.insert({Target, std::move(Analyzer)});
  }
  PO.initForSynthesizedExtension(Target);
  PO.PrintAsMember = true;
  VD->print(Printer, PO);
}

template <typename FnTy>
void walkRelatedDecls(const ValueDecl *VD, const FnTy &Fn) {
  llvm::SmallDenseMap<DeclName, unsigned, 16> NamesSeen;
  ++NamesSeen[VD->getFullName()];
  SmallVector<LookupResultEntry, 8> RelatedDecls;

  if (isa<ParamDecl>(VD))
    return; // Parameters don't have interesting related declarations.

  // FIXME: Extract useful related declarations, overloaded functions,
  // if VD is an initializer, we should extract other initializers etc.
  // For now we use UnqualifiedLookup to fetch other declarations with the same
  // base name.
  auto TypeResolver = VD->getASTContext().getLazyResolver();
  UnqualifiedLookup Lookup(VD->getBaseName(), VD->getDeclContext(),
                           TypeResolver);
  for (auto result : Lookup.Results) {
    ValueDecl *RelatedVD = result.getValueDecl();
    if (RelatedVD->getAttrs().isUnavailable(VD->getASTContext()))
      continue;

    if (RelatedVD != VD) {
      ++NamesSeen[RelatedVD->getFullName()];
      RelatedDecls.push_back(result);
    }
  }

  // Now provide the results along with whether the name is duplicate or not.
  ValueDecl *OriginalBase = VD->getDeclContext()->getAsNominalTypeOrNominalTypeExtensionContext();
  for (auto Related : RelatedDecls) {
    ValueDecl *RelatedVD = Related.getValueDecl();
    bool SameBase = Related.getBaseDecl() && Related.getBaseDecl() == OriginalBase;
    Fn(RelatedVD, SameBase, NamesSeen[RelatedVD->getFullName()] > 1);
  }
}

//===----------------------------------------------------------------------===//
// SwiftLangSupport::getCursorInfo
//===----------------------------------------------------------------------===//

static StringRef getSourceToken(unsigned Offset,
                                ImmutableTextSnapshotRef Snap) {
  auto MemBuf = Snap->getBuffer()->getInternalBuffer();
  SourceManager SM;
  auto MemBufRef = llvm::MemoryBuffer::getMemBuffer(MemBuf->getBuffer(),
                                                 MemBuf->getBufferIdentifier());
  auto BufId = SM.addNewSourceBuffer(std::move(MemBufRef));
  SourceLoc Loc = SM.getLocForOffset(BufId, Offset);

  // Use fake language options; language options only affect validity
  // and the exact token produced.
  LangOptions FakeLangOpts;
  Lexer L(FakeLangOpts, SM, BufId, nullptr, /*InSILMode=*/ false,
          CommentRetentionMode::ReturnAsTokens);
  return L.getTokenAt(Loc).getText();
}

static llvm::Optional<unsigned>
mapOffsetToOlderSnapshot(unsigned Offset,
                         ImmutableTextSnapshotRef NewSnap,
                         ImmutableTextSnapshotRef OldSnap) {
  SmallVector<ReplaceImmutableTextUpdateRef, 16> Updates;
  OldSnap->foreachReplaceUntil(NewSnap,
    [&](ReplaceImmutableTextUpdateRef Upd)->bool {
      Updates.push_back(Upd);
      return true;
    });

  // Walk the updates backwards and "undo" them.
  for (auto I = Updates.rbegin(), E = Updates.rend(); I != E; ++I) {
    auto Upd = *I;
    if (Upd->getByteOffset() <= Offset &&
        Offset < Upd->getByteOffset() + Upd->getText().size())
      return None; // Offset is part of newly inserted text.

    if (Upd->getByteOffset() <= Offset) {
      Offset += Upd->getLength(); // "bring back" what was removed.
      Offset -= Upd->getText().size(); // "remove" what was added.
    }
  }
  return Offset;
}

static llvm::Optional<unsigned>
mapOffsetToNewerSnapshot(unsigned Offset,
                         ImmutableTextSnapshotRef OldSnap,
                         ImmutableTextSnapshotRef NewSnap) {
  bool Completed = OldSnap->foreachReplaceUntil(NewSnap,
    [&](ReplaceImmutableTextUpdateRef Upd)->bool {
      if (Upd->getByteOffset() <= Offset &&
          Offset < Upd->getByteOffset() + Upd->getLength())
        return false; // Offset is part of removed text.

      if (Upd->getByteOffset() <= Offset) {
        Offset += Upd->getText().size();
        Offset -= Upd->getLength();
      }
      return true;
    });

  if (Completed)
    return Offset;
  return None;
}

/// Tries to remap the location from a previous snapshot to the latest one.
static llvm::Optional<std::pair<unsigned, unsigned>>
tryRemappingLocToLatestSnapshot(SwiftLangSupport &Lang,
                                std::pair<unsigned, unsigned> Range,
                                StringRef Filename,
                         ArrayRef<ImmutableTextSnapshotRef> PreviousASTSnaps) {
  ImmutableTextSnapshotRef LatestSnap;
  if (auto EditorDoc = Lang.getEditorDocuments().findByPath(Filename))
    LatestSnap = EditorDoc->getLatestSnapshot();
  if (!LatestSnap)
    return Range;

  for (auto &PrevSnap : PreviousASTSnaps) {
    if (PrevSnap->isFromSameBuffer(LatestSnap)) {
      if (PrevSnap->getStamp() == LatestSnap->getStamp())
        return Range;

      auto OptBegin = mapOffsetToNewerSnapshot(Range.first,
                                               PrevSnap, LatestSnap);
      if (!OptBegin.hasValue())
        return None;

      auto OptEnd = mapOffsetToNewerSnapshot(Range.first+Range.second,
                                             PrevSnap, LatestSnap);
      if (!OptEnd.hasValue())
        return None;

      return std::make_pair(*OptBegin, *OptEnd-*OptBegin);
    }
  }

  return Range;
}


/// Returns true for error.
static bool passCursorInfoForModule(ModuleEntity Mod,
                                    SwiftInterfaceGenMap &IFaceGenContexts,
                                    const CompilerInvocation &Invok,
                       std::function<void(const CursorInfoData &)> Receiver) {
  std::string Name = Mod.getName();
  std::string FullName = Mod.getFullName();
  CursorInfoData Info;
  Info.Kind = SwiftLangSupport::getUIDForModuleRef();
  Info.Name = Name;
  Info.ModuleName = FullName;
  if (auto IFaceGenRef = IFaceGenContexts.find(Info.ModuleName, Invok))
    Info.ModuleInterfaceName = IFaceGenRef->getDocumentName();
  Info.IsSystem = Mod.isSystemModule();
  std::vector<StringRef> Groups;
  if (auto MD = Mod.getAsSwiftModule()) {
    Info.ModuleGroupArray = ide::collectModuleGroups(const_cast<ModuleDecl*>(MD),
                                                     Groups);
  }
  Receiver(Info);
  return false;
}

static void
collectAvailableRenameInfo(const ValueDecl *VD,
                           std::vector<UIdent> &RefactoringIds,
                           DelayedStringRetriever &RefactroingNameOS,
                           DelayedStringRetriever &RefactoringReasonOS) {
  std::vector<ide::RenameAvailabiliyInfo> Scratch;
  for (auto Info : ide::collectRenameAvailabilityInfo(VD, Scratch)) {
    RefactoringIds.push_back(SwiftLangSupport::
      getUIDForRefactoringKind(Info.Kind));
    RefactroingNameOS.startPiece();
    RefactroingNameOS << ide::getDescriptiveRefactoringKindName(Info.Kind);
    RefactroingNameOS.endPiece();
    RefactoringReasonOS.startPiece();
    RefactoringReasonOS << ide::getDescriptiveRenameUnavailableReason(Info.
      AvailableKind);
    RefactoringReasonOS.endPiece();
  }
}

static void
serializeRefactoringKinds(ArrayRef<RefactoringKind> AllKinds,
                          std::vector<UIdent> &RefactoringIds,
                          DelayedStringRetriever &RefactroingNameOS,
                          DelayedStringRetriever &RefactoringReasonOS) {
  for (auto Kind : AllKinds) {
    RefactoringIds.push_back(SwiftLangSupport::getUIDForRefactoringKind(Kind));
    RefactroingNameOS.startPiece();
    RefactroingNameOS << ide::getDescriptiveRefactoringKindName(Kind);
    RefactroingNameOS.endPiece();
    RefactoringReasonOS.startPiece();
    RefactoringReasonOS.endPiece();
  }
}

static void
collectAvailableRefactoringsOtherThanRename(SourceFile *SF,
                                            ResolvedCursorInfo CursorInfo,
                                            std::vector<UIdent> &RefactoringIds,
                                      DelayedStringRetriever &RefactroingNameOS,
                                  DelayedStringRetriever &RefactoringReasonOS) {
  std::vector<RefactoringKind> Scratch;
  serializeRefactoringKinds(collectAvailableRefactorings(SF, CursorInfo, Scratch,
    /*ExcludeRename*/true), RefactoringIds, RefactroingNameOS,
    RefactoringReasonOS);
}

static Optional<unsigned>
getParamParentNameOffset(const ValueDecl *VD, SourceLoc Cursor) {
  if (Cursor.isInvalid())
    return None;
  SourceLoc Loc;
  if (auto PD = dyn_cast<ParamDecl>(VD)) {

    // Avoid returning parent loc for internal-only names.
    if (PD->getArgumentNameLoc().isValid() && PD->getArgumentNameLoc() != Cursor)
      return None;
    auto *DC = PD->getDeclContext();
    switch (DC->getContextKind()) {
      case DeclContextKind::SubscriptDecl:
        Loc = cast<SubscriptDecl>(DC)->getNameLoc();
        break;
      case DeclContextKind::AbstractFunctionDecl:
        Loc = cast<AbstractFunctionDecl>(DC)->getNameLoc();
        break;
      default:
        break;
    }
  }
  if (Loc.isInvalid())
    return None;
  auto &SM = VD->getASTContext().SourceMgr;
  return SM.getLocOffsetInBuffer(Loc, SM.getIDForBufferIdentifier(SM.
    getBufferIdentifierForLoc(Loc)).getValue());
}

/// Returns true for failure to resolve.
static bool passCursorInfoForDecl(SourceFile* SF,
                                  const ValueDecl *VD,
                                  const ModuleDecl *MainModule,
                                  const Type Ty,
                                  const Type ContainerTy,
                                  bool IsRef,
                                  bool RetrieveRefactoring,
                                  ResolvedCursorInfo TheTok,
                                  Optional<unsigned> OrigBufferID,
                                  SourceLoc CursorLoc,
                        ArrayRef<RefactoringInfo> KownRefactoringInfoFromRange,
                                  SwiftLangSupport &Lang,
                                  const CompilerInvocation &Invok,
                            ArrayRef<ImmutableTextSnapshotRef> PreviousASTSnaps,
                        std::function<void(const CursorInfoData &)> Receiver) {
  if (AvailableAttr::isUnavailable(VD))
    return true;

  SmallString<64> SS;
  auto BaseType = findBaseTypeForReplacingArchetype(VD, Ty);
  bool InSynthesizedExtension = false;
  if (BaseType) {
    if (auto Target = BaseType->getAnyNominal()) {
      SynthesizedExtensionAnalyzer Analyzer(Target,
                                          PrintOptions::printModuleInterface());
      InSynthesizedExtension = Analyzer.isInSynthesizedExtension(VD);
    }
  }

  unsigned NameBegin = SS.size();
  {
    llvm::raw_svector_ostream OS(SS);
    SwiftLangSupport::printDisplayName(VD, OS);
  }
  unsigned NameEnd = SS.size();

  unsigned USRBegin = SS.size();
  {
    llvm::raw_svector_ostream OS(SS);
    SwiftLangSupport::printUSR(VD, OS);
    if (InSynthesizedExtension) {
        OS << LangSupport::SynthesizedUSRSeparator;
        SwiftLangSupport::printUSR(BaseType->getAnyNominal(), OS);
    }
  }
  unsigned USREnd = SS.size();

  unsigned TypenameBegin = SS.size();
  if (VD->hasInterfaceType()) {
    llvm::raw_svector_ostream OS(SS);
    PrintOptions Options;
    Options.PrintNameAliasUnderlyingType = true;
    VD->getInterfaceType().print(OS, Options);
  }
  unsigned TypenameEnd = SS.size();

  unsigned MangledTypeStart = SS.size();
  {
    llvm::raw_svector_ostream OS(SS);
    SwiftLangSupport::printDeclTypeUSR(VD, OS);
  }
  unsigned MangledTypeEnd = SS.size();

  unsigned MangledContainerTypeStart = SS.size();
  if (ContainerTy && !ContainerTy->hasArchetype()) {
    llvm::raw_svector_ostream OS(SS);
    SwiftLangSupport::printTypeUSR(ContainerTy, OS);
  }
  unsigned MangledContainerTypeEnd = SS.size();

  unsigned DocCommentBegin = SS.size();
  {
    llvm::raw_svector_ostream OS(SS);
    ide::getDocumentationCommentAsXML(VD, OS);
  }
  unsigned DocCommentEnd = SS.size();

  if (DocCommentEnd == DocCommentBegin) {
    if (auto *Req = ASTPrinter::findConformancesWithDocComment(
        const_cast<ValueDecl*>(VD))) {
      llvm::raw_svector_ostream OS(SS);
      ide::getDocumentationCommentAsXML(Req, OS);
    }
    DocCommentEnd = SS.size();
  }

  unsigned DeclBegin = SS.size();
  {
    llvm::raw_svector_ostream OS(SS);
    printAnnotatedDeclaration(VD, BaseType, OS);
  }
  unsigned DeclEnd = SS.size();

  unsigned FullDeclBegin = SS.size();
  {
    llvm::raw_svector_ostream OS(SS);
    SwiftLangSupport::printFullyAnnotatedDeclaration(VD, BaseType, OS);
  }
  unsigned FullDeclEnd = SS.size();

  unsigned GroupBegin = SS.size();
  {
    llvm::raw_svector_ostream OS(SS);
    auto *GroupVD = InSynthesizedExtension ? BaseType->getAnyNominal() : VD;
    if (auto OP = GroupVD->getGroupName())
      OS << OP.getValue();
  }
  unsigned GroupEnd = SS.size();

  unsigned LocalizationBegin = SS.size();
  {
    llvm::raw_svector_ostream OS(SS);
    ide::getLocalizationKey(VD, OS);
  }
  unsigned LocalizationEnd = SS.size();

  std::vector<UIdent> RefactoringIds;
  DelayedStringRetriever RefactoringNameOS(SS);
  DelayedStringRetriever RefactoringReasonOS(SS);
  if (RetrieveRefactoring) {
    collectAvailableRenameInfo(VD, RefactoringIds, RefactoringNameOS,
                               RefactoringReasonOS);
    collectAvailableRefactoringsOtherThanRename(SF, TheTok, RefactoringIds,
      RefactoringNameOS, RefactoringReasonOS);
  }

  DelayedStringRetriever OverUSRsStream(SS);

  ide::walkOverriddenDecls(VD,
    [&](llvm::PointerUnion<const ValueDecl*, const clang::NamedDecl*> D) {
      OverUSRsStream.startPiece();
      if (auto VD = D.dyn_cast<const ValueDecl*>()) {
        if (SwiftLangSupport::printUSR(VD, OverUSRsStream))
          return;
      } else {
        llvm::SmallString<128> Buf;
        if (clang::index::generateUSRForDecl(
            D.get<const clang::NamedDecl*>(), Buf))
          return;
        OverUSRsStream << Buf.str();
      }
      OverUSRsStream.endPiece();
  });

  DelayedStringRetriever RelDeclsStream(SS);
  walkRelatedDecls(VD, [&](const ValueDecl *RelatedDecl, bool UseOriginalBase, bool DuplicateName) {
    RelDeclsStream.startPiece();
    {
      RelDeclsStream<<"<RelatedName usr=\"";
      SwiftLangSupport::printUSR(RelatedDecl, RelDeclsStream);
      RelDeclsStream<<"\">";
      if (isa<AbstractFunctionDecl>(RelatedDecl) && DuplicateName) {
        // Related decls are generally overloads, so print parameter types to
        // differentiate them.
        PrintOptions PO;
        PO.SkipAttributes = true;
        PO.SkipIntroducerKeywords = true;
        PO.ArgAndParamPrinting = PrintOptions::ArgAndParamPrintingMode::ArgumentOnly;
        XMLEscapingPrinter Printer(RelDeclsStream);
        if (UseOriginalBase && BaseType) {
          PO.setBaseType(BaseType);
          PO.PrintAsMember = true;
        }
        RelatedDecl->print(Printer, PO);
      } else {
        llvm::SmallString<128> Buf;
        {
          llvm::raw_svector_ostream OSBuf(Buf);
          SwiftLangSupport::printDisplayName(RelatedDecl, OSBuf);
        }
        swift::markup::appendWithXMLEscaping(RelDeclsStream, Buf);
      }
      RelDeclsStream<<"</RelatedName>";
    }
    RelDeclsStream.endPiece();
  });

  ASTContext &Ctx = VD->getASTContext();

  ClangImporter *Importer = static_cast<ClangImporter*>(
      Ctx.getClangModuleLoader());
  std::string ModuleName;
  auto ClangNode = VD->getClangNode();
  if (ClangNode) {
    auto ClangMod = Importer->getClangOwningModule(ClangNode);
    ModuleName = ClangMod->getFullModuleName();
  } else if (VD->getLoc().isInvalid() && VD->getModuleContext() != MainModule) {
    ModuleName = VD->getModuleContext()->getName().str();
  }
  StringRef ModuleInterfaceName;
  if (auto IFaceGenRef = Lang.getIFaceGenContexts().find(ModuleName, Invok))
    ModuleInterfaceName = IFaceGenRef->getDocumentName();

  UIdent Kind = SwiftLangSupport::getUIDForDecl(VD, IsRef);
  StringRef Name = StringRef(SS.begin()+NameBegin, NameEnd-NameBegin);
  StringRef USR = StringRef(SS.begin()+USRBegin, USREnd-USRBegin);
  StringRef TypeName = StringRef(SS.begin()+TypenameBegin,
                                 TypenameEnd-TypenameBegin);
  StringRef TypeUsr = StringRef(SS.begin()+MangledTypeStart,
                                MangledTypeEnd - MangledTypeStart);

  StringRef ContainerTypeUsr = StringRef(SS.begin()+MangledContainerTypeStart,
                            MangledContainerTypeEnd - MangledContainerTypeStart);
  StringRef DocComment = StringRef(SS.begin()+DocCommentBegin,
                                   DocCommentEnd-DocCommentBegin);
  StringRef AnnotatedDecl = StringRef(SS.begin()+DeclBegin,
                                      DeclEnd-DeclBegin);
  StringRef FullyAnnotatedDecl =
      StringRef(SS.begin() + FullDeclBegin, FullDeclEnd - FullDeclBegin);
  StringRef GroupName = StringRef(SS.begin() + GroupBegin, GroupEnd - GroupBegin);
  StringRef LocalizationKey = StringRef(SS.begin() + LocalizationBegin,
                                        LocalizationEnd - LocalizationBegin);

  llvm::Optional<std::pair<unsigned, unsigned>> DeclarationLoc;
  StringRef Filename;
  getLocationInfo(VD, DeclarationLoc, Filename);
  if (DeclarationLoc.hasValue()) {
    DeclarationLoc = tryRemappingLocToLatestSnapshot(Lang,
                                                     *DeclarationLoc,
                                                     Filename,
                                                     PreviousASTSnaps);
    if (!DeclarationLoc.hasValue())
      return true; // failed to remap.
  }

  SmallVector<StringRef, 4> OverUSRs;
  OverUSRsStream.retrieve([&](StringRef S) { OverUSRs.push_back(S); });

  SmallVector<StringRef, 4> AnnotatedRelatedDecls;
  RelDeclsStream.retrieve([&](StringRef S) { AnnotatedRelatedDecls.push_back(S); });

  SmallVector<RefactoringInfo, 4> RefactoringInfoBuffer;
  for (unsigned I = 0, N = RefactoringIds.size(); I < N; I ++) {
    RefactoringInfoBuffer.push_back({RefactoringIds[I], RefactoringNameOS[I],
                                     RefactoringReasonOS[I]});
  }

  // Add available refactoring inheritted from range.
  RefactoringInfoBuffer.insert(RefactoringInfoBuffer.end(),
    KownRefactoringInfoFromRange.begin(),
    KownRefactoringInfoFromRange.end());

  bool IsSystem = VD->getModuleContext()->isSystemModule();
  std::string TypeInterface;

  CursorInfoData Info;
  Info.Kind = Kind;
  Info.Name = Name;
  Info.USR = USR;
  Info.TypeName = TypeName;
  Info.TypeUSR = TypeUsr;
  Info.ContainerTypeUSR = ContainerTypeUsr;
  Info.DocComment = DocComment;
  Info.AnnotatedDeclaration = AnnotatedDecl;
  Info.FullyAnnotatedDeclaration = FullyAnnotatedDecl;
  Info.ModuleName = ModuleName;
  Info.ModuleInterfaceName = ModuleInterfaceName;
  Info.DeclarationLoc = DeclarationLoc;
  Info.Filename = Filename;
  Info.OverrideUSRs = OverUSRs;
  Info.AnnotatedRelatedDeclarations = AnnotatedRelatedDecls;
  Info.GroupName = GroupName;
  Info.LocalizationKey = LocalizationKey;
  Info.IsSystem = IsSystem;
  Info.TypeInterface = StringRef();
  Info.AvailableActions = llvm::makeArrayRef(RefactoringInfoBuffer);
  Info.ParentNameOffset = getParamParentNameOffset(VD, CursorLoc);
  Receiver(Info);
  return false;
}

static clang::DeclarationName
getClangDeclarationName(const clang::NamedDecl *ND, NameTranslatingInfo &Info) {
  auto &Ctx = ND->getASTContext();
  auto OrigName = ND->getDeclName();
  assert(SwiftLangSupport::getNameKindForUID(Info.NameKind) == NameKind::ObjC);
  if (Info.BaseName.empty() == Info.ArgNames.empty()) {
    // cannot have both.
    return clang::DeclarationName();
  }
  if (!Info.BaseName.empty()) {
    return clang::DeclarationName(&Ctx.Idents.get(Info.BaseName));
  } else {
    switch (OrigName.getNameKind()) {
    case clang::DeclarationName::ObjCZeroArgSelector:
    case clang::DeclarationName::ObjCOneArgSelector:
    case clang::DeclarationName::ObjCMultiArgSelector:
      break;
    default:
      return clang::DeclarationName();
    }

    auto OrigSel = OrigName.getObjCSelector();
    unsigned NumPieces = OrigSel.isUnarySelector() ? 1 : OrigSel.getNumArgs();
    if (Info.ArgNames.size() > NumPieces)
      return clang::DeclarationName();

    ArrayRef<StringRef> Args = llvm::makeArrayRef(Info.ArgNames);
    std::vector<clang::IdentifierInfo *> Pieces;
    for (unsigned i = 0; i < NumPieces; ++i) {
      if (i >= Info.ArgNames.size() || Info.ArgNames[i].empty()) {
        Pieces.push_back(OrigSel.getIdentifierInfoForSlot(i));
      } else {
        StringRef T = Args[i];
        Pieces.push_back(&Ctx.Idents.get(T.endswith(":") ? T.drop_back() : T));
      }
    }
    return clang::DeclarationName(
        Ctx.Selectors.getSelector(OrigSel.getNumArgs(), Pieces.data()));
  }
}

static DeclName getSwiftDeclName(const ValueDecl *VD,
                                 NameTranslatingInfo &Info) {
  auto &Ctx = VD->getDeclContext()->getASTContext();
  assert(SwiftLangSupport::getNameKindForUID(Info.NameKind) == NameKind::Swift);
  DeclName OrigName = VD->getFullName();
  DeclBaseName BaseName = Info.BaseName.empty()
                              ? OrigName.getBaseName()
                              : DeclBaseName(Ctx.getIdentifier(Info.BaseName));
  auto OrigArgs = OrigName.getArgumentNames();
  SmallVector<Identifier, 8> Args(OrigArgs.begin(), OrigArgs.end());
  if (Info.ArgNames.size() > OrigArgs.size())
    return DeclName();
  for (unsigned i = 0; i < OrigArgs.size(); ++i) {
    if (i < Info.ArgNames.size() && !Info.ArgNames[i].empty()) {
      StringRef Arg = Info.ArgNames[i];
      Args[i] = Ctx.getIdentifier(Arg == "_" ? StringRef() : Arg);
    }
  }
  return DeclName(Ctx, BaseName, llvm::makeArrayRef(Args));
}

/// Returns true for failure to resolve.
<<<<<<< HEAD
static bool passNameInfoForDecl(SemaToken SemaTok, NameTranslatingInfo &Info,
                    std::function<void(const NameTranslatingInfo &)> Receiver) {
  auto *VD = SemaTok.ValueD;
=======
static bool passNameInfoForDecl(ResolvedCursorInfo CursorInfo,
                                NameTranslatingInfo &Info,
                    std::function<void(const NameTranslatingInfo &)> Receiver) {
  auto *VD = CursorInfo.ValueD;
>>>>>>> aad14e3c

  // If the given name is not a function name, and the cursor points to
  // a contructor call, we use the type declaration instead of the init
  // declaration to translate the name.
  if (Info.ArgNames.empty() && !Info.IsZeroArgSelector) {
<<<<<<< HEAD
    if (auto *TD = SemaTok.CtorTyRef) {
=======
    if (auto *TD = CursorInfo.CtorTyRef) {
>>>>>>> aad14e3c
      VD = TD;
    }
  }
  switch (SwiftLangSupport::getNameKindForUID(Info.NameKind)) {
  case NameKind::Swift: {
    NameTranslatingInfo Result;
    auto DeclName = getSwiftDeclName(VD, Info);
    if (!DeclName)
      return true;
    auto ResultPair =
        swift::objc_translation::getObjCNameForSwiftDecl(VD, DeclName);
    Identifier Name = ResultPair.first;
    if (!Name.empty()) {
      Result.NameKind = SwiftLangSupport::getUIDForNameKind(NameKind::ObjC);
      Result.BaseName = Name.str();
      Receiver(Result);
    } else if (ObjCSelector Selector = ResultPair.second) {
      Result.NameKind = SwiftLangSupport::getUIDForNameKind(NameKind::ObjC);
      SmallString<64> Buffer;
      StringRef Total = Selector.getString(Buffer);
      SmallVector<StringRef, 4> Pieces;
      Total.split(Pieces, ":");
      if (Selector.getNumArgs()) {
        assert(Pieces.back().empty());
        Pieces.pop_back();
      } else {
        Result.IsZeroArgSelector = true;
      }
      Result.ArgNames.insert(Result.ArgNames.begin(), Pieces.begin(), Pieces.end());
      Receiver(Result);
    } else {
      Receiver(Result);
      return true;
    }
    return false;
  }
  case NameKind::ObjC: {
    ClangImporter *Importer = static_cast<ClangImporter *>(VD->getDeclContext()->
      getASTContext().getClangModuleLoader());

    const clang::NamedDecl *Named = nullptr;
    auto *BaseDecl = VD;

    while (!Named && BaseDecl) {
      Named = dyn_cast_or_null<clang::NamedDecl>(BaseDecl->getClangDecl());
      BaseDecl = BaseDecl->getOverriddenDecl();
    }
    if (!Named)
      return true;

    auto ObjCName = getClangDeclarationName(Named, Info);
    if (!ObjCName)
      return true;

    DeclName Name = Importer->importName(Named, ObjCName);
    NameTranslatingInfo Result;
    Result.NameKind = SwiftLangSupport::getUIDForNameKind(NameKind::Swift);
    Result.BaseName = Name.getBaseIdentifier().str();
    std::transform(Name.getArgumentNames().begin(),
                   Name.getArgumentNames().end(),
                   std::back_inserter(Result.ArgNames),
                   [](Identifier Id) { return Id.str(); });
    Receiver(Result);
    return false;
  }
  }
}

class CursorRangeInfoConsumer : public SwiftASTConsumer {
protected:
  SwiftLangSupport &Lang;
  SwiftInvocationRef ASTInvok;
  StringRef InputFile;
  unsigned Offset;
  unsigned Length;

private:
  const bool TryExistingAST;
  SmallVector<ImmutableTextSnapshotRef, 4> PreviousASTSnaps;

protected:
  bool CancelOnSubsequentRequest;
protected:
  ArrayRef<ImmutableTextSnapshotRef> getPreviousASTSnaps() {
    return llvm::makeArrayRef(PreviousASTSnaps);
  }

public:
  CursorRangeInfoConsumer(StringRef InputFile, unsigned Offset, unsigned Length,
                          SwiftLangSupport &Lang, SwiftInvocationRef ASTInvok,
                          bool TryExistingAST, bool CancelOnSubsequentRequest)
    : Lang(Lang), ASTInvok(ASTInvok),InputFile(InputFile), Offset(Offset),
      Length(Length), TryExistingAST(TryExistingAST),
      CancelOnSubsequentRequest(CancelOnSubsequentRequest) {}

  bool canUseASTWithSnapshots(ArrayRef<ImmutableTextSnapshotRef> Snapshots) override {
    if (!TryExistingAST) {
      LOG_INFO_FUNC(High, "will resolve using up-to-date AST");
      return false;
    }

    // If there is an existing AST and the offset can be mapped back to the
    // document snapshot that was used to create it, then use that AST.
    // The downside is that we may return stale information, but we get the
    // benefit of increased responsiveness, since the request will not be
    // blocked waiting on the AST to be fully typechecked.

    ImmutableTextSnapshotRef InputSnap;
    if (auto EditorDoc = Lang.getEditorDocuments().findByPath(InputFile))
      InputSnap = EditorDoc->getLatestSnapshot();
      if (!InputSnap)
        return false;

    auto mappedBackOffset = [&]()->llvm::Optional<unsigned> {
      for (auto &Snap : Snapshots) {
        if (Snap->isFromSameBuffer(InputSnap)) {
          if (Snap->getStamp() == InputSnap->getStamp())
            return Offset;

          auto OptOffset = mapOffsetToOlderSnapshot(Offset, InputSnap, Snap);
          if (!OptOffset.hasValue())
            return None;

          // Check that the new and old offset still point to the same token.
          StringRef NewTok = getSourceToken(Offset, InputSnap);
          if (NewTok.empty())
            return None;
          if (NewTok == getSourceToken(OptOffset.getValue(), Snap))
            return OptOffset;

          return None;
        }
      }
      return None;
    };

    auto OldOffsetOpt = mappedBackOffset();
    if (OldOffsetOpt.hasValue()) {
      Offset = *OldOffsetOpt;
      PreviousASTSnaps.append(Snapshots.begin(), Snapshots.end());
      LOG_INFO_FUNC(High, "will try existing AST");
      return true;
    }

    LOG_INFO_FUNC(High, "will resolve using up-to-date AST");
    return false;
  }
};

static void resolveCursor(SwiftLangSupport &Lang,
                          StringRef InputFile, unsigned Offset,
                          unsigned Length, bool Actionables,
                          SwiftInvocationRef Invok,
                          bool TryExistingAST,
                          bool CancelOnSubsequentRequest,
                          std::function<void(const CursorInfoData &)> Receiver) {
  assert(Invok);

  class CursorInfoConsumer : public CursorRangeInfoConsumer {
    bool Actionables;
    std::function<void(const CursorInfoData &)> Receiver;

  public:
    CursorInfoConsumer(StringRef InputFile, unsigned Offset,
                       unsigned Length, bool Actionables,
                       SwiftLangSupport &Lang,
                       SwiftInvocationRef ASTInvok,
                       bool TryExistingAST,
                       bool CancelOnSubsequentRequest,
                       std::function<void(const CursorInfoData &)> Receiver)
    : CursorRangeInfoConsumer(InputFile, Offset, Length, Lang, ASTInvok,
                              TryExistingAST, CancelOnSubsequentRequest),
      Actionables(Actionables),
      Receiver(std::move(Receiver)){ }

    void handlePrimaryAST(ASTUnitRef AstUnit) override {
      auto &CompIns = AstUnit->getCompilerInstance();
      ModuleDecl *MainModule = CompIns.getMainModule();
      SourceManager &SM = CompIns.getSourceMgr();
      unsigned BufferID = AstUnit->getPrimarySourceFile().getBufferID().getValue();
      SourceLoc Loc =
        Lexer::getLocForStartOfToken(SM, BufferID, Offset);
      if (Loc.isInvalid()) {
        Receiver({});
        return;
      }

      trace::TracedOperation TracedOp;
      if (trace::enabled()) {
        trace::SwiftInvocation SwiftArgs;
        ASTInvok->raw(SwiftArgs.Args.Args, SwiftArgs.Args.PrimaryFile);
        trace::initTraceFiles(SwiftArgs, CompIns);
        TracedOp.start(trace::OperationKind::CursorInfoForSource, SwiftArgs,
                       {std::make_pair("Offset", std::to_string(Offset))});
      }

      // Sanitize length.
      if (Length) {
        SourceLoc TokEnd = Lexer::getLocForEndOfToken(SM, Loc);
        SourceLoc EndLoc = SM.getLocForOffset(BufferID, Offset + Length);

        // If TokEnd is not before the given EndLoc, the EndLoc contains no
        // more stuff than this token, so set the length to 0.
        if (SM.isBeforeInBuffer(EndLoc, TokEnd) || TokEnd == EndLoc)
          Length = 0;
      }

      // Retrive relevant actions on the code under selection.
      std::vector<RefactoringInfo> AvailableRefactorings;
      if (Actionables && Length) {
        std::vector<RefactoringKind> Scratch;
        RangeConfig Range;
        Range.BufferId = BufferID;
        auto Pair = SM.getLineAndColumn(Loc);
        Range.Line = Pair.first;
        Range.Column = Pair.second;
        Range.Length = Length;
        bool RangeStartMayNeedRename = false;
        for (RefactoringKind Kind :
             collectAvailableRefactorings(&AstUnit->getPrimarySourceFile(),
                                Range, RangeStartMayNeedRename, Scratch, {})) {
          AvailableRefactorings.push_back({
            SwiftLangSupport::getUIDForRefactoringKind(Kind),
            getDescriptiveRefactoringKindName(Kind),
            /*UnavailableReason*/ StringRef()
          });
        }
        if (!RangeStartMayNeedRename) {
          CursorInfoData Info;

          // FIXME: This Kind does not mean anything.
          Info.Kind = SwiftLangSupport::getUIDForModuleRef();
          Info.AvailableActions = llvm::makeArrayRef(AvailableRefactorings);

          // If Length is given, then the cursor-info request should only about
          // collecting available refactorings for the range.
          Receiver(Info);
          return;
        }
        // If the range start may need rename, we fall back to a regular cursor
        // info request to get the available rename kinds.
      }

      CursorInfoResolver Resolver(AstUnit->getPrimarySourceFile());
      ResolvedCursorInfo CursorInfo = Resolver.resolve(Loc);
      if (CursorInfo.isInvalid()) {
        Receiver({});
        return;
      }
      CompilerInvocation CompInvok;
      ASTInvok->applyTo(CompInvok);

      switch (CursorInfo.Kind) {
      case CursorInfoKind::ModuleRef:
        passCursorInfoForModule(CursorInfo.Mod, Lang.getIFaceGenContexts(),
                                CompInvok, Receiver);
        return;
      case CursorInfoKind::ValueRef: {
        ValueDecl *VD = CursorInfo.CtorTyRef ? CursorInfo.CtorTyRef : CursorInfo.ValueD;
        bool Failed = passCursorInfoForDecl(&AstUnit->getPrimarySourceFile(),
                                            VD, MainModule,
                                            CursorInfo.ContainerType,
                                            CursorInfo.ContainerType,
                                            CursorInfo.IsRef,
                                            Actionables,
                                            CursorInfo,
                                            BufferID, Loc,
                                            AvailableRefactorings,
                                            Lang, CompInvok,
                                            getPreviousASTSnaps(),
                                            Receiver);
        if (Failed) {
          if (!getPreviousASTSnaps().empty()) {
            // Attempt again using the up-to-date AST.
            resolveCursor(Lang, InputFile, Offset, Length, Actionables, ASTInvok,
                          /*TryExistingAST=*/false, CancelOnSubsequentRequest,
                          Receiver);
          } else {
            Receiver({});
          }
        }
        return;
      }
      case CursorInfoKind::ExprStart:
      case CursorInfoKind::StmtStart: {
        if (Actionables) {
          SmallString<64> SS;
          std::vector<UIdent> RefactoringIds;
          DelayedStringRetriever NameRetriever(SS);
          DelayedStringRetriever ReasonRetriever(SS);
          collectAvailableRefactoringsOtherThanRename(
            &AstUnit->getPrimarySourceFile(), CursorInfo, RefactoringIds,
            NameRetriever, ReasonRetriever);
          if (auto Size = RefactoringIds.size()) {
            CursorInfoData Info;

            // FIXME: This Kind does not mean anything.
            Info.Kind = SwiftLangSupport::getUIDForModuleRef();
            for (unsigned I = 0; I < Size; I ++) {
              AvailableRefactorings.push_back({RefactoringIds[I],
                NameRetriever[I], ReasonRetriever[I]});
            }
            Info.AvailableActions = llvm::makeArrayRef(AvailableRefactorings);
            Receiver(Info);
            return;
          }
        }

        Receiver({});
        return;
      }
      case CursorInfoKind::Invalid: {
        llvm_unreachable("bad sema token kind");
      }
      }
    }

    void cancelled() override {
      CursorInfoData Info;
      Info.IsCancelled = true;
      Receiver(Info);
    }

    void failed(StringRef Error) override {
      LOG_WARN_FUNC("cursor info failed: " << Error);
      Receiver({});
    }
  };

  auto Consumer = std::make_shared<CursorInfoConsumer>(
    InputFile, Offset, Length, Actionables, Lang, Invok, TryExistingAST,
    CancelOnSubsequentRequest, Receiver);

  /// FIXME: When request cancellation is implemented and Xcode adopts it,
  /// don't use 'OncePerASTToken'.
  static const char OncePerASTToken = 0;
  static const char OncePerASTTokenWithActionables = 0;
  const void *Once = nullptr;
  if (CancelOnSubsequentRequest)
    Once = Actionables ? &OncePerASTTokenWithActionables : &OncePerASTToken;
  Lang.getASTManager().processASTAsync(Invok, std::move(Consumer), Once);
}

static void resolveName(SwiftLangSupport &Lang, StringRef InputFile,
                        unsigned Offset, SwiftInvocationRef Invok,
                        bool TryExistingAST,
                        NameTranslatingInfo &Input,
                        std::function<void(const NameTranslatingInfo &)> Receiver) {
  assert(Invok);

  class NameInfoConsumer : public CursorRangeInfoConsumer {
    NameTranslatingInfo Input;
    std::function<void(const NameTranslatingInfo &)> Receiver;

  public:
    NameInfoConsumer(StringRef InputFile, unsigned Offset,
                     SwiftLangSupport &Lang, SwiftInvocationRef ASTInvok,
                     bool TryExistingAST, NameTranslatingInfo Input,
                     std::function<void(const NameTranslatingInfo &)> Receiver)
    : CursorRangeInfoConsumer(InputFile, Offset, 0, Lang, ASTInvok,
                              TryExistingAST,
                              /*CancelOnSubsequentRequest=*/false),
      Input(std::move(Input)), Receiver(std::move(Receiver)){ }

    void handlePrimaryAST(ASTUnitRef AstUnit) override {
      auto &CompIns = AstUnit->getCompilerInstance();

      unsigned BufferID = AstUnit->getPrimarySourceFile().getBufferID().getValue();
      SourceLoc Loc =
        Lexer::getLocForStartOfToken(CompIns.getSourceMgr(), BufferID, Offset);
      if (Loc.isInvalid()) {
        Receiver({});
        return;
      }

      trace::TracedOperation TracedOp;
      if (trace::enabled()) {
        trace::SwiftInvocation SwiftArgs;
        ASTInvok->raw(SwiftArgs.Args.Args, SwiftArgs.Args.PrimaryFile);
        trace::initTraceFiles(SwiftArgs, CompIns);
        TracedOp.start(trace::OperationKind::CursorInfoForSource, SwiftArgs,
                       {std::make_pair("Offset", std::to_string(Offset))});
      }

      CursorInfoResolver Resolver(AstUnit->getPrimarySourceFile());
      ResolvedCursorInfo CursorInfo = Resolver.resolve(Loc);
      if (CursorInfo.isInvalid()) {
        Receiver({});
        return;
      }

      CompilerInvocation CompInvok;
      ASTInvok->applyTo(CompInvok);

      switch(CursorInfo.Kind) {
      case CursorInfoKind::ModuleRef:
        return;

<<<<<<< HEAD
      case SemaTokenKind::ValueRef: {
        bool Failed = passNameInfoForDecl(SemaTok, Input, Receiver);
=======
      case CursorInfoKind::ValueRef: {
        bool Failed = passNameInfoForDecl(CursorInfo, Input, Receiver);
>>>>>>> aad14e3c
        if (Failed) {
          if (!getPreviousASTSnaps().empty()) {
            // Attempt again using the up-to-date AST.
            resolveName(Lang, InputFile, Offset, ASTInvok,
                        /*TryExistingAST=*/false, Input, Receiver);
          } else {
            Receiver({});
          }
        }
        return;
      }
      case CursorInfoKind::ExprStart:
      case CursorInfoKind::StmtStart: {
        Receiver({});
        return;
      }
      case CursorInfoKind::Invalid:
        llvm_unreachable("bad sema token kind.");
      }
    }

    void cancelled() override {
      NameTranslatingInfo Info;
      Info.IsCancelled = true;
      Receiver(Info);
    }

    void failed(StringRef Error) override {
      LOG_WARN_FUNC("name info failed: " << Error);
      Receiver({});
    }
  };

  auto Consumer = std::make_shared<NameInfoConsumer>(
    InputFile, Offset, Lang, Invok, TryExistingAST, Input, Receiver);

  Lang.getASTManager().processASTAsync(Invok, std::move(Consumer), nullptr);
}

static void resolveRange(SwiftLangSupport &Lang,
                          StringRef InputFile, unsigned Offset, unsigned Length,
                          SwiftInvocationRef Invok,
                          bool TryExistingAST, bool CancelOnSubsequentRequest,
                          std::function<void(const RangeInfo&)> Receiver) {
  assert(Invok);

  class RangeInfoConsumer : public CursorRangeInfoConsumer {
    std::function<void(const RangeInfo&)> Receiver;

  public:
    RangeInfoConsumer(StringRef InputFile, unsigned Offset, unsigned Length,
                       SwiftLangSupport &Lang, SwiftInvocationRef ASTInvok,
                       bool TryExistingAST, bool CancelOnSubsequentRequest,
                       std::function<void(const RangeInfo&)> Receiver)
    : CursorRangeInfoConsumer(InputFile, Offset, Length, Lang, ASTInvok,
                              TryExistingAST, CancelOnSubsequentRequest),
      Receiver(std::move(Receiver)){ }

    void handlePrimaryAST(ASTUnitRef AstUnit) override {
      if (trace::enabled()) {
        // FIXME: Implement tracing
      }
      RangeResolver Resolver(AstUnit->getPrimarySourceFile(), Offset, Length);
      ResolvedRangeInfo Info = Resolver.resolve();

      CompilerInvocation CompInvok;
      ASTInvok->applyTo(CompInvok);
      RangeInfo Result;
      Result.RangeKind = Lang.getUIDForRangeKind(Info.Kind);
      Result.RangeContent = Info.ContentRange.str();
      switch (Info.Kind) {
      case RangeKind::SingleExpression: {
        SmallString<64> SS;
        llvm::raw_svector_ostream OS(SS);
        Info.ExitInfo.ReturnType->print(OS);
        Result.ExprType = OS.str();
        Receiver(Result);
        return;
      }
      case RangeKind::SingleDecl:
      case RangeKind::MultiTypeMemberDecl:
      case RangeKind::MultiStatement:
      case RangeKind::SingleStatement: {
        Receiver(Result);
        return;
      }
      case RangeKind::PartOfExpression:
      case RangeKind::Invalid:
        if (!getPreviousASTSnaps().empty()) {
          // Attempt again using the up-to-date AST.
          resolveRange(Lang, InputFile, Offset, Length, ASTInvok,
                      /*TryExistingAST=*/false, CancelOnSubsequentRequest,
                      Receiver);
        } else {
          Receiver(Result);
        }
        return;
      }
    }

    void cancelled() override {
      RangeInfo Info;
      Info.IsCancelled = true;
      Receiver(Info);
    }

    void failed(StringRef Error) override {
      LOG_WARN_FUNC("range info failed: " << Error);
      Receiver({});
    }
  };

  auto Consumer = std::make_shared<RangeInfoConsumer>(
    InputFile, Offset, Length, Lang, Invok, TryExistingAST,
    CancelOnSubsequentRequest, Receiver);
  /// FIXME: When request cancellation is implemented and Xcode adopts it,
  /// don't use 'OncePerASTToken'.
  static const char OncePerASTToken = 0;
  const void *Once = CancelOnSubsequentRequest ? &OncePerASTToken : nullptr;
  Lang.getASTManager().processASTAsync(Invok, std::move(Consumer), Once);
}

void SwiftLangSupport::getCursorInfo(
    StringRef InputFile, unsigned Offset, unsigned Length, bool Actionables,
    bool CancelOnSubsequentRequest, ArrayRef<const char *> Args,
    std::function<void(const CursorInfoData &)> Receiver) {

  if (auto IFaceGenRef = IFaceGenContexts.get(InputFile)) {
    trace::TracedOperation TracedOp;
    if (trace::enabled()) {
      trace::SwiftInvocation SwiftArgs;
      trace::initTraceInfo(SwiftArgs, InputFile, Args);
      // Do we need to record any files? If yes -- which ones?
      trace::StringPairs OpArgs {
        std::make_pair("DocumentName", IFaceGenRef->getDocumentName()),
        std::make_pair("ModuleOrHeaderName", IFaceGenRef->getModuleOrHeaderName()),
        std::make_pair("Offset", std::to_string(Offset))};
      TracedOp.start(trace::OperationKind::CursorInfoForIFaceGen,
                     SwiftArgs, OpArgs);
    }

    IFaceGenRef->accessASTAsync([this, IFaceGenRef, Offset, Actionables, Receiver] {
      SwiftInterfaceGenContext::ResolvedEntity Entity;
      Entity = IFaceGenRef->resolveEntityForOffset(Offset);
      if (Entity.isResolved()) {
        CompilerInvocation Invok;
        IFaceGenRef->applyTo(Invok);
        if (Entity.Mod) {
          passCursorInfoForModule(Entity.Mod, IFaceGenContexts, Invok,
                                  Receiver);
        } else {
          // FIXME: Should pass the main module for the interface but currently
          // it's not necessary.
          passCursorInfoForDecl(
              /*SourceFile*/nullptr, Entity.Dcl, /*MainModule*/ nullptr, Type(),
              Type(), Entity.IsRef, Actionables, ResolvedCursorInfo(),
              /*OrigBufferID=*/None, SourceLoc(),
              {}, *this, Invok, {}, Receiver);
        }
      } else {
        Receiver({});
      }
    });
    return;
  }

  std::string Error;
  SwiftInvocationRef Invok = ASTMgr->getInvocation(Args, InputFile, Error);
  if (!Invok) {
    // FIXME: Report it as failed request.
    LOG_WARN_FUNC("failed to create an ASTInvocation: " << Error);
    Receiver({});
    return;
  }

  resolveCursor(*this, InputFile, Offset, Length, Actionables, Invok,
                /*TryExistingAST=*/true, CancelOnSubsequentRequest, Receiver);
}

void SwiftLangSupport::
getRangeInfo(StringRef InputFile, unsigned Offset, unsigned Length,
             bool CancelOnSubsequentRequest, ArrayRef<const char *> Args,
             std::function<void(const RangeInfo&)> Receiver) {
  if (IFaceGenContexts.get(InputFile)) {
    // FIXME: return range info for generated interfaces.
    Receiver(RangeInfo());
    return;
  }
  std::string Error;
  SwiftInvocationRef Invok = ASTMgr->getInvocation(Args, InputFile, Error);
  if (!Invok) {
    // FIXME: Report it as failed request.
    LOG_WARN_FUNC("failed to create an ASTInvocation: " << Error);
    Receiver(RangeInfo());
    return;
  }
  if (Length == 0) {
    Receiver(RangeInfo());
    return;
  }
  resolveRange(*this, InputFile, Offset, Length, Invok, /*TryExistingAST=*/true,
               CancelOnSubsequentRequest, Receiver);
}

void SwiftLangSupport::
getNameInfo(StringRef InputFile, unsigned Offset, NameTranslatingInfo &Input,
            ArrayRef<const char *> Args,
            std::function<void(const NameTranslatingInfo &)> Receiver) {

  if (auto IFaceGenRef = IFaceGenContexts.get(InputFile)) {
    trace::TracedOperation TracedOp;
    if (trace::enabled()) {
      trace::SwiftInvocation SwiftArgs;
      trace::initTraceInfo(SwiftArgs, InputFile, Args);
      // Do we need to record any files? If yes -- which ones?
      trace::StringPairs OpArgs {
        std::make_pair("DocumentName", IFaceGenRef->getDocumentName()),
        std::make_pair("ModuleOrHeaderName", IFaceGenRef->getModuleOrHeaderName()),
        std::make_pair("Offset", std::to_string(Offset))};
      TracedOp.start(trace::OperationKind::CursorInfoForIFaceGen,
                     SwiftArgs, OpArgs);
    }

    IFaceGenRef->accessASTAsync([IFaceGenRef, Offset, Input, Receiver] {
      SwiftInterfaceGenContext::ResolvedEntity Entity;
      Entity = IFaceGenRef->resolveEntityForOffset(Offset);
      if (Entity.isResolved()) {
        CompilerInvocation Invok;
        IFaceGenRef->applyTo(Invok);
        if (Entity.Mod) {
          // Module is ignored
        } else {
          // FIXME: Should pass the main module for the interface but currently
          // it's not necessary.
        }
      } else {
        Receiver({});
      }
    });
    return;
  }

  std::string Error;
  SwiftInvocationRef Invok = ASTMgr->getInvocation(Args, InputFile, Error);
  if (!Invok) {
    // FIXME: Report it as failed request.
    LOG_WARN_FUNC("failed to create an ASTInvocation: " << Error);
    Receiver({});
    return;
  }

  resolveName(*this, InputFile, Offset, Invok, /*TryExistingAST=*/true, Input,
              Receiver);
}

static void
resolveCursorFromUSR(SwiftLangSupport &Lang, StringRef InputFile, StringRef USR,
                     SwiftInvocationRef Invok, bool TryExistingAST,
                     bool CancelOnSubsequentRequest,
                     std::function<void(const CursorInfoData &)> Receiver) {
  assert(Invok);

  class CursorInfoConsumer : public SwiftASTConsumer {
    std::string InputFile;
    StringRef USR;
    SwiftLangSupport &Lang;
    SwiftInvocationRef ASTInvok;
    const bool TryExistingAST;
    bool CancelOnSubsequentRequest;
    std::function<void(const CursorInfoData &)> Receiver;
    SmallVector<ImmutableTextSnapshotRef, 4> PreviousASTSnaps;

  public:
    CursorInfoConsumer(StringRef InputFile, StringRef USR,
                       SwiftLangSupport &Lang, SwiftInvocationRef ASTInvok,
                       bool TryExistingAST, bool CancelOnSubsequentRequest,
                       std::function<void(const CursorInfoData &)> Receiver)
        : InputFile(InputFile), USR(USR), Lang(Lang),
          ASTInvok(std::move(ASTInvok)), TryExistingAST(TryExistingAST),
          CancelOnSubsequentRequest(CancelOnSubsequentRequest),
          Receiver(std::move(Receiver)) {}

    bool canUseASTWithSnapshots(
        ArrayRef<ImmutableTextSnapshotRef> Snapshots) override {
      if (!TryExistingAST) {
        LOG_INFO_FUNC(High, "will resolve using up-to-date AST");
        return false;
      }

      if (!Snapshots.empty()) {
        PreviousASTSnaps.append(Snapshots.begin(), Snapshots.end());
        LOG_INFO_FUNC(High, "will try existing AST");
        return true;
      }

      LOG_INFO_FUNC(High, "will resolve using up-to-date AST");
      return false;
    }

    void handlePrimaryAST(ASTUnitRef AstUnit) override {
      auto &CompIns = AstUnit->getCompilerInstance();
      ModuleDecl *MainModule = CompIns.getMainModule();

      unsigned BufferID =
          AstUnit->getPrimarySourceFile().getBufferID().getValue();

      trace::TracedOperation TracedOp;
      if (trace::enabled()) {
        trace::SwiftInvocation SwiftArgs;
        ASTInvok->raw(SwiftArgs.Args.Args, SwiftArgs.Args.PrimaryFile);
        trace::initTraceFiles(SwiftArgs, CompIns);
        TracedOp.start(trace::OperationKind::CursorInfoForSource, SwiftArgs,
                       {std::make_pair("USR", USR)});
      }

      if (USR.startswith("c:")) {
        LOG_WARN_FUNC("lookup for C/C++/ObjC USRs not implemented");
        Receiver({});
        return;
      }

      auto &context = CompIns.getASTContext();
      std::string error;
      Decl *D = ide::getDeclFromUSR(context, USR, error);

      if (!D) {
        Receiver({});
        return;
      }

      CompilerInvocation CompInvok;
      ASTInvok->applyTo(CompInvok);

      if (auto *M = dyn_cast<ModuleDecl>(D)) {
        passCursorInfoForModule(M, Lang.getIFaceGenContexts(), CompInvok,
                                Receiver);
      } else if (auto *VD = dyn_cast<ValueDecl>(D)) {
        auto *DC = VD->getDeclContext();
        Type selfTy;
        if (DC->isTypeContext()) {
          selfTy = DC->getSelfInterfaceType();
          selfTy = VD->getInnermostDeclContext()->mapTypeIntoContext(selfTy);
        }
        bool Failed =
            passCursorInfoForDecl(/*SourceFile*/nullptr, VD, MainModule, selfTy,
                                  Type(), /*IsRef=*/false, false, ResolvedCursorInfo(),
                                  BufferID, SourceLoc(), {}, Lang, CompInvok,
                                  PreviousASTSnaps, Receiver);
        if (Failed) {
          if (!PreviousASTSnaps.empty()) {
            // Attempt again using the up-to-date AST.
            resolveCursorFromUSR(Lang, InputFile, USR, ASTInvok,
                                 /*TryExistingAST=*/false,
                                 CancelOnSubsequentRequest, Receiver);
          } else {
            Receiver({});
          }
        }
      }
    }

    void cancelled() override {
      CursorInfoData Info;
      Info.IsCancelled = true;
      Receiver(Info);
    }

    void failed(StringRef Error) override {
      LOG_WARN_FUNC("cursor info failed: " << Error);
      Receiver({});
    }
  };

  auto Consumer = std::make_shared<CursorInfoConsumer>(
      InputFile, USR, Lang, Invok, TryExistingAST, CancelOnSubsequentRequest,
      Receiver);
  /// FIXME: When request cancellation is implemented and Xcode adopts it,
  /// don't use 'OncePerASTToken'.
  static const char OncePerASTToken = 0;
  const void *Once = CancelOnSubsequentRequest ? &OncePerASTToken : nullptr;
  Lang.getASTManager().processASTAsync(Invok, std::move(Consumer), Once);
}

void SwiftLangSupport::getCursorInfoFromUSR(
    StringRef filename, StringRef USR, bool CancelOnSubsequentRequest,
    ArrayRef<const char *> args,
    std::function<void(const CursorInfoData &)> receiver) {
  if (auto IFaceGenRef = IFaceGenContexts.get(filename)) {
    LOG_WARN_FUNC("info from usr for generated interface not implemented yet");
    receiver({});
    return;
  }

  std::string error;
  SwiftInvocationRef invok = ASTMgr->getInvocation(args, filename, error);
  if (!invok) {
    // FIXME: Report it as failed request.
    LOG_WARN_FUNC("failed to create an ASTInvocation: " << error);
    receiver({});
    return;
  }

  resolveCursorFromUSR(*this, filename, USR, invok, /*TryExistingAST=*/true,
                       CancelOnSubsequentRequest, receiver);
}

//===----------------------------------------------------------------------===//
// SwiftLangSupport::findUSRRange
//===----------------------------------------------------------------------===//

llvm::Optional<std::pair<unsigned, unsigned>>
SwiftLangSupport::findUSRRange(StringRef DocumentName, StringRef USR) {
  if (auto IFaceGenRef = IFaceGenContexts.get(DocumentName))
    return IFaceGenRef->findUSRRange(USR);

  // Only works for a module interface document currently.
  // FIXME: Report it as failed request.
  return None;
}

//===----------------------------------------------------------------------===//
// SwiftLangSupport::findRelatedIdentifiersInFile
//===----------------------------------------------------------------------===//

namespace {
class RelatedIdScanner : public SourceEntityWalker {
  ValueDecl *Dcl;
  llvm::SmallVectorImpl<std::pair<unsigned, unsigned>> &Ranges;
  SourceManager &SourceMgr;
  unsigned BufferID = -1;
  bool Cancelled = false;

public:
  explicit RelatedIdScanner(SourceFile &SrcFile, unsigned BufferID,
                            ValueDecl *D,
      llvm::SmallVectorImpl<std::pair<unsigned, unsigned>> &Ranges)
    : Dcl(D), Ranges(Ranges),
      SourceMgr(SrcFile.getASTContext().SourceMgr),
      BufferID(BufferID) {
  }

private:
  bool walkToDeclPre(Decl *D, CharSourceRange Range) override {
    if (Cancelled)
      return false;
    if (D == Dcl)
      return passId(Range);
    return true;
  }
  bool visitDeclReference(ValueDecl *D, CharSourceRange Range,
                          TypeDecl *CtorTyRef, ExtensionDecl *ExtTyRef, Type T,
                          ReferenceMetaData Data) override {
    if (Cancelled)
      return false;
    if (CtorTyRef)
      D = CtorTyRef;
    if (D == Dcl)
      return passId(Range);
    return true;
  }

  bool passId(CharSourceRange Range) {
    unsigned Offset = SourceMgr.getLocOffsetInBuffer(Range.getStart(),BufferID);
    Ranges.push_back({ Offset, Range.getByteLength() });
    return !Cancelled;
  }
};

} // end anonymous namespace

void SwiftLangSupport::findRelatedIdentifiersInFile(
    StringRef InputFile, unsigned Offset,
    bool CancelOnSubsequentRequest,
    ArrayRef<const char *> Args,
    std::function<void(const RelatedIdentsInfo &)> Receiver) {

  std::string Error;
  SwiftInvocationRef Invok = ASTMgr->getInvocation(Args, InputFile, Error);
  if (!Invok) {
    // FIXME: Report it as failed request.
    LOG_WARN_FUNC("failed to create an ASTInvocation: " << Error);
    Receiver({});
    return;
  }

  class RelatedIdConsumer : public SwiftASTConsumer {
    unsigned Offset;
    std::function<void(const RelatedIdentsInfo &)> Receiver;
    SwiftInvocationRef Invok;

  public:
    RelatedIdConsumer(unsigned Offset,
                      std::function<void(const RelatedIdentsInfo &)> Receiver,
                      SwiftInvocationRef Invok)
      : Offset(Offset), Receiver(std::move(Receiver)), Invok(Invok) { }

    void handlePrimaryAST(ASTUnitRef AstUnit) override {
      auto &CompInst = AstUnit->getCompilerInstance();
      auto &SrcFile = AstUnit->getPrimarySourceFile();

      trace::TracedOperation TracedOp;

      SmallVector<std::pair<unsigned, unsigned>, 8> Ranges;

      auto Action = [&]() {
        if (trace::enabled()) {
          trace::SwiftInvocation SwiftArgs;
          Invok->raw(SwiftArgs.Args.Args, SwiftArgs.Args.PrimaryFile);
          trace::initTraceFiles(SwiftArgs, CompInst);
          TracedOp.start(trace::OperationKind::RelatedIdents, SwiftArgs,
                        {std::make_pair("Offset", std::to_string(Offset))});
        }

        unsigned BufferID = SrcFile.getBufferID().getValue();
        SourceLoc Loc =
          Lexer::getLocForStartOfToken(CompInst.getSourceMgr(), BufferID, Offset);
        if (Loc.isInvalid())
          return;

        CursorInfoResolver Resolver(SrcFile);
        ResolvedCursorInfo CursorInfo = Resolver.resolve(Loc);
        if (CursorInfo.isInvalid())
          return;
        if (CursorInfo.IsKeywordArgument)
          return;

        ValueDecl *VD = CursorInfo.CtorTyRef ? CursorInfo.CtorTyRef : CursorInfo.ValueD;
        if (!VD)
          return; // This was a module reference.

        // Only accept pointing to an identifier.
        if (!CursorInfo.IsRef &&
            (isa<ConstructorDecl>(VD) ||
             isa<DestructorDecl>(VD) ||
             isa<SubscriptDecl>(VD)))
          return;
        if (VD->isOperator())
          return;

        RelatedIdScanner Scanner(SrcFile, BufferID, VD, Ranges);
        if (DeclContext *LocalDC = VD->getDeclContext()->getLocalContext()) {
          Scanner.walk(LocalDC);
        } else {
          Scanner.walk(SrcFile);
        }
      };
      Action();

      RelatedIdentsInfo Info;
      Info.Ranges = Ranges;
      Receiver(Info);
    }

    void cancelled() override {
      RelatedIdentsInfo Info;
      Info.IsCancelled = true;
      Receiver(Info);
    }

    void failed(StringRef Error) override {
      LOG_WARN_FUNC("related idents failed: " << Error);
      Receiver({});
    }
  };

  auto Consumer = std::make_shared<RelatedIdConsumer>(Offset, Receiver, Invok);
  /// FIXME: When request cancellation is implemented and Xcode adopts it,
  /// don't use 'OncePerASTToken'.
  static const char OncePerASTToken = 0;
  const void *Once = CancelOnSubsequentRequest ? &OncePerASTToken : nullptr;
  ASTMgr->processASTAsync(Invok, std::move(Consumer), Once);
}

//===----------------------------------------------------------------------===//
// SwiftLangSupport::semanticRefactoring
//===----------------------------------------------------------------------===//

static RefactoringKind getIDERefactoringKind(SemanticRefactoringInfo Info) {
  switch(Info.Kind) {
    case SemanticRefactoringKind::None: return RefactoringKind::None;
#define SEMANTIC_REFACTORING(KIND, NAME, ID)                                   \
    case SemanticRefactoringKind::KIND: return RefactoringKind::KIND;
#include "swift/IDE/RefactoringKinds.def"
  }
}

void SwiftLangSupport::
semanticRefactoring(StringRef Filename, SemanticRefactoringInfo Info,
                    ArrayRef<const char*> Args,
                    CategorizedEditsReceiver Receiver) {
  std::string Error;
  SwiftInvocationRef Invok = ASTMgr->getInvocation(Args, Filename, Error);
  if (!Invok) {
    // FIXME: Report it as failed request.
    LOG_WARN_FUNC("failed to create an ASTInvocation: " << Error);
    Receiver({}, Error);
    return;
  }
  assert(Invok);

  class SemaRefactoringConsumer : public SwiftASTConsumer {
    SemanticRefactoringInfo Info;
    CategorizedEditsReceiver Receiver;

  public:
    SemaRefactoringConsumer(SemanticRefactoringInfo Info,
                            CategorizedEditsReceiver Receiver) : Info(Info),
                                                Receiver(std::move(Receiver)) {}

    void handlePrimaryAST(ASTUnitRef AstUnit) override {
      auto &CompIns = AstUnit->getCompilerInstance();
      ModuleDecl *MainModule = CompIns.getMainModule();
      RefactoringOptions Opts(getIDERefactoringKind(Info));
      Opts.Range.BufferId =  AstUnit->getPrimarySourceFile().getBufferID().
        getValue();
      Opts.Range.Line = Info.Line;
      Opts.Range.Column = Info.Column;
      Opts.Range.Length = Info.Length;
      Opts.PreferredName = Info.PreferredName;

      RequestRefactoringEditConsumer EditConsumer(Receiver);
      refactorSwiftModule(MainModule, Opts, EditConsumer, EditConsumer);
    }

    void cancelled() override {
      Receiver({}, "The refactoring is canceled.");
    }

    void failed(StringRef Error) override {
      Receiver({}, Error);
    }
  };

  auto Consumer = std::make_shared<SemaRefactoringConsumer>(Info, Receiver);
  /// FIXME: When request cancellation is implemented and Xcode adopts it,
  /// don't use 'OncePerASTToken'.
  static const char OncePerASTToken = 0;
  getASTManager().processASTAsync(Invok, std::move(Consumer), &OncePerASTToken);
}<|MERGE_RESOLUTION|>--- conflicted
+++ resolved
@@ -1025,26 +1025,16 @@
 }
 
 /// Returns true for failure to resolve.
-<<<<<<< HEAD
-static bool passNameInfoForDecl(SemaToken SemaTok, NameTranslatingInfo &Info,
-                    std::function<void(const NameTranslatingInfo &)> Receiver) {
-  auto *VD = SemaTok.ValueD;
-=======
 static bool passNameInfoForDecl(ResolvedCursorInfo CursorInfo,
                                 NameTranslatingInfo &Info,
                     std::function<void(const NameTranslatingInfo &)> Receiver) {
   auto *VD = CursorInfo.ValueD;
->>>>>>> aad14e3c
 
   // If the given name is not a function name, and the cursor points to
   // a contructor call, we use the type declaration instead of the init
   // declaration to translate the name.
   if (Info.ArgNames.empty() && !Info.IsZeroArgSelector) {
-<<<<<<< HEAD
-    if (auto *TD = SemaTok.CtorTyRef) {
-=======
     if (auto *TD = CursorInfo.CtorTyRef) {
->>>>>>> aad14e3c
       VD = TD;
     }
   }
@@ -1443,13 +1433,8 @@
       case CursorInfoKind::ModuleRef:
         return;
 
-<<<<<<< HEAD
-      case SemaTokenKind::ValueRef: {
-        bool Failed = passNameInfoForDecl(SemaTok, Input, Receiver);
-=======
       case CursorInfoKind::ValueRef: {
         bool Failed = passNameInfoForDecl(CursorInfo, Input, Receiver);
->>>>>>> aad14e3c
         if (Failed) {
           if (!getPreviousASTSnaps().empty()) {
             // Attempt again using the up-to-date AST.
