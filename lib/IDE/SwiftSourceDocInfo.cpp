--- conflicted
+++ resolved
@@ -1064,14 +1064,9 @@
 
   Implementation(SourceFile &File, ArrayRef<Token> TokensInRange) :
     File(File), Ctx(File.getASTContext()), SM(Ctx.SourceMgr),
-<<<<<<< HEAD
-    AllTokens(AllTokens), StartTok(AllTokens[StartIdx]), EndTok(AllTokens[EndIdx]),
-    Start(StartTok.getLoc()), End(EndTok.getLoc()), Content(getContentRange()) {
-=======
     TokensInRange(TokensInRange),
     Start(TokensInRange.front().getLoc()),
     End(TokensInRange.back().getLoc()) {
->>>>>>> aad14e3c
       assert(Start.isValid() && End.isValid());
   }
 
@@ -1155,16 +1150,8 @@
       return nullptr;
 
     unsigned StartIdx = StartIt - AllTokens.begin();
-<<<<<<< HEAD
-
-    // The end token is exclusive.
-    unsigned EndIdx = EndIt - 1 - AllTokens.begin();
-    return std::unique_ptr<Implementation>(new Implementation(File,
-      std::move(AllTokens), StartIdx, EndIdx));
-=======
     return std::unique_ptr<Implementation>(new Implementation(File,
       AllTokens.slice(StartIdx, EndIt - StartIt + 1)));
->>>>>>> aad14e3c
   }
 
   static std::unique_ptr<Implementation>
