--- conflicted
+++ resolved
@@ -18,14 +18,6 @@
 void SILOpenedArchetypesTracker::addOpenedArchetypeDef(CanArchetypeType archetype,
                                                        SingleValueInstruction *Def) {
   auto OldDef = getOpenedArchetypeDef(archetype);
-<<<<<<< HEAD
-  if (OldDef && isa<GlobalAddrInst>(OldDef)) {
-    // It is a forward definition created during deserialization.
-    // Replace it with the real definition now.
-    OldDef->replaceAllUsesWith(Def);
-    getFunction().getModule().deallocateInst(cast<SILInstruction>(OldDef));
-    OldDef = SILValue();
-=======
   if (OldDef) {
     if (auto *OldI = dyn_cast<GlobalAddrInst>(OldDef)) {
       // It is a forward definition created during deserialization.
@@ -35,7 +27,6 @@
       OldI->eraseFromParent();
       OldDef = nullptr;
     }
->>>>>>> aad14e3c
   }
   assert((!OldDef || OldDef == Def) &&
          "There can be only one definition of an opened archetype");
@@ -133,27 +124,18 @@
     const SILInstruction *I) {
   assert(I->getFunction() == getFunction() &&
          "Instruction does not belong to a proper SILFunction");
-<<<<<<< HEAD
-  auto Archetype = getOpenedArchetypeOf(I);
-=======
   auto archetype = getOpenedArchetypeOf(I);
->>>>>>> aad14e3c
   // Remove the archetype definition if it was registered before.
   // It may happen that this archetype was not registered in the
   // SILOpenedArchetypesTracker, because the tracker was created
   // without scanning the whole function and thus may not aware
   // of all opened archetypes of the function.
-<<<<<<< HEAD
-  if (Archetype && getOpenedArchetypeDef(Archetype))
-    removeOpenedArchetypeDef(Archetype, I);
-=======
   if (archetype) {
     auto def = getOpenedArchetypeDef(archetype);
     if (def == I) {
       OpenedArchetypeDefs.erase(archetype);
     }
   }
->>>>>>> aad14e3c
 }
 
 void SILOpenedArchetypesTracker::handleDeleteNotification(
