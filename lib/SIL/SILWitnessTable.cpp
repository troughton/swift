//===--- SILWitnessTable.cpp - Defines the SILWitnessTable class ----------===//
//
// This source file is part of the Swift.org open source project
//
// Copyright (c) 2014 - 2017 Apple Inc. and the Swift project authors
// Licensed under Apache License v2.0 with Runtime Library Exception
//
// See https://swift.org/LICENSE.txt for license information
// See https://swift.org/CONTRIBUTORS.txt for the list of Swift project authors
//
//===----------------------------------------------------------------------===//
//
// This file defines the SILWitnessTable class, which is used to map a protocol
// conformance for a type to its implementing SILFunctions. This information is
// (FIXME will be) used by IRGen to create witness tables for protocol dispatch.
// It can also be used by generic specialization and existential
// devirtualization passes to promote witness_method and protocol_method
// instructions to static function_refs.
//
//===----------------------------------------------------------------------===//

#include "swift/SIL/SILWitnessTable.h"
#include "swift/AST/ASTMangler.h"
#include "swift/AST/Module.h"
#include "swift/AST/ProtocolConformance.h"
#include "swift/ClangImporter/ClangModule.h"
#include "swift/SIL/SILModule.h"
#include "llvm/ADT/SmallString.h"

using namespace swift;

static std::string mangleConstant(NormalProtocolConformance *C) {
  Mangle::ASTMangler Mangler;
  return Mangler.mangleWitnessTable(C);
}

void SILWitnessTable::addWitnessTable() {
  // Make sure we have not seen this witness table yet.
  assert(Mod.WitnessTableMap.find(Conformance) ==
         Mod.WitnessTableMap.end() && "Attempting to create duplicate "
         "witness table.");
  Mod.WitnessTableMap[Conformance] = this;
  Mod.witnessTables.push_back(this);
}

SILWitnessTable *SILWitnessTable::create(
    SILModule &M, SILLinkage Linkage, IsSerialized_t Serialized,
    NormalProtocolConformance *Conformance,
    ArrayRef<SILWitnessTable::Entry> entries,
    ArrayRef<ConditionalConformance> conditionalConformances) {
  assert(Conformance && "Cannot create a witness table for a null "
         "conformance.");

  // Create the mangled name of our witness table...
  Identifier Name = M.getASTContext().getIdentifier(mangleConstant(Conformance));

  // Allocate the witness table and initialize it.
  void *buf = M.allocate(sizeof(SILWitnessTable), alignof(SILWitnessTable));
  SILWitnessTable *wt = ::new (buf)
      SILWitnessTable(M, Linkage, Serialized, Name.str(), Conformance, entries,
                      conditionalConformances);

  wt->addWitnessTable();

  // Return the resulting witness table.
  return wt;
}

SILWitnessTable *
SILWitnessTable::create(SILModule &M, SILLinkage Linkage,
                        NormalProtocolConformance *Conformance) {
  assert(Conformance && "Cannot create a witness table for a null "
         "conformance.");

  // Create the mangled name of our witness table...
  Identifier Name = M.getASTContext().getIdentifier(mangleConstant(Conformance));


  // Allocate the witness table and initialize it.
  void *buf = M.allocate(sizeof(SILWitnessTable), alignof(SILWitnessTable));
  SILWitnessTable *wt = ::new (buf) SILWitnessTable(M, Linkage, Name.str(),
                                                    Conformance);

  wt->addWitnessTable();

  // Return the resulting witness table.
  return wt;
}

SILWitnessTable::SILWitnessTable(
    SILModule &M, SILLinkage Linkage, IsSerialized_t Serialized, StringRef N,
    NormalProtocolConformance *Conformance, ArrayRef<Entry> entries,
    ArrayRef<ConditionalConformance> conditionalConformances)
    : Mod(M), Name(N), Linkage(Linkage), Conformance(Conformance), Entries(),
      ConditionalConformances(), IsDeclaration(true), Serialized(false) {
  convertToDefinition(entries, conditionalConformances, Serialized);
}

SILWitnessTable::SILWitnessTable(SILModule &M, SILLinkage Linkage, StringRef N,
                                 NormalProtocolConformance *Conformance)
    : Mod(M), Name(N), Linkage(Linkage), Conformance(Conformance), Entries(),
      ConditionalConformances(), IsDeclaration(true), Serialized(false) {}

SILWitnessTable::~SILWitnessTable() {
  if (isDeclaration())
    return;

  // Drop the reference count of witness functions referenced by this table.
  for (auto entry : getEntries()) {
    switch (entry.getKind()) {
    case Method:
      if (entry.getMethodWitness().Witness) {
        entry.getMethodWitness().Witness->decrementRefCount();
      }
      break;
    case AssociatedType:
    case AssociatedTypeProtocol:
    case BaseProtocol:
    case MissingOptional:
    case Invalid:
      break;
    }
  }
}

IsSerialized_t SILWitnessTable::isSerialized() const {
  return Serialized ? IsSerialized : IsNotSerialized;
}

void SILWitnessTable::convertToDefinition(
    ArrayRef<Entry> entries,
    ArrayRef<ConditionalConformance> conditionalConformances,
    IsSerialized_t isSerialized) {
  assert(isDeclaration() && "Definitions should never call this method.");
  IsDeclaration = false;
  assert(isSerialized != IsSerializable);
  Serialized = (isSerialized == IsSerialized);

  Entries = Mod.allocateCopy(entries);
  ConditionalConformances = Mod.allocateCopy(conditionalConformances);

  // Bump the reference count of witness functions referenced by this table.
  for (auto entry : getEntries()) {
    switch (entry.getKind()) {
    case Method:
      if (entry.getMethodWitness().Witness) {
        entry.getMethodWitness().Witness->incrementRefCount();
      }
      break;
    case AssociatedType:
    case AssociatedTypeProtocol:
    case BaseProtocol:
    case MissingOptional:
    case Invalid:
      break;
    }
  }
}

Identifier SILWitnessTable::getIdentifier() const {
  return Mod.getASTContext().getIdentifier(Name);
}

<<<<<<< HEAD
bool SILWitnessTable::conformanceIsSerialized(ProtocolConformance *conformance,
                                              ResilienceStrategy strategy,
                                              bool silSerializeWitnessTables) {
  auto *nominal = conformance->getType()->getAnyNominal();
  // Only serialize if the witness table is sufficiently static, and resilience
  // is explicitly enabled for this compilation or if we serialize all eligible
  // witness tables.
  auto moduleIsResilient = strategy == ResilienceStrategy::Resilient;
  auto protocolIsPublic =
      conformance->getProtocol()->getEffectiveAccess() >= Accessibility::Public;
  auto typeIsPublic = nominal->getEffectiveAccess() >= Accessibility::Public;
  return (moduleIsResilient || silSerializeWitnessTables) &&
         nominal->hasFixedLayout() && protocolIsPublic && typeIsPublic;
=======
bool SILWitnessTable::conformanceIsSerialized(ProtocolConformance *conformance) {
  // Serialize witness tables for conformances synthesized by
  // the ClangImporter.
  if (isa<ClangModuleUnit>(conformance->getDeclContext()->getModuleScopeContext()))
    return true;

  auto *nominal = conformance->getType()->getAnyNominal();
  // Only serialize witness tables for fixed layout types.
  //
  // FIXME: This is not the right long term solution. We need an explicit
  // mechanism for declaring conformances as 'fragile'.
  auto protocolIsPublic =
      conformance->getProtocol()->getEffectiveAccess() >= AccessLevel::Public;
  auto typeIsPublic = nominal->getEffectiveAccess() >= AccessLevel::Public;
  return nominal->hasFixedLayout() && protocolIsPublic && typeIsPublic;
}

bool SILWitnessTable::enumerateWitnessTableConditionalConformances(
    const ProtocolConformance *conformance,
    llvm::function_ref<bool(unsigned, CanType, ProtocolDecl *)> fn) {
  unsigned conformanceIndex = 0;
  for (auto req : conformance->getConditionalRequirements()) {
    if (req.getKind() != RequirementKind::Conformance)
      continue;

    auto proto = req.getSecondType()->castTo<ProtocolType>()->getDecl();

    if (Lowering::TypeConverter::protocolRequiresWitnessTable(proto)) {
      if (fn(conformanceIndex, req.getFirstType()->getCanonicalType(), proto))
        return true;

      conformanceIndex++;
    }
  }
  return false;
>>>>>>> aad14e3c
}<|MERGE_RESOLUTION|>--- conflicted
+++ resolved
@@ -161,21 +161,6 @@
   return Mod.getASTContext().getIdentifier(Name);
 }
 
-<<<<<<< HEAD
-bool SILWitnessTable::conformanceIsSerialized(ProtocolConformance *conformance,
-                                              ResilienceStrategy strategy,
-                                              bool silSerializeWitnessTables) {
-  auto *nominal = conformance->getType()->getAnyNominal();
-  // Only serialize if the witness table is sufficiently static, and resilience
-  // is explicitly enabled for this compilation or if we serialize all eligible
-  // witness tables.
-  auto moduleIsResilient = strategy == ResilienceStrategy::Resilient;
-  auto protocolIsPublic =
-      conformance->getProtocol()->getEffectiveAccess() >= Accessibility::Public;
-  auto typeIsPublic = nominal->getEffectiveAccess() >= Accessibility::Public;
-  return (moduleIsResilient || silSerializeWitnessTables) &&
-         nominal->hasFixedLayout() && protocolIsPublic && typeIsPublic;
-=======
 bool SILWitnessTable::conformanceIsSerialized(ProtocolConformance *conformance) {
   // Serialize witness tables for conformances synthesized by
   // the ClangImporter.
@@ -211,5 +196,4 @@
     }
   }
   return false;
->>>>>>> aad14e3c
 }