--- conflicted
+++ resolved
@@ -417,23 +417,15 @@
 
   while (I && I->getNumOperands() == 1 &&
          I->getNumTypeDependentOperands() == 0) {
-<<<<<<< HEAD
-    I = dyn_cast<SILInstruction>(I->getOperand(0));
-=======
     // All the open instructions are single-value instructions.
     auto SVI = dyn_cast<SingleValueInstruction>(I->getOperand(0));
->>>>>>> aad14e3c
     // Within SimplifyCFG this function may be called for an instruction
     // within unreachable code. And within an unreachable block it can happen
     // that defs do not dominate uses (because there is no dominance defined).
     // To avoid the infinite loop when following the chain of instructions via
     // their operands, bail if the operand is not an instruction or this
     // instruction was seen already.
-<<<<<<< HEAD
-    if (!I || !Visited.insert(I).second)
-=======
     if (!SVI || !Visited.insert(SVI).second)
->>>>>>> aad14e3c
       return;
     // If it is a definition of an opened archetype,
     // register it and exit.
