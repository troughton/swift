--- conflicted
+++ resolved
@@ -1721,11 +1721,7 @@
   
     ManagedValue offset(SILGenFunction &SGF, SILLocation loc, ManagedValue base,
                         AccessKind accessKind) && override {
-<<<<<<< HEAD
-      assert(SGF.InWritebackScope &&
-=======
       assert(SGF.InFormalEvaluationScope &&
->>>>>>> aad14e3c
              "offsetting l-value for modification without writeback scope");
       switch (accessKind) {
       case AccessKind::ReadWrite:
@@ -1738,13 +1734,8 @@
         return std::move(*this).readOnlyOffset(SGF, loc, base);
       }
     }
-<<<<<<< HEAD
-    void print(raw_ostream &OS) const override {
-      OS << "KeyPathApplicationComponent";
-=======
     void dump(raw_ostream &OS, unsigned indent) const override {
       OS.indent(indent) << "KeyPathApplicationComponent\n";
->>>>>>> aad14e3c
     }
   };
 } // end anonymous namespace
@@ -1952,11 +1943,7 @@
                                 CanType formalRValueType,
                                 RValue &&indices) {
   if (auto var = dyn_cast<VarDecl>(storage)) {
-<<<<<<< HEAD
-    assert(!indices);
-=======
     assert(indices.isNull());
->>>>>>> aad14e3c
     addMemberVarComponent(SGF, loc, var, subs, options, isSuper,
                           accessKind, accessSemantics, accessStrategy,
                           formalRValueType);
@@ -2042,53 +2029,6 @@
   return r;
 }
 
-<<<<<<< HEAD
-LValue SILGenLValue::visitRec(Expr *e, AccessKind accessKind,
-                              LValueOptions options,
-                              AbstractionPattern orig) {
-  // Non-lvalue types (references, values, metatypes, etc) form the root of a
-  // logical l-value.
-  if (!e->getType()->is<LValueType>() && !e->getType()->is<InOutType>()) {
-    // Decide if we can evaluate this expression at +0 for the rest of the
-    // lvalue.
-    SGFContext Ctx;
-    ManagedValue rv;
-
-    // Calls through opaque protocols can be done with +0 rvalues.  This allows
-    // us to avoid materializing copies of existentials.
-    if (SGF.SGM.Types.isIndirectPlusZeroSelfParameter(e->getType()))
-      Ctx = SGFContext::AllowGuaranteedPlusZero;
-    else if (auto *DRE = dyn_cast<DeclRefExpr>(e)) {
-      // Any reference to "self" can be done at +0 so long as it is a direct
-      // access, since we know it is guaranteed.
-      // TODO: it would be great to factor this even lower into SILGen to the
-      // point where we can see that the parameter is +0 guaranteed.  Note that
-      // this handles the case in initializers where there is actually a stack
-      // allocation for it as well.
-      if (isa<ParamDecl>(DRE->getDecl()) &&
-          DRE->getDecl()->getFullName() == SGF.getASTContext().Id_self &&
-          DRE->getDecl()->isImplicit()) {
-        Ctx = SGFContext::AllowGuaranteedPlusZero;
-        if (SGF.SelfInitDelegationState != SILGenFunction::NormalSelf) {
-          // This needs to be inlined since there is a Formal Evaluation Scope
-          // in emitRValueForDecl that causing any borrow for this LValue to be
-          // popped too soon.
-          auto *vd = cast<ParamDecl>(DRE->getDecl());
-          ManagedValue selfLValue = SGF.emitLValueForDecl(
-              DRE, vd, DRE->getType()->getCanonicalType(), AccessKind::Read,
-              DRE->getAccessSemantics());
-          rv = SGF.emitRValueForSelfInDelegationInit(
-                      e, DRE->getType()->getCanonicalType(),
-                      selfLValue.getLValueAddress(), Ctx)
-                   .getScalarValue();
-        }
-      } else if (auto *VD = dyn_cast<VarDecl>(DRE->getDecl())) {
-        // All let values are guaranteed to be held alive across their lifetime,
-        // and won't change once initialized.  Any loaded value is good for the
-        // duration of this expression evaluation.
-        if (VD->isLet())
-          Ctx = SGFContext::AllowGuaranteedPlusZero;
-=======
 static LValue visitRecInOut(SILGenLValue &SGL, Expr *e, AccessKind accessKind,
                             LValueOptions options, AbstractionPattern orig) {
   auto lv = SGL.visit(e, accessKind, options);
@@ -2147,7 +2087,6 @@
                          .getAsSingleValue(SGF, e);
 
         return selfLValue;
->>>>>>> aad14e3c
       }
     }
 
@@ -2161,18 +2100,8 @@
     }
   }
 
-<<<<<<< HEAD
-  auto lv = visit(e, accessKind, options);
-  // If necessary, handle reabstraction with a SubstToOrigComponent that handles
-  // writeback in the original representation.
-  if (orig.isValid()) {
-    auto &origTL = SGF.getTypeLowering(orig, e->getType()->getRValueType());
-    if (lv.getTypeOfRValue() != origTL.getLoweredType().getObjectType())
-      lv.addSubstToOrigComponent(orig, origTL.getLoweredType().getObjectType());
-=======
   if (SGF.SGM.Types.isIndirectPlusZeroSelfParameter(e->getType())) {
     ctx = SGFContext::AllowGuaranteedPlusZero;
->>>>>>> aad14e3c
   }
 
   return SGF.emitRValueAsSingleValue(e, ctx);
