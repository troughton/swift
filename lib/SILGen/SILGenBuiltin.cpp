--- conflicted
+++ resolved
@@ -63,19 +63,11 @@
   return ctxt.AllocateCopy(args);
 }
 
-<<<<<<< HEAD
-static ManagedValue emitBuiltinRetain(SILGenFunction &gen,
-                                       SILLocation loc,
-                                       SubstitutionList substitutions,
-                                       ArrayRef<ManagedValue> args,
-                                       SGFContext C) {
-=======
 static ManagedValue emitBuiltinRetain(SILGenFunction &SGF,
                                       SILLocation loc,
                                       SubstitutionList substitutions,
                                       ArrayRef<ManagedValue> args,
                                       SGFContext C) {
->>>>>>> aad14e3c
   // The value was produced at +1; we can produce an unbalanced retain simply by
   // disabling the cleanup. But this would violate ownership semantics. Instead,
   // we must allow for the cleanup and emit a new unmanaged retain value.
@@ -186,11 +178,7 @@
                                     SubstitutionList substitutions,
                                     ArrayRef<ManagedValue> args,
                                     SGFContext C) {
-<<<<<<< HEAD
-  return emitBuiltinLoadOrTake(gen, loc, substitutions, args,
-=======
   return emitBuiltinLoadOrTake(SGF, loc, substitutions, args,
->>>>>>> aad14e3c
                                C, IsNotTake,
                                /*isStrict*/ true, /*isInvariant*/ false);
 }
@@ -200,11 +188,7 @@
                                        SubstitutionList substitutions,
                                        ArrayRef<ManagedValue> args,
                                        SGFContext C) {
-<<<<<<< HEAD
-  return emitBuiltinLoadOrTake(gen, loc, substitutions, args,
-=======
   return emitBuiltinLoadOrTake(SGF, loc, substitutions, args,
->>>>>>> aad14e3c
                                C, IsNotTake,
                                /*isStrict*/ false, /*isInvariant*/ false);
 }
@@ -214,11 +198,7 @@
                                              SubstitutionList substitutions,
                                              ArrayRef<ManagedValue> args,
                                              SGFContext C) {
-<<<<<<< HEAD
-  return emitBuiltinLoadOrTake(gen, loc, substitutions, args,
-=======
   return emitBuiltinLoadOrTake(SGF, loc, substitutions, args,
->>>>>>> aad14e3c
                                C, IsNotTake,
                                /*isStrict*/ false, /*isInvariant*/ true);
 }
@@ -228,11 +208,7 @@
                                     SubstitutionList substitutions,
                                     ArrayRef<ManagedValue> args,
                                     SGFContext C) {
-<<<<<<< HEAD
-  return emitBuiltinLoadOrTake(gen, loc, substitutions, args,
-=======
   return emitBuiltinLoadOrTake(SGF, loc, substitutions, args,
->>>>>>> aad14e3c
                                C, IsTake,
                                /*isStrict*/ true, /*isInvariant*/ false);
 }
@@ -358,13 +334,8 @@
   if (substitutions[0].getReplacement()->isClassExistentialType()) {
     auto openedTy
       = ArchetypeType::getOpened(substitutions[0].getReplacement());
-<<<<<<< HEAD
-    SILType loweredOpenedTy = gen.getLoweredLoadableType(openedTy);
-    arg = gen.B.createOpenExistentialRef(loc, arg, loweredOpenedTy);
-=======
     SILType loweredOpenedTy = SGF.getLoweredLoadableType(openedTy);
     arg = SGF.B.createOpenExistentialRef(loc, arg, loweredOpenedTy);
->>>>>>> aad14e3c
   }
 
   // Return the cast result.
@@ -392,30 +363,12 @@
   assert(ty->usesNativeReferenceCounting(ResilienceExpansion::Maximal) &&
          "Can only cast types that use native reference counting to native "
          "object");
-<<<<<<< HEAD
-  return emitBuiltinUnsafeCastToNativeObject(gen, loc, substitutions,
-=======
   return emitBuiltinUnsafeCastToNativeObject(SGF, loc, substitutions,
->>>>>>> aad14e3c
                                              args, C);
 }
 
 
-<<<<<<< HEAD
-/// Specialized emitter for Builtin.castToUnknownObject.
-static ManagedValue emitBuiltinCastToUnknownObject(SILGenFunction &gen,
-                                         SILLocation loc,
-                                         SubstitutionList substitutions,
-                                         ArrayRef<ManagedValue> args,
-                                         SGFContext C) {
-  return emitCastToReferenceType(gen, loc, substitutions, args, C,
-                        SILType::getUnknownObjectType(gen.F.getASTContext()));
-}
-
-static ManagedValue emitCastFromReferenceType(SILGenFunction &gen,
-=======
 static ManagedValue emitCastFromReferenceType(SILGenFunction &SGF,
->>>>>>> aad14e3c
                                          SILLocation loc,
                                          SubstitutionList substitutions,
                                          ArrayRef<ManagedValue> args,
@@ -449,20 +402,7 @@
 }
 
 /// Specialized emitter for Builtin.castFromNativeObject.
-<<<<<<< HEAD
-static ManagedValue emitBuiltinCastFromNativeObject(SILGenFunction &gen,
-                                         SILLocation loc,
-                                         SubstitutionList substitutions,
-                                         ArrayRef<ManagedValue> args,
-                                         SGFContext C) {
-  return emitCastFromReferenceType(gen, loc, substitutions, args, C);
-}
-
-/// Specialized emitter for Builtin.castFromUnknownObject.
-static ManagedValue emitBuiltinCastFromUnknownObject(SILGenFunction &gen,
-=======
 static ManagedValue emitBuiltinCastFromNativeObject(SILGenFunction &SGF,
->>>>>>> aad14e3c
                                          SILLocation loc,
                                          SubstitutionList substitutions,
                                          ArrayRef<ManagedValue> args,
@@ -748,13 +688,8 @@
   if (subs[0].getReplacement()->isClassExistentialType()) {
     auto openedTy
       = ArchetypeType::getOpened(subs[0].getReplacement());
-<<<<<<< HEAD
-    SILType loweredOpenedTy = gen.getLoweredLoadableType(openedTy);
-    ref = gen.B.createOpenExistentialRef(loc, ref, loweredOpenedTy);
-=======
     SILType loweredOpenedTy = SGF.getLoweredLoadableType(openedTy);
     ref = SGF.B.createOpenExistentialRef(loc, ref, loweredOpenedTy);
->>>>>>> aad14e3c
   }
   
   SILValue result = SGF.B.createRefToBridgeObject(loc, ref, bits);
