//===--- SILGenExpr.cpp - Implements Lowering of ASTs -> SIL for Exprs ----===//
//
// This source file is part of the Swift.org open source project
//
// Copyright (c) 2014 - 2017 Apple Inc. and the Swift project authors
// Licensed under Apache License v2.0 with Runtime Library Exception
//
// See https://swift.org/LICENSE.txt for license information
// See https://swift.org/CONTRIBUTORS.txt for the list of Swift project authors
//
//===----------------------------------------------------------------------===//

#include "SILGen.h"
#include "ArgumentScope.h"
#include "ArgumentSource.h"
#include "Callee.h"
#include "Condition.h"
#include "Conversion.h"
#include "ExitableFullExpr.h"
#include "Initialization.h"
#include "LValue.h"
#include "RValue.h"
#include "ResultPlan.h"
#include "SILGenDynamicCast.h"
#include "Scope.h"
#include "Varargs.h"
#include "swift/AST/ASTContext.h"
#include "swift/AST/Decl.h"
#include "swift/AST/DiagnosticsCommon.h"
#include "swift/AST/Expr.h"
#include "swift/AST/ForeignErrorConvention.h"
#include "swift/AST/GenericEnvironment.h"
#include "swift/AST/ASTMangler.h"
#include "swift/AST/ProtocolConformance.h"
#include "swift/AST/SubstitutionMap.h"
#include "swift/AST/Types.h"
#include "swift/Basic/SourceManager.h"
#include "swift/Basic/type_traits.h"
#include "swift/SIL/DynamicCasts.h"
#include "swift/SIL/SILArgument.h"
#include "swift/SIL/SILUndef.h"
#include "swift/SIL/TypeLowering.h"
#include "llvm/ADT/STLExtras.h"
#include "llvm/Support/Compiler.h"
#include "llvm/Support/ConvertUTF.h"
#include "llvm/Support/MemoryBuffer.h"
#include "llvm/Support/SaveAndRestore.h"
#include "llvm/Support/raw_ostream.h"

#include "swift/AST/DiagnosticsSIL.h"

using namespace swift;
using namespace Lowering;

ManagedValue SILGenFunction::emitManagedRetain(SILLocation loc,
                                               SILValue v) {
  auto &lowering = getTypeLowering(v->getType());
  return emitManagedRetain(loc, v, lowering);
}

ManagedValue SILGenFunction::emitManagedRetain(SILLocation loc,
                                               SILValue v,
                                               const TypeLowering &lowering) {
  assert(lowering.getLoweredType() == v->getType());
  if (lowering.isTrivial())
    return ManagedValue::forUnmanaged(v);
  if (v->getType().isObject() &&
      v.getOwnershipKind() == ValueOwnershipKind::Trivial)
    return ManagedValue::forUnmanaged(v);
  assert((!lowering.isAddressOnly() || !silConv.useLoweredAddresses()) &&
         "cannot retain an unloadable type");

  v = lowering.emitCopyValue(B, loc, v);
  return emitManagedRValueWithCleanup(v, lowering);
}

ManagedValue SILGenFunction::emitManagedLoadCopy(SILLocation loc, SILValue v) {
  auto &lowering = getTypeLowering(v->getType());
  return emitManagedLoadCopy(loc, v, lowering);
}

ManagedValue SILGenFunction::emitManagedLoadCopy(SILLocation loc, SILValue v,
                                                 const TypeLowering &lowering) {
  assert(lowering.getLoweredType().getAddressType() == v->getType());
  v = lowering.emitLoadOfCopy(B, loc, v, IsNotTake);
  if (lowering.isTrivial())
    return ManagedValue::forUnmanaged(v);
  if (v.getOwnershipKind() == ValueOwnershipKind::Trivial)
    return ManagedValue::forUnmanaged(v);
  assert((!lowering.isAddressOnly() || !silConv.useLoweredAddresses()) &&
         "cannot retain an unloadable type");
  return emitManagedRValueWithCleanup(v, lowering);
}

ManagedValue SILGenFunction::emitManagedLoadBorrow(SILLocation loc,
                                                   SILValue v) {
  auto &lowering = getTypeLowering(v->getType());
  return emitManagedLoadBorrow(loc, v, lowering);
}

ManagedValue
SILGenFunction::emitManagedLoadBorrow(SILLocation loc, SILValue v,
                                      const TypeLowering &lowering) {
  assert(lowering.getLoweredType().getAddressType() == v->getType());
  if (lowering.isTrivial()) {
    v = lowering.emitLoadOfCopy(B, loc, v, IsNotTake);
    return ManagedValue::forUnmanaged(v);
  }

  assert((!lowering.isAddressOnly() || !silConv.useLoweredAddresses()) &&
         "cannot retain an unloadable type");
  auto *lbi = B.createLoadBorrow(loc, v);
  return emitManagedBorrowedRValueWithCleanup(v, lbi, lowering);
}

ManagedValue SILGenFunction::emitManagedStoreBorrow(SILLocation loc, SILValue v,
                                                    SILValue addr) {
  auto &lowering = getTypeLowering(v->getType());
  return emitManagedStoreBorrow(loc, v, addr, lowering);
}

ManagedValue SILGenFunction::emitManagedStoreBorrow(
    SILLocation loc, SILValue v, SILValue addr, const TypeLowering &lowering) {
  assert(lowering.getLoweredType().getObjectType() == v->getType());
  if (lowering.isTrivial() ||
      v.getOwnershipKind() == ValueOwnershipKind::Trivial) {
    lowering.emitStore(B, loc, v, addr, StoreOwnershipQualifier::Trivial);
    return ManagedValue::forUnmanaged(v);
  }
  assert((!lowering.isAddressOnly() || !silConv.useLoweredAddresses()) &&
         "cannot retain an unloadable type");
  auto *sbi = B.createStoreBorrow(loc, v, addr);
  return emitManagedBorrowedRValueWithCleanup(sbi->getSrc(), sbi, lowering);
}

ManagedValue SILGenFunction::emitManagedBeginBorrow(SILLocation loc,
                                                    SILValue v) {
  auto &lowering = getTypeLowering(v->getType());
  return emitManagedBeginBorrow(loc, v, lowering);
}

ManagedValue
SILGenFunction::emitManagedBeginBorrow(SILLocation loc, SILValue v,
                                       const TypeLowering &lowering) {
  assert(lowering.getLoweredType().getObjectType() ==
         v->getType().getObjectType());
  if (lowering.isTrivial())
    return ManagedValue::forUnmanaged(v);

  if (v.getOwnershipKind() == ValueOwnershipKind::Trivial)
    return ManagedValue::forUnmanaged(v);

  if (v.getOwnershipKind() == ValueOwnershipKind::Guaranteed)
    return ManagedValue::forUnmanaged(v);

  auto *bbi = B.createBeginBorrow(loc, v);
  return emitManagedBorrowedRValueWithCleanup(v, bbi, lowering);
}

namespace {

struct EndBorrowCleanup : Cleanup {
  SILValue originalValue;
  SILValue borrowedValue;

  EndBorrowCleanup(SILValue originalValue, SILValue borrowedValue)
      : originalValue(originalValue), borrowedValue(borrowedValue) {}

  void emit(SILGenFunction &SGF, CleanupLocation l) override {
    SGF.B.createEndBorrow(l, borrowedValue, originalValue);
  }

  void dump(SILGenFunction &) const override {
#ifndef NDEBUG
    llvm::errs() << "EndBorrowCleanup "
                 << "State:" << getState() << "\n"
                 << "original:" << originalValue << "borrowed:" << borrowedValue
                 << "\n";
#endif
  }
};

struct FormalEvaluationEndBorrowCleanup : Cleanup {
  FormalEvaluationContext::stable_iterator Depth;

  FormalEvaluationEndBorrowCleanup() : Depth() {}

  void emit(SILGenFunction &SGF, CleanupLocation l) override {
    getEvaluation(SGF).finish(SGF);
  }

  void dump(SILGenFunction &SGF) const override {
#ifndef NDEBUG
    llvm::errs() << "FormalEvaluationEndBorrowCleanup "
                 << "State:" << getState() << "\n"
                 << "original:" << getOriginalValue(SGF) << "\n"
                 << "borrowed:" << getBorrowedValue(SGF) << "\n";
#endif
  }

  SharedBorrowFormalAccess &getEvaluation(SILGenFunction &SGF) const {
    auto &evaluation = *SGF.FormalEvalContext.find(Depth);
    assert(evaluation.getKind() == FormalAccess::Shared);
    return static_cast<SharedBorrowFormalAccess &>(evaluation);
  }

  SILValue getOriginalValue(SILGenFunction &SGF) const {
    return getEvaluation(SGF).getOriginalValue();
  }

  SILValue getBorrowedValue(SILGenFunction &SGF) const {
    return getEvaluation(SGF).getBorrowedValue();
  }
};

} // end anonymous namespace

ManagedValue
SILGenFunction::emitFormalEvaluationManagedBeginBorrow(SILLocation loc,
                                                       SILValue v) {
  if (v.getOwnershipKind() == ValueOwnershipKind::Guaranteed)
    return ManagedValue::forUnmanaged(v);
  auto &lowering = getTypeLowering(v->getType());
  return emitFormalEvaluationManagedBeginBorrow(loc, v, lowering);
}

ManagedValue SILGenFunction::emitFormalEvaluationManagedBeginBorrow(
    SILLocation loc, SILValue v, const TypeLowering &lowering) {
  assert(lowering.getLoweredType().getObjectType() ==
         v->getType().getObjectType());
  if (lowering.isTrivial())
    return ManagedValue::forUnmanaged(v);
  if (v.getOwnershipKind() == ValueOwnershipKind::Guaranteed)
    return ManagedValue::forUnmanaged(v);
  auto *bbi = B.createBeginBorrow(loc, v);
  return emitFormalEvaluationManagedBorrowedRValueWithCleanup(loc, v, bbi,
                                                              lowering);
}

ManagedValue
SILGenFunction::emitFormalEvaluationManagedBorrowedRValueWithCleanup(
    SILLocation loc, SILValue original, SILValue borrowed) {
  auto &lowering = getTypeLowering(original->getType());
  return emitFormalEvaluationManagedBorrowedRValueWithCleanup(
      loc, original, borrowed, lowering);
}

ManagedValue
SILGenFunction::emitFormalEvaluationManagedBorrowedRValueWithCleanup(
    SILLocation loc, SILValue original, SILValue borrowed,
    const TypeLowering &lowering) {
  assert(lowering.getLoweredType().getObjectType() ==
         original->getType().getObjectType());
  if (lowering.isTrivial())
    return ManagedValue::forUnmanaged(borrowed);

  if (!borrowed->getType().isObject()) {
    return ManagedValue(borrowed, CleanupHandle::invalid());
  }

  assert(InFormalEvaluationScope && "Must be in formal evaluation scope");
  auto &cleanup = Cleanups.pushCleanup<FormalEvaluationEndBorrowCleanup>();
  CleanupHandle handle = Cleanups.getTopCleanup();
  FormalEvalContext.push<SharedBorrowFormalAccess>(loc, handle, original,
                                                   borrowed);
  cleanup.Depth = FormalEvalContext.stable_begin();
  return ManagedValue(borrowed, CleanupHandle::invalid());
}

namespace {

struct EndBorrowArgumentCleanup : Cleanup {
  SILPHIArgument *arg;

  EndBorrowArgumentCleanup(SILPHIArgument *arg) : arg(arg) {}

  void emit(SILGenFunction &SGF, CleanupLocation l) override {
    SGF.B.createEndBorrowArgument(l, arg);
  }

  void dump(SILGenFunction &) const override {
#ifndef NDEBUG
    llvm::errs() << "EndBorrowArgumentCleanup "
                 << "State:" << getState() << "\n"
                 << "argument: " << *arg << "\n";
#endif
  }
};

} // end anonymous namespace

ManagedValue
SILGenFunction::emitManagedBorrowedArgumentWithCleanup(SILPHIArgument *arg) {
  if (arg->getOwnershipKind() == ValueOwnershipKind::Trivial ||
      arg->getType().isTrivial(arg->getModule())) {
    return ManagedValue::forUnmanaged(arg);
  }

  assert(arg->getOwnershipKind() == ValueOwnershipKind::Guaranteed);
  Cleanups.pushCleanup<EndBorrowArgumentCleanup>(arg);
  return ManagedValue(arg, CleanupHandle::invalid());
}

ManagedValue
SILGenFunction::emitManagedBorrowedRValueWithCleanup(SILValue original,
                                                     SILValue borrowed) {
  assert(original->getType().getObjectType() ==
         borrowed->getType().getObjectType());
  auto &lowering = getTypeLowering(original->getType());
  return emitManagedBorrowedRValueWithCleanup(original, borrowed, lowering);
}

ManagedValue SILGenFunction::emitManagedBorrowedRValueWithCleanup(
    SILValue original, SILValue borrowed, const TypeLowering &lowering) {
  assert(lowering.getLoweredType().getObjectType() ==
         original->getType().getObjectType());
  if (lowering.isTrivial())
    return ManagedValue::forUnmanaged(borrowed);

  if (original->getType().isObject() &&
      original.getOwnershipKind() == ValueOwnershipKind::Trivial)
    return ManagedValue::forUnmanaged(borrowed);

  if (borrowed->getType().isObject()) {
    Cleanups.pushCleanup<EndBorrowCleanup>(original, borrowed);
  }

  return ManagedValue(borrowed, CleanupHandle::invalid());
}

ManagedValue SILGenFunction::emitManagedRValueWithCleanup(SILValue v) {
  auto &lowering = getTypeLowering(v->getType());
  return emitManagedRValueWithCleanup(v, lowering);
}

ManagedValue SILGenFunction::emitManagedRValueWithCleanup(SILValue v,
                                               const TypeLowering &lowering) {
  assert(lowering.getLoweredType().getObjectType() ==
         v->getType().getObjectType());
  if (lowering.isTrivial())
    return ManagedValue::forUnmanaged(v);
  if (v->getType().isObject() &&
      v.getOwnershipKind() == ValueOwnershipKind::Trivial) {
    return ManagedValue::forUnmanaged(v);
  }
  return ManagedValue(v, enterDestroyCleanup(v));
}

ManagedValue SILGenFunction::emitManagedBufferWithCleanup(SILValue v) {
  auto &lowering = getTypeLowering(v->getType());
  return emitManagedBufferWithCleanup(v, lowering);
}

ManagedValue SILGenFunction::emitManagedBufferWithCleanup(SILValue v,
                                               const TypeLowering &lowering) {
  assert(lowering.getLoweredType().getAddressType() == v->getType() ||
         !silConv.useLoweredAddresses());
  if (lowering.isTrivial())
    return ManagedValue::forUnmanaged(v);

  return ManagedValue(v, enterDestroyCleanup(v));
}

void SILGenFunction::emitExprInto(Expr *E, Initialization *I,
                                  Optional<SILLocation> L) {
  // Handle the special case of copying an lvalue.
  if (auto load = dyn_cast<LoadExpr>(E)) {
    FormalEvaluationScope writeback(*this);
    auto lv = emitLValue(load->getSubExpr(), AccessKind::Read);
    emitCopyLValueInto(E, std::move(lv), I);
    return;
  }

  RValue result = emitRValue(E, SGFContext(I));
  if (!result.isInContext())
    std::move(result).forwardInto(*this, L ? *L : E, I);
}

namespace {
  class RValueEmitter
      : public Lowering::ExprVisitor<RValueEmitter, RValue, SGFContext>
  {
    typedef Lowering::ExprVisitor<RValueEmitter,RValue,SGFContext> super;
  public:
    SILGenFunction &SGF;
    
    RValueEmitter(SILGenFunction &SGF) : SGF(SGF) {}

    using super::visit;
    RValue visit(Expr *E) {
      assert(!E->getType()->is<LValueType>() &&
             !E->getType()->is<InOutType>() &&
             "RValueEmitter shouldn't be called on lvalues");
      return visit(E, SGFContext());
    }

    // These always produce lvalues.
    RValue visitInOutExpr(InOutExpr *E, SGFContext C) {
      LValue lv = SGF.emitLValue(E->getSubExpr(), AccessKind::ReadWrite);
      return RValue(SGF, E, SGF.emitAddressOfLValue(E->getSubExpr(),
                                                    std::move(lv),
                                                    AccessKind::ReadWrite));
    }
    
    RValue visitApplyExpr(ApplyExpr *E, SGFContext C);
    
    RValue visitDiscardAssignmentExpr(DiscardAssignmentExpr *E, SGFContext C) {
      llvm_unreachable("cannot appear in rvalue");
    }
    RValue visitDeclRefExpr(DeclRefExpr *E, SGFContext C);
    RValue visitTypeExpr(TypeExpr *E, SGFContext C);
    RValue visitSuperRefExpr(SuperRefExpr *E, SGFContext C);
    RValue visitOtherConstructorDeclRefExpr(OtherConstructorDeclRefExpr *E,
                                            SGFContext C);

    RValue visitForceTryExpr(ForceTryExpr *E, SGFContext C);
    RValue visitOptionalTryExpr(OptionalTryExpr *E, SGFContext C);

    RValue visitNilLiteralExpr(NilLiteralExpr *E, SGFContext C);
    RValue visitIntegerLiteralExpr(IntegerLiteralExpr *E, SGFContext C);
    RValue visitFloatLiteralExpr(FloatLiteralExpr *E, SGFContext C);
    RValue visitBooleanLiteralExpr(BooleanLiteralExpr *E, SGFContext C);

    RValue emitStringLiteral(Expr *E, StringRef Str, SGFContext C,
                             StringLiteralExpr::Encoding encoding);
        
    RValue visitStringLiteralExpr(StringLiteralExpr *E, SGFContext C);
    RValue visitLoadExpr(LoadExpr *E, SGFContext C);
    RValue visitDerivedToBaseExpr(DerivedToBaseExpr *E, SGFContext C);
    RValue visitMetatypeConversionExpr(MetatypeConversionExpr *E,
                                       SGFContext C);
    RValue visitCollectionUpcastConversionExpr(
             CollectionUpcastConversionExpr *E,
             SGFContext C);
    RValue visitBridgeToObjCExpr(BridgeToObjCExpr *E, SGFContext C);
    RValue visitBridgeFromObjCExpr(BridgeFromObjCExpr *E, SGFContext C);
    RValue visitConditionalBridgeFromObjCExpr(ConditionalBridgeFromObjCExpr *E,
                                              SGFContext C);
    RValue visitArchetypeToSuperExpr(ArchetypeToSuperExpr *E, SGFContext C);
    RValue visitUnresolvedTypeConversionExpr(UnresolvedTypeConversionExpr *E,
                                             SGFContext C);
    RValue visitFunctionConversionExpr(FunctionConversionExpr *E,
                                       SGFContext C);
    RValue visitCovariantFunctionConversionExpr(
             CovariantFunctionConversionExpr *E,
             SGFContext C);
    RValue visitCovariantReturnConversionExpr(
             CovariantReturnConversionExpr *E,
             SGFContext C);
    RValue visitErasureExpr(ErasureExpr *E, SGFContext C);
    RValue visitAnyHashableErasureExpr(AnyHashableErasureExpr *E, SGFContext C);
    RValue visitForcedCheckedCastExpr(ForcedCheckedCastExpr *E,
                                      SGFContext C);
    RValue visitConditionalCheckedCastExpr(ConditionalCheckedCastExpr *E,
                                           SGFContext C);
    RValue visitIsExpr(IsExpr *E, SGFContext C);
    RValue visitCoerceExpr(CoerceExpr *E, SGFContext C);
    RValue visitTupleExpr(TupleExpr *E, SGFContext C);
    RValue visitMemberRefExpr(MemberRefExpr *E, SGFContext C);
    RValue visitDynamicMemberRefExpr(DynamicMemberRefExpr *E, SGFContext C);
    RValue visitDotSyntaxBaseIgnoredExpr(DotSyntaxBaseIgnoredExpr *E,
                                         SGFContext C);
    RValue visitTupleElementExpr(TupleElementExpr *E, SGFContext C);
    RValue visitSubscriptExpr(SubscriptExpr *E, SGFContext C);
    RValue visitKeyPathApplicationExpr(KeyPathApplicationExpr *E, SGFContext C);
    RValue visitDynamicSubscriptExpr(DynamicSubscriptExpr *E,
                                     SGFContext C);
    RValue visitTupleShuffleExpr(TupleShuffleExpr *E, SGFContext C);
    RValue visitDynamicTypeExpr(DynamicTypeExpr *E, SGFContext C);
    RValue visitCaptureListExpr(CaptureListExpr *E, SGFContext C);
    RValue visitAbstractClosureExpr(AbstractClosureExpr *E, SGFContext C);
    RValue visitInterpolatedStringLiteralExpr(InterpolatedStringLiteralExpr *E,
                                              SGFContext C);
    RValue visitObjectLiteralExpr(ObjectLiteralExpr *E, SGFContext C);
    RValue visitEditorPlaceholderExpr(EditorPlaceholderExpr *E, SGFContext C);
    RValue visitObjCSelectorExpr(ObjCSelectorExpr *E, SGFContext C);
    RValue visitKeyPathExpr(KeyPathExpr *E, SGFContext C);
    RValue visitMagicIdentifierLiteralExpr(MagicIdentifierLiteralExpr *E,
                                           SGFContext C);
    RValue visitCollectionExpr(CollectionExpr *E, SGFContext C);
    RValue visitRebindSelfInConstructorExpr(RebindSelfInConstructorExpr *E,
                                            SGFContext C);
    RValue visitInjectIntoOptionalExpr(InjectIntoOptionalExpr *E, SGFContext C);
    RValue visitClassMetatypeToObjectExpr(ClassMetatypeToObjectExpr *E,
                                          SGFContext C);
    RValue visitExistentialMetatypeToObjectExpr(ExistentialMetatypeToObjectExpr *E,
                                                SGFContext C);
    RValue visitProtocolMetatypeToObjectExpr(ProtocolMetatypeToObjectExpr *E,
                                             SGFContext C);
    RValue visitIfExpr(IfExpr *E, SGFContext C);
    
    RValue visitAssignExpr(AssignExpr *E, SGFContext C);
    RValue visitEnumIsCaseExpr(EnumIsCaseExpr *E, SGFContext C);

    RValue visitBindOptionalExpr(BindOptionalExpr *E, SGFContext C);
    RValue visitOptionalEvaluationExpr(OptionalEvaluationExpr *E,
                                       SGFContext C);
    RValue visitForceValueExpr(ForceValueExpr *E, SGFContext C);
    RValue emitForceValue(ForceValueExpr *loc, Expr *E,
                          unsigned numOptionalEvaluations,
                          SGFContext C);
    RValue visitOpenExistentialExpr(OpenExistentialExpr *E, SGFContext C);
    RValue visitMakeTemporarilyEscapableExpr(
                                 MakeTemporarilyEscapableExpr *E, SGFContext C);

    RValue visitOpaqueValueExpr(OpaqueValueExpr *E, SGFContext C);

    RValue visitInOutToPointerExpr(InOutToPointerExpr *E, SGFContext C);
    RValue visitArrayToPointerExpr(ArrayToPointerExpr *E, SGFContext C);
    RValue visitStringToPointerExpr(StringToPointerExpr *E, SGFContext C);
    RValue visitPointerToPointerExpr(PointerToPointerExpr *E, SGFContext C);
    RValue visitForeignObjectConversionExpr(ForeignObjectConversionExpr *E,
                                            SGFContext C);
    RValue visitUnevaluatedInstanceExpr(UnevaluatedInstanceExpr *E,
                                        SGFContext C);
  };
} // end anonymous namespace

namespace {
  struct BridgingConversion {
    Expr *SubExpr;
    Optional<Conversion::KindTy> Kind;
    unsigned MaxOptionalDepth;

    BridgingConversion() : SubExpr(nullptr) {}
    BridgingConversion(Expr *sub, Optional<Conversion::KindTy> kind,
                       unsigned depth)
      : SubExpr(sub), Kind(kind), MaxOptionalDepth(depth) {
      assert(!kind || Conversion::isBridgingKind(*kind));
    }

    explicit operator bool() const { return SubExpr != nullptr; }
  };
}

static BridgingConversion getBridgingConversion(Expr *E) {
  E = E->getSemanticsProvidingExpr();

  // Detect bridging conversions.
  if (auto bridge = dyn_cast<BridgeToObjCExpr>(E)) {
    return { bridge->getSubExpr(), Conversion::BridgeToObjC, 0 };
  }
  if (auto bridge = dyn_cast<BridgeFromObjCExpr>(E)) {
    return { bridge->getSubExpr(), Conversion::BridgeFromObjC, 0 };
  }

  // We can handle optional injections.
  if (auto inject = dyn_cast<InjectIntoOptionalExpr>(E)) {
    return getBridgingConversion(inject->getSubExpr());
  }

  // Look through optional-to-optional conversions.
  if (auto optEval = dyn_cast<OptionalEvaluationExpr>(E)) {
    auto sub = optEval->getSubExpr()->getSemanticsProvidingExpr();
    if (auto subResult = getBridgingConversion(sub)) {
      sub = subResult.SubExpr->getSemanticsProvidingExpr();
      if (auto bind = dyn_cast<BindOptionalExpr>(sub)) {
        if (bind->getDepth() == subResult.MaxOptionalDepth) {
          return { bind->getSubExpr(),
                   subResult.Kind,
                   subResult.MaxOptionalDepth + 1 };
        }
      }
    }
  }

  // Open-existentials can be part of bridging conversions in very
  // specific patterns.
  auto open = dyn_cast<OpenExistentialExpr>(E);
  if (open) E = open->getSubExpr();

  // Existential erasure.
  if (auto erasure = dyn_cast<ErasureExpr>(E)) {
    Conversion::KindTy kind;

    // Converting to Any is sometimes part of bridging and definitely
    // needs special peepholing behavior.
    if (erasure->getType()->isAny()) {
      kind = Conversion::AnyErasure;

    // Otherwise, nope.
    } else {
      return {};
    }

    // Tentatively look through the erasure.
    E = erasure->getSubExpr();

    // If we have an opening, we can only peephole if the value being
    // used is exactly the original value.
    if (open) {
      if (E == open->getOpaqueValue()) {
        return { open->getExistentialValue(), kind, 0 };
      }
      return {};
    }

    // Otherwise we can always peephole.
    return { E, kind, 0 };
  }

  // If we peeked through an opening, and we didn't recognize a specific
  // pattern above involving the opaque value, make sure we use the opening
  // as the final expression instead of accidentally look through it.
  if (open) return { open, None, 0 };

  return { E, None, 0 };
}

/// If the given expression represents a bridging conversion, emit it with
/// the special reabstracting context.
static Optional<ManagedValue>
tryEmitAsBridgingConversion(SILGenFunction &SGF, Expr *E, bool isExplicit,
                            SGFContext C) {
  // Try to pattern-match a conversion.  This can find bridging
  // conversions, but it can also find simple optional conversions:
  // injections and opt-to-opt conversions.
  auto result = getBridgingConversion(E);

  // If we didn't find a conversion at all, there's nothing special to do.
  if (!result ||
      result.SubExpr == E ||
      result.SubExpr->getType()->isEqual(E->getType()))
    return None;

  // Even if the conversion doesn't involve bridging, we might still
  // expose more peephole opportunities by combining it with a contextual
  // conversion.
  if (!result.Kind) {
    // Only do this if the conversion is implicit.
    if (isExplicit)
      return None;

    // Look for a contextual conversion.
    auto conversion = C.getAsConversion();
    if (!conversion)
      return None;

    // Adjust the contextual conversion.
    auto sub = result.SubExpr;
    auto sourceType = sub->getType()->getCanonicalType();
    if (auto adjusted = conversion->getConversion()
                         .adjustForInitialOptionalConversions(sourceType)) {
      // Emit into the applied conversion.
      return conversion->emitWithAdjustedConversion(SGF, E, *adjusted,
                [sub](SILGenFunction &SGF, SILLocation loc, SGFContext C) {
        return SGF.emitRValueAsSingleValue(sub, C);
      });
    }

    // If that didn't work, there's nothing special to do.
    return None;
  }

  auto kind = *result.Kind;
  auto subExpr = result.SubExpr;

  CanType resultType = E->getType()->getCanonicalType();
  Conversion conversion =
    Conversion::getBridging(kind, subExpr->getType()->getCanonicalType(),
                            resultType, SGF.getLoweredType(resultType),
                            isExplicit);

  // Only use this special pattern for AnyErasure conversions when we're
  // emitting into a peephole.
  if (kind == Conversion::AnyErasure) {
    auto outerConversion = C.getAsConversion();
    if (!outerConversion ||
        !canPeepholeConversions(SGF, outerConversion->getConversion(),
                                conversion)) {
      return None;
    }
  }

  return SGF.emitConvertedRValue(subExpr, conversion, C);
}

RValue RValueEmitter::visitApplyExpr(ApplyExpr *E, SGFContext C) {
  return SGF.emitApplyExpr(E, C);
}

SILValue SILGenFunction::emitEmptyTuple(SILLocation loc) {
  return B.createTuple(
      loc, getLoweredType(TupleType::getEmpty(SGM.M.getASTContext())),
      ArrayRef<SILValue>());
}

/// Emit the specified declaration as an address if possible,
/// otherwise return null.
ManagedValue SILGenFunction::emitLValueForDecl(SILLocation loc, VarDecl *var,
                                               CanType formalRValueType,
                                               AccessKind accessKind,
                                               AccessSemantics semantics) {
  // For local decls, use the address we allocated or the value if we have it.
  auto It = VarLocs.find(var);
  if (It != VarLocs.end()) {
    // If this has an address, return it.  By-value let's have no address.
    SILValue ptr = It->second.value;
    if (ptr->getType().isAddress())
      return ManagedValue::forLValue(ptr);
    
    // Otherwise, it is an RValue let.
    return ManagedValue();
  }

  switch (var->getAccessStrategy(semantics, accessKind)) {
  case AccessStrategy::Storage:
    // The only kind of stored variable that should make it to here is
    // a global variable.  Just invoke its accessor function to get its
    // address.
    return emitGlobalVariableRef(loc, var);

  case AccessStrategy::Addressor: {
    LValue lvalue =
      emitLValueForAddressedNonMemberVarDecl(loc, var, formalRValueType,
                                             accessKind, semantics);
    return emitAddressOfLValue(loc, std::move(lvalue), accessKind);
  }

  case AccessStrategy::DirectToAccessor:
  case AccessStrategy::DispatchToAccessor:
    return ManagedValue();
    
  case AccessStrategy::BehaviorStorage:
    // TODO: Behaviors aren't supported on non-instance properties yet.
    llvm_unreachable("not implemented");
  }
  llvm_unreachable("bad access strategy");
}

namespace {

/// This is a simple cleanup class that is only meant to help with delegating
/// initializers. Specifically, if the delegating initializer fails to consume
/// the loaded self, we want to write back self into the slot to ensure that
/// ownership is preserved.
struct DelegateInitSelfWritebackCleanup : Cleanup {

  /// We store our own loc so that we can ensure that DI ignores our writeback.
  SILLocation loc;

  SILValue lvalueAddress;
  SILValue value;

  DelegateInitSelfWritebackCleanup(SILLocation loc, SILValue lvalueAddress,
                                   SILValue value)
      : loc(loc), lvalueAddress(lvalueAddress), value(value) {}

<<<<<<< HEAD
  void emit(SILGenFunction &gen, CleanupLocation) override {
=======
  void emit(SILGenFunction &SGF, CleanupLocation) override {
>>>>>>> aad14e3c
    SILValue valueToStore = value;
    SILType lvalueObjTy = lvalueAddress->getType().getObjectType();

    // If we calling a super.init and thus upcasted self, when we store self
    // back into the self slot, we need to perform a downcast from the upcasted
    // store value to the derived type of our lvalueAddress.
    if (valueToStore->getType() != lvalueObjTy) {
<<<<<<< HEAD
      assert(valueToStore->getType().isExactSuperclassOf(lvalueObjTy) &&
             "Invalid usage of delegate init self writeback");
      valueToStore = gen.B.createUncheckedRefCast(loc, valueToStore,
                                                  lvalueObjTy);
    }

    auto &lowering = gen.B.getTypeLowering(lvalueAddress->getType());
    lowering.emitStore(gen.B, loc, valueToStore, lvalueAddress,
=======
      if (!valueToStore->getType().isExactSuperclassOf(lvalueObjTy)) {
        llvm_unreachable("Invalid usage of delegate init self writeback");
      }

      valueToStore = SGF.B.createUncheckedRefCast(loc, valueToStore,
                                                  lvalueObjTy);
    }

    auto &lowering = SGF.B.getTypeLowering(lvalueAddress->getType());
    lowering.emitStore(SGF.B, loc, valueToStore, lvalueAddress,
>>>>>>> aad14e3c
                       StoreOwnershipQualifier::Init);
  }

  void dump(SILGenFunction &) const override {
#ifndef NDEBUG
    llvm::errs() << "SimpleWritebackCleanup "
                 << "State:" << getState() << "\n"
                 << "lvalueAddress:" << lvalueAddress << "value:" << value
                 << "\n";
#endif
  }
};

} // end anonymous namespace

CleanupHandle SILGenFunction::enterDelegateInitSelfWritebackCleanup(
    SILLocation loc, SILValue address, SILValue newValue) {
  Cleanups.pushCleanup<DelegateInitSelfWritebackCleanup>(loc, address,
                                                         newValue);
  return Cleanups.getTopCleanup();
}

RValue SILGenFunction::emitRValueForSelfInDelegationInit(SILLocation loc,
                                                         CanType refType,
                                                         SILValue addr,
                                                         SGFContext C) {
  assert(SelfInitDelegationState != SILGenFunction::NormalSelf &&
         "This should never be called unless we are in a delegation sequence");
  assert(getTypeLowering(addr->getType()).isLoadable() &&
         "Make sure that we are not dealing with semantic rvalues");

  // If we are currently in the WillSharedBorrowSelf state, then we know that
  // old self is not the self to our delegating initializer. Self in this case
  // to the delegating initializer is a metatype. Thus, we perform a
  // load_borrow. And move from WillSharedBorrowSelf -> DidSharedBorrowSelf.
  if (SelfInitDelegationState == SILGenFunction::WillSharedBorrowSelf) {
    assert(C.isGuaranteedPlusZeroOk() &&
           "This should only be called if guaranteed plus zero is ok");
    SelfInitDelegationState = SILGenFunction::DidSharedBorrowSelf;
    ManagedValue result =
        B.createLoadBorrow(loc, ManagedValue::forUnmanaged(addr));
    return RValue(*this, loc, refType, result);
  }

  // If we are already in the did shared borrow self state, just return the
  // shared borrow value.
  if (SelfInitDelegationState == SILGenFunction::DidSharedBorrowSelf) {
    assert(C.isGuaranteedPlusZeroOk() &&
           "This should only be called if guaranteed plus zero is ok");
    ManagedValue result =
        B.createLoadBorrow(loc, ManagedValue::forUnmanaged(addr));
    return RValue(*this, loc, refType, result);
  }

  // If we are in WillExclusiveBorrowSelf, then we need to perform an exclusive
  // borrow (i.e. a load take) and then move to DidExclusiveBorrowSelf.
  if (SelfInitDelegationState == SILGenFunction::WillExclusiveBorrowSelf) {
    const auto &typeLowering = getTypeLowering(addr->getType());
    SelfInitDelegationState = SILGenFunction::DidExclusiveBorrowSelf;
    SILValue self =
        emitLoad(loc, addr, typeLowering, C, IsTake, false).forward(*this);
    // Forward our initial value for init delegation self and create a new
    // cleanup that performs a writeback at the end of lexical scope if our
    // value is not consumed.
    InitDelegationSelf = ManagedValue(
        self, enterDelegateInitSelfWritebackCleanup(*InitDelegationLoc, addr, self));
    InitDelegationSelfBox = addr;
    return RValue(*this, loc, refType, InitDelegationSelf);
  }

  // If we hit this point, we must have DidExclusiveBorrowSelf. We should have
  // gone through the formal evaluation variant but did not. The only way that
  // this can happen is if during argument evaluation, we are accessing self in
  // a way that is illegal before we call super. Return a copy of self in this
  // case so that DI will flag on this issue. We do not care where the destroy
  // occurs, so we can use a normal scoped copy.
  ManagedValue Result;
  if (!SuperInitDelegationSelf) {
    Result = InitDelegationSelf.copy(*this, loc);
  } else {
    Result =
        B.createUncheckedRefCast(loc, SuperInitDelegationSelf.copy(*this, loc),
                                 InitDelegationSelf.getType());
  }

  return RValue(*this, loc, refType, Result);
}

RValue SILGenFunction::emitFormalEvaluationRValueForSelfInDelegationInit(
    SILLocation loc, CanType refType, SILValue addr, SGFContext C) {
  assert(SelfInitDelegationState != SILGenFunction::NormalSelf &&
         "This should never be called unless we are in a delegation sequence");
  assert(getTypeLowering(addr->getType()).isLoadable() &&
         "Make sure that we are not dealing with semantic rvalues");

  // If we are currently in the WillSharedBorrowSelf state, then we know that
  // old self is not the self to our delegating initializer. Self in this case
  // to the delegating initializer is a metatype. Thus, we perform a
  // load_borrow. And move from WillSharedBorrowSelf -> DidSharedBorrowSelf.
  if (SelfInitDelegationState == SILGenFunction::WillSharedBorrowSelf) {
    assert(C.isGuaranteedPlusZeroOk() &&
           "This should only be called if guaranteed plus zero is ok");
    SelfInitDelegationState = SILGenFunction::DidSharedBorrowSelf;
    ManagedValue result =
        B.createFormalAccessLoadBorrow(loc, ManagedValue::forUnmanaged(addr));
    return RValue(*this, loc, refType, result);
  }

  // If we are already in the did shared borrow self state, just return the
  // shared borrow value.
  if (SelfInitDelegationState == SILGenFunction::DidSharedBorrowSelf) {
    assert(C.isGuaranteedPlusZeroOk() &&
           "This should only be called if guaranteed plus zero is ok");
    ManagedValue result =
        B.createFormalAccessLoadBorrow(loc, ManagedValue::forUnmanaged(addr));
    return RValue(*this, loc, refType, result);
  }

  // If we hit this point, we must have DidExclusiveBorrowSelf. Thus borrow
  // self.
  //
  // *NOTE* This routine should /never/ begin an exclusive borrow of self. It is
  // only called when emitting self as a base in lvalue emission.
  assert(SelfInitDelegationState == SILGenFunction::DidExclusiveBorrowSelf);

  // If we do not have a super init delegation self, just perform a formal
  // access borrow and return. This occurs with delegating initializers.
  if (!SuperInitDelegationSelf) {
    return RValue(*this, loc, refType,
                  InitDelegationSelf.formalAccessBorrow(*this, loc));
  }

  // Otherwise, we had an upcast of some sort due to a chaining
  // initializer. This means that we need to perform a borrow from
  // SuperInitDelegationSelf and then downcast that borrow.
  ManagedValue borrowedUpcast =
      SuperInitDelegationSelf.formalAccessBorrow(*this, loc);
  ManagedValue castedBorrowedType = B.createUncheckedRefCast(
      loc, borrowedUpcast, InitDelegationSelf.getType());
  return RValue(*this, loc, refType, castedBorrowedType);
}

RValue SILGenFunction::
emitRValueForDecl(SILLocation loc, ConcreteDeclRef declRef, Type ncRefType,
                  AccessSemantics semantics, SGFContext C) {
  assert(!ncRefType->is<LValueType>() &&
         "RValueEmitter shouldn't be called on lvalues");

  // Any writebacks for this access are tightly scoped.
  FormalEvaluationScope scope(*this);

  // If this is a decl that we have an lvalue for, produce and return it.
  ValueDecl *decl = declRef.getDecl();
  
  if (!ncRefType) {
    ncRefType = decl->getInnermostDeclContext()->mapTypeIntoContext(
        decl->getInterfaceType());
  }
  CanType refType = ncRefType->getCanonicalType();

  auto getUnmanagedRValue = [&](SILValue value) -> RValue {
    return RValue(*this, loc, refType, ManagedValue::forUnmanaged(value));
  };

  // If this is a reference to a module, produce an undef value. The
  // module value should never actually be used.
  if (isa<ModuleDecl>(decl)) {
    return getUnmanagedRValue(
             SILUndef::get(getLoweredLoadableType(ncRefType), SGM.M));
  }

  // If this is a reference to a type, produce a metatype.
  if (isa<TypeDecl>(decl)) {
    assert(refType->is<MetatypeType>() &&
           "type declref does not have metatype type?!");
    return getUnmanagedRValue(B.createMetatype(loc, getLoweredType(refType)));
  }
  
  // If this is a reference to a var, produce an address or value.
  if (auto *var = dyn_cast<VarDecl>(decl)) {
    assert(!declRef.isSpecialized() &&
           "Cannot handle specialized variable references");

    // If this VarDecl is represented as an address, emit it as an lvalue, then
    // perform a load to get the rvalue.
    if (ManagedValue result =
            emitLValueForDecl(loc, var, refType, AccessKind::Read, semantics)) {
      bool guaranteedValid = false;
      IsTake_t shouldTake = IsNotTake;

      // We should only end up in this path for local and global variables,
      // i.e. ones whose lifetime is assured for the duration of the evaluation.
      // Therefore, if the variable is a constant, the value is guaranteed
      // valid as well.
      if (var->isLet())
        guaranteedValid = true;

      // If we have self, see if we are in an 'init' delegation sequence. If so,
      // call out to the special delegation init routine. Otherwise, use the
      // normal RValue emission logic.
      if (var->getName() == getASTContext().Id_self &&
          SelfInitDelegationState != NormalSelf) {
        return emitRValueForSelfInDelegationInit(loc, refType,
                                                 result.getLValueAddress(), C);
      }

      // Avoid computing an abstraction pattern for local variables.
      // This is a slight compile-time optimization, but more importantly
      // it avoids problems where locals don't always have interface types.
      if (var->getDeclContext()->isLocalContext()) {
        return RValue(*this, loc, refType,
                      emitLoad(loc, result.getLValueAddress(),
                               getTypeLowering(refType), C, shouldTake,
                               guaranteedValid));
      }

      // Otherwise, do the full thing where we potentially bridge and
      // reabstract the declaration.
      auto origFormalType = SGM.Types.getAbstractionPattern(var);
      return RValue(*this, loc, refType,
                    emitLoad(loc, result.getLValueAddress(),
                             origFormalType, refType,
                             getTypeLowering(refType), C, shouldTake,
                             guaranteedValid));
    }

    // For local decls, use the address we allocated or the value if we have it.
    auto It = VarLocs.find(decl);
    if (It != VarLocs.end()) {
      // Mutable lvalue and address-only 'let's are LValues.
      assert(!It->second.value->getType().isAddress() &&
             "LValue cases should be handled above");

      SILValue Scalar = It->second.value;

      // For weak and unowned types, convert the reference to the right
      // pointer.
      if (Scalar->getType().is<ReferenceStorageType>()) {
        Scalar = emitConversionToSemanticRValue(loc, Scalar,
                                                getTypeLowering(refType));
        // emitConversionToSemanticRValue always produces a +1 strong result.
        return RValue(*this, loc,
                      refType, emitManagedRValueWithCleanup(Scalar));
      }

      // This is a let, so we can make guarantees, so begin the borrow scope.
      ManagedValue Result = emitManagedBeginBorrow(loc, Scalar);

      // If the client can't handle a +0 result, retain it to get a +1.
      // This is a 'let', so we can make guarantees.
      return RValue(*this, loc, refType,
                    C.isGuaranteedPlusZeroOk()
                      ? Result : Result.copyUnmanaged(*this, loc));
    }

    assert(var->hasAccessorFunctions() && "Unknown rvalue case");

    bool isDirectAccessorUse = (semantics == AccessSemantics::DirectToAccessor);
    SILDeclRef getter = getGetterDeclRef(var, isDirectAccessorUse);

    ArgumentSource selfSource;
    
    // Global properties have no base or subscript. Static properties
    // use the metatype as their base.
    // FIXME: This has to be dynamically looked up for classes, and
    // dynamically instantiated for generics.
    if (var->isStatic()) {
      auto baseTy = cast<NominalTypeDecl>(var->getDeclContext())
        ->getDeclaredInterfaceType();
      assert(!baseTy->is<BoundGenericType>() &&
             "generic static stored properties not implemented");
      assert((baseTy->getStructOrBoundGenericStruct() ||
              baseTy->getEnumOrBoundGenericEnum()) &&
             "static stored properties for classes/protocols not implemented");
      auto baseMeta = MetatypeType::get(baseTy)->getCanonicalType();

      auto metatype = B.createMetatype(loc,
                                       getLoweredLoadableType(baseMeta));
      auto metatypeMV = ManagedValue::forUnmanaged(metatype);
      auto metatypeRV = RValue(*this, loc, baseMeta, metatypeMV);
      selfSource = ArgumentSource(loc, std::move(metatypeRV));
    }
    return emitGetAccessor(loc, getter,
                           SGM.getNonMemberVarDeclSubstitutions(var),
                           std::move(selfSource),
                           /*isSuper=*/false, isDirectAccessorUse,
                           RValue(), C);
  }
  
  // If the referenced decl isn't a VarDecl, it should be a constant of some
  // sort.
  SILDeclRef silDeclRef(decl);
  if (silDeclRef.getParameterListCount() == 2) {
    // Unqualified reference to an instance method from a static context,
    // without applying 'self'.
    silDeclRef = silDeclRef.asCurried();
  }

  ManagedValue result = emitClosureValue(loc, silDeclRef, refType,
                                         declRef.getSubstitutions());
  return RValue(*this, loc, refType, result);
}

static AbstractionPattern
getFormalStorageAbstractionPattern(SILGenFunction &SGF, AbstractStorageDecl *field) {
  if (auto var = dyn_cast<VarDecl>(field)) {
    auto origType = SGF.SGM.Types.getAbstractionPattern(var);
    return origType.getReferenceStorageReferentType();
  }
  auto sub = cast<SubscriptDecl>(field);
  return SGF.SGM.Types.getAbstractionPattern(sub);
}

static SILDeclRef getRValueAccessorDeclRef(SILGenFunction &SGF,
                                           AbstractStorageDecl *storage,
                                           AccessStrategy strategy) {
  switch (strategy) {
  case AccessStrategy::BehaviorStorage:
    llvm_unreachable("shouldn't load an rvalue via behavior storage!");
  
  case AccessStrategy::Storage:
    llvm_unreachable("should already have been filtered out!");

  case AccessStrategy::DirectToAccessor:
    return SGF.getGetterDeclRef(storage, true);

  case AccessStrategy::DispatchToAccessor:
    return SGF.getGetterDeclRef(storage, false);

  case AccessStrategy::Addressor:
    return SGF.getAddressorDeclRef(storage, AccessKind::Read,
                                   /*always direct for now*/ true);
  }
  llvm_unreachable("should already have been filtered out!");
}

static RValue
emitRValueWithAccessor(SILGenFunction &SGF, SILLocation loc,
                       AbstractStorageDecl *storage,
                       SubstitutionList substitutions,
                       ArgumentSource &&baseRV, RValue &&subscriptRV,
                       bool isSuper, AccessStrategy strategy,
                       SILDeclRef accessor,
                       AbstractionPattern origFormalType,
                       CanType substFormalType,
                       SGFContext C) {
  bool isDirectUse = (strategy == AccessStrategy::DirectToAccessor);

  switch (strategy) {
  case AccessStrategy::BehaviorStorage:
    llvm_unreachable("shouldn't load an rvalue via behavior storage!");
  
  case AccessStrategy::Storage:
    llvm_unreachable("should already have been filtered out!");

  // The easy path here is if we don't need to use an addressor.
  case AccessStrategy::DirectToAccessor:
  case AccessStrategy::DispatchToAccessor: {
    return SGF.emitGetAccessor(loc, accessor, substitutions,
                               std::move(baseRV), isSuper, isDirectUse,
                               std::move(subscriptRV), C);
  }

  case AccessStrategy::Addressor:
    break;
  }

  auto &storageTL = SGF.getTypeLowering(origFormalType, substFormalType);
  SILType storageType = storageTL.getLoweredType().getAddressType();

  auto addressorResult =
    SGF.emitAddressorAccessor(loc, accessor, substitutions,
                              std::move(baseRV), isSuper, isDirectUse,
                              std::move(subscriptRV), storageType);

  SILValue address = addressorResult.first.getLValueAddress();

  SILType loweredSubstType =
    SGF.getLoweredType(substFormalType).getAddressType();
  bool hasAbstraction = (loweredSubstType != storageType);

  RValue result(SGF, loc, substFormalType,
    SGF.emitLoad(loc, address, storageTL,
                 (hasAbstraction ? SGFContext() : C), IsNotTake));
  if (hasAbstraction) {
    result = SGF.emitOrigToSubstValue(loc, std::move(result), origFormalType,
                                      substFormalType, C);
  }

  switch (cast<FuncDecl>(accessor.getDecl())->getAddressorKind()) {
  case AddressorKind::NotAddressor: llvm_unreachable("inconsistent");
  case AddressorKind::Unsafe:
    // Nothing to do.
    break;
  case AddressorKind::Owning:
  case AddressorKind::NativeOwning:
    // Emit the release immediately.
    SGF.B.emitDestroyValueOperation(loc, addressorResult.second.forward(SGF));
    break;
  case AddressorKind::NativePinning:
    // Emit the unpin immediately.
    SGF.B.createStrongUnpin(loc, addressorResult.second.forward(SGF),
                            SGF.B.getDefaultAtomicity());
    break;
  }
  
  return result;
}

/// Produce a singular RValue for a load from the specified property.  This is
/// designed to work with RValue ManagedValue bases that are either +0 or +1.
RValue SILGenFunction::emitRValueForStorageLoad(
    SILLocation loc, ManagedValue base, CanType baseFormalType,
    bool isSuper, AbstractStorageDecl *storage, RValue indexes,
    SubstitutionList substitutions,
    AccessSemantics semantics, Type propTy, SGFContext C,
    bool isBaseGuaranteed) {
  AccessStrategy strategy =
    storage->getAccessStrategy(semantics, AccessKind::Read);

  // If we should call an accessor of some kind, do so.
  if (strategy != AccessStrategy::Storage) {
    auto accessor = getRValueAccessorDeclRef(*this, storage, strategy);
    ArgumentSource baseRV = prepareAccessorBaseArg(loc, base,
                                                   baseFormalType,
                                                   accessor);

    AbstractionPattern origFormalType =
      getFormalStorageAbstractionPattern(*this, storage);
    auto substFormalType = propTy->getCanonicalType();

    return emitRValueWithAccessor(*this, loc, storage, substitutions,
                                  std::move(baseRV), std::move(indexes),
                                  isSuper, strategy, accessor,
                                  origFormalType, substFormalType, C);
  }
  assert(isa<VarDecl>(storage) && "only properties should have storage");
  auto field = cast<VarDecl>(storage);
  assert(field->hasStorage() &&
         "Cannot directly access value without storage");

  // For static variables, emit a reference to the global variable backing
  // them.
  // FIXME: This has to be dynamically looked up for classes, and
  // dynamically instantiated for generics.
  if (field->isStatic()) {
    auto baseMeta = base.getType().castTo<MetatypeType>().getInstanceType();
    (void)baseMeta;
    assert(!baseMeta->is<BoundGenericType>() &&
           "generic static stored properties not implemented");
    if (field->getDeclContext()->getAsClassOrClassExtensionContext() &&
        field->hasStorage())
      // FIXME: don't need to check hasStorage, already done above
      assert(field->isFinal() && "non-final class stored properties not implemented");

    return emitRValueForDecl(loc, field, propTy, semantics, C);
  }


  // rvalue MemberRefExprs are produced in two cases: when accessing a 'let'
  // decl member, and when the base is a (non-lvalue) struct.
  assert(baseFormalType->getAnyNominal() &&
         base.getType().getSwiftRValueType()->getAnyNominal() &&
         "The base of an rvalue MemberRefExpr should be an rvalue value");

  // If the accessed field is stored, emit a StructExtract on the base.

  auto substFormalType = propTy->getCanonicalType();
  auto &lowering = getTypeLowering(substFormalType);

  // Check for an abstraction difference.
  AbstractionPattern origFormalType = getFormalStorageAbstractionPattern(*this, field);
  bool hasAbstractionChange = false;
  auto &abstractedTL = getTypeLowering(origFormalType, substFormalType);
  if (!origFormalType.isExactType(substFormalType)) {
    hasAbstractionChange =
        (abstractedTL.getLoweredType() != lowering.getLoweredType());
  }

  // If the base is a reference type, just handle this as loading the lvalue.
  if (baseFormalType->hasReferenceSemantics()) {
    LValue LV = emitPropertyLValue(loc, base, baseFormalType, field,
                                   LValueOptions(), AccessKind::Read,
                                   AccessSemantics::DirectToStorage);
    return emitLoadOfLValue(loc, std::move(LV), C, isBaseGuaranteed);
  }

  ManagedValue result;
  if (!base.getType().isAddress()) {
    // For non-address-only structs, we emit a struct_extract sequence.
    result = B.createStructExtract(loc, base, field);

    if (result.getType().is<ReferenceStorageType>()) {
      // For weak and unowned types, convert the reference to the right
      // pointer, producing a +1.
      result = emitConversionToSemanticRValue(loc, result, lowering);

    } else if (hasAbstractionChange ||
               (!C.isImmediatePlusZeroOk() &&
                !(C.isGuaranteedPlusZeroOk() && isBaseGuaranteed))) {
      // If we have an abstraction change or if we have to produce a result at
      // +1, then copy the value. If we know that our base will stay alive for
      // the entire usage of this value, we can borrow the value at +0 for a
      // guaranteed consumer. Otherwise, since we do not have enough information
      // to know if the base's lifetime last's as long as our use of the access,
      // we can only emit at +0 for immediate clients.
      result = result.copyUnmanaged(*this, loc);
    }
  } else {
    // For address-only sequences, the base is in memory.  Emit a
    // struct_element_addr to get to the field, and then load the element as an
    // rvalue.
    SILValue ElementPtr =
      B.createStructElementAddr(loc, base.getValue(), field);

    result = emitLoad(loc, ElementPtr, abstractedTL,
                      hasAbstractionChange ? SGFContext() : C, IsNotTake);
  }

  // If we're accessing this member with an abstraction change, perform that
  // now.
  if (hasAbstractionChange)
    result =
        emitOrigToSubstValue(loc, result, origFormalType, substFormalType, C);
  return RValue(*this, loc, substFormalType, result);
}


RValue RValueEmitter::visitDeclRefExpr(DeclRefExpr *E, SGFContext C) {
  return SGF.emitRValueForDecl(E, E->getDeclRef(), E->getType(),
                               E->getAccessSemantics(), C);
}

RValue RValueEmitter::visitTypeExpr(TypeExpr *E, SGFContext C) {
  assert(E->getType()->is<AnyMetatypeType>() &&
         "TypeExpr must have metatype type");
  auto Val = SGF.B.createMetatype(E, SGF.getLoweredType(E->getType()));
  return RValue(SGF, E, ManagedValue::forUnmanaged(Val));
}


RValue RValueEmitter::visitSuperRefExpr(SuperRefExpr *E, SGFContext C) {
  assert(!E->getType()->is<LValueType>() &&
         "RValueEmitter shouldn't be called on lvalues");

  // If we have a normal self call, then use the emitRValueForDecl call. This
  // will emit self at +0 since it is guaranteed.
  ManagedValue Self =
      SGF.emitRValueForDecl(E, E->getSelf(), E->getSelf()->getType(),
                            AccessSemantics::Ordinary)
          .getScalarValue();

  // Perform an upcast to convert self to the indicated super type.
  auto result = SGF.B.createUpcast(E, Self, SGF.getLoweredType(E->getType()));

  return RValue(SGF, E, result);
}

RValue RValueEmitter::
visitUnresolvedTypeConversionExpr(UnresolvedTypeConversionExpr *E,
                                  SGFContext C) {
  llvm_unreachable("invalid code made its way into SILGen");
}

RValue RValueEmitter::visitOtherConstructorDeclRefExpr(
                                OtherConstructorDeclRefExpr *E, SGFContext C) {
  // This should always be a child of an ApplyExpr and so will be emitted by
  // SILGenApply.
  llvm_unreachable("unapplied reference to constructor?!");
}

RValue RValueEmitter::visitNilLiteralExpr(NilLiteralExpr *E, SGFContext C) {
  llvm_unreachable("NilLiteralExpr not lowered?");
}

RValue RValueEmitter::visitIntegerLiteralExpr(IntegerLiteralExpr *E,
                                              SGFContext C) {
  return RValue(SGF, E,
                ManagedValue::forUnmanaged(SGF.B.createIntegerLiteral(E)));
}
RValue RValueEmitter::visitFloatLiteralExpr(FloatLiteralExpr *E,
                                            SGFContext C) {
  return RValue(SGF, E,
                ManagedValue::forUnmanaged(SGF.B.createFloatLiteral(E)));
}

RValue RValueEmitter::visitBooleanLiteralExpr(BooleanLiteralExpr *E, 
                                              SGFContext C) {
  auto i1Ty = SILType::getBuiltinIntegerType(1, SGF.getASTContext());
  SILValue boolValue = SGF.B.createIntegerLiteral(E, i1Ty, E->getValue());
  return RValue(SGF, E, ManagedValue::forUnmanaged(boolValue));
}

RValue RValueEmitter::visitStringLiteralExpr(StringLiteralExpr *E,
                                             SGFContext C) {
  return SGF.emitLiteral(E, C);
}

RValue RValueEmitter::visitLoadExpr(LoadExpr *E, SGFContext C) {
  // Any writebacks here are tightly scoped.
  FormalEvaluationScope writeback(SGF);
  LValue lv = SGF.emitLValue(E->getSubExpr(), AccessKind::Read);
  // We can't load at immediate +0 from the lvalue without deeper analysis,
  // since the access will be immediately ended and might invalidate the value
  // we loaded.
  return SGF.emitLoadOfLValue(E, std::move(lv), C.withFollowingSideEffects());
}

SILValue SILGenFunction::emitTemporaryAllocation(SILLocation loc,
                                                 SILType ty) {
  ty = ty.getObjectType();
  auto alloc = B.createAllocStack(loc, ty);
  enterDeallocStackCleanup(alloc);
  return alloc;
}

SILValue SILGenFunction::
getBufferForExprResult(SILLocation loc, SILType ty, SGFContext C) {
  // If you change this, change manageBufferForExprResult below as well.

  // If we have a single-buffer "emit into" initialization, use that for the
  // result.
  if (SILValue address = C.getAddressForInPlaceInitialization(*this, loc))
    return address;
  
  // If we couldn't emit into the Initialization, emit into a temporary
  // allocation.
  return emitTemporaryAllocation(loc, ty.getObjectType());
}

ManagedValue SILGenFunction::
manageBufferForExprResult(SILValue buffer, const TypeLowering &bufferTL,
                          SGFContext C) {
  // If we have a single-buffer "emit into" initialization, use that for the
  // result.
  if (C.finishInPlaceInitialization(*this))
    return ManagedValue::forInContext();
  
  // Add a cleanup for the temporary we allocated.
  if (bufferTL.isTrivial())
    return ManagedValue::forUnmanaged(buffer);

  return ManagedValue(buffer, enterDestroyCleanup(buffer));
}

SILGenFunction::ForceTryEmission::ForceTryEmission(SILGenFunction &SGF,
                                                   Expr *loc)
    : SGF(SGF), Loc(loc), OldThrowDest(SGF.ThrowDest) {
  assert(loc && "cannot pass a null location");

  // Set up a "catch" block for when an error occurs.
  SILBasicBlock *catchBB = SGF.createBasicBlock(FunctionSection::Postmatter);
  SGF.ThrowDest = JumpDest(catchBB, SGF.Cleanups.getCleanupsDepth(),
                           CleanupLocation::get(loc));
}

void SILGenFunction::ForceTryEmission::finish() {
  assert(Loc && "emission already finished");

  auto catchBB = SGF.ThrowDest.getBlock();
  SGF.ThrowDest = OldThrowDest;

  // If there are no uses of the catch block, just drop it.
  if (catchBB->pred_empty()) {
    SGF.eraseBasicBlock(catchBB);
  } else {
    // Otherwise, we need to emit it.
    SILGenSavedInsertionPoint scope(SGF, catchBB, FunctionSection::Postmatter);

    ASTContext &ctx = SGF.getASTContext();
    auto error = catchBB->createPHIArgument(SILType::getExceptionType(ctx),
                                            ValueOwnershipKind::Owned);
    SGF.B.createBuiltin(Loc, ctx.getIdentifier("unexpectedError"),
                        SGF.SGM.Types.getEmptyTupleType(), {}, {error});
    SGF.B.createUnreachable(Loc);
  }

  // Prevent double-finishing and make the destructor a no-op.
  Loc = nullptr;
}

RValue RValueEmitter::visitForceTryExpr(ForceTryExpr *E, SGFContext C) {
  SILGenFunction::ForceTryEmission emission(SGF, E);

  // Visit the sub-expression.
  return visit(E->getSubExpr(), C);
}

RValue RValueEmitter::visitOptionalTryExpr(OptionalTryExpr *E, SGFContext C) {
  // FIXME: Much of this was copied from visitOptionalEvaluationExpr.

  auto &optTL = SGF.getTypeLowering(E->getType());

  Initialization *optInit = C.getEmitInto();
  bool usingProvidedContext =
    optInit && optInit->canPerformInPlaceInitialization();

  // Form the optional using address operations if the type is address-only or
  // if we already have an address to use.
  bool isByAddress = usingProvidedContext || optTL.isAddressOnly();

  std::unique_ptr<TemporaryInitialization> optTemp;
  if (!usingProvidedContext && isByAddress) {
    // Allocate the temporary for the Optional<T> if we didn't get one from the
    // context.
    optTemp = SGF.emitTemporary(E, optTL);
    optInit = optTemp.get();
  } else if (!usingProvidedContext) {
    // If the caller produced a context for us, but we can't use it, then don't.
    optInit = nullptr;
  }

  FullExpr localCleanups(SGF.Cleanups, E);

  // Set up a "catch" block for when an error occurs.
  SILBasicBlock *catchBB = SGF.createBasicBlock(FunctionSection::Postmatter);
  llvm::SaveAndRestore<JumpDest> throwDest{
    SGF.ThrowDest,
    JumpDest(catchBB, SGF.Cleanups.getCleanupsDepth(), E)};

  SILValue branchArg;
  if (isByAddress) {
    assert(optInit);
    SILValue optAddr = optInit->getAddressForInPlaceInitialization(SGF, E);
    SGF.emitInjectOptionalValueInto(E, E->getSubExpr(), optAddr, optTL);
  } else {
    ManagedValue subExprValue = SGF.emitRValueAsSingleValue(E->getSubExpr());
    ManagedValue wrapped = SGF.getOptionalSomeValue(E, subExprValue, optTL);
    branchArg = wrapped.forward(SGF);
  }

  localCleanups.pop();

  // If it turns out there are no uses of the catch block, just drop it.
  if (catchBB->pred_empty()) {
    // Remove the dead failureBB.
    SGF.eraseBasicBlock(catchBB);

    // The value we provide is the one we've already got.
    if (!isByAddress)
      return RValue(SGF, E,
                    SGF.emitManagedRValueWithCleanup(branchArg, optTL));

    optInit->finishInitialization(SGF);

    // If we emitted into the provided context, we're done.
    if (usingProvidedContext)
      return RValue::forInContext();

    return RValue(SGF, E, optTemp->getManagedAddress());
  }

  SILBasicBlock *contBB = SGF.createBasicBlock();

  // Branch to the continuation block.
  if (isByAddress)
    SGF.B.createBranch(E, contBB);
  else
    SGF.B.createBranch(E, contBB, branchArg);

  // If control branched to the failure block, inject .None into the
  // result type.
  SGF.B.emitBlock(catchBB);
  FullExpr catchCleanups(SGF.Cleanups, E);
  auto *errorArg =
      catchBB->createPHIArgument(SILType::getExceptionType(SGF.getASTContext()),
                                 ValueOwnershipKind::Owned);
  (void) SGF.emitManagedRValueWithCleanup(errorArg);
  catchCleanups.pop();

  if (isByAddress) {
    SGF.emitInjectOptionalNothingInto(E,
                    optInit->getAddressForInPlaceInitialization(SGF, E), optTL);
    SGF.B.createBranch(E, contBB);
  } else {
    auto branchArg = SGF.getOptionalNoneValue(E, optTL);
    SGF.B.createBranch(E, contBB, branchArg);
  }

  // Emit the continuation block.
  SGF.B.emitBlock(contBB);

  // If this was done in SSA registers, then the value is provided as an
  // argument to the block.
  if (!isByAddress) {
    auto arg = contBB->createPHIArgument(optTL.getLoweredType(),
                                         ValueOwnershipKind::Owned);
    return RValue(SGF, E, SGF.emitManagedRValueWithCleanup(arg, optTL));
  }

  optInit->finishInitialization(SGF);

  // If we emitted into the provided context, we're done.
  if (usingProvidedContext)
    return RValue::forInContext();

  assert(optTemp);
  return RValue(SGF, E, optTemp->getManagedAddress());
}

static bool inExclusiveBorrowSelfSection(
    SILGenFunction::SelfInitDelegationStates delegationState) {
  return delegationState == SILGenFunction::WillExclusiveBorrowSelf ||
         delegationState == SILGenFunction::DidExclusiveBorrowSelf;
}

static RValue visitDerivedToBaseExprOfSelf(SILGenFunction &SGF,
                                           DeclRefExpr *dre,
                                           DerivedToBaseExpr *E, SGFContext C) {
  SGFContext ctx;
  auto *vd = cast<ParamDecl>(dre->getDecl());
  SILType derivedType = SGF.getLoweredType(E->getType());
  ManagedValue selfValue;

  // If we have not exclusively borrowed self, we need to do so now.
  if (SGF.SelfInitDelegationState == SILGenFunction::WillExclusiveBorrowSelf) {
    // We need to use a full scope here to ensure that any underlying
    // "normal cleanup" borrows are cleaned up.
    Scope S(SGF, E);
    selfValue = S.popPreservingValue(SGF.emitRValueAsSingleValue(dre));
  } else {
    // If we already exclusively borrowed self, then we need to emit self
    // using formal evaluation primitives.

    assert(SGF.SelfInitDelegationState ==
           SILGenFunction::DidExclusiveBorrowSelf);
    // This needs to be inlined since there is a Formal Evaluation Scope
    // in emitRValueForDecl that causing any borrow for this LValue to be
    // popped too soon.
    selfValue =
        SGF.emitLValueForDecl(dre, vd, dre->getType()->getCanonicalType(),
                              AccessKind::Read, dre->getAccessSemantics());
    selfValue = SGF.emitFormalEvaluationRValueForSelfInDelegationInit(
                       E, dre->getType()->getCanonicalType(),
                       selfValue.getLValueAddress(), ctx)
                    .getAsSingleValue(SGF, E);
  }
  assert(selfValue);

  // Check if we need to perform a conversion here.
  if (derivedType && selfValue.getType() != derivedType)
    selfValue = SGF.B.createUpcast(E, selfValue, derivedType);
  return RValue(SGF, dre, selfValue);
}

RValue RValueEmitter::visitDerivedToBaseExpr(DerivedToBaseExpr *E,
                                             SGFContext C) {
  // If we are going through a decl ref expr and have self and we are in the
  // exclusive borrow section of delegating init emission, use a special case.
  if (inExclusiveBorrowSelfSection(SGF.SelfInitDelegationState)) {
    if (auto *dre = dyn_cast<DeclRefExpr>(E->getSubExpr())) {
      if (isa<ParamDecl>(dre->getDecl()) &&
          dre->getDecl()->getFullName() == SGF.getASTContext().Id_self &&
          dre->getDecl()->isImplicit()) {
        return visitDerivedToBaseExprOfSelf(SGF, dre, E, C);
      }
    }
  }

  // We can pass down the SGFContext as a following projection. We have never
  // actually implemented emit into here, so we are not changing behavior.
  ManagedValue original =
      SGF.emitRValueAsSingleValue(E->getSubExpr(), C.withFollowingProjection());

  // Derived-to-base casts in the AST might not be reflected as such
  // in the SIL type system, for example, a cast from DynamicSelf
  // directly to its own Self type.
  auto loweredResultTy = SGF.getLoweredType(E->getType());
  if (original.getType() == loweredResultTy)
    return RValue(SGF, E, original);

  ManagedValue converted = SGF.B.createUpcast(E, original, loweredResultTy);
  return RValue(SGF, E, converted);
}

RValue RValueEmitter::visitMetatypeConversionExpr(MetatypeConversionExpr *E,
                                                  SGFContext C) {
  SILValue metaBase =
    SGF.emitRValueAsSingleValue(E->getSubExpr()).getUnmanagedValue();

  // Metatype conversion casts in the AST might not be reflected as
  // such in the SIL type system, for example, a cast from DynamicSelf.Type
  // directly to its own Self.Type.
  auto loweredResultTy = SGF.getLoweredLoadableType(E->getType());
  if (metaBase->getType() == loweredResultTy)
    return RValue(SGF, E, ManagedValue::forUnmanaged(metaBase));

  auto upcast = SGF.B.createUpcast(E, metaBase, loweredResultTy);
  return RValue(SGF, E, ManagedValue::forUnmanaged(upcast));
}

RValue SILGenFunction::emitCollectionConversion(SILLocation loc,
                                                FuncDecl *fn,
                                                CanType fromCollection,
                                                CanType toCollection,
                                                ManagedValue mv,
                                                SGFContext C) {
  auto *fromDecl = fromCollection->getAnyNominal();
  auto *toDecl = toCollection->getAnyNominal();

  auto fromSubMap = fromCollection->getContextSubstitutionMap(
    SGM.SwiftModule, fromDecl);
  auto toSubMap = toCollection->getContextSubstitutionMap(
    SGM.SwiftModule, toDecl);

  // Form type parameter substitutions.
  auto *genericSig = fn->getGenericSignature();
  unsigned fromParamCount = fromDecl->getGenericSignature()
    ->getGenericParams().size();

  auto subMap =
    SubstitutionMap::combineSubstitutionMaps(fromSubMap,
                                             toSubMap,
                                             CombineSubstitutionMaps::AtIndex,
                                             fromParamCount,
                                             0,
                                             genericSig);
  return emitApplyOfLibraryIntrinsic(loc, fn, subMap, {mv}, C);
}

RValue RValueEmitter::
visitCollectionUpcastConversionExpr(CollectionUpcastConversionExpr *E,
                                    SGFContext C) {
  
  SILLocation loc = RegularLocation(E);
  
  // Get the sub expression argument as a managed value
  auto mv = SGF.emitRValueAsSingleValue(E->getSubExpr());
  
  // Compute substitutions for the intrinsic call.
  auto fromCollection = E->getSubExpr()->getType()->getCanonicalType();
  auto toCollection = E->getType()->getCanonicalType();

  // Get the intrinsic function.
  auto &ctx = SGF.getASTContext();
  FuncDecl *fn = nullptr;
  if (fromCollection->getAnyNominal() == ctx.getArrayDecl()) {
    fn = SGF.SGM.getArrayForceCast(loc);
  } else if (fromCollection->getAnyNominal() == ctx.getDictionaryDecl()) {
    fn = SGF.SGM.getDictionaryUpCast(loc);
  } else if (fromCollection->getAnyNominal() == ctx.getSetDecl()) {
    fn = SGF.SGM.getSetUpCast(loc);
  } else {
    llvm_unreachable("unsupported collection upcast kind");
  }

  return SGF.emitCollectionConversion(loc, fn, fromCollection, toCollection,
                                      mv, C);
}

RValue
RValueEmitter::visitConditionalBridgeFromObjCExpr(
                              ConditionalBridgeFromObjCExpr *E, SGFContext C) {
  // Get the sub expression argument as a managed value
  auto mv = SGF.emitRValueAsSingleValue(E->getSubExpr());

  auto conversionRef = E->getConversion();
  auto conversion = cast<FuncDecl>(conversionRef.getDecl());
  auto subs = conversionRef.getSubstitutions();

  auto nativeType = subs[0].getReplacement();

  auto metatypeType = SGF.getLoweredType(MetatypeType::get(nativeType));
  auto metatype =
    ManagedValue::forUnmanaged(SGF.B.createMetatype(E, metatypeType));

  return SGF.emitApplyOfLibraryIntrinsic(E, conversion, subs,
                                         { mv, metatype }, C);
}

/// Given an implicit bridging conversion, check whether the context
/// can be peepholed.
static bool
tryPeepholeBridgingConversion(SILGenFunction &SGF, Conversion::KindTy kind,
                              ImplicitConversionExpr *E, SGFContext C) {
  assert(isa<BridgeFromObjCExpr>(E) || isa<BridgeToObjCExpr>(E));
  if (auto outerConversion = C.getAsConversion()) {
    auto subExpr = E->getSubExpr();
    CanType sourceType = subExpr->getType()->getCanonicalType();
    CanType resultType = E->getType()->getCanonicalType();
    SILType loweredResultTy = SGF.getLoweredType(resultType);
    auto conversion = Conversion::getBridging(kind, sourceType, resultType,
                                              loweredResultTy);
    if (outerConversion->tryPeephole(SGF, E->getSubExpr(), conversion)) {
      outerConversion->finishInitialization(SGF);
      return true;
    }
  }

  return false;
}

RValue
RValueEmitter::visitBridgeFromObjCExpr(BridgeFromObjCExpr *E, SGFContext C) {
  if (tryPeepholeBridgingConversion(SGF, Conversion::BridgeFromObjC, E, C))
    return RValue::forInContext();

  // Emit the sub-expression.
  auto mv = SGF.emitRValueAsSingleValue(E->getSubExpr());

  CanType origType = E->getSubExpr()->getType()->getCanonicalType();
  CanType resultType = E->getType()->getCanonicalType();
  SILType loweredResultTy = SGF.getLoweredType(resultType);
  auto result = SGF.emitBridgedToNativeValue(E, mv, origType, resultType,
                                             loweredResultTy, C);
  return RValue(SGF, E, result);
}

RValue
RValueEmitter::visitBridgeToObjCExpr(BridgeToObjCExpr *E, SGFContext C) {
  if (tryPeepholeBridgingConversion(SGF, Conversion::BridgeToObjC, E, C))
    return RValue::forInContext();

  // Emit the sub-expression.
  auto mv = SGF.emitRValueAsSingleValue(E->getSubExpr());

  CanType origType = E->getSubExpr()->getType()->getCanonicalType();
  CanType resultType = E->getType()->getCanonicalType();
  SILType loweredResultTy = SGF.getLoweredType(resultType);
  auto result = SGF.emitNativeToBridgedValue(E, mv, origType, resultType,
                                             loweredResultTy, C);
  return RValue(SGF, E, result);
}

RValue RValueEmitter::visitArchetypeToSuperExpr(ArchetypeToSuperExpr *E,
                                                SGFContext C) {
  ManagedValue archetype = SGF.emitRValueAsSingleValue(E->getSubExpr());
  // Replace the cleanup with a new one on the superclass value so we always use
  // concrete retain/release operations.
  auto base = SGF.B.createUpcast(E, archetype,
                                 SGF.getLoweredLoadableType(E->getType()));
  return RValue(SGF, E, base);
}

static ManagedValue convertCFunctionSignature(SILGenFunction &SGF,
                                              FunctionConversionExpr *e,
                                              SILType loweredResultTy,
                                llvm::function_ref<ManagedValue ()> fnEmitter) {
  SILType loweredDestTy = SGF.getLoweredType(e->getType());
  ManagedValue result;

  // We're converting between C function pointer types. They better be
  // ABI-compatible, since we can't emit a thunk.
  switch (SGF.SGM.Types.checkForABIDifferences(loweredResultTy, loweredDestTy)){
  case TypeConverter::ABIDifference::Trivial:
    result = fnEmitter();
    assert(result.getType() == loweredResultTy);

    if (loweredResultTy != loweredDestTy) {
      result = ManagedValue::forUnmanaged(
          SGF.B.createConvertFunction(e, result.getUnmanagedValue(),
                                      loweredDestTy));
    }

    break;

  case TypeConverter::ABIDifference::NeedsThunk:
    // Note: in this case, we don't call the emitter at all -- doing so
    // just runs the risk of tripping up asserts in SILGenBridging.cpp
    SGF.SGM.diagnose(e, diag::unsupported_c_function_pointer_conversion,
                     e->getSubExpr()->getType(), e->getType());
    result = SGF.emitUndef(e, loweredDestTy);
    break;

  case TypeConverter::ABIDifference::ThinToThick:
    llvm_unreachable("Cannot have thin to thick conversion here");
  }

  return result;
}

static
ManagedValue emitCFunctionPointer(SILGenFunction &SGF,
                                  FunctionConversionExpr *conversionExpr) {
  auto expr = conversionExpr->getSubExpr();
  
  // Look through base-ignored exprs to get to the function ref.
  auto semanticExpr = expr->getSemanticsProvidingExpr();
  while (auto ignoredBase = dyn_cast<DotSyntaxBaseIgnoredExpr>(semanticExpr)){
    SGF.emitIgnoredExpr(ignoredBase->getLHS());
    semanticExpr = ignoredBase->getRHS()->getSemanticsProvidingExpr();
  }

  // Recover the decl reference.
  SILDeclRef::Loc loc;
  
  auto setLocFromConcreteDeclRef = [&](ConcreteDeclRef declRef) {
    // TODO: Handle generic instantiations, where we need to eagerly specialize
    // on the given generic parameters, and static methods, where we need to drop
    // in the metatype.
    assert(!declRef.getDecl()->getDeclContext()->isTypeContext()
           && "c pointers to static methods not implemented");
    loc = declRef.getDecl();
  };
  
  if (auto declRef = dyn_cast<DeclRefExpr>(semanticExpr)) {
    setLocFromConcreteDeclRef(declRef->getDeclRef());
  } else if (auto memberRef = dyn_cast<MemberRefExpr>(semanticExpr)) {
    setLocFromConcreteDeclRef(memberRef->getMember());
  } else if (auto closure = dyn_cast<AbstractClosureExpr>(semanticExpr)) {
    loc = closure;
    // Emit the closure body.
    SGF.SGM.emitClosure(closure);
  } else {
    llvm_unreachable("c function pointer converted from a non-concrete decl ref");
  }

  // Produce a reference to the C-compatible entry point for the function.
  SILDeclRef constant(loc, ResilienceExpansion::Minimal,
                      /*uncurryLevel*/ 0,
                      /*foreign*/ true);
  SILConstantInfo constantInfo = SGF.getConstantInfo(constant);

  return convertCFunctionSignature(
                    SGF, conversionExpr,
                    constantInfo.getSILType(),
                    [&]() -> ManagedValue {
                      SILValue cRef = SGF.emitGlobalFunctionRef(expr, constant);
                      return ManagedValue::forUnmanaged(cRef);
                    });
}

// Change the representation without changing the signature or
// abstraction level.
static ManagedValue convertFunctionRepresentation(SILGenFunction &SGF,
                                                  SILLocation loc,
                                                  ManagedValue source,
                                            CanAnyFunctionType sourceFormalTy,
                                            CanAnyFunctionType resultFormalTy) {
  auto sourceTy = source.getType().castTo<SILFunctionType>();
  CanSILFunctionType resultTy =
    SGF.getLoweredType(resultFormalTy).castTo<SILFunctionType>();

  // Note that conversions to and from block require a thunk
  switch (resultFormalTy->getRepresentation()) {

  // Convert thin, c, block => thick
  case AnyFunctionType::Representation::Swift: {
    switch (sourceTy->getRepresentation()) {
    case SILFunctionType::Representation::Thin: {
      auto v = SGF.B.createThinToThickFunction(
          loc, source.getValue(),
          SILType::getPrimitiveObjectType(
            sourceTy->getWithRepresentation(
              SILFunctionTypeRepresentation::Thick)));
      // FIXME: what if other reabstraction is required?
      return ManagedValue(v, source.getCleanup());
    }
    case SILFunctionType::Representation::Thick:
      llvm_unreachable("should not try thick-to-thick repr change");
    case SILFunctionType::Representation::CFunctionPointer:
    case SILFunctionType::Representation::Block:
      return SGF.emitBlockToFunc(loc, source, sourceFormalTy, resultFormalTy,
                                 resultTy);
    case SILFunctionType::Representation::Method:
    case SILFunctionType::Representation::Closure:
    case SILFunctionType::Representation::ObjCMethod:
    case SILFunctionType::Representation::WitnessMethod:
      llvm_unreachable("should not do function conversion from method rep");
    }
    llvm_unreachable("bad representation");
  }

  // Convert thin, thick, c => block
  case AnyFunctionType::Representation::Block:
    switch (sourceTy->getRepresentation()) {
    case SILFunctionType::Representation::Thin: {
      // Make thick first.
      auto v = SGF.B.createThinToThickFunction(
          loc, source.getValue(),
          SILType::getPrimitiveObjectType(
            sourceTy->getWithRepresentation(
              SILFunctionTypeRepresentation::Thick)));
      source = ManagedValue(v, source.getCleanup());
      LLVM_FALLTHROUGH;
    }
    case SILFunctionType::Representation::Thick:
    case SILFunctionType::Representation::CFunctionPointer:
      // Convert to a block.
      return SGF.emitFuncToBlock(loc, source, sourceFormalTy, resultFormalTy,
                                 resultTy);
    case SILFunctionType::Representation::Block:
      llvm_unreachable("should not try block-to-block repr change");
    case SILFunctionType::Representation::Method:
    case SILFunctionType::Representation::Closure:
    case SILFunctionType::Representation::ObjCMethod:
    case SILFunctionType::Representation::WitnessMethod:
      llvm_unreachable("should not do function conversion from method rep");
    }
    llvm_unreachable("bad representation");

  // Unsupported
  case AnyFunctionType::Representation::Thin:
    llvm_unreachable("should not do function conversion to thin");
  case AnyFunctionType::Representation::CFunctionPointer:
    llvm_unreachable("should not do C function pointer conversion here");
  }
  llvm_unreachable("bad representation");
}

RValue RValueEmitter::visitFunctionConversionExpr(FunctionConversionExpr *e,
                                                  SGFContext C)
{
  CanAnyFunctionType srcRepTy =
      cast<FunctionType>(e->getSubExpr()->getType()->getCanonicalType());
  CanAnyFunctionType destRepTy =
      cast<FunctionType>(e->getType()->getCanonicalType());

  if (destRepTy->getRepresentation() ==
      FunctionTypeRepresentation::CFunctionPointer) {
    ManagedValue result;

    if (srcRepTy->getRepresentation() !=
        FunctionTypeRepresentation::CFunctionPointer) {
      // A "conversion" of a DeclRef a C function pointer is done by referencing
      // the thunk (or original C function) with the C calling convention.
      result = emitCFunctionPointer(SGF, e);
    } else {
      // Ok, we're converting a C function pointer value to another C function
      // pointer.

      // Emit the C function pointer
      result = SGF.emitRValueAsSingleValue(e->getSubExpr());

      // Possibly bitcast the C function pointer to account for ABI-compatible
      // parameter and result type conversions
      result = convertCFunctionSignature(SGF, e, result.getType(),
                                         [&]() -> ManagedValue {
                                           return result;
                                         });
    }
    return RValue(SGF, e, result);
  }
  
  // Handle a reference to a "thin" native Swift function that only changes
  // representation and refers to an inherently thin function reference.
  if (destRepTy->getRepresentation() == FunctionTypeRepresentation::Thin) {
    if (srcRepTy->getRepresentation() == FunctionTypeRepresentation::Swift
        && srcRepTy->withExtInfo(destRepTy->getExtInfo())->isEqual(destRepTy)) {
      auto value = SGF.emitRValueAsSingleValue(e->getSubExpr());
      auto expectedTy = SGF.getLoweredType(e->getType());
      if (auto thinToThick =
            dyn_cast<ThinToThickFunctionInst>(value.getValue())) {
        value = ManagedValue::forUnmanaged(thinToThick->getOperand());
      } else {
        SGF.SGM.diagnose(e->getLoc(), diag::not_implemented,
                         "nontrivial thin function reference");
        value = ManagedValue::forUnmanaged(SILUndef::get(expectedTy, SGF.SGM.M));
      }
      
      if (value.getType() != expectedTy) {
        SGF.SGM.diagnose(e->getLoc(), diag::not_implemented,
                         "nontrivial thin function reference");
        value = ManagedValue::forUnmanaged(SILUndef::get(expectedTy, SGF.SGM.M));
      }
      return RValue(SGF, e, value);
    }
  }

  // Break the conversion into three stages:
  // 1) changing the representation from foreign to native
  // 2) changing the signature within the representation
  // 3) changing the representation from native to foreign
  //
  // We only do one of 1) or 3), but we have to do them in the right order
  // with respect to 2).

  CanAnyFunctionType srcTy = srcRepTy;
  CanAnyFunctionType destTy = destRepTy;

  switch(srcRepTy->getRepresentation()) {
  case AnyFunctionType::Representation::Swift:
  case AnyFunctionType::Representation::Thin:
    // Source is native, so we can convert signature first.
    destTy = adjustFunctionType(destRepTy,
                                srcTy->getRepresentation());
    break;
  case AnyFunctionType::Representation::Block:
  case AnyFunctionType::Representation::CFunctionPointer:
    // Source is foreign, so do the representation change first.
    srcTy = adjustFunctionType(srcRepTy,
                               destRepTy->getRepresentation());
  }

  auto result = SGF.emitRValueAsSingleValue(e->getSubExpr());

  if (srcRepTy != srcTy)
    result = convertFunctionRepresentation(SGF, e, result, srcRepTy, srcTy);

  if (srcTy != destTy)
    result = SGF.emitTransformedValue(e, result, srcTy, destTy);

  if (destTy != destRepTy)
    result = convertFunctionRepresentation(SGF, e, result, destTy, destRepTy);

  return RValue(SGF, e, result);
}

RValue RValueEmitter::visitCovariantFunctionConversionExpr(
                        CovariantFunctionConversionExpr *e,
                        SGFContext C) {
  ManagedValue original = SGF.emitRValueAsSingleValue(e->getSubExpr());
  CanAnyFunctionType destTy
    = cast<AnyFunctionType>(e->getType()->getCanonicalType());
  SILType resultType = SGF.getLoweredType(destTy);
  SILValue result = SGF.B.createConvertFunction(e, 
                                                original.forward(SGF),
                                                resultType);
  return RValue(SGF, e, SGF.emitManagedRValueWithCleanup(result));
}

RValue RValueEmitter::visitCovariantReturnConversionExpr(
                        CovariantReturnConversionExpr *e,
                        SGFContext C) {
  ManagedValue original = SGF.emitRValueAsSingleValue(e->getSubExpr());
  SILType resultType = SGF.getLoweredType(e->getType());

  // DynamicSelfType lowers as its self type, so no SIL-level conversion
  // is required in this case.
  if (resultType == original.getType())
    return RValue(SGF, e, original);

  ManagedValue result = SGF.B.createUncheckedRefCast(e, original, resultType);

  return RValue(SGF, e, result);
}

RValue RValueEmitter::visitErasureExpr(ErasureExpr *E, SGFContext C) {
  if (auto result = tryEmitAsBridgingConversion(SGF, E, false, C)) {
    return RValue(SGF, E, *result);
  }

  auto &existentialTL = SGF.getTypeLowering(E->getType());
  auto concreteFormalType = E->getSubExpr()->getType()->getCanonicalType();

  auto archetype = ArchetypeType::getAnyOpened(E->getType());
  AbstractionPattern abstractionPattern(archetype);
  auto &concreteTL = SGF.getTypeLowering(abstractionPattern,
                                         concreteFormalType);

  ManagedValue mv = SGF.emitExistentialErasure(E, concreteFormalType,
                                               concreteTL, existentialTL,
                                               E->getConformances(), C,
                               [&](SGFContext C) -> ManagedValue {
                                 return SGF.emitRValueAsOrig(E->getSubExpr(),
                                                             abstractionPattern,
                                                             concreteTL, C);
                               });

  return RValue(SGF, E, mv);
}

RValue SILGenFunction::emitAnyHashableErasure(SILLocation loc,
                                              ManagedValue value,
                                              Type type,
                                              ProtocolConformanceRef conformance,
                                              SGFContext C) {
  // Ensure that the intrinsic function exists.
  auto convertFn = SGM.getConvertToAnyHashable(loc);
  if (!convertFn)
    return emitUndefRValue(
        loc, getASTContext().getAnyHashableDecl()->getDeclaredType());

  // Construct the substitution for T: Hashable.
  auto subMap = SubstitutionMap::getProtocolSubstitutions(
      conformance.getRequirement(), type, conformance);

  return emitApplyOfLibraryIntrinsic(loc, convertFn, subMap, value, C);
}

RValue RValueEmitter::visitAnyHashableErasureExpr(AnyHashableErasureExpr *E,
                                                  SGFContext C) {
  // Emit the source value into a temporary.
  auto sourceOrigType = AbstractionPattern::getOpaque();
  auto source =
    SGF.emitMaterializedRValueAsOrig(E->getSubExpr(), sourceOrigType);

  return SGF.emitAnyHashableErasure(E, source,
                                    E->getSubExpr()->getType(),
                                    E->getConformance(), C);
}

/// Treating this as a successful operation, turn a CMV into a +1 MV.
ManagedValue SILGenFunction::getManagedValue(SILLocation loc,
                                             ConsumableManagedValue value) {
  // If the consumption rules say that this is already +1 given a
  // successful operation, just use the value.
  if (value.isOwned())
    return value.getFinalManagedValue();

  SILType valueTy = value.getType();
  auto &valueTL = getTypeLowering(valueTy);

  // If the type is trivial, it's always +1.
  if (valueTL.isTrivial())
    return ManagedValue::forUnmanaged(value.getValue());

  // If it's an object...
  if (valueTy.isObject()) {
    // See if we have more accurate information from the ownership kind. This
    // detects trivial cases of enums.
    if (value.getOwnershipKind() == ValueOwnershipKind::Trivial)
      return ManagedValue::forUnmanaged(value.getValue());

    // Otherwise, retain and enter a release cleanup.
    valueTL.emitCopyValue(B, loc, value.getValue());
    return emitManagedRValueWithCleanup(value.getValue(), valueTL);
  }

  // Otherwise, produce a temporary and copy into that.
  auto temporary = emitTemporary(loc, valueTL);
  valueTL.emitCopyInto(B, loc, value.getValue(), temporary->getAddress(),
                       IsNotTake, IsInitialization);
  temporary->finishInitialization(*this);
  return temporary->getManagedAddress();
}

RValue RValueEmitter::visitForcedCheckedCastExpr(ForcedCheckedCastExpr *E,
                                                 SGFContext C) {
  return emitUnconditionalCheckedCast(SGF, E, E->getSubExpr(), E->getType(),
                                      E->getCastKind(), C);
}


RValue RValueEmitter::
visitConditionalCheckedCastExpr(ConditionalCheckedCastExpr *E,
                                SGFContext C) {
  ProfileCounter trueCount = ProfileCounter();
  ProfileCounter falseCount = ProfileCounter();
  auto parent = SGF.getPGOParent(E);
  if (parent) {
    auto &Node = parent.getValue();
    auto *NodeS = Node.get<Stmt *>();
    if (auto *IS = dyn_cast<IfStmt>(NodeS)) {
      trueCount = SGF.loadProfilerCount(IS->getThenStmt());
      if (auto *ElseStmt = IS->getElseStmt()) {
        falseCount = SGF.loadProfilerCount(ElseStmt);
      }
    }
  }
  ManagedValue operand = SGF.emitRValueAsSingleValue(E->getSubExpr());
  return emitConditionalCheckedCast(SGF, E, operand, E->getSubExpr()->getType(),
                                    E->getType(), E->getCastKind(), C,
                                    trueCount, falseCount);
}

RValue RValueEmitter::visitIsExpr(IsExpr *E, SGFContext C) {
  SILValue isa = emitIsa(SGF, E, E->getSubExpr(),
                         E->getCastTypeLoc().getType(), E->getCastKind());

  // Call the _getBool library intrinsic.
  ASTContext &ctx = SGF.getASTContext();
  auto result =
    SGF.emitApplyOfLibraryIntrinsic(E, ctx.getGetBoolDecl(nullptr),
                                    SubstitutionMap(),
                                    ManagedValue::forUnmanaged(isa),
                                    C);
  return result;
}

RValue RValueEmitter::visitEnumIsCaseExpr(EnumIsCaseExpr *E,
                                          SGFContext C) {
  ASTContext &ctx = SGF.getASTContext();
  // Get the enum value.
  auto subExpr = SGF.emitRValueAsSingleValue(E->getSubExpr(),
                                SGFContext(SGFContext::AllowImmediatePlusZero));
  // Test its case.
  auto i1Ty = SILType::getBuiltinIntegerType(1, SGF.getASTContext());
  auto t = SGF.B.createIntegerLiteral(E, i1Ty, 1);
  auto f = SGF.B.createIntegerLiteral(E, i1Ty, 0);
  
  SILValue selected;
  if (subExpr.getType().isAddress()) {
    selected = SGF.B.createSelectEnumAddr(E, subExpr.getValue(), i1Ty, f,
                                          {{E->getEnumElement(), t}});
  } else {
    selected = SGF.B.createSelectEnum(E, subExpr.getValue(), i1Ty, f,
                                      {{E->getEnumElement(), t}});
  }
  
  // Call the _getBool library intrinsic.
  auto result =
    SGF.emitApplyOfLibraryIntrinsic(E, ctx.getGetBoolDecl(nullptr),
                                    SubstitutionMap(),
                                    ManagedValue::forUnmanaged(selected),
                                    C);
  return result;
}

RValue RValueEmitter::visitCoerceExpr(CoerceExpr *E, SGFContext C) {
  if (auto result = tryEmitAsBridgingConversion(SGF, E->getSubExpr(), true, C))
    return RValue(SGF, E, *result);

  return visit(E->getSubExpr(), C);
}

VarargsInfo Lowering::emitBeginVarargs(SILGenFunction &SGF, SILLocation loc,
                                       CanType baseTy, CanType arrayTy,
                                       unsigned numElements) {
  // Reabstract the base type against the array element type.
  auto baseAbstraction = AbstractionPattern::getOpaque();

  // Allocate the array.
  SILValue numEltsVal = SGF.B.createIntegerLiteral(loc,
                             SILType::getBuiltinWordType(SGF.getASTContext()),
                             numElements);
  // The first result is the array value.
  ManagedValue array;
  // The second result is a RawPointer to the base address of the array.
  SILValue basePtr;
  std::tie(array, basePtr)
    = SGF.emitUninitializedArrayAllocation(arrayTy, numEltsVal, loc);

  // Temporarily deactivate the main array cleanup.
  if (array.hasCleanup())
    SGF.Cleanups.setCleanupState(array.getCleanup(), CleanupState::Dormant);

  // Push a new cleanup to deallocate the array.
  auto abortCleanup =
    SGF.enterDeallocateUninitializedArrayCleanup(array.getValue());

  auto &baseTL = SGF.getTypeLowering(baseAbstraction, baseTy);

  // Turn the pointer into an address.
  basePtr = SGF.B.createPointerToAddress(
    loc, basePtr, baseTL.getLoweredType().getAddressType(),
    /*isStrict*/ true,
    /*isInvariant*/ false);

  return VarargsInfo(array, abortCleanup, basePtr, baseTL, baseAbstraction);
}

ManagedValue Lowering::emitEndVarargs(SILGenFunction &SGF, SILLocation loc,
                                      VarargsInfo &&varargs) {
  // Kill the abort cleanup.
  SGF.Cleanups.setCleanupState(varargs.getAbortCleanup(), CleanupState::Dead);

  // Reactivate the result cleanup.
  auto result = varargs.getArray();
  if (result.hasCleanup())
    SGF.Cleanups.setCleanupState(result.getCleanup(), CleanupState::Active);
  return result;
}

static ManagedValue emitVarargs(SILGenFunction &SGF,
                                SILLocation loc,
                                Type _baseTy,
                                ArrayRef<ManagedValue> elements,
                                Type _arrayTy) {
  auto baseTy = _baseTy->getCanonicalType();
  auto arrayTy = _arrayTy->getCanonicalType();

  auto varargs = emitBeginVarargs(SGF, loc, baseTy, arrayTy, elements.size());
  AbstractionPattern baseAbstraction = varargs.getBaseAbstractionPattern();
  SILValue basePtr = varargs.getBaseAddress();
  
  // Initialize the members.
  // TODO: If we need to cleanly unwind at this point, we would need to arrange
  // for the partially-initialized array to be cleaned up somehow, maybe by
  // poking its count to the actually-initialized size at the point of failure.
  
  for (size_t i = 0, size = elements.size(); i < size; ++i) {
    SILValue eltPtr = basePtr;
    if (i != 0) {
      SILValue index = SGF.B.createIntegerLiteral(loc,
                  SILType::getBuiltinWordType(SGF.F.getASTContext()), i);
      eltPtr = SGF.B.createIndexAddr(loc, basePtr, index);
    }
    ManagedValue v = elements[i];
    v = SGF.emitSubstToOrigValue(loc, v, baseAbstraction, baseTy);
    v.forwardInto(SGF, loc, eltPtr);
  }

  return emitEndVarargs(SGF, loc, std::move(varargs));
}

RValue RValueEmitter::visitTupleExpr(TupleExpr *E, SGFContext C) {
  auto type = cast<TupleType>(E->getType()->getCanonicalType());

  // If we have an Initialization, emit the tuple elements into its elements.
  if (Initialization *I = C.getEmitInto()) {

    bool implodeTuple = false;

    if (I->canPerformInPlaceInitialization() &&
        I->isInPlaceInitializationOfGlobal() &&
        SGF.getTypeLowering(type).getLoweredType().isTrivial(SGF.SGM.M)) {
      // Implode tuples in initialization of globals if they are
      // of trivial types.
      implodeTuple = true;
    }

    if (!implodeTuple && I->canSplitIntoTupleElements()) {
      SmallVector<InitializationPtr, 4> subInitializationBuf;
      auto subInitializations =
        I->splitIntoTupleElements(SGF, RegularLocation(E), type,
                                  subInitializationBuf);
      assert(subInitializations.size() == E->getElements().size() &&
             "initialization for tuple has wrong number of elements");
      for (unsigned i = 0, size = subInitializations.size(); i < size; ++i)
        SGF.emitExprInto(E->getElement(i), subInitializations[i].get());
      I->finishInitialization(SGF);
      return RValue::forInContext();
    }
  }
    
  RValue result(type);
  for (Expr *elt : E->getElements())
    result.addElement(SGF.emitRValue(elt));
  return result;
}

namespace {

/// A helper function with context that tries to emit member refs of nominal
/// types avoiding the conservative lvalue logic.
class NominalTypeMemberRefRValueEmitter {
  using SelfTy = NominalTypeMemberRefRValueEmitter;

  /// The member ref expression we are emitting.
  MemberRefExpr *Expr;

  /// The passed in SGFContext.
  SGFContext Context;

  /// The typedecl of the base expression of the member ref expression.
  NominalTypeDecl *Base;

  /// The field of the member.
  VarDecl *Field;

public:

  NominalTypeMemberRefRValueEmitter(MemberRefExpr *Expr, SGFContext Context,
                                    NominalTypeDecl *Base)
    : Expr(Expr), Context(Context), Base(Base),
      Field(cast<VarDecl>(Expr->getMember().getDecl())) {}

  /// Emit the RValue.
  Optional<RValue> emit(SILGenFunction &SGF) {
    // If we don't have a class or a struct, bail.
    if (!isa<ClassDecl>(Base) && !isa<StructDecl>(Base))
      return None;

    // Check that we have a stored access strategy. If we don't bail.
    AccessStrategy strategy =
      Field->getAccessStrategy(Expr->getAccessSemantics(), AccessKind::Read);
    if (strategy != AccessStrategy::Storage)
      return None;

    if (isa<StructDecl>(Base))
      return emitStructDecl(SGF);
    assert(isa<ClassDecl>(Base) && "Expected class");
    return emitClassDecl(SGF);
  }

  NominalTypeMemberRefRValueEmitter(const SelfTy &) = delete;
  NominalTypeMemberRefRValueEmitter(SelfTy &&) = delete;
  ~NominalTypeMemberRefRValueEmitter() = default;

private:
  RValue emitStructDecl(SILGenFunction &SGF) {
    ManagedValue base =
      SGF.emitRValueAsSingleValue(Expr->getBase(),
                                  SGFContext::AllowImmediatePlusZero);
    CanType baseFormalType =
      Expr->getBase()->getType()->getCanonicalType();
    assert(baseFormalType->isMaterializable());
    
    RValue result =
      SGF.emitRValueForStorageLoad(Expr, base, baseFormalType,
                                   Expr->isSuper(),
                                   Field, {},
                                   Expr->getMember().getSubstitutions(),
                                   Expr->getAccessSemantics(),
                                   Expr->getType(), Context);
    return result;
  }

  Optional<RValue> emitClassDecl(SILGenFunction &SGF) {
    // If guaranteed plus zero is not ok, we bail.
    if (!Context.isGuaranteedPlusZeroOk())
      return None;

    // If the field is not a let, bail. We need to use the lvalue logic.
    if (!Field->isLet())
      return None;

    // If we are emitting a delegating init super and we have begun the
    // super.init call, since self has been exclusively borrowed, we need to be
    // conservative and use the lvalue machinery. This ensures that we properly
    // create FormalEvaluationScopes around the access to self.
    //
    // TODO: This currently turns off this optimization for /all/ classes that
    // are accessed as a direct argument to a super.init call. In the future, we
    // should be able to be less conservative here by pattern matching if
    // something /can not/ be self.
    if (SGF.SelfInitDelegationState == SILGenFunction::DidExclusiveBorrowSelf)
      return None;

    // Ok, now we know that we are able to emit our base at guaranteed plus zero
    // emit base.
    ManagedValue base =
      SGF.emitRValueAsSingleValue(Expr->getBase(), Context);

    CanType baseFormalType =
      Expr->getBase()->getType()->getCanonicalType();
    assert(baseFormalType->isMaterializable());
    
    // And then emit our property using whether or not base is at +0 to
    // discriminate whether or not the base was guaranteed.
    RValue result =
        SGF.emitRValueForStorageLoad(Expr, base, baseFormalType,
                                     Expr->isSuper(),
                                     Field, {},
                                     Expr->getMember().getSubstitutions(),
                                     Expr->getAccessSemantics(),
                                     Expr->getType(), Context,
                                     base.isPlusZeroRValueOrTrivial());
    return std::move(result);
  }
};

} // end anonymous namespace

RValue RValueEmitter::visitMemberRefExpr(MemberRefExpr *E, SGFContext C) {
  assert(!E->getType()->is<LValueType>() &&
         "RValueEmitter shouldn't be called on lvalues");

  if (isa<TypeDecl>(E->getMember().getDecl())) {
    // Emit the metatype for the associated type.
    visit(E->getBase());
    SILValue MT =
      SGF.B.createMetatype(E, SGF.getLoweredLoadableType(E->getType()));
    return RValue(SGF, E, ManagedValue::forUnmanaged(MT));
  }

  // If we have a nominal type decl as our base, try to emit the base rvalue's
  // member using special logic that will let us avoid extra retains
  // and releases.
  if (auto *N = E->getBase()->getType()->getNominalOrBoundGenericNominal())
    if (auto RV = NominalTypeMemberRefRValueEmitter(E, C, N).emit(SGF))
      return RValue(std::move(RV.getValue()));

  // Everything else should use the l-value logic.

  // Any writebacks for this access are tightly scoped.
  FormalEvaluationScope scope(SGF);

  LValue lv = SGF.emitLValue(E, AccessKind::Read);
  // We can't load at +0 without further analysis, since the formal access into
  // the lvalue will end immediately.
  return SGF.emitLoadOfLValue(E, std::move(lv), C.withFollowingSideEffects());
}

RValue RValueEmitter::visitDynamicMemberRefExpr(DynamicMemberRefExpr *E,
                                                SGFContext C) {
  return SGF.emitDynamicMemberRefExpr(E, C);
}

RValue RValueEmitter::
visitDotSyntaxBaseIgnoredExpr(DotSyntaxBaseIgnoredExpr *E, SGFContext C) {
  visit(E->getLHS());
  return visit(E->getRHS());
}

RValue RValueEmitter::visitSubscriptExpr(SubscriptExpr *E, SGFContext C) {
  // Any writebacks for this access are tightly scoped.
  FormalEvaluationScope scope(SGF);

  LValue lv = SGF.emitLValue(E, AccessKind::Read);
  // We can't load at +0 without further analysis, since the formal access into
  // the lvalue will end immediately.
  return SGF.emitLoadOfLValue(E, std::move(lv), C.withFollowingSideEffects());
}

RValue RValueEmitter::visitDynamicSubscriptExpr(
                                      DynamicSubscriptExpr *E, SGFContext C) {
  return SGF.emitDynamicSubscriptExpr(E, C);
}


RValue RValueEmitter::visitTupleElementExpr(TupleElementExpr *E,
                                            SGFContext C) {
  assert(!E->getType()->is<LValueType>() &&
         "RValueEmitter shouldn't be called on lvalues");
  
  // If our client is ok with a +0 result, then we can compute our base as +0
  // and return its element that way.  It would not be ok to reuse the Context's
  // address buffer though, since our base value will a different type than the
  // element.
  SGFContext SubContext = C.withFollowingProjection();
  
  return visit(E->getBase(), SubContext).extractElement(E->getFieldNumber());
}

RValue
SILGenFunction::emitApplyOfDefaultArgGenerator(SILLocation loc,
                                               ConcreteDeclRef defaultArgsOwner,
                                               unsigned destIndex,
                                               CanType resultType,
                                             AbstractionPattern origResultType,
                                               SGFContext C) {
  SILDeclRef generator 
    = SILDeclRef::getDefaultArgGenerator(defaultArgsOwner.getDecl(),
                                         destIndex);

  // TODO: Should apply the default arg generator's captures, but Sema doesn't
  // track them.
  
  auto fnRef = ManagedValue::forUnmanaged(emitGlobalFunctionRef(loc,generator));
  auto fnType = fnRef.getType().castTo<SILFunctionType>();

  SubstitutionList subs;
  if (fnType->isPolymorphic())
    subs = defaultArgsOwner.getSubstitutions();

  auto substFnType = fnType->substGenericArgs(SGM.M, subs);

  CalleeTypeInfo calleeTypeInfo(substFnType, origResultType, resultType);
  ResultPlanPtr resultPtr =
      ResultPlanBuilder::computeResultPlan(*this, calleeTypeInfo, loc, C);
  ArgumentScope argScope(*this, loc);
  return emitApply(std::move(resultPtr), std::move(argScope), loc, fnRef,
                   subs, {}, calleeTypeInfo, ApplyOptions::None, C);
}

RValue SILGenFunction::emitApplyOfStoredPropertyInitializer(
    SILLocation loc,
    const PatternBindingEntry &entry,
    SubstitutionList subs,
    CanType resultType,
    AbstractionPattern origResultType,
    SGFContext C) {

  VarDecl *var = entry.getAnchoringVarDecl();
  SILDeclRef constant(var, SILDeclRef::Kind::StoredPropertyInitializer);
  auto fnRef = ManagedValue::forUnmanaged(emitGlobalFunctionRef(loc, constant));
  auto fnType = fnRef.getType().castTo<SILFunctionType>();

  auto substFnType = fnType->substGenericArgs(SGM.M, subs);

  CalleeTypeInfo calleeTypeInfo(substFnType, origResultType, resultType);
  ResultPlanPtr resultPlan =
      ResultPlanBuilder::computeResultPlan(*this, calleeTypeInfo, loc, C);
  ArgumentScope argScope(*this, loc);
  return emitApply(std::move(resultPlan), std::move(argScope), loc, fnRef, subs,
                   {}, calleeTypeInfo, ApplyOptions::None, C);
}

static void emitTupleShuffleExprInto(RValueEmitter &emitter,
                                     TupleShuffleExpr *E,
                                     Initialization *outerTupleInit) {
  CanTupleType outerTuple = cast<TupleType>(E->getType()->getCanonicalType());
  auto outerFields = outerTuple->getElements();
  (void) outerFields;

  // Decompose the initialization.
  SmallVector<InitializationPtr, 4> outerInitsBuffer;
  auto outerInits =
    outerTupleInit->splitIntoTupleElements(emitter.SGF, RegularLocation(E),
                                           outerTuple, outerInitsBuffer);
  assert(outerInits.size() == outerFields.size() &&
         "initialization size does not match tuple size?!");

  // Map outer initializations into a tuple of inner initializations:
  //   - fill out the initialization elements with null
  TupleInitialization innerTupleInit;
  if (E->isSourceScalar()) {
    innerTupleInit.SubInitializations.push_back(nullptr);
  } else {
    CanTupleType innerTuple =
      cast<TupleType>(E->getSubExpr()->getType()->getCanonicalType());
    innerTupleInit.SubInitializations.resize(innerTuple->getNumElements());
  }

  // Map all the outer initializations to their appropriate targets.
  for (unsigned outerIndex = 0; outerIndex != outerInits.size(); outerIndex++) {
    auto innerMapping = E->getElementMapping()[outerIndex];
    assert(innerMapping >= 0 &&
           "non-argument tuple shuffle with default arguments or variadics?");
    innerTupleInit.SubInitializations[innerMapping] =
      std::move(outerInits[outerIndex]);
  }

#ifndef NDEBUG
  for (auto &innerInit : innerTupleInit.SubInitializations) {
    assert(innerInit != nullptr && "didn't map all inner elements");
  }
#endif

  // Emit the sub-expression into the tuple initialization we just built.
  if (E->isSourceScalar()) {
    emitter.SGF.emitExprInto(E->getSubExpr(),
                             innerTupleInit.SubInitializations[0].get());
  } else {
    emitter.SGF.emitExprInto(E->getSubExpr(), &innerTupleInit);
  }

  outerTupleInit->finishInitialization(emitter.SGF);
}

RValue RValueEmitter::visitTupleShuffleExpr(TupleShuffleExpr *E,
                                            SGFContext C) {
  // If we're emitting into an initialization, we can try shuffling the
  // elements of the initialization.
  if (Initialization *I = C.getEmitInto()) {
    // In Swift 3 mode, we might be stripping off labels from a
    // one-element tuple; the destination type is a ParenType in
    // that case.
    //
    // FIXME: Remove this eventually.
    if (I->canSplitIntoTupleElements() &&
        !(isa<ParenType>(E->getType().getPointer()) &&
          SGF.getASTContext().isSwiftVersion3())) {
      emitTupleShuffleExprInto(*this, E, I);
      return RValue::forInContext();
    }
  }

  // Emit the sub-expression tuple and destructure it into elements.
  SmallVector<RValue, 4> elements;
  if (E->isSourceScalar()) {
    elements.push_back(visit(E->getSubExpr()));
  } else {
    visit(E->getSubExpr()).extractElements(elements);
  }
  
  // Prepare a new tuple to hold the shuffled result.
  RValue result(E->getType()->getCanonicalType());

  // In Swift 3 mode, we might be stripping off labels from a
  // one-element tuple; the destination type is a ParenType in
  // that case.
  //
  // FIXME: Remove this eventually.
  if (isa<ParenType>(E->getType().getPointer()) &&
      SGF.getASTContext().isSwiftVersion3()) {
    assert(E->getElementMapping().size() == 1);
    auto shuffleIndex = E->getElementMapping()[0];
    assert(shuffleIndex != TupleShuffleExpr::DefaultInitialize &&
           shuffleIndex != TupleShuffleExpr::CallerDefaultInitialize &&
           shuffleIndex != TupleShuffleExpr::Variadic &&
           "Only argument tuples can have default initializers & varargs");

    result.addElement(std::move(elements[shuffleIndex]));
    return result;
  }

  auto outerFields = E->getType()->castTo<TupleType>()->getElements();
  auto shuffleIndexIterator = E->getElementMapping().begin();
  auto shuffleIndexEnd = E->getElementMapping().end();
  (void)shuffleIndexEnd;
  for (auto &field : outerFields) {
    assert(shuffleIndexIterator != shuffleIndexEnd &&
           "ran out of shuffle indexes before running out of fields?!");
    int shuffleIndex = *shuffleIndexIterator++;
    
    assert(shuffleIndex != TupleShuffleExpr::DefaultInitialize &&
           shuffleIndex != TupleShuffleExpr::CallerDefaultInitialize &&
           "Only argument tuples can have default initializers & varargs");

    // If the shuffle index is Variadic, the argument sources are stored
    // separately.
    if (shuffleIndex != TupleShuffleExpr::Variadic) {
      // Map from a different tuple element.
      result.addElement(std::move(elements[shuffleIndex]));
      continue;
    }

    assert(field.isVararg() && "Cannot initialize nonvariadic element");
    
    // Okay, we have a varargs tuple element.  The separately-stored variadic
    // elements feed into the varargs portion of this, which is then
    // constructed into an Array through an informal protocol captured by the
    // InjectionFn in the TupleShuffleExpr.
    assert(E->getVarargsArrayTypeOrNull() &&
           "no injection type for varargs tuple?!");
    SmallVector<ManagedValue, 4> variadicValues;

    for (unsigned sourceField : E->getVariadicArgs()) {
      variadicValues.push_back(
                     std::move(elements[sourceField]).getAsSingleValue(SGF, E));
    }
    
    ManagedValue varargs = emitVarargs(SGF, E, field.getVarargBaseTy(),
                                       variadicValues,
                                       E->getVarargsArrayType());
    result.addElement(RValue(SGF, E, field.getType()->getCanonicalType(),
                             varargs));
    break;
  }
  
  return result;
}

static SILValue emitMetatypeOfDelegatingInitExclusivelyBorrowedSelf(
    SILGenFunction &SGF, SILLocation loc, DeclRefExpr *dre, SILType metaTy) {
  SGFContext ctx;
  auto *vd = cast<ParamDecl>(dre->getDecl());
  ManagedValue selfValue;

  // If we have not exclusively borrowed self, we need to do so now.
  if (SGF.SelfInitDelegationState == SILGenFunction::WillExclusiveBorrowSelf) {
    // We need to use a full scope here to ensure that any underlying
    // "normal cleanup" borrows are cleaned up.
    Scope S(SGF, loc);
    selfValue = S.popPreservingValue(SGF.emitRValueAsSingleValue(dre));
  } else {
    // If we already exclusively borrowed self, then we need to emit self
    // using formal evaluation primitives.

    assert(SGF.SelfInitDelegationState ==
           SILGenFunction::DidExclusiveBorrowSelf);
    // This needs to be inlined since there is a Formal Evaluation Scope
    // in emitRValueForDecl that causing any borrow for this LValue to be
    // popped too soon.
    selfValue =
        SGF.emitLValueForDecl(dre, vd, dre->getType()->getCanonicalType(),
                              AccessKind::Read, dre->getAccessSemantics());
    selfValue = SGF.emitFormalEvaluationRValueForSelfInDelegationInit(
                       loc, dre->getType()->getCanonicalType(),
                       selfValue.getLValueAddress(), ctx)
                    .getAsSingleValue(SGF, loc);
  }
  assert(selfValue && !selfValue.hasCleanup());

  // Check if we need to perform a conversion here.
  return SGF.B.createValueMetatype(loc, metaTy, selfValue.getValue());
}

SILValue SILGenFunction::emitMetatypeOfValue(SILLocation loc, Expr *baseExpr) {
  Type formalBaseType = baseExpr->getType()->getWithoutSpecifierType();
  CanType baseTy = formalBaseType->getCanonicalType();

  // For class, archetype, and protocol types, look up the dynamic metatype.
  if (baseTy.isAnyExistentialType()) {
    SILType metaTy = getLoweredLoadableType(
                                      CanExistentialMetatypeType::get(baseTy));
    auto base = emitRValueAsSingleValue(baseExpr,
                                  SGFContext::AllowImmediatePlusZero).getValue();
    return B.createExistentialMetatype(loc, metaTy, base);
  }

  SILType metaTy = getLoweredLoadableType(CanMetatypeType::get(baseTy));
  // If the lowered metatype has a thick representation, we need to derive it
  // dynamically from the instance.
  if (metaTy.castTo<MetatypeType>()->getRepresentation()
          != MetatypeRepresentation::Thin) {
    if (inExclusiveBorrowSelfSection(SelfInitDelegationState)) {
      if (auto *dre = dyn_cast<DeclRefExpr>(baseExpr)) {
        if (isa<ParamDecl>(dre->getDecl()) &&
            dre->getDecl()->getFullName() == getASTContext().Id_self &&
            dre->getDecl()->isImplicit()) {
          return emitMetatypeOfDelegatingInitExclusivelyBorrowedSelf(
              *this, loc, dre, metaTy);
        }
      }
    }

    Scope S(*this, loc);
    auto base = emitRValueAsSingleValue(baseExpr, SGFContext::AllowImmediatePlusZero);
    return S.popPreservingValue(B.createValueMetatype(loc, metaTy, base))
        .getValue();
  }
  
  // Otherwise, ignore the base and return the static thin metatype.
  emitIgnoredExpr(baseExpr);
  return B.createMetatype(loc, metaTy);
}

RValue RValueEmitter::visitDynamicTypeExpr(DynamicTypeExpr *E, SGFContext C) {
  auto metatype = SGF.emitMetatypeOfValue(E, E->getBase());
  return RValue(SGF, E, ManagedValue::forUnmanaged(metatype));
}

RValue RValueEmitter::visitCaptureListExpr(CaptureListExpr *E, SGFContext C) {
  // Ensure that weak captures are in a separate scope.
  DebugScope scope(SGF, CleanupLocation(E));
  // ClosureExpr's evaluate their bound variables.
  for (auto capture : E->getCaptureList()) {
    SGF.visit(capture.Var);
    SGF.visit(capture.Init);
  }

  // Then they evaluate to their body.
  return visit(E->getClosureBody(), C);
}


RValue RValueEmitter::visitAbstractClosureExpr(AbstractClosureExpr *e,
                                               SGFContext C) {
  // Emit the closure body.
  SGF.SGM.emitClosure(e);

  SubstitutionList subs;
  if (e->getCaptureInfo().hasGenericParamCaptures())
    subs = SGF.getForwardingSubstitutions();

  // Generate the closure value (if any) for the closure expr's function
  // reference.
  auto refType = e->getType()->getCanonicalType();
  SILLocation L = e;
  L.markAutoGenerated();
  ManagedValue result = SGF.emitClosureValue(L, SILDeclRef(e),
                                             refType, subs);
  return RValue(SGF, e, refType, result);
}

RValue RValueEmitter::
visitInterpolatedStringLiteralExpr(InterpolatedStringLiteralExpr *E,
                                   SGFContext C) {
  return visit(E->getSemanticExpr(), C);
}

RValue RValueEmitter::
visitObjectLiteralExpr(ObjectLiteralExpr *E, SGFContext C) {
  return visit(E->getSemanticExpr(), C);
}

RValue RValueEmitter::
visitEditorPlaceholderExpr(EditorPlaceholderExpr *E, SGFContext C) {
  return visit(E->getSemanticExpr(), C);
}

RValue RValueEmitter::visitObjCSelectorExpr(ObjCSelectorExpr *e, SGFContext C) {
  SILType loweredSelectorTy = SGF.getLoweredType(e->getType());

  // Dig out the declaration of the Selector type.
  auto selectorDecl = e->getType()->getAs<StructType>()->getDecl();

  // Dig out the type of its pointer.
  Type selectorMemberTy;
  for (auto member : selectorDecl->getMembers()) {
    if (auto var = dyn_cast<VarDecl>(member)) {
      if (!var->isStatic() && var->hasStorage()) {
        selectorMemberTy = var->getInterfaceType()->getRValueType();
        break;
      }
    }
  }
  if (!selectorMemberTy) {
    SGF.SGM.diagnose(e, diag::objc_selector_malformed);
    return RValue(SGF, e, SGF.emitUndef(e, loweredSelectorTy));
  }

  // Form the selector string.
  llvm::SmallString<64> selectorScratch;
  auto selectorString =
    e->getMethod()->getObjCSelector().getString(selectorScratch);

  // Create an Objective-C selector string literal.
  auto selectorLiteral =
    SGF.B.createStringLiteral(e, selectorString,
                              StringLiteralInst::Encoding::ObjCSelector);

  // Create the pointer struct from the raw pointer.
  SILType loweredPtrTy = SGF.getLoweredType(selectorMemberTy);
  auto ptrValue = SGF.B.createStruct(e, loweredPtrTy, { selectorLiteral });

  // Wrap that up in a Selector and return it.
  auto selectorValue = SGF.B.createStruct(e, loweredSelectorTy, { ptrValue });
  return RValue(SGF, e, ManagedValue::forUnmanaged(selectorValue));
}

static ManagedValue
emitKeyPathRValueBase(SILGenFunction &subSGF,
                      AbstractStorageDecl *storage,
                      SILLocation loc,
                      SILValue paramArg,
                      CanType &baseType,
                      SubstitutionList &subs,
                      SmallVectorImpl<Substitution> &subsBuf) {
  auto paramOrigValue = subSGF.emitManagedRValueWithCleanup(paramArg);
  auto paramSubstValue = subSGF.emitOrigToSubstValue(loc, paramOrigValue,
                                             AbstractionPattern::getOpaque(),
                                             baseType);
  
  // Upcast a class instance to the property's declared type if necessary.
  if (auto propertyClass = dyn_cast<ClassDecl>(storage->getDeclContext())) {
    if (baseType->getClassOrBoundGenericClass() != propertyClass) {
      baseType = baseType->getSuperclassForDecl(propertyClass)
        ->getCanonicalType();
      paramSubstValue = subSGF.B.createUpcast(loc, paramSubstValue,
                                     SILType::getPrimitiveObjectType(baseType));
    }
  }
  // …or pop open an existential container.
  else if (baseType->isAnyExistentialType()) {
    auto opened = subs[0].getReplacement()->castTo<ArchetypeType>();
    assert(opened->isOpenedExistential());

    baseType = opened->getCanonicalType();
    auto openedOpaqueValue = subSGF.emitOpenExistential(loc, paramSubstValue,
                                   opened, subSGF.SGM.getLoweredType(baseType),
                                   AccessKind::Read);
    // Maybe we could peephole this if we know the property load can borrow the
    // base value…
    if (!openedOpaqueValue.IsConsumable) {
      paramSubstValue = openedOpaqueValue.Value.copyUnmanaged(subSGF, loc);
    } else {
      paramSubstValue = openedOpaqueValue.Value;
    }
  }
  return paramSubstValue;
}

/// Helper function to load the captured indexes out of a key path component
/// in order to invoke the accessors on that key path. A component with captured
/// indexes passes down a pointer to those captures to the accessor thunks,
/// which we can copy out of to produce values we can pass to the real
/// accessor functions.
static RValue loadIndexValuesForKeyPathComponent(SILGenFunction &SGF,
                         SILLocation loc,
                         ArrayRef<KeyPathPatternComponent::Index> indexes,
                         SILValue pointer) {
  // If no indexes, do nothing.
  if (indexes.empty())
    return RValue();
  
  SmallVector<TupleTypeElt, 2> indexElts;
  for (auto &elt : indexes) {
    indexElts.push_back(SGF.F.mapTypeIntoContext(elt.FormalType));
  }
  
  auto indexTupleTy = TupleType::get(indexElts, SGF.getASTContext())
                        ->getCanonicalType();
  RValue indexValue(indexTupleTy);
  
  auto indexLoweredTy = SGF.getLoweredType(indexTupleTy);
  auto addr = SGF.B.createPointerToAddress(loc, pointer,
                                           indexLoweredTy.getAddressType(),
                                           /*isStrict*/ false);
  
  for (unsigned i : indices(indexes)) {
    SILValue eltAddr = addr;
    if (indexes.size() > 1) {
      eltAddr = SGF.B.createTupleElementAddr(loc, eltAddr, i);
    }
    auto ty = SGF.F.mapTypeIntoContext(indexes[i].LoweredType);
    auto value = SGF.emitLoad(loc, eltAddr,
                              SGF.getTypeLowering(ty),
                              SGFContext(), IsNotTake);
    indexValue.addElement(SGF, value, indexes[i].FormalType, loc);
  }
  
  return indexValue;
}

static SILFunction *getOrCreateKeyPathGetter(SILGenFunction &SGF,
                         SILLocation loc,
                         AbstractStorageDecl *property,
                         SubstitutionList subs,
                         AccessStrategy strategy,
                         GenericEnvironment *genericEnv,
                         ArrayRef<KeyPathPatternComponent::Index> indexes,
                         CanType baseType,
                         CanType propertyType) {
  auto genericSig = genericEnv
    ? genericEnv->getGenericSignature()->getCanonicalSignature()
    : nullptr;

  // Build the signature of the thunk as expected by the keypath runtime.
  SILType loweredBaseTy, loweredPropTy;
  {
    GenericContextScope scope(SGF.SGM.Types, genericSig);
    loweredBaseTy = SGF.getLoweredType(AbstractionPattern::getOpaque(),
                                       baseType);
    loweredPropTy = SGF.getLoweredType(AbstractionPattern::getOpaque(),
                                       propertyType);
  }
  
  SmallVector<SILParameterInfo, 2> params;
  params.push_back({loweredBaseTy.getSwiftRValueType(),
                    ParameterConvention::Indirect_In});
  auto &C = SGF.getASTContext();
  if (!indexes.empty())
    params.push_back({C.getUnsafeRawPointerDecl()->getDeclaredType()
                                                 ->getCanonicalType(),
                      ParameterConvention::Direct_Unowned});
  
  SILResultInfo result(loweredPropTy.getSwiftRValueType(),
                       ResultConvention::Indirect);
  
  auto signature = SILFunctionType::get(genericSig,
    SILFunctionType::ExtInfo(SILFunctionType::Representation::Thin,
                             /*pseudogeneric*/ false,
                             /*noescape*/ false),
    SILCoroutineKind::None,
    ParameterConvention::Direct_Unowned,
<<<<<<< HEAD
    params, result, None, SGF.getASTContext());
=======
    params, {}, result, None, SGF.getASTContext());
>>>>>>> aad14e3c
  
  // Find the function and see if we already created it.
  SmallVector<CanType, 2> interfaceSubs;
  for (auto &sub : subs) {
<<<<<<< HEAD
    interfaceSubs.push_back((genericEnv
      ? genericEnv->mapTypeOutOfContext(sub.getReplacement())
      : sub.getReplacement())
=======
    interfaceSubs.push_back(
      sub.getReplacement()->mapTypeOutOfContext()
>>>>>>> aad14e3c
      ->getCanonicalType());
  }
  auto name = Mangle::ASTMangler()
    .mangleKeyPathGetterThunkHelper(property, genericSig, baseType,
                                    interfaceSubs);
<<<<<<< HEAD
  auto thunk = SGF.SGM.M.getOrCreateSharedFunction(loc, name,
                                                   signature,
                                                   IsBare,
                                                   IsNotTransparent,
                                                   IsNotSerialized,
                                                   IsThunk);
=======
  auto thunk = SGF.SGM.M.getOrCreateSharedFunction(
      loc, name, signature, IsBare, IsNotTransparent, IsNotSerialized,
      ProfileCounter(), IsThunk);
>>>>>>> aad14e3c
  if (!thunk->empty())
    return thunk;
  
  // Emit the thunk, which accesses the underlying property normally with
  // reabstraction where necessary.
  auto &SGM = SGF.SGM;
  if (genericEnv) {
    baseType = genericEnv->mapTypeIntoContext(baseType)->getCanonicalType();
    propertyType = genericEnv->mapTypeIntoContext(propertyType)
      ->getCanonicalType();
    thunk->setGenericEnvironment(genericEnv);
  }
  
  SILGenFunction subSGF(SGM, *thunk);
  auto entry = thunk->begin();
  auto resultArgTy = result.getSILStorageType();
  auto baseArgTy = params[0].getSILStorageType();
  if (genericEnv) {
    resultArgTy = genericEnv->mapTypeIntoContext(subSGF.SGM.M, resultArgTy);
    baseArgTy = genericEnv->mapTypeIntoContext(subSGF.SGM.M, baseArgTy);
  }
  auto resultArg = entry->createFunctionArgument(resultArgTy);
  auto baseArg = entry->createFunctionArgument(baseArgTy);
  SILValue indexPtrArg;
  if (!indexes.empty()) {
    auto indexArgTy = params[1].getSILStorageType();
    indexPtrArg = entry->createFunctionArgument(indexArgTy);
  }
  
  Scope scope(subSGF, loc);
  
  SmallVector<Substitution, 2> subsBuf;
  
  auto paramSubstValue = emitKeyPathRValueBase(subSGF, property,
                                               loc, baseArg,
                                               baseType, subs, subsBuf);
  
  RValue indexValue = loadIndexValuesForKeyPathComponent(subSGF, loc,
                                                         indexes,
                                                         indexPtrArg);
  
  auto resultSubst = subSGF.emitRValueForStorageLoad(loc, paramSubstValue,
                                   baseType, /*super*/false,
                                   property, std::move(indexValue),
                                   subs, AccessSemantics::Ordinary,
                                   propertyType, SGFContext())
    .getAsSingleValue(subSGF, loc);
  if (resultSubst.getType().getAddressType() != resultArg->getType())
    resultSubst = subSGF.emitSubstToOrigValue(loc, resultSubst,
                                         AbstractionPattern::getOpaque(),
                                         propertyType);
  
  resultSubst.forwardInto(subSGF, loc, resultArg);
  scope.pop();
  
  subSGF.B.createReturn(loc, subSGF.emitEmptyTuple(loc));
  
  return thunk;
}

SILFunction *getOrCreateKeyPathSetter(SILGenFunction &SGF,
                          SILLocation loc,
                          AbstractStorageDecl *property,
                          SubstitutionList subs,
                          AccessStrategy strategy,
                          GenericEnvironment *genericEnv,
                          ArrayRef<KeyPathPatternComponent::Index> indexes,
                          CanType baseType,
                          CanType propertyType) {
  auto genericSig = genericEnv
    ? genericEnv->getGenericSignature()->getCanonicalSignature()
    : nullptr;

  // Build the signature of the thunk as expected by the keypath runtime.
  SILType loweredBaseTy, loweredPropTy;
  {
    GenericContextScope scope(SGF.SGM.Types, genericSig);
    loweredBaseTy = SGF.getLoweredType(AbstractionPattern::getOpaque(),
                                       baseType);
    loweredPropTy = SGF.getLoweredType(AbstractionPattern::getOpaque(),
                                       propertyType);
  }
  
  auto &C = SGF.getASTContext();
  
  SmallVector<SILParameterInfo, 3> params;
  // property value
  params.push_back({loweredPropTy.getSwiftRValueType(),
                    ParameterConvention::Indirect_In});
  // base
  params.push_back({loweredBaseTy.getSwiftRValueType(),
<<<<<<< HEAD
                    property->isSetterNonMutating()
                      ? ParameterConvention::Indirect_In
                      : ParameterConvention::Indirect_Inout});
=======
                    property->isSetterMutating()
                      ? ParameterConvention::Indirect_Inout
                      : ParameterConvention::Indirect_In});
>>>>>>> aad14e3c
  // indexes
  if (!indexes.empty())
    params.push_back({C.getUnsafeRawPointerDecl()->getDeclaredType()
                                                 ->getCanonicalType(),
                      ParameterConvention::Direct_Unowned});
  
  auto signature = SILFunctionType::get(genericSig,
    SILFunctionType::ExtInfo(SILFunctionType::Representation::Thin,
                             /*pseudogeneric*/ false,
                             /*noescape*/ false),
    SILCoroutineKind::None,
    ParameterConvention::Direct_Unowned,
<<<<<<< HEAD
    params, {}, None, SGF.getASTContext());
=======
    params, {}, {}, None, SGF.getASTContext());
>>>>>>> aad14e3c
  
  // Mangle the name of the thunk to see if we already created it.
  SmallString<64> nameBuf;
  
  SmallVector<CanType, 2> interfaceSubs;
  for (auto &sub : subs) {
<<<<<<< HEAD
    interfaceSubs.push_back((genericEnv
      ? genericEnv->mapTypeOutOfContext(sub.getReplacement())
      : sub.getReplacement())
=======
    interfaceSubs.push_back(
      sub.getReplacement()->mapTypeOutOfContext()
>>>>>>> aad14e3c
      ->getCanonicalType());
  }
  auto name = Mangle::ASTMangler().mangleKeyPathSetterThunkHelper(property,
                                                                genericSig,
                                                                baseType,
                                                                interfaceSubs);
<<<<<<< HEAD
  auto thunk = SGF.SGM.M.getOrCreateSharedFunction(loc, name,
                                                   signature,
                                                   IsBare,
                                                   IsNotTransparent,
                                                   IsNotSerialized,
                                                   IsThunk);
=======
  auto thunk = SGF.SGM.M.getOrCreateSharedFunction(
      loc, name, signature, IsBare, IsNotTransparent, IsNotSerialized,
      ProfileCounter(), IsThunk);
>>>>>>> aad14e3c
  if (!thunk->empty())
    return thunk;
  
  // Emit the thunk, which accesses the underlying property normally with
  // reabstraction where necessary.
  auto &SGM = SGF.SGM;
  if (genericEnv) {
    baseType = genericEnv->mapTypeIntoContext(baseType)->getCanonicalType();
    propertyType = genericEnv->mapTypeIntoContext(propertyType)
      ->getCanonicalType();
    thunk->setGenericEnvironment(genericEnv);
  }
  
  SILGenFunction subSGF(SGM, *thunk);
  auto entry = thunk->begin();
  auto valueArgTy = params[0].getSILStorageType();
  auto baseArgTy = params[1].getSILStorageType();
  if (genericEnv) {
    valueArgTy = genericEnv->mapTypeIntoContext(subSGF.SGM.M, valueArgTy);
    baseArgTy = genericEnv->mapTypeIntoContext(subSGF.SGM.M, baseArgTy);
  }
  auto valueArg = entry->createFunctionArgument(valueArgTy);
  auto baseArg = entry->createFunctionArgument(baseArgTy);
  SILValue indexPtrArg;
  
  if (!indexes.empty()) {
    auto indexArgTy = params[2].getSILStorageType();
    indexPtrArg = entry->createFunctionArgument(indexArgTy);
  }

  Scope scope(subSGF, loc);

  RValue indexValue = loadIndexValuesForKeyPathComponent(subSGF, loc,
                                                         indexes,
                                                         indexPtrArg);
  
  auto valueOrig = subSGF.emitManagedRValueWithCleanup(valueArg);
  auto valueSubst = subSGF.emitOrigToSubstValue(loc, valueOrig,
                                                AbstractionPattern::getOpaque(),
                                                propertyType);
  
  LValue lv;
  SmallVector<Substitution, 2> subsBuf;

<<<<<<< HEAD
  if (property->isSetterNonMutating()) {
=======
  if (!property->isSetterMutating()) {
>>>>>>> aad14e3c
    auto baseSubst = emitKeyPathRValueBase(subSGF, property,
                                           loc, baseArg,
                                           baseType, subs, subsBuf);

    lv = LValue::forValue(baseSubst, baseType);
  } else {
    auto baseOrig = ManagedValue::forLValue(baseArg);
    lv = LValue::forAddress(baseOrig, None,
                            AbstractionPattern::getOpaque(),
                            baseType);
    
    // Open an existential lvalue, if necessary.
    if (baseType->isAnyExistentialType()) {
      auto opened = subs[0].getReplacement()->castTo<ArchetypeType>();
      assert(opened->isOpenedExistential());
      baseType = opened->getCanonicalType();
      lv = subSGF.emitOpenExistentialLValue(loc, std::move(lv),
                                            CanArchetypeType(opened),
                                            baseType,
                                            AccessKind::ReadWrite);
    }
  }

  LValueOptions lvOptions;
  if (auto var = dyn_cast<VarDecl>(property)) {
    lv.addMemberVarComponent(subSGF, loc, var, subs, lvOptions,
                             /*super*/ false, AccessKind::Write,
                             AccessSemantics::Ordinary, strategy, propertyType);
  } else {
    auto sub = cast<SubscriptDecl>(property);
    lv.addMemberSubscriptComponent(subSGF, loc, sub, subs, lvOptions,
                                   /*super*/ false, AccessKind::Write,
                                   AccessSemantics::Ordinary, strategy, propertyType,
                                   std::move(indexValue));
  }

  subSGF.emitAssignToLValue(loc,
    RValue(subSGF, loc, propertyType, valueSubst),
    std::move(lv));
  scope.pop();
  
  subSGF.B.createReturn(loc, subSGF.emitEmptyTuple(loc));
  
  return thunk;
}

static void
getOrCreateKeyPathEqualsAndHash(SILGenFunction &SGF,
                              SILLocation loc,
                              GenericEnvironment *genericEnv,
                              ArrayRef<KeyPathPatternComponent::Index> indexes,
                              SILFunction *&equals,
                              SILFunction *&hash) {
  if (indexes.empty()) {
    equals = nullptr;
    hash = nullptr;
    return;
  }
  
  auto genericSig = genericEnv
    ? genericEnv->getGenericSignature()->getCanonicalSignature()
    : nullptr;

  auto &C = SGF.getASTContext();
  auto unsafeRawPointerTy = C.getUnsafeRawPointerDecl()->getDeclaredType()
                                                       ->getCanonicalType();
  auto boolTy = C.getBoolDecl()->getDeclaredType()->getCanonicalType();
  auto intTy = C.getIntDecl()->getDeclaredType()->getCanonicalType();

  auto hashableProto = C.getProtocol(KnownProtocolKind::Hashable);

  SmallVector<CanType, 4> indexTypes;
  indexTypes.reserve(indexes.size());
  for (auto &index : indexes)
    indexTypes.push_back(index.FormalType);

  SmallVector<TupleTypeElt, 2> indexElts;
  for (auto &elt : indexes) {
    indexElts.push_back(SGF.F.mapTypeIntoContext(elt.FormalType));
  }

  auto indexTupleTy = TupleType::get(indexElts, SGF.getASTContext())
                        ->getCanonicalType();
  RValue indexValue(indexTupleTy);

  auto indexLoweredTy = SGF.getLoweredType(indexTupleTy);
  auto &SGM = SGF.SGM;
  // Get or create the equals witness
  [&unsafeRawPointerTy, &boolTy, &genericSig, &C, &indexTypes, &equals, &loc,
   &SGM, &genericEnv, &indexLoweredTy, &hashableProto, &indexes]{
    // (RawPointer, RawPointer) -> Bool
    SmallVector<SILParameterInfo, 2> params;
    params.push_back({unsafeRawPointerTy,
                      ParameterConvention::Direct_Unowned});
    params.push_back({unsafeRawPointerTy,
                      ParameterConvention::Direct_Unowned});
    
    SmallVector<SILResultInfo, 1> results;
    results.push_back({boolTy, ResultConvention::Unowned});
    
    auto signature = SILFunctionType::get(genericSig,
      SILFunctionType::ExtInfo(SILFunctionType::Representation::Thin,
<<<<<<< HEAD
                               /*pseudogeneric*/ false),
      ParameterConvention::Direct_Unowned,
      params, results, None, C);
=======
                               /*pseudogeneric*/ false,
                               /*noescape*/ false),
    SILCoroutineKind::None,
      ParameterConvention::Direct_Unowned,
      params, /*yields*/ {}, results, None, C);
>>>>>>> aad14e3c
    
    // Mangle the name of the thunk to see if we already created it.
    SmallString<64> nameBuf;
    
    auto name = Mangle::ASTMangler().mangleKeyPathEqualsHelper(indexTypes,
                                                               genericSig);
<<<<<<< HEAD
    equals = SGM.M.getOrCreateSharedFunction(loc, name,
                                             signature,
                                             IsBare,
                                             IsNotTransparent,
                                             IsNotSerialized,
                                             IsThunk);
=======
    equals = SGM.M.getOrCreateSharedFunction(loc, name, signature, IsBare,
                                             IsNotTransparent, IsNotSerialized,
                                             ProfileCounter(), IsThunk);
>>>>>>> aad14e3c
    if (!equals->empty()) {
      return;
    }
    
    SILGenFunction subSGF(SGM, *equals);
    equals->setGenericEnvironment(genericEnv);
    auto entry = equals->begin();
    auto lhsPtr = entry->createFunctionArgument(params[0].getSILStorageType());
    auto rhsPtr = entry->createFunctionArgument(params[1].getSILStorageType());

    Scope scope(subSGF, loc);

    auto lhsAddr = subSGF.B.createPointerToAddress(loc, lhsPtr,
                                             indexLoweredTy.getAddressType(),
                                             /*isStrict*/ false);
    auto rhsAddr = subSGF.B.createPointerToAddress(loc, rhsPtr,
                                             indexLoweredTy.getAddressType(),
                                             /*isStrict*/ false);

    // Compare each pair of index values using the == witness from the
    // conformance.
    auto equatableProtocol = C.getProtocol(KnownProtocolKind::Equatable);
    auto equalsMethod = equatableProtocol->lookupDirect(C.Id_EqualsOperator)[0];
    auto equalsRef = SILDeclRef(equalsMethod);
    auto equalsTy = subSGF.SGM.Types.getConstantType(equalsRef);
    
    auto hashableSig = C.getExistentialSignature(
      hashableProto->getDeclaredType()->getCanonicalType(),
      SGM.M.getSwiftModule());
    
    auto isFalseBB = subSGF.createBasicBlock();
    auto i1Ty = SILType::getBuiltinIntegerType(1, C);
    for (unsigned i : indices(indexes)) {
      auto &index = indexes[i];
      
      auto formalTy = index.FormalType;
      auto hashable = index.Hashable;
      if (genericEnv) {
        formalTy = genericEnv->mapTypeIntoContext(formalTy)->getCanonicalType();
        hashable = hashable.subst(index.FormalType,
          [&](Type t) -> Type { return genericEnv->mapTypeIntoContext(t); },
          LookUpConformanceInSignature(*genericSig));
      }
      
      // Get the Equatable conformance from the Hashable conformance
      auto subMap = hashableSig->getSubstitutionMap(
        Substitution(formalTy, hashable));
      auto equatable = *subMap
        .lookupConformance(CanType(hashableSig->getGenericParams()[0]),
                           equatableProtocol);
      auto equatableSub = Substitution(formalTy,
                   C.AllocateCopy(ArrayRef<ProtocolConformanceRef>(equatable)));
    
      auto equalsWitness = subSGF.B.createWitnessMethod(loc,
        formalTy, equatable,
        equalsRef, equalsTy);
      
      auto equalsSubstTy = equalsTy.castTo<SILFunctionType>()
        ->substGenericArgs(SGM.M, equatableSub);
      auto equalsInfo = CalleeTypeInfo(equalsSubstTy,
<<<<<<< HEAD
                                       AbstractionPattern(boolTy), boolTy);
=======
                                       AbstractionPattern(boolTy), boolTy,
                                       None,
                                       ImportAsMemberStatus());
>>>>>>> aad14e3c
      
      Scope branchScope(subSGF, loc);
      
      SILValue lhsEltAddr = lhsAddr;
      SILValue rhsEltAddr = rhsAddr;
      if (indexes.size() > 1) {
        lhsEltAddr = subSGF.B.createTupleElementAddr(loc, lhsEltAddr, i);
        rhsEltAddr = subSGF.B.createTupleElementAddr(loc, rhsEltAddr, i);
      }
      auto lhsArg = subSGF.emitLoad(loc, lhsEltAddr,
             subSGF.getTypeLowering(AbstractionPattern::getOpaque(), formalTy),
             SGFContext(), IsNotTake);
      auto rhsArg = subSGF.emitLoad(loc, rhsEltAddr,
             subSGF.getTypeLowering(AbstractionPattern::getOpaque(), formalTy),
             SGFContext(), IsNotTake);
      
      if (!lhsArg.getType().isAddress()) {
        auto lhsBuf = subSGF.emitTemporaryAllocation(loc, lhsArg.getType());
        lhsArg.forwardInto(subSGF, loc, lhsBuf);
        lhsArg = subSGF.emitManagedBufferWithCleanup(lhsBuf);

        auto rhsBuf = subSGF.emitTemporaryAllocation(loc, rhsArg.getType());
        rhsArg.forwardInto(subSGF, loc, rhsBuf);
        rhsArg = subSGF.emitManagedBufferWithCleanup(rhsBuf);
      }

      auto metaty = CanMetatypeType::get(formalTy,
                                         MetatypeRepresentation::Thick);
      auto metatyValue = ManagedValue::forUnmanaged(subSGF.B.createMetatype(loc,
        SILType::getPrimitiveObjectType(metaty)));
      SILValue isEqual;
      {
        auto equalsResultPlan = ResultPlanBuilder::computeResultPlan(subSGF,
          equalsInfo, loc, SGFContext());
        ArgumentScope argScope(subSGF, loc);
        isEqual = subSGF.emitApply(std::move(equalsResultPlan),
                               std::move(argScope),
                               loc,
                               ManagedValue::forUnmanaged(equalsWitness),
                               equatableSub,
                               {lhsArg, rhsArg, metatyValue},
                               equalsInfo,
                               ApplyOptions::None,
                               SGFContext())
          .getUnmanagedSingleValue(subSGF, loc);
      }
      
      branchScope.pop();
      
      auto isEqualI1 = subSGF.B.createStructExtract(loc, isEqual,
        C.getBoolDecl()->getStoredProperties().front(), i1Ty);
      
      auto isTrueBB = subSGF.createBasicBlock();
      
      subSGF.B.createCondBranch(loc, isEqualI1, isTrueBB, isFalseBB);
      
      subSGF.B.emitBlock(isTrueBB);
    }
    
    auto returnBB = subSGF.createBasicBlock(FunctionSection::Postmatter);
    
    SILValue trueValue = subSGF.B.createIntegerLiteral(loc, i1Ty, 1);
    subSGF.B.createBranch(loc, returnBB, trueValue);
    
    subSGF.B.emitBlock(isFalseBB);
    SILValue falseValue = subSGF.B.createIntegerLiteral(loc, i1Ty, 0);
    subSGF.B.createBranch(loc, returnBB, falseValue);
    
    subSGF.B.emitBlock(returnBB);
    scope.pop();
    SILValue returnVal = returnBB->createPHIArgument(i1Ty,
                                                   ValueOwnershipKind::Trivial);
    auto returnBoolVal = subSGF.B.createStruct(loc,
      SILType::getPrimitiveObjectType(boolTy), returnVal);
    subSGF.B.createReturn(loc, returnBoolVal);
  }();

  // Get or create the hash witness
  [&unsafeRawPointerTy, &intTy, &genericSig, &C, &indexTypes, &hash, &loc,
   &SGM, &genericEnv, &indexLoweredTy, &hashableProto, &indexes]{
    // (RawPointer) -> Int
    SmallVector<SILParameterInfo, 1> params;
    params.push_back({unsafeRawPointerTy,
                      ParameterConvention::Direct_Unowned});
    
    SmallVector<SILResultInfo, 1> results;
    results.push_back({intTy, ResultConvention::Unowned});
    
    auto signature = SILFunctionType::get(genericSig,
      SILFunctionType::ExtInfo(SILFunctionType::Representation::Thin,
<<<<<<< HEAD
                               /*pseudogeneric*/ false),
      ParameterConvention::Direct_Unowned,
      params, results, None, C);
=======
                               /*pseudogeneric*/ false,
                               /*noescape*/ false),
      SILCoroutineKind::None,
      ParameterConvention::Direct_Unowned,
      params, /*yields*/ {}, results, None, C);
>>>>>>> aad14e3c
    
    // Mangle the name of the thunk to see if we already created it.
    SmallString<64> nameBuf;
    
    auto name = Mangle::ASTMangler().mangleKeyPathHashHelper(indexTypes,
                                                             genericSig);
<<<<<<< HEAD
    hash = SGM.M.getOrCreateSharedFunction(loc, name,
                                           signature,
                                           IsBare,
                                           IsNotTransparent,
                                           IsNotSerialized,
                                           IsThunk);
=======
    hash = SGM.M.getOrCreateSharedFunction(loc, name, signature, IsBare,
                                           IsNotTransparent, IsNotSerialized,
                                           ProfileCounter(), IsThunk);
>>>>>>> aad14e3c
    if (!hash->empty()) {
      return;
    }
    
    SILGenFunction subSGF(SGM, *hash);
    hash->setGenericEnvironment(genericEnv);
    auto entry = hash->begin();
    auto indexPtr = entry->createFunctionArgument(params[0].getSILStorageType());

    Scope scope(subSGF, loc);

    auto hashMethod = cast<VarDecl>(
      hashableProto->lookupDirect(C.Id_hashValue)[0])
                   ->getGetter();
    auto hashRef = SILDeclRef(hashMethod);
    auto hashTy = subSGF.SGM.Types.getConstantType(hashRef);

    SILValue hashCode;

    // TODO: Combine hashes of the indexes. There isn't a great hash combining
    // interface in the standard library to do this yet.
    {
      auto &index = indexes[0];
      
      SILValue indexAddr = subSGF.B.createPointerToAddress(loc, indexPtr,
                                             indexLoweredTy.getAddressType(),
                                             /*isStrict*/ false);
      if (indexes.size() > 1) {
        indexAddr = subSGF.B.createTupleElementAddr(loc, indexAddr, 0);
      }
      
      auto formalTy = index.FormalType;
      auto hashable = index.Hashable;
      if (genericEnv) {
        formalTy = genericEnv->mapTypeIntoContext(formalTy)->getCanonicalType();
        hashable = hashable.subst(index.FormalType,
          [&](Type t) -> Type { return genericEnv->mapTypeIntoContext(t); },
          LookUpConformanceInSignature(*genericSig));
      }
      
      // Get the Equatable conformance from the Hashable conformance
      auto hashableSub = Substitution(formalTy,
                   C.AllocateCopy(ArrayRef<ProtocolConformanceRef>(hashable)));

      auto hashWitness = subSGF.B.createWitnessMethod(loc,
        formalTy, hashable,
        hashRef, hashTy);
      
      auto hashSubstTy = hashTy.castTo<SILFunctionType>()
        ->substGenericArgs(SGM.M, hashableSub);
      auto hashInfo = CalleeTypeInfo(hashSubstTy,
<<<<<<< HEAD
                                     AbstractionPattern(intTy), intTy);
=======
                                     AbstractionPattern(intTy), intTy,
                                     None,
                                     ImportAsMemberStatus());
>>>>>>> aad14e3c

      auto arg = subSGF.emitLoad(loc, indexAddr,
        subSGF.getTypeLowering(AbstractionPattern::getOpaque(), formalTy),
        SGFContext(), IsNotTake);
      
      if (!arg.getType().isAddress()) {
        auto buf = subSGF.emitTemporaryAllocation(loc, arg.getType());
        arg.forwardInto(subSGF, loc, buf);
        arg = subSGF.emitManagedBufferWithCleanup(buf);
      }
      
      {
        auto hashResultPlan = ResultPlanBuilder::computeResultPlan(subSGF,
          hashInfo, loc, SGFContext());
        ArgumentScope argScope(subSGF, loc);
        hashCode = subSGF.emitApply(std::move(hashResultPlan),
                               std::move(argScope),
                               loc,
                               ManagedValue::forUnmanaged(hashWitness),
                               hashableSub,
                               {arg},
                               hashInfo,
                               ApplyOptions::None,
                               SGFContext())
          .getUnmanagedSingleValue(subSGF, loc);
      }
    }
    scope.pop();
    subSGF.B.createReturn(loc, hashCode);
  }();
  
  return;
}

static KeyPathPatternComponent::ComputedPropertyId
getIdForKeyPathComponentComputedProperty(SILGenFunction &SGF,
                                         AbstractStorageDecl *storage,
                                         AccessStrategy strategy) {
  switch (strategy) {
  case AccessStrategy::Storage:
    // Identify reabstracted stored properties by the property itself.
    return cast<VarDecl>(storage);
  case AccessStrategy::Addressor:
  case AccessStrategy::DirectToAccessor: {
    // Identify the property using its (unthunked) getter. For a
    // computed property, this should be stable ABI; for a resilient public
    // property, this should also be stable ABI across modules.
    // TODO: If the getter has shared linkage (say it's synthesized for a
    // Clang-imported thing), we'll need some other sort of
    // stable identifier.
    auto getterRef = SILDeclRef(storage->getGetter(), SILDeclRef::Kind::Func);
    return SGF.SGM.getFunction(getterRef, NotForDefinition);
  }
  case AccessStrategy::DispatchToAccessor: {
    // Identify the property by its vtable or wtable slot.
    // Use the foreign selector if the decl is ObjC-imported, dynamic, or
    // otherwise requires objc_msgSend for its ABI.
    return SILDeclRef(storage->getGetter(), SILDeclRef::Kind::Func,
                      ResilienceExpansion::Minimal,
                      /*curried*/ false,
                      /*foreign*/ storage->requiresForeignGetterAndSetter());
  }
  case AccessStrategy::BehaviorStorage:
    llvm_unreachable("unpossible");
  }
  llvm_unreachable("unhandled access strategy");
}

RValue RValueEmitter::visitKeyPathExpr(KeyPathExpr *E, SGFContext C) {
  if (E->isObjC()) {
    return visit(E->getObjCStringLiteralExpr(), C);
  }

  // Figure out the key path pattern, abstracting out generic arguments and
  // subscript indexes.
  SmallVector<KeyPathPatternComponent, 4> loweredComponents;
  auto loweredTy = SGF.getLoweredType(E->getType());

  CanType rootTy = E->getType()->castTo<BoundGenericType>()->getGenericArgs()[0]
    ->getCanonicalType();
  
  bool needsGenericContext = false;
  if (rootTy->hasArchetype()) {
    needsGenericContext = true;
    rootTy = rootTy->mapTypeOutOfContext()->getCanonicalType();
  }
  
  auto baseTy = rootTy;
  SmallVector<SILValue, 4> operands;
  
  for (auto &component : E->getComponents()) {
    switch (auto kind = component.getKind()) {
    case KeyPathExpr::Component::Kind::Property: {
      auto decl = cast<VarDecl>(component.getDeclRef().getDecl());
      auto oldBaseTy = baseTy;
      baseTy = baseTy->getTypeOfMember(SGF.SGM.SwiftModule, decl)
        ->getReferenceStorageReferent()
        ->getCanonicalType();
      
      switch (auto strategy = decl->getAccessStrategy(AccessSemantics::Ordinary,
                                                      AccessKind::ReadWrite)) {
      case AccessStrategy::Storage: {
        // If the stored value would need to be reabstracted in fully opaque
        // context, then we have to treat the component as computed.
        auto componentObjTy =
          component.getComponentType()->getWithoutSpecifierType();
        auto storageTy = SGF.SGM.Types.getSubstitutedStorageType(decl,
                                                                componentObjTy);
        auto opaqueTy = SGF.getLoweredType(AbstractionPattern::getOpaque(),
                                           componentObjTy);
        
        if (storageTy.getAddressType() == opaqueTy.getAddressType()) {
          loweredComponents.push_back(
                      KeyPathPatternComponent::forStoredProperty(decl, baseTy));
          break;
        }
        LLVM_FALLTHROUGH;
      }
      case AccessStrategy::Addressor:
      case AccessStrategy::DirectToAccessor:
      case AccessStrategy::DispatchToAccessor: {
        // We need thunks to bring the getter and setter to the right signature
        // expected by the key path runtime.
        auto id = getIdForKeyPathComponentComputedProperty(SGF, decl,
                                                           strategy);
        auto getter = getOrCreateKeyPathGetter(SGF, SILLocation(E),
                 decl, component.getDeclRef().getSubstitutions(),
                 strategy,
                 needsGenericContext ? SGF.F.getGenericEnvironment() : nullptr,
                 {},
                 oldBaseTy, baseTy);
        
        if (decl->isSettable(decl->getDeclContext())) {
          auto setter = getOrCreateKeyPathSetter(SGF, SILLocation(E),
                 decl, component.getDeclRef().getSubstitutions(),
                 strategy,
                 needsGenericContext ? SGF.F.getGenericEnvironment() : nullptr,
                 {},
                 oldBaseTy, baseTy);
          loweredComponents.push_back(
            KeyPathPatternComponent::forComputedSettableProperty(id,
              getter, setter, {}, nullptr, nullptr, baseTy));
        } else {
          loweredComponents.push_back(
            KeyPathPatternComponent::forComputedGettableProperty(id,
              getter, {}, nullptr, nullptr, baseTy));
        }
        break;
      }
      case AccessStrategy::BehaviorStorage:
        llvm_unreachable("should not occur");
      }
      
      break;
    }
        
    case KeyPathExpr::Component::Kind::OptionalChain:
    case KeyPathExpr::Component::Kind::OptionalForce:
    case KeyPathExpr::Component::Kind::OptionalWrap: {
      KeyPathPatternComponent::Kind loweredKind;
      switch (kind) {
      case KeyPathExpr::Component::Kind::OptionalChain:
        loweredKind = KeyPathPatternComponent::Kind::OptionalChain;
        baseTy = baseTy->getAnyOptionalObjectType()->getCanonicalType();
        break;
      case KeyPathExpr::Component::Kind::OptionalForce:
        loweredKind = KeyPathPatternComponent::Kind::OptionalForce;
        baseTy = baseTy->getAnyOptionalObjectType()->getCanonicalType();
        break;
      case KeyPathExpr::Component::Kind::OptionalWrap:
        loweredKind = KeyPathPatternComponent::Kind::OptionalWrap;
        baseTy = OptionalType::get(baseTy)->getCanonicalType();
        break;
      default:
        llvm_unreachable("out of sync");
      }
      loweredComponents.push_back(
                    KeyPathPatternComponent::forOptional(loweredKind, baseTy));
      break;
    }
        
    case KeyPathExpr::Component::Kind::Subscript: {
      auto decl = cast<SubscriptDecl>(component.getDeclRef().getDecl());
      auto strategy = decl->getAccessStrategy(AccessSemantics::Ordinary,
                                              AccessKind::ReadWrite);
      auto oldBaseTy = baseTy;
      auto baseSubscriptTy =
        decl->getInterfaceType()->castTo<AnyFunctionType>();
      if (auto genSubscriptTy = baseSubscriptTy->getAs<GenericFunctionType>())
        baseSubscriptTy = genSubscriptTy
          ->substGenericArgs(component.getDeclRef().getSubstitutions());
      auto baseSubscriptInterfaceTy = cast<AnyFunctionType>(
<<<<<<< HEAD
        SGF.F.mapTypeOutOfContext(baseSubscriptTy)->getCanonicalType());
      
      baseTy = baseSubscriptInterfaceTy.getResult();

      // Capturing an index value dependent on the generic context means we
      // need the generic context captured in the key path.
      needsGenericContext |=
          component.getIndexExpr()->getType()->hasArchetype()
        | baseTy->hasTypeParameter();
      
      // Evaluate the index arguments.
      SmallVector<RValue, 2> indexValues;
      auto indexResult = visit(component.getIndexExpr(), SGFContext());
      if (auto tup = indexResult.getType()->getAs<TupleType>()) {
=======
        baseSubscriptTy->mapTypeOutOfContext()->getCanonicalType());
      
      baseTy = baseSubscriptInterfaceTy.getResult();

      // Capturing an index value dependent on the generic context means we
      // need the generic context captured in the key path.
      needsGenericContext |=
          component.getIndexExpr()->getType()->hasArchetype()
        | baseTy->hasTypeParameter();
      
      // Evaluate the index arguments.
      SmallVector<RValue, 2> indexValues;
      auto indexResult = visit(component.getIndexExpr(), SGFContext());
      if (isa<TupleType>(indexResult.getType())) {
>>>>>>> aad14e3c
        std::move(indexResult).extractElements(indexValues);
      } else {
        indexValues.push_back(std::move(indexResult));
      }

      SmallVector<KeyPathPatternComponent::Index, 4> indexPatterns;
      SILFunction *indexEquals = nullptr, *indexHash = nullptr;
      for (unsigned i : indices(indexValues)) {
        auto hashable = component.getSubscriptIndexHashableConformances()[i];
        assert(hashable.isAbstract() ||
          hashable.getConcrete()->getType()->isEqual(indexValues[i].getType()));
        auto &value = indexValues[i];
        
<<<<<<< HEAD
        auto indexTy = SGF.F.mapTypeOutOfContext(value.getType())->getCanonicalType();
        auto indexLoweredTy = SGF.getLoweredType(value.getType());
        indexLoweredTy = SILType::getPrimitiveType(
          SGF.F.mapTypeOutOfContext(indexLoweredTy.getSwiftRValueType())
=======
        auto indexTy = value.getType()->mapTypeOutOfContext()->getCanonicalType();
        auto indexLoweredTy = SGF.getLoweredType(value.getType());
        indexLoweredTy = SILType::getPrimitiveType(
          indexLoweredTy.getSwiftRValueType()->mapTypeOutOfContext()
>>>>>>> aad14e3c
             ->getCanonicalType(),
          indexLoweredTy.getCategory());
        indexPatterns.push_back({(unsigned)operands.size(),
                 indexTy, indexLoweredTy,
                 hashable});
        operands.push_back(
          std::move(indexValues[i]).forwardAsSingleValue(SGF, E));
      }
      getOrCreateKeyPathEqualsAndHash(SGF, SILLocation(E),
               needsGenericContext ? SGF.F.getGenericEnvironment() : nullptr,
               indexPatterns,
               indexEquals, indexHash);

      auto id = getIdForKeyPathComponentComputedProperty(SGF, decl, strategy);
      auto getter = getOrCreateKeyPathGetter(SGF, SILLocation(E),
               decl, component.getDeclRef().getSubstitutions(),
               strategy,
               needsGenericContext ? SGF.F.getGenericEnvironment() : nullptr,
               indexPatterns,
               oldBaseTy, baseTy);
    
      auto indexPatternsCopy = SGF.getASTContext().AllocateCopy(indexPatterns);
      if (decl->isSettable()) {
        auto setter = getOrCreateKeyPathSetter(SGF, SILLocation(E),
               decl, component.getDeclRef().getSubstitutions(),
               strategy,
               needsGenericContext ? SGF.F.getGenericEnvironment() : nullptr,
               indexPatterns,
               oldBaseTy, baseTy);
        loweredComponents.push_back(
          KeyPathPatternComponent::forComputedSettableProperty(id,
                                                             getter, setter,
                                                             indexPatternsCopy,
                                                             indexEquals,
                                                             indexHash,
                                                             baseTy));
      } else {
        loweredComponents.push_back(
          KeyPathPatternComponent::forComputedGettableProperty(id,
                                                             getter,
                                                             indexPatternsCopy,
                                                             indexEquals,
                                                             indexHash,
                                                             baseTy));
      }
      break;
    }
        
    case KeyPathExpr::Component::Kind::Invalid:
    case KeyPathExpr::Component::Kind::UnresolvedProperty:
    case KeyPathExpr::Component::Kind::UnresolvedSubscript:
      llvm_unreachable("not resolved");
    }
  }
  
  StringRef objcString;
  if (auto objcExpr = dyn_cast_or_null<StringLiteralExpr>
                                                (E->getObjCStringLiteralExpr()))
    objcString = objcExpr->getValue();
  
  auto pattern = KeyPathPattern::get(SGF.SGM.M,
                                     needsGenericContext
                                       ? SGF.F.getLoweredFunctionType()
                                             ->getGenericSignature()
                                       : nullptr,
                                     rootTy, baseTy,
                                     loweredComponents,
                                     objcString);
  auto keyPath = SGF.B.createKeyPath(SILLocation(E), pattern,
                                     needsGenericContext
                                       ? SGF.F.getForwardingSubstitutions()
                                       : SubstitutionList(),
                                     operands,
                                     loweredTy);
  auto value = SGF.emitManagedRValueWithCleanup(keyPath);
  return RValue(SGF, E, value);
}

RValue RValueEmitter::
visitKeyPathApplicationExpr(KeyPathApplicationExpr *E, SGFContext C) {
  // An rvalue key path application always occurs as a read-only projection of
  // the base. The base is received maximally abstracted.
  auto root = SGF.emitMaterializedRValueAsOrig(E->getBase(),
                                               AbstractionPattern::getOpaque());
  auto keyPath = SGF.emitRValueAsSingleValue(E->getKeyPath());

  auto keyPathDecl = E->getKeyPath()->getType()->getAnyNominal();
  FuncDecl *projectFn;
  SmallVector<Substitution, 4> subs;
  
  if (keyPathDecl == SGF.getASTContext().getAnyKeyPathDecl()) {
    // Invoke projectKeyPathAny with the type of the base value.
    // The result is always `Any?`.
    projectFn = SGF.getASTContext().getProjectKeyPathAny(nullptr);
    subs.push_back(Substitution(E->getBase()->getType(), {}));
  } else {
    auto keyPathTy = E->getKeyPath()->getType()->castTo<BoundGenericType>();
    if (keyPathDecl == SGF.getASTContext().getPartialKeyPathDecl()) {
      // Invoke projectKeyPathPartial with the type of the base value.
      // The result is always `Any`.
      projectFn = SGF.getASTContext().getProjectKeyPathPartial(nullptr);
      subs.push_back(Substitution(keyPathTy->getGenericArgs()[0], {}));
    } else {
      projectFn = SGF.getASTContext().getProjectKeyPathReadOnly(nullptr);
      // Get the root and leaf type from the key path type.
      subs.push_back(Substitution(keyPathTy->getGenericArgs()[0], {}));
      subs.push_back(Substitution(keyPathTy->getGenericArgs()[1], {}));

      // Upcast the keypath to KeyPath<T, U> if it isn't already.
      if (keyPathTy->getDecl() != SGF.getASTContext().getKeyPathDecl()) {
        auto castToTy = BoundGenericType::get(
                                          SGF.getASTContext().getKeyPathDecl(),
                                          nullptr,
                                          keyPathTy->getGenericArgs())
          ->getCanonicalType();
        keyPath = SGF.B.createUpcast(SILLocation(E), keyPath,
                                     SILType::getPrimitiveObjectType(castToTy));
      }
    }
  }

  auto genericArgsMap =
    projectFn->getGenericSignature()->getSubstitutionMap(subs);

  return SGF.emitApplyOfLibraryIntrinsic(SILLocation(E),
                        projectFn, genericArgsMap, {root, keyPath}, C);
}

RValue RValueEmitter::
visitMagicIdentifierLiteralExpr(MagicIdentifierLiteralExpr *E, SGFContext C) {
  ASTContext &Ctx = SGF.getASTContext();
  SILType Ty = SGF.getLoweredLoadableType(E->getType());
  SourceLoc Loc = E->getStartLoc();
  
  switch (E->getKind()) {
  case MagicIdentifierLiteralExpr::File:
  case MagicIdentifierLiteralExpr::Function:
    return SGF.emitLiteral(E, C);
  case MagicIdentifierLiteralExpr::Line: {
    unsigned Value = 0;
    if (Loc.isValid())
      Value = Ctx.SourceMgr.getLineAndColumn(Loc).first;

    SILValue V = SGF.B.createIntegerLiteral(E, Ty, Value);
    return RValue(SGF, E, ManagedValue::forUnmanaged(V));
  }
  case MagicIdentifierLiteralExpr::Column: {
    unsigned Value = 0;
    if (Loc.isValid())
      Value = Ctx.SourceMgr.getLineAndColumn(Loc).second;

    SILValue V = SGF.B.createIntegerLiteral(E, Ty, Value);
    return RValue(SGF, E, ManagedValue::forUnmanaged(V));
  }

  case MagicIdentifierLiteralExpr::DSOHandle: {
    auto SILLoc = SILLocation(E);
    auto UnsafeRawPointer = SGF.getASTContext().getUnsafeRawPointerDecl();
    auto UnsafeRawPtrTy =
      SGF.getLoweredType(UnsafeRawPointer->getDeclaredInterfaceType());
    SILType BuiltinRawPtrTy = SILType::getRawPointerType(SGF.getASTContext());


    auto DSOGlobal = SGF.SGM.M.lookUpGlobalVariable("__dso_handle");
    if (!DSOGlobal)
      DSOGlobal = SILGlobalVariable::create(SGF.SGM.M,
                                            SILLinkage::PublicExternal,
                                            IsNotSerialized, "__dso_handle",
                                            BuiltinRawPtrTy);
    auto DSOAddr = SGF.B.createGlobalAddr(SILLoc, DSOGlobal);

    auto DSOPointer = SGF.B.createAddressToPointer(SILLoc, DSOAddr,
                                                   BuiltinRawPtrTy);

    auto UnsafeRawPtrStruct = SGF.B.createStruct(SILLoc, UnsafeRawPtrTy,
                                                 { DSOPointer });
    return RValue(SGF, E, ManagedValue::forUnmanaged(UnsafeRawPtrStruct));
  }
  }

  llvm_unreachable("Unhandled MagicIdentifierLiteralExpr in switch.");
}

RValue RValueEmitter::visitCollectionExpr(CollectionExpr *E, SGFContext C) {
  return visit(E->getSemanticExpr(), C);
}

/// Flattens one level of optional from a nested optional value.
static ManagedValue flattenOptional(SILGenFunction &SGF, SILLocation loc,
                                    ManagedValue optVal) {
  // FIXME: Largely copied from SILGenFunction::emitOptionalToOptional.
  auto contBB = SGF.createBasicBlock();
  auto isNotPresentBB = SGF.createBasicBlock();
  auto isPresentBB = SGF.createBasicBlock();

  SILType resultTy = optVal.getType().getAnyOptionalObjectType();
  auto &resultTL = SGF.getTypeLowering(resultTy);
  assert(resultTy.getSwiftRValueType().getAnyOptionalObjectType() &&
         "input was not a nested optional value");

  // If the result is address-only, we need to return something in memory,
  // otherwise the result is the BBArgument in the merge point.
  SILValue result;
  if (resultTL.isAddressOnly())
    result = SGF.emitTemporaryAllocation(loc, resultTy);
  else
    result = contBB->createPHIArgument(resultTy, ValueOwnershipKind::Owned);

  // Branch on whether the input is optional, this doesn't consume the value.
  auto isPresent = SGF.emitDoesOptionalHaveValue(loc, optVal.getValue());
  SGF.B.createCondBranch(loc, isPresent, isPresentBB, isNotPresentBB);

  // If it's present, apply the recursive transformation to the value.
  SGF.B.emitBlock(isPresentBB);
  SILValue branchArg;
  {
    // Don't allow cleanups to escape the conditional block.
    FullExpr presentScope(SGF.Cleanups, CleanupLocation::get(loc));

    // Pull the value out.  This will load if the value is not address-only.
    auto &inputTL = SGF.getTypeLowering(optVal.getType());
    auto resultValue = SGF.emitUncheckedGetOptionalValueFrom(loc, optVal,
                                                             inputTL);

    // Inject that into the result type if the result is address-only.
    if (resultTL.isAddressOnly())
      resultValue.forwardInto(SGF, loc, result);
    else
      branchArg = resultValue.forward(SGF);
  }
  if (branchArg)
    SGF.B.createBranch(loc, contBB, branchArg);
  else
    SGF.B.createBranch(loc, contBB);

  // If it's not present, inject 'nothing' into the result.
  SGF.B.emitBlock(isNotPresentBB);
  if (resultTL.isAddressOnly()) {
    SGF.emitInjectOptionalNothingInto(loc, result, resultTL);
    SGF.B.createBranch(loc, contBB);
  } else {
    branchArg = SGF.getOptionalNoneValue(loc, resultTL);
    SGF.B.createBranch(loc, contBB, branchArg);
  }

  // Continue.
  SGF.B.emitBlock(contBB);
  if (resultTL.isAddressOnly())
    return SGF.emitManagedBufferWithCleanup(result, resultTL);

  return SGF.emitManagedRValueWithCleanup(result, resultTL);
}

static ManagedValue
computeNewSelfForRebindSelfInConstructorExpr(SILGenFunction &SGF,
                                             RebindSelfInConstructorExpr *E) {
  // Get newSelf, forward the cleanup for newSelf and clean everything else
  // up.
  FormalEvaluationScope Scope(SGF);
  ManagedValue newSelfWithCleanup =
      SGF.emitRValueAsSingleValue(E->getSubExpr());

  SGF.InitDelegationSelf = ManagedValue();
  SGF.SuperInitDelegationSelf = ManagedValue();
  SGF.InitDelegationLoc.reset();
  return newSelfWithCleanup;
}

RValue RValueEmitter::visitRebindSelfInConstructorExpr(
                                RebindSelfInConstructorExpr *E, SGFContext C) {
  auto selfDecl = E->getSelf();
  auto ctorDecl = cast<ConstructorDecl>(selfDecl->getDeclContext());
  auto selfIfaceTy = ctorDecl->getDeclContext()->getSelfInterfaceType();
  auto selfTy = ctorDecl->mapTypeIntoContext(selfIfaceTy);
  
  auto newSelfTy = E->getSubExpr()->getType();
  OptionalTypeKind failability;
  if (auto objTy = newSelfTy->getAnyOptionalObjectType(failability))
    newSelfTy = objTy;

  // "try? self.init()" can give us two levels of optional if the initializer
  // we delegate to is failable.
  OptionalTypeKind extraFailability;
  if (auto objTy = newSelfTy->getAnyOptionalObjectType(extraFailability))
    newSelfTy = objTy;

  // The subexpression consumes the current 'self' binding.
  assert(SGF.SelfInitDelegationState == SILGenFunction::NormalSelf
         && "already doing something funky with self?!");
  SGF.SelfInitDelegationState = SILGenFunction::WillSharedBorrowSelf;
  SGF.InitDelegationLoc.emplace(E);

  // Emit the subexpression, computing new self. New self is always returned at
  // +1.
  ManagedValue newSelf = computeNewSelfForRebindSelfInConstructorExpr(SGF, E);

  // We know that self is a box, so get its address.
  SILValue selfAddr =
    SGF.emitLValueForDecl(E, selfDecl, selfTy->getCanonicalType(),
                          AccessKind::Write).getLValueAddress();

  // Handle a nested optional case (see above).
  if (extraFailability != OTK_None)
    newSelf = flattenOptional(SGF, E, newSelf);

  // If both the delegated-to initializer and our enclosing initializer can
  // fail, deal with the failure.
  if (failability != OTK_None && ctorDecl->getFailability() != OTK_None) {
    SILBasicBlock *someBB = SGF.createBasicBlock();

    auto hasValue = SGF.emitDoesOptionalHaveValue(E, newSelf.getValue());

    assert(SGF.FailDest.isValid() && "too big to fail");

    auto noneBB = SGF.Cleanups.emitBlockForCleanups(SGF.FailDest, E);

    SGF.B.createCondBranch(E, hasValue, someBB, noneBB);

    // Otherwise, project out the value and carry on.
    SGF.B.emitBlock(someBB);

    // If the current constructor is not failable, force out the value.
    newSelf = SGF.emitUncheckedGetOptionalValueFrom(E, newSelf,
                                    SGF.getTypeLowering(newSelf.getType()),
                                                    SGFContext());
  }
  
  // If we called a constructor that requires a downcast, perform the downcast.
  auto destTy = SGF.getLoweredType(selfTy);
  if (newSelf.getType() != destTy) {
    assert(newSelf.getType().isObject() && destTy.isObject());

    // Assume that the returned 'self' is the appropriate subclass
    // type (or a derived class thereof). Only Objective-C classes can
    // violate this assumption.
    newSelf = SGF.B.createUncheckedRefCast(E, newSelf, destTy);
  }

  // Forward or assign into the box depending on whether we actually consumed
  // 'self'.
  switch (SGF.SelfInitDelegationState) {
  case SILGenFunction::NormalSelf:
    llvm_unreachable("self isn't normal in a constructor delegation");

  case SILGenFunction::WillSharedBorrowSelf:
    // We did not perform any borrow of self, exclusive or shared. This means
    // that old self is still located in the relevant box. This will ensure that
    // old self is destroyed.
    newSelf.assignInto(SGF, E, selfAddr);
    break;

  case SILGenFunction::DidSharedBorrowSelf:
    // We performed a shared borrow of self. This means that old self is still
    // located in the self box. Perform an assign to destroy old self.
    newSelf.assignInto(SGF, E, selfAddr);
    break;

  case SILGenFunction::WillExclusiveBorrowSelf:
    llvm_unreachable("Should never have newSelf without finishing an exclusive "
                     "borrow scope");

  case SILGenFunction::DidExclusiveBorrowSelf:
    // We performed an exclusive borrow of self and have a new value to
    // writeback. Writeback the self value into the now empty box.
    newSelf.forwardInto(SGF, E, selfAddr);
    break;
  }

  SGF.SelfInitDelegationState = SILGenFunction::NormalSelf;
  SGF.InitDelegationSelf = ManagedValue();

  return SGF.emitEmptyTupleRValue(E, C);
}

static bool isVerbatimNullableTypeInC(SILModule &M, Type ty) {
  ty = ty->getWithoutSpecifierType()->getReferenceStorageReferent();

  // Class instances, and @objc existentials are all nullable.
  if (ty->hasReferenceSemantics()) {
    // So are blocks, but we usually bridge them to Swift closures before we get
    // a chance to check for optional promotion, so we're already screwed if
    // an API lies about nullability.
    if (auto fnTy = ty->getAs<AnyFunctionType>()) {
      switch (fnTy->getRepresentation()) {
      // Carried verbatim from C.
      case FunctionTypeRepresentation::Block:
      case FunctionTypeRepresentation::CFunctionPointer:
        return true;
      // Was already bridged.
      case FunctionTypeRepresentation::Swift:
      case FunctionTypeRepresentation::Thin:
        return false;
      }
    }
    return true;
  }

  // Other types like UnsafePointer can also be nullable.
  const DeclContext *DC = M.getAssociatedContext();
  if (!DC)
    DC = M.getSwiftModule();
  ty = OptionalType::get(ty);
  return ty->isTriviallyRepresentableIn(ForeignLanguage::C, DC);
}

/// Determine whether the given declaration returns a non-optional object that
/// might actually be nil.
///
/// This is an awful hack that makes it possible to work around several kinds
/// of problems:
///   - initializers currently cannot fail, so they always return non-optional.
///   - an Objective-C method might have been annotated to state (incorrectly)
///     that it returns a non-optional object
///   - an Objective-C property might be annotated to state (incorrectly) that
///     it is non-optional
static bool mayLieAboutNonOptionalReturn(SILModule &M,
                                         ValueDecl *decl) {
  // Any Objective-C initializer, because failure propagates from any
  // initializer written in Objective-C (and there's no way to tell).
  if (auto constructor = dyn_cast<ConstructorDecl>(decl)) {
    return constructor->isObjC();
  }

  // Functions that return non-optional reference type and were imported from
  // Objective-C.
  if (auto func = dyn_cast<FuncDecl>(decl)) {
    assert((func->getResultInterfaceType()->hasTypeParameter()
            || isVerbatimNullableTypeInC(M, func->getResultInterfaceType()))
           && "func's result type is not nullable?!");
    return func->hasClangNode();
  }

  // Computed properties of non-optional reference type that were imported from
  // Objective-C.
  if (auto var = dyn_cast<VarDecl>(decl)) {
#ifndef NDEBUG
    auto type = var->getInterfaceType();
    assert((type->hasTypeParameter()
            || isVerbatimNullableTypeInC(M, type->getReferenceStorageReferent()))
           && "property's result type is not nullable?!");
#endif
    return var->hasClangNode();
  }

  // Subscripts of non-optional reference type that were imported from
  // Objective-C.
  if (auto subscript = dyn_cast<SubscriptDecl>(decl)) {
    assert((subscript->getElementInterfaceType()->hasTypeParameter()
            || isVerbatimNullableTypeInC(M, subscript->getElementInterfaceType()))
           && "subscript's result type is not nullable?!");
    return subscript->hasClangNode();
  }
  return false;
}

/// Determine whether the given expression returns a non-optional object that
/// might actually be nil.
///
/// This is an awful hack that makes it possible to work around several kinds
/// of problems:
///   - an Objective-C method might have been annotated to state (incorrectly)
///     that it returns a non-optional object
///   - an Objective-C property might be annotated to state (incorrectly) that
///     it is non-optional
static bool mayLieAboutNonOptionalReturn(SILModule &M, Expr *expr) {
  expr = expr->getSemanticsProvidingExpr();

  // An application that produces a reference type, which we look through to
  // get the function we're calling.
  if (auto apply = dyn_cast<ApplyExpr>(expr)) {
    // The result has to be a nullable type.
    if (!isVerbatimNullableTypeInC(M, apply->getType()))
      return false;
    
    auto getFuncDeclFromDynamicMemberLookup = [&](Expr *expr) -> FuncDecl * {
      if (auto open = dyn_cast<OpenExistentialExpr>(expr))
        expr = open->getSubExpr();
      
      if (auto memberRef = dyn_cast<DynamicMemberRefExpr>(expr))
        return dyn_cast<FuncDecl>(memberRef->getMember().getDecl());
      return nullptr;
    };
    
    // The function should come from C, being either an ObjC function or method
    // or having a C-derived convention.
    ValueDecl *method = nullptr;
    if (auto selfApply = dyn_cast<ApplyExpr>(apply->getFn())) {
      if (auto methodRef = dyn_cast<DeclRefExpr>(selfApply->getFn())) {
        method = methodRef->getDecl();
      }
    } else if (auto force = dyn_cast<ForceValueExpr>(apply->getFn())) {
      method = getFuncDeclFromDynamicMemberLookup(force->getSubExpr());
    } else if (auto bind = dyn_cast<BindOptionalExpr>(apply->getFn())) {
      method = getFuncDeclFromDynamicMemberLookup(bind->getSubExpr());
    } else if (auto fnRef = dyn_cast<DeclRefExpr>(apply->getFn())) {
      // Only consider a full application of a method. Partial applications
      // never lie.
      if (auto func = dyn_cast<AbstractFunctionDecl>(fnRef->getDecl()))
        if (func->getParameterLists().size() == 1)
          method = fnRef->getDecl();
    }
    if (method && mayLieAboutNonOptionalReturn(M, method))
      return true;
    
    auto convention = apply->getFn()->getType()->castTo<AnyFunctionType>()
      ->getRepresentation();
    
    switch (convention) {
    case FunctionTypeRepresentation::Block:
    case FunctionTypeRepresentation::CFunctionPointer:
      return true;
    case FunctionTypeRepresentation::Swift:
    case FunctionTypeRepresentation::Thin:
      return false;
    }
  }

  // A load.
  if (auto load = dyn_cast<LoadExpr>(expr)) {
    return mayLieAboutNonOptionalReturn(M, load->getSubExpr());
  }

  // A reference to a member property.
  if (auto member = dyn_cast<MemberRefExpr>(expr)) {
    return isVerbatimNullableTypeInC(M, member->getType()) &&
      mayLieAboutNonOptionalReturn(M, member->getMember().getDecl());
  }

  // A reference to a subscript.
  if (auto subscript = dyn_cast<SubscriptExpr>(expr)) {
    return isVerbatimNullableTypeInC(M, subscript->getType()) &&
      mayLieAboutNonOptionalReturn(M, subscript->getDecl().getDecl());
  }

  // A reference to a member property found via dynamic lookup.
  if (auto member = dyn_cast<DynamicMemberRefExpr>(expr)) {
    return isVerbatimNullableTypeInC(M, member->getType()) &&
      mayLieAboutNonOptionalReturn(M, member->getMember().getDecl());
  }

  // A reference to a subscript found via dynamic lookup.
  if (auto subscript = dyn_cast<DynamicSubscriptExpr>(expr)) {
    return isVerbatimNullableTypeInC(M, subscript->getType()) &&
      mayLieAboutNonOptionalReturn(M, subscript->getMember().getDecl());
  }

  return false;
}

RValue RValueEmitter::visitInjectIntoOptionalExpr(InjectIntoOptionalExpr *E,
                                                  SGFContext C) {
  // This is an awful hack. When the source expression might produce a
  // non-optional reference that could legitimated be nil, such as with an
  // initializer, allow this workaround to capture that nil:
  //
  //   let x: NSFoo? = NSFoo(potentiallyFailingInit: x)
  //
  // However, our optimizer is smart enough now to recognize that an initializer
  // can "never" produce nil, and will optimize away any attempts to check the
  // resulting optional for nil. As a special case, when we're injecting the
  // result of an ObjC constructor into an optional, do it using an unchecked
  // bitcast, which is opaque to the optimizer.
  if (mayLieAboutNonOptionalReturn(SGF.SGM.M, E->getSubExpr())) {
    auto result = SGF.emitRValueAsSingleValue(E->getSubExpr());
    auto optType = SGF.getLoweredLoadableType(E->getType());
    ManagedValue bitcast = SGF.B.createUncheckedBitCast(E, result, optType);
    return RValue(SGF, E, bitcast);
  }

  // Try the bridging peephole.
  if (auto result = tryEmitAsBridgingConversion(SGF, E, false, C)) {
    return RValue(SGF, E, *result);
  }

  auto helper = [E](SILGenFunction &SGF, SILLocation loc, SGFContext C) {
    return SGF.emitRValueAsSingleValue(E->getSubExpr(), C);
  };

  auto result =
    SGF.emitOptionalSome(E, SGF.getLoweredType(E->getType()), helper, C);
  return RValue(SGF, E, result);
}

RValue RValueEmitter::visitClassMetatypeToObjectExpr(
                                                   ClassMetatypeToObjectExpr *E,
                                                   SGFContext C) {
  ManagedValue v = SGF.emitRValueAsSingleValue(E->getSubExpr());
  SILType resultTy = SGF.getLoweredLoadableType(E->getType());
  return RValue(SGF, E, SGF.emitClassMetatypeToObject(E, v, resultTy));
}

RValue RValueEmitter::visitExistentialMetatypeToObjectExpr(
                                             ExistentialMetatypeToObjectExpr *E,
                                             SGFContext C) {
  ManagedValue v = SGF.emitRValueAsSingleValue(E->getSubExpr());
  SILType resultTy = SGF.getLoweredLoadableType(E->getType());
  return RValue(SGF, E, SGF.emitExistentialMetatypeToObject(E, v, resultTy));
}

RValue RValueEmitter::visitProtocolMetatypeToObjectExpr(
                                                ProtocolMetatypeToObjectExpr *E,
                                                SGFContext C) {
  SGF.emitIgnoredExpr(E->getSubExpr());
  CanType inputTy = E->getSubExpr()->getType()->getCanonicalType();
  SILType resultTy = SGF.getLoweredLoadableType(E->getType());

  ManagedValue v = SGF.emitProtocolMetatypeToObject(E, inputTy, resultTy);
  return RValue(SGF, E, v);
}

RValue RValueEmitter::visitIfExpr(IfExpr *E, SGFContext C) {
  auto &lowering = SGF.getTypeLowering(E->getType());

  auto NumTrueTaken = SGF.loadProfilerCount(E->getThenExpr());
  auto NumFalseTaken = SGF.loadProfilerCount(E->getElseExpr());

  if (lowering.isLoadable() || !SGF.silConv.useLoweredAddresses()) {
    // If the result is loadable, emit each branch and forward its result
    // into the destination block argument.
    
    // FIXME: We could avoid imploding and reexploding tuples here.
    Condition cond = SGF.emitCondition(E->getCondExpr(),
                                       /*hasFalse*/ true,
                                       /*invertCondition*/ false,
                                       SGF.getLoweredType(E->getType()),
                                       NumTrueTaken, NumFalseTaken);
    
    cond.enterTrue(SGF);
    SGF.emitProfilerIncrement(E->getThenExpr());
    SILValue trueValue;
    {
      auto TE = E->getThenExpr();
      FullExpr trueScope(SGF.Cleanups, CleanupLocation(TE));
      trueValue = visit(TE).forwardAsSingleValue(SGF, TE);
    }
    cond.exitTrue(SGF, trueValue);
    
    cond.enterFalse(SGF);
    SILValue falseValue;
    {
      auto EE = E->getElseExpr();
      FullExpr falseScope(SGF.Cleanups, CleanupLocation(EE));
      falseValue = visit(EE).forwardAsSingleValue(SGF, EE);
    }
    cond.exitFalse(SGF, falseValue);
    
    SILBasicBlock *cont = cond.complete(SGF);
    assert(cont && "no continuation block for if expr?!");

    SILValue result = cont->args_begin()[0];

    return RValue(SGF, E, SGF.emitManagedRValueWithCleanup(result));
  } else {
    // If the result is address-only, emit the result into a common stack buffer
    // that dominates both branches.
    SILValue resultAddr = SGF.getBufferForExprResult(
                                               E, lowering.getLoweredType(), C);
    
    Condition cond = SGF.emitCondition(E->getCondExpr(),
                                       /*hasFalse*/ true,
                                       /*invertCondition*/ false,
                                       /*contArgs*/ {},
                                       NumTrueTaken, NumFalseTaken);
    cond.enterTrue(SGF);
    SGF.emitProfilerIncrement(E->getThenExpr());
    {
      auto TE = E->getThenExpr();
      FullExpr trueScope(SGF.Cleanups, CleanupLocation(TE));
      KnownAddressInitialization init(resultAddr);
      SGF.emitExprInto(TE, &init);
    }
    cond.exitTrue(SGF);
    
    cond.enterFalse(SGF);
    {
      auto EE = E->getElseExpr();
      FullExpr trueScope(SGF.Cleanups, CleanupLocation(EE));
      KnownAddressInitialization init(resultAddr);
      SGF.emitExprInto(EE, &init);
    }
    cond.exitFalse(SGF);
    
    cond.complete(SGF);

    return RValue(SGF, E,
                  SGF.manageBufferForExprResult(resultAddr, lowering, C));
  }
}

RValue SILGenFunction::emitEmptyTupleRValue(SILLocation loc,
                                            SGFContext C) {
  return RValue(CanType(TupleType::getEmpty(F.getASTContext())));
}

namespace {
  /// A visitor for creating a flattened list of LValues from a
  /// tuple-of-lvalues expression.
  ///
  /// Note that we can have tuples down to arbitrary depths in the
  /// type, but every branch should lead to an l-value otherwise.
  class TupleLValueEmitter
      : public Lowering::ExprVisitor<TupleLValueEmitter> {
    SILGenFunction &SGF;

    AccessKind TheAccessKind;

    /// A flattened list of l-values.
    SmallVectorImpl<Optional<LValue>> &Results;
  public:
    TupleLValueEmitter(SILGenFunction &SGF, AccessKind accessKind,
                       SmallVectorImpl<Optional<LValue>> &results)
      : SGF(SGF), TheAccessKind(accessKind), Results(results) {}

    // If the destination is a tuple, recursively destructure.
    void visitTupleExpr(TupleExpr *E) {
      auto *TTy = E->getType()->castTo<TupleType>();
      assert(TTy->hasLValueType() || TTy->isVoid());
      for (auto &elt : E->getElements()) {
        visit(elt);
      }
    }

    // If the destination is '_', queue up a discard.
    void visitDiscardAssignmentExpr(DiscardAssignmentExpr *E) {
      Results.push_back(None);
    }

    // Otherwise, queue up a scalar assignment to an lvalue.
    void visitExpr(Expr *E) {
      assert(E->getType()->is<LValueType>());
      Results.push_back(SGF.emitLValue(E, TheAccessKind));
    }
  };

  /// A visitor for consuming tuples of l-values.
  class TupleLValueAssigner
      : public CanTypeVisitor<TupleLValueAssigner, void, RValue &&> {
    SILGenFunction &SGF;
    SILLocation AssignLoc;
    MutableArrayRef<Optional<LValue>> DestLVQueue;

    Optional<LValue> &&getNextDest() {
      assert(!DestLVQueue.empty());
      Optional<LValue> &next = DestLVQueue.front();
      DestLVQueue = DestLVQueue.slice(1);
      return std::move(next);
    }

  public:
    TupleLValueAssigner(SILGenFunction &SGF, SILLocation assignLoc,
                        SmallVectorImpl<Optional<LValue>> &destLVs)
      : SGF(SGF), AssignLoc(assignLoc), DestLVQueue(destLVs) {}

    /// Top-level entrypoint.
    void emit(CanType destType, RValue &&src) {
      visitTupleType(cast<TupleType>(destType), std::move(src));
      assert(DestLVQueue.empty() && "didn't consume all l-values!");
    }

    // If the destination is a tuple, recursively destructure.
    void visitTupleType(CanTupleType destTupleType, RValue &&srcTuple) {
      // Break up the source r-value.
      SmallVector<RValue, 4> srcElts;
      std::move(srcTuple).extractElements(srcElts);

      // Consume source elements off the queue.
      unsigned eltIndex = 0;
      for (CanType destEltType : destTupleType.getElementTypes()) {
        visit(destEltType, std::move(srcElts[eltIndex++]));
      }
    }

    // Okay, otherwise we pull one destination off the queue.
    void visitType(CanType destType, RValue &&src) {
      assert(isa<LValueType>(destType));

      Optional<LValue> &&next = getNextDest();

      // If the destination is a discard, do nothing.
      if (!next.hasValue())
        return;

      // Otherwise, emit the scalar assignment.
      SGF.emitAssignToLValue(AssignLoc, std::move(src),
                             std::move(next.getValue()));
    }
  };
} // end anonymous namespace

/// Emit a simple assignment, i.e.
///
///   dest = src
///
/// The destination operand can be an arbitrarily-structured tuple of
/// l-values.
static void emitSimpleAssignment(SILGenFunction &SGF, SILLocation loc,
                                 Expr *dest, Expr *src) {
  // Handle lvalue-to-lvalue assignments with a high-level copy_addr
  // instruction if possible.
  if (auto *srcLoad = dyn_cast<LoadExpr>(src)) {
    // Check that the two l-value expressions have the same type.
    // Compound l-values like (a,b) have tuple type, so this check
    // also prevents us from getting into that case.
    if (dest->getType()->isEqual(srcLoad->getSubExpr()->getType())) {
      assert(!dest->getType()->is<TupleType>());
      FormalEvaluationScope writeback(SGF);
      auto destLV = SGF.emitLValue(dest, AccessKind::Write);
      auto srcLV = SGF.emitLValue(srcLoad->getSubExpr(), AccessKind::Read);
      SGF.emitAssignLValueToLValue(loc, std::move(srcLV), std::move(destLV));
      return;
    }
  }

  // Handle tuple destinations by destructuring them if present.
  CanType destType = dest->getType()->getCanonicalType();
  assert(!destType->isMaterializable() || destType->isVoid());

  // But avoid this in the common case.
  if (!isa<TupleType>(destType)) {
    // If we're assigning to a discard, just emit the operand as ignored.
    dest = dest->getSemanticsProvidingExpr();
    if (isa<DiscardAssignmentExpr>(dest)) {
      SGF.emitIgnoredExpr(src);
      return;
    }
    
    FormalEvaluationScope writeback(SGF);
    LValue destLV = SGF.emitLValue(dest, AccessKind::Write);
    SGF.emitAssignToLValue(loc, src, std::move(destLV));
    return;
  }

  FormalEvaluationScope writeback(SGF);

  // Produce a flattened queue of LValues.
  SmallVector<Optional<LValue>, 4> destLVs;
  TupleLValueEmitter(SGF, AccessKind::Write, destLVs).visit(dest);

  // Emit the r-value.
  RValue srcRV = SGF.emitRValue(src);

  // Recurse on the type of the destination, pulling LValues as
  // needed from the queue we built up before.
  TupleLValueAssigner(SGF, loc, destLVs).emit(destType, std::move(srcRV));
}

RValue RValueEmitter::visitAssignExpr(AssignExpr *E, SGFContext C) {
  FullExpr scope(SGF.Cleanups, CleanupLocation(E));
  emitSimpleAssignment(SGF, E, E->getDest(), E->getSrc());
  return SGF.emitEmptyTupleRValue(E, C);
}

void SILGenFunction::emitBindOptional(SILLocation loc,
                                      ManagedValue optionalAddrOrValue,
                                      unsigned depth) {
  assert(depth < BindOptionalFailureDests.size());
  auto failureDest = BindOptionalFailureDests[BindOptionalFailureDests.size()
                                                - depth - 1];

  // Check whether the optional has a value.
  SILBasicBlock *hasValueBB = createBasicBlock();
  auto hasValue =
      emitDoesOptionalHaveValue(loc, optionalAddrOrValue.getValue());

  // If not, thread out through a bunch of cleanups.
  SILBasicBlock *hasNoValueBB = Cleanups.emitBlockForCleanups(failureDest, loc);
  B.createCondBranch(loc, hasValue, hasValueBB, hasNoValueBB);
  
  // If so, continue.
  B.emitBlock(hasValueBB);
}

RValue RValueEmitter::visitBindOptionalExpr(BindOptionalExpr *E, SGFContext C) {
  // Create a temporary of type Optional<T> if it is address-only.
  auto &optTL = SGF.getTypeLowering(E->getSubExpr()->getType());
  
  ManagedValue optValue;
  if (!SGF.silConv.useLoweredAddresses() || optTL.isLoadable()) {
    optValue = SGF.emitRValueAsSingleValue(E->getSubExpr());
  } else {
    auto temp = SGF.emitTemporary(E, optTL);
    optValue = temp->getManagedAddress();

    // Emit the operand into the temporary.
    SGF.emitExprInto(E->getSubExpr(), temp.get());

  }

  // Check to see whether the optional is present, if not, jump to the current
  // nil handler block.
  SGF.emitBindOptional(E, optValue, E->getDepth());

  // If we continued, get the value out as the result of the expression.
  auto resultValue = SGF.emitUncheckedGetOptionalValueFrom(E, optValue,
                                                           optTL, C);
  return RValue(SGF, E, resultValue);
}

namespace {
  /// A RAII object to save and restore BindOptionalFailureDest.
  class RestoreOptionalFailureDest {
    SILGenFunction &SGF;
#ifndef NDEBUG
    unsigned Depth;
#endif
  public:
    RestoreOptionalFailureDest(SILGenFunction &SGF, JumpDest &&dest)
      : SGF(SGF)
#ifndef NDEBUG
      , Depth(SGF.BindOptionalFailureDests.size())
#endif
    {
      SGF.BindOptionalFailureDests.push_back(std::move(dest));
    }
    ~RestoreOptionalFailureDest() {
      assert(SGF.BindOptionalFailureDests.size() == Depth + 1);
      SGF.BindOptionalFailureDests.pop_back();
    }
  };
} // end anonymous namespace

/// emitOptimizedOptionalEvaluation - Look for cases where we can short-circuit
/// evaluation of an OptionalEvaluationExpr by pattern matching the AST.
///
static bool emitOptimizedOptionalEvaluation(SILGenFunction &SGF,
                                            OptionalEvaluationExpr *E,
                                            ManagedValue &result,
                                            SGFContext ctx) {
  // It is a common occurrence to get conversions back and forth from T! to T?.
  // Peephole these by looking for a subexpression that is a BindOptionalExpr.
  // If we see one, we can produce a single instruction, which doesn't require
  // a CFG diamond.
  //
  // Check for:
  // (optional_evaluation_expr type='T?'
  //   (inject_into_optional type='T?'
  //     (bind_optional_expr type='T'
  //       (whatever type='T?' ...)
  auto *IIO = dyn_cast<InjectIntoOptionalExpr>(E->getSubExpr()
                                               ->getSemanticsProvidingExpr());
  if (!IIO) return false;
  
  // Make sure the bind is to the OptionalEvaluationExpr we're emitting.
  auto *BO = dyn_cast<BindOptionalExpr>(IIO->getSubExpr()
                                        ->getSemanticsProvidingExpr());
  if (!BO || BO->getDepth() != 0) return false;

  // SIL defines away abstraction differences between T? and T!,
  // so we can just emit the sub-initialization normally.
  result = SGF.emitRValueAsSingleValue(BO->getSubExpr(), ctx);
  return true;
}

RValue RValueEmitter::visitOptionalEvaluationExpr(OptionalEvaluationExpr *E,
                                                  SGFContext C) {
  if (auto result = tryEmitAsBridgingConversion(SGF, E, false, C)) {
    return RValue(SGF, E, *result);
  }

  SmallVector<ManagedValue, 1> results;
  SGF.emitOptionalEvaluation(E, E->getType(), results, C,
    [&](SmallVectorImpl<ManagedValue> &results, SGFContext primaryC) {
      ManagedValue result;
      if (!emitOptimizedOptionalEvaluation(SGF, E, result, primaryC)) {
        result = SGF.emitRValueAsSingleValue(E->getSubExpr(), primaryC);
      }

      assert(results.empty());
      results.push_back(result);
    });

  assert(results.size() == 1);
  if (results[0].isInContext()) {
    return RValue::forInContext();
  } else {
    return RValue(SGF, E, results[0]);
  }
}

void SILGenFunction::emitOptionalEvaluation(SILLocation loc, Type optType,
                                       SmallVectorImpl<ManagedValue> &results,
                                            SGFContext C,
                        llvm::function_ref<void(SmallVectorImpl<ManagedValue> &,
                                                SGFContext primaryC)>
                                              generateNormalResults) {
  assert(results.empty());

  auto &optTL = getTypeLowering(optType);

  Initialization *optInit = C.getEmitInto();
  bool usingProvidedContext =
    optInit && optInit->canPerformInPlaceInitialization();

  // Form the optional using address operations if the type is address-only or
  // if we already have an address to use.
  bool isByAddress = ((usingProvidedContext || optTL.isAddressOnly()) &&
                      silConv.useLoweredAddresses());

  std::unique_ptr<TemporaryInitialization> optTemp;
  if (!isByAddress) {
    // If the caller produced a context for us, but we're not going
    // to use it, make sure we don't.
    optInit = nullptr;
  } else if (!usingProvidedContext) {
    // Allocate the temporary for the Optional<T> if we didn't get one from the
    // context.  This needs to happen outside of the cleanups scope we're about
    // to push.
    optTemp = emitTemporary(loc, optTL);
    optInit = optTemp.get();
  }
  assert(isByAddress == (optInit != nullptr));

  // Acquire the address to emit into outside of the cleanups scope.
  SILValue optAddr;
  if (isByAddress)
    optAddr = optInit->getAddressForInPlaceInitialization(*this, loc);

  // Enter a cleanups scope.
  FullExpr scope(Cleanups, CleanupLocation::get(loc));

  // Inside of the cleanups scope, create a new initialization to
  // emit into optAddr.
  std::unique_ptr<TemporaryInitialization> normalInit;
  if (isByAddress) {
    normalInit = useBufferAsTemporary(optAddr, optTL);
  }

  // Install a new optional-failure destination just outside of the
  // cleanups scope.
  SILBasicBlock *failureBB = createBasicBlock();
  RestoreOptionalFailureDest
    restoreFailureDest(*this, JumpDest(failureBB, Cleanups.getCleanupsDepth(),
                                       CleanupLocation::get(loc)));

  generateNormalResults(results, SGFContext(normalInit.get()));
  assert(results.size() >= 1 && "didn't include a normal result");
  assert(results[0].isInContext() ||
         results[0].getType().getObjectType()
           == optTL.getLoweredType().getObjectType());

  // If we're emitting into the context, make sure the normal value is there.
  if (normalInit && !results[0].isInContext()) {
    normalInit->copyOrInitValueInto(*this, loc, results[0], /*init*/ true);
    normalInit->finishInitialization(*this);
    results[0] = ManagedValue::forInContext();
  }

  // We fell out of the normal result, which generated a T? as either
  // a scalar in normalArgument or directly into normalInit.

  // If we're using by-address initialization, we must've emitted into
  // normalInit.  Forward its cleanup before popping the scope.
  if (isByAddress) {
    normalInit->getManagedAddress().forward(*this);
    normalInit.reset(); // Make sure we don't use this anymore.
  } else {
    assert(!results[0].isInContext());
    results[0].forward(*this);
  }

  // For all the secondary results, forward their cleanups and make sure
  // they're of optional type so that we can inject nil into them in
  // the failure path.
  // (Should this be controllable by the client?)
  for (auto &result : MutableArrayRef<ManagedValue>(results).slice(1)) {
    assert(!result.isInContext() && "secondary result was in context");
    auto resultTy = result.getType();
    assert(resultTy.isObject() && "secondary result wasn't an object");

    // Forward the cleanup.
    SILValue value = result.forward(*this);

    // If it's not already an optional type, make it optional.
    if (!resultTy.getAnyOptionalObjectType()) {
      resultTy = SILType::getOptionalType(resultTy);
      value = B.createOptionalSome(loc, value, resultTy);
      result = ManagedValue::forUnmanaged(value);
    }
  }

  // This concludes the conditional scope.
  scope.pop();
  
  // In the usual case, the code will have emitted one or more branches to the
  // failure block.  However, if the body is simple enough, we can end up with
  // no branches to the failureBB.  Detect this and simplify the generated code
  // if so.
  if (failureBB->pred_empty()) {
    // Remove the dead failureBB.
    failureBB->eraseFromParent();

    // Just re-manage all the secondary results.
    for (auto &result : MutableArrayRef<ManagedValue>(results).slice(1)) {
      result = emitManagedRValueWithCleanup(result.getValue());
    }

    // Just re-manage the main result if we're not using address-based IRGen.
    if (!isByAddress) {
      results[0] = emitManagedRValueWithCleanup(results[0].getValue(), optTL);
      return;
    }

    // Otherwise, we must have emitted into normalInit, which means that,
    // now that we're out of the cleanups scope, we need to finish optInit.
    assert(results[0].isInContext());
    optInit->finishInitialization(*this);

    // If optInit came from the SGFContext, then we've successfully emitted
    // into that.
    if (usingProvidedContext) return;

    // Otherwise, we must have emitted into optTemp.
    assert(optTemp);
    results[0] = optTemp->getManagedAddress();
    return;
  }
  
  // Okay, we do have uses of the failure block, so we'll need to merge
  // control paths.

  SILBasicBlock *contBB = createBasicBlock();

  // Branch to the continuation block.
  SmallVector<SILValue, 4> bbArgs;
  if (!isByAddress)
    bbArgs.push_back(results[0].getValue());
  for (const auto &result : llvm::makeArrayRef(results).slice(1))
    bbArgs.push_back(result.getValue());

  // Branch to the continuation block.
  B.createBranch(loc, contBB, bbArgs);

  // In the failure block, inject nil into the result.
  B.emitBlock(failureBB);

  // Note that none of the code here introduces any cleanups.
  // If it did, we'd need to push a scope.
  bbArgs.clear();
  if (isByAddress) {
    emitInjectOptionalNothingInto(loc, optAddr, optTL);
  } else {
    bbArgs.push_back(getOptionalNoneValue(loc, optTL));
  }
  for (const auto &result : llvm::makeArrayRef(results).slice(1)) {
    auto resultTy = result.getType();
    bbArgs.push_back(getOptionalNoneValue(loc, getTypeLowering(resultTy)));
  }
  B.createBranch(loc, contBB, bbArgs);

  // Emit the continuation block.
  B.emitBlock(contBB);

  // Create a PHI for the optional result if desired.
  if (isByAddress) {
    assert(results[0].isInContext());
  } else {
    auto arg = contBB->createPHIArgument(optTL.getLoweredType(),
                                         ValueOwnershipKind::Owned);
    results[0] = emitManagedRValueWithCleanup(arg, optTL);
  }

  // Create PHIs for all the secondary results and manage them.
  for (auto &result : MutableArrayRef<ManagedValue>(results).slice(1)) {
    auto arg = contBB->createPHIArgument(result.getType(),
                                         ValueOwnershipKind::Owned);
    result = emitManagedRValueWithCleanup(arg);
  }

  // We may need to manage the value in optInit.
  if (!isByAddress) return;

  assert(results[0].isInContext());
  optInit->finishInitialization(*this);

  // If we didn't emit into the provided context, the primary result
  // is really a temporary.
  if (usingProvidedContext) return;

  assert(optTemp);
  results[0] = optTemp->getManagedAddress();
}

RValue RValueEmitter::visitForceValueExpr(ForceValueExpr *E, SGFContext C) {
  return emitForceValue(E, E->getSubExpr(), 0, C);
}

/// Emit an expression in a forced context.
///
/// \param loc - the location that is causing the force
/// \param E - the forced expression
/// \param numOptionalEvaluations - the number of enclosing
///   OptionalEvaluationExprs that we've opened.
RValue RValueEmitter::emitForceValue(ForceValueExpr *loc, Expr *E,
                                     unsigned numOptionalEvaluations,
                                     SGFContext C) {
  auto valueType = E->getType()->getAnyOptionalObjectType();
  assert(valueType);
  E = E->getSemanticsProvidingExpr();

  // If the subexpression is a conditional checked cast, emit an unconditional
  // cast, which drastically simplifies the generated SIL for something like:
  //
  //   (x as? Foo)!
  if (auto checkedCast = dyn_cast<ConditionalCheckedCastExpr>(E)) {
    return emitUnconditionalCheckedCast(SGF, loc, checkedCast->getSubExpr(),
                                        valueType, checkedCast->getCastKind(),
                                        C);
  }

  // If the subexpression is a monadic optional operation, peephole
  // the emission of the operation.
  if (auto eval = dyn_cast<OptionalEvaluationExpr>(E)) {
    CleanupLocation cleanupLoc = CleanupLocation::get(loc);
    SILBasicBlock *failureBB;
    JumpDest failureDest(cleanupLoc);

    // Set up an optional-failure scope (which cannot actually return).
    // We can just borrow the enclosing one if we're in a nested context.
    if (numOptionalEvaluations) {
      failureBB = nullptr; // remember that we did this
      failureDest = SGF.BindOptionalFailureDests.back();
    } else {
      failureBB = SGF.createBasicBlock(FunctionSection::Postmatter);
      failureDest = JumpDest(failureBB, SGF.Cleanups.getCleanupsDepth(),
                             cleanupLoc);
    }
    RestoreOptionalFailureDest restoreFailureDest(SGF, std::move(failureDest));
    RValue result = emitForceValue(loc, eval->getSubExpr(),
                                   numOptionalEvaluations + 1, C);

    // Emit the failure destination, but only if actually used.
    if (failureBB) {
      if (failureBB->pred_empty()) {
        SGF.eraseBasicBlock(failureBB);
      } else {
        SILGenBuilder failureBuilder(SGF, failureBB);
        failureBuilder.setTrackingList(SGF.getBuilder().getTrackingList());
        auto boolTy = SILType::getBuiltinIntegerType(1, SGF.getASTContext());
        auto trueV = failureBuilder.createIntegerLiteral(loc, boolTy, 1);
        failureBuilder.createCondFail(loc, trueV);
        failureBuilder.createUnreachable(loc);
      }
    }

    return result;
  }

  // Handle injections.
  if (auto injection = dyn_cast<InjectIntoOptionalExpr>(E)) {
    auto subexpr = injection->getSubExpr()->getSemanticsProvidingExpr();

    // An injection of a bind is the idiom for a conversion between
    // optional types (e.g. ImplicitlyUnwrappedOptional<T> -> Optional<T>).
    // Handle it specially to avoid unnecessary control flow.
    if (auto bindOptional = dyn_cast<BindOptionalExpr>(subexpr)) {
      if (bindOptional->getDepth() < numOptionalEvaluations) {
        return emitForceValue(loc, bindOptional->getSubExpr(),
                              numOptionalEvaluations, C);
      }
    }

    // Otherwise, just emit the injected value directly into the result.
    return SGF.emitRValue(injection->getSubExpr(), C);
  }

  // If this is an implicit force of an ImplicitlyUnwrappedOptional,
  // and we're emitting into an unbridging conversion, try adjusting the
  // context.
  if (loc->isImplicit() &&
      E->getType()->getImplicitlyUnwrappedOptionalObjectType()) {
    if (auto conv = C.getAsConversion()) {
      if (auto adjusted = conv->getConversion().adjustForInitialForceValue()) {
        auto value =
          conv->emitWithAdjustedConversion(SGF, loc, *adjusted,
                       [E](SILGenFunction &SGF, SILLocation loc, SGFContext C) {
          return SGF.emitRValueAsSingleValue(E, C);
        });
        return RValue(SGF, loc, value);
      }
    }
  }

  // Otherwise, emit the optional and force its value out.
  const TypeLowering &optTL = SGF.getTypeLowering(E->getType());
  ManagedValue opt = SGF.emitRValueAsSingleValue(E);
  ManagedValue V =
    SGF.emitCheckedGetOptionalValueFrom(loc, opt, optTL, C);
  return RValue(SGF, loc, valueType->getCanonicalType(), V);
}

void SILGenFunction::emitOpenExistentialExprImpl(
       OpenExistentialExpr *E,
       llvm::function_ref<void(Expr *)> emitSubExpr) {
  Optional<FormalEvaluationScope> writebackScope;

  // Emit the existential value.
  if (E->getExistentialValue()->getType()->is<LValueType>()) {
    bool inserted = OpaqueValueExprs.insert({E->getOpaqueValue(), E}).second;
    (void)inserted;
    assert(inserted && "already have this opened existential?");

    emitSubExpr(E->getSubExpr());
    return;
  }

  auto existentialValue = emitRValueAsSingleValue(
      E->getExistentialValue(),
      SGFContext::AllowGuaranteedPlusZero);

  Type opaqueValueType = E->getOpaqueValue()->getType()->getRValueType();
  auto state = emitOpenExistential(
      E, existentialValue, E->getOpenedArchetype(),
      getLoweredType(opaqueValueType),
      AccessKind::Read);

  // Register the opaque value for the projected existential.
  SILGenFunction::OpaqueValueRAII opaqueValueRAII(
                                    *this, E->getOpaqueValue(), state);

  emitSubExpr(E->getSubExpr());
}

RValue RValueEmitter::visitOpenExistentialExpr(OpenExistentialExpr *E,
                                               SGFContext C) {
  if (auto result = tryEmitAsBridgingConversion(SGF, E, false, C)) {
    return RValue(SGF, E, *result);
  }

  return SGF.emitOpenExistentialExpr<RValue>(E,
                                             [&](Expr *subExpr) -> RValue {
                                               return visit(subExpr, C);
                                             });
}

RValue RValueEmitter::visitMakeTemporarilyEscapableExpr(
    MakeTemporarilyEscapableExpr *E,
    SGFContext C) {
  // Emit the non-escaping function value.
  auto functionValue =
    visit(E->getNonescapingClosureValue()).getAsSingleValue(SGF, E);

  // Convert it to an escaping function value.
  auto escapingFnTy = SGF.getLoweredType(E->getOpaqueValue()->getType());
  assert(escapingFnTy.castTo<SILFunctionType>()->getExtInfo() ==
         functionValue.getType().castTo<SILFunctionType>()->getExtInfo()
           .withNoEscape(false));

  // TODO: maybe this should use a more explicit instruction.
  functionValue =
    SGF.emitManagedRValueWithCleanup(
      SGF.B.createConvertFunction(E, functionValue.forward(SGF), escapingFnTy));

  // Bind the opaque value to the escaping function.
  SILGenFunction::OpaqueValueState opaqueValue{
    functionValue,
    /*consumable*/ true,
    /*hasBeenConsumed*/ false,
  };
  SILGenFunction::OpaqueValueRAII pushOpaqueValue(SGF, E->getOpaqueValue(),
                                                  opaqueValue);

  // Emit the guarded expression.
  return visit(E->getSubExpr(), C);
}

RValue RValueEmitter::visitOpaqueValueExpr(OpaqueValueExpr *E, SGFContext C) {
  assert(SGF.OpaqueValues.count(E) && "Didn't bind OpaqueValueExpr");
  auto &entry = SGF.OpaqueValues[E];
  return RValue(SGF, E, SGF.manageOpaqueValue(entry, E, C));
}

ProtocolDecl *SILGenFunction::getPointerProtocol() {
  if (SGM.PointerProtocol)
    return *SGM.PointerProtocol;
  
  SmallVector<ValueDecl*, 1> lookup;
  getASTContext().lookupInSwiftModule("_Pointer", lookup);
  // FIXME: Should check for protocol in Sema
  assert(lookup.size() == 1 && "no _Pointer protocol");
  assert(isa<ProtocolDecl>(lookup[0]) && "_Pointer is not a protocol");
  SGM.PointerProtocol = cast<ProtocolDecl>(lookup[0]);
  return cast<ProtocolDecl>(lookup[0]);
}

namespace {
class AutoreleasingWritebackComponent : public LogicalPathComponent {
public:
  AutoreleasingWritebackComponent(LValueTypeData typeData)
    : LogicalPathComponent(typeData, AutoreleasingWritebackKind)
  {}
  
  std::unique_ptr<LogicalPathComponent>
  clone(SILGenFunction &SGF, SILLocation l) const override {
    return std::unique_ptr<LogicalPathComponent>(
      new AutoreleasingWritebackComponent(getTypeData()));
  }

  AccessKind getBaseAccessKind(SILGenFunction &SGF,
                               AccessKind kind) const override {
    return kind;
  }
  
  void set(SILGenFunction &SGF, SILLocation loc,
           ArgumentSource &&value, ManagedValue base) && override {
    // Convert the value back to a +1 strong reference.
    auto unowned = std::move(value).getAsSingleValue(SGF).getUnmanagedValue();
    auto strongType = SILType::getPrimitiveObjectType(
              unowned->getType().castTo<UnmanagedStorageType>().getReferentType());
    auto owned = SGF.B.createUnmanagedToRef(loc, unowned, strongType);
    auto ownedMV = SGF.emitManagedRetain(loc, owned);
    
    // Reassign the +1 storage with it.
    ownedMV.assignInto(SGF, loc, base.getUnmanagedValue());
  }
  
  RValue get(SILGenFunction &SGF, SILLocation loc,
             ManagedValue base, SGFContext c) && override {
    FullExpr TightBorrowScope(SGF.Cleanups, CleanupLocation::get(loc));

    // Load the value at +0.
    ManagedValue loadedBase = SGF.B.createLoadBorrow(loc, base);

    // Convert it to unowned.
    auto refType = loadedBase.getType().getSwiftRValueType();
    auto unownedType = SILType::getPrimitiveObjectType(
                                        CanUnmanagedStorageType::get(refType));
    SILValue unowned = SGF.B.createRefToUnmanaged(
        loc, loadedBase.getUnmanagedValue(), unownedType);

    // A reference type should never be exploded.
    return RValue(SGF, ManagedValue::forUnmanaged(unowned), refType);
  }

  /// Compare 'this' lvalue and the 'rhs' lvalue (which is guaranteed to have
  /// the same dynamic PathComponent type as the receiver) to see if they are
  /// identical.  If so, there is a conflicting writeback happening, so emit a
  /// diagnostic.
  void diagnoseWritebackConflict(LogicalPathComponent *RHS,
                                 SILLocation loc1, SILLocation loc2,
                                 SILGenFunction &SGF) override {
    //      auto &rhs = (GetterSetterComponent&)*RHS;
  }

  void dump(raw_ostream &OS, unsigned indent) const override {
    OS.indent(indent) << "AutoreleasingWritebackComponent()\n";
  }
};
} // end anonymous namespace

SILGenFunction::PointerAccessInfo
SILGenFunction::getPointerAccessInfo(Type type) {
  PointerTypeKind pointerKind;
  Type elt = type->getAnyPointerElementType(pointerKind);
  assert(elt && "not a pointer");
  (void)elt;

  AccessKind accessKind =
    ((pointerKind == PTK_UnsafePointer || pointerKind == PTK_UnsafeRawPointer)
       ? AccessKind::Read : AccessKind::ReadWrite);

  return { type->getCanonicalType(), pointerKind, accessKind };
}

RValue RValueEmitter::visitInOutToPointerExpr(InOutToPointerExpr *E,
                                              SGFContext C) {
  // If we're converting on the behalf of an
  // AutoreleasingUnsafeMutablePointer, convert the lvalue to
  // unowned(unsafe), so we can point at +0 storage.
  auto accessInfo = SGF.getPointerAccessInfo(E->getType());

  // Get the original lvalue.
  LValue lv = SGF.emitLValue(E->getSubExpr(), accessInfo.AccessKind);

  auto ptr = SGF.emitLValueToPointer(E, std::move(lv), accessInfo);
  return RValue(SGF, E, ptr);
}

/// Convert an l-value to a pointer type: unsafe, unsafe-mutable, or
/// autoreleasing-unsafe-mutable.
ManagedValue SILGenFunction::emitLValueToPointer(SILLocation loc, LValue &&lv,
                                                PointerAccessInfo pointerInfo) {
  // The incoming lvalue should be at the abstraction level of T in
  // Unsafe*Pointer<T>. Reabstract it if necessary.
  auto opaqueTy = AbstractionPattern::getOpaque();
  auto loweredTy = getLoweredType(opaqueTy, lv.getSubstFormalType());
  if (lv.getTypeOfRValue().getSwiftRValueType()
        != loweredTy.getSwiftRValueType()) {
    lv.addSubstToOrigComponent(opaqueTy, loweredTy);
  }
  switch (pointerInfo.PointerKind) {
  case PTK_UnsafeMutablePointer:
  case PTK_UnsafePointer:
  case PTK_UnsafeMutableRawPointer:
  case PTK_UnsafeRawPointer:
    // +1 is fine.
    break;

  case PTK_AutoreleasingUnsafeMutablePointer: {
    // Set up a writeback through a +0 buffer.
    LValueTypeData typeData = lv.getTypeData();
    SILType rvalueType = SILType::getPrimitiveObjectType(
      CanUnmanagedStorageType::get(typeData.TypeOfRValue.getSwiftRValueType()));

    LValueTypeData unownedTypeData(
      AbstractionPattern(
        typeData.OrigFormalType.getGenericSignature(),
        CanUnmanagedStorageType::get(typeData.OrigFormalType.getType())),
      CanUnmanagedStorageType::get(typeData.SubstFormalType),
      rvalueType);
    lv.add<AutoreleasingWritebackComponent>(unownedTypeData);
    break;
  }
  }

  // Get the lvalue address as a raw pointer.
  auto accessKind = pointerInfo.AccessKind;
  SILValue address =
    emitAddressOfLValue(loc, std::move(lv), accessKind).getUnmanagedValue();
  address = B.createAddressToPointer(loc, address,
                               SILType::getRawPointerType(getASTContext()));
  
  // Disable nested writeback scopes for any calls evaluated during the
  // conversion intrinsic.
  InOutConversionScope scope(*this);
  
  // Invoke the conversion intrinsic.
  FuncDecl *converter =
    getASTContext().getConvertInOutToPointerArgument(nullptr);

  auto pointerType = pointerInfo.PointerType;
  auto subMap = pointerType->getContextSubstitutionMap(SGM.M.getSwiftModule(),
                                                       getPointerProtocol());
  return emitApplyOfLibraryIntrinsic(loc, converter, subMap,
                                     ManagedValue::forUnmanaged(address),
                                     SGFContext())
           .getAsSingleValue(*this, loc);
}

RValue RValueEmitter::visitArrayToPointerExpr(ArrayToPointerExpr *E,
                                              SGFContext C) {
  FormalEvaluationScope writeback(SGF);

  auto subExpr = E->getSubExpr();
  auto accessInfo = SGF.getArrayAccessInfo(E->getType(),
                                     subExpr->getType()->getInOutObjectType());

  // Convert the array mutably if it's being passed inout.
  ManagedValue array;
  if (accessInfo.AccessKind != AccessKind::Read) {
    array = SGF.emitAddressOfLValue(subExpr,
                                SGF.emitLValue(subExpr, AccessKind::ReadWrite),
                                    AccessKind::ReadWrite);
  } else {
    array = SGF.emitRValueAsSingleValue(subExpr);
  }

  auto pointer = SGF.emitArrayToPointer(E, array, accessInfo).first;
  return RValue(SGF, E, pointer);
}

SILGenFunction::ArrayAccessInfo
SILGenFunction::getArrayAccessInfo(Type pointerType, Type arrayType) {
  auto pointerAccessInfo = getPointerAccessInfo(pointerType);
  return { pointerType, arrayType, pointerAccessInfo.AccessKind };
}

std::pair<ManagedValue, ManagedValue>
SILGenFunction::emitArrayToPointer(SILLocation loc, LValue &&lv,
                                   ArrayAccessInfo accessInfo) {
  auto array =
    emitAddressOfLValue(loc, std::move(lv), accessInfo.AccessKind);
  return emitArrayToPointer(loc, array, accessInfo);
}

std::pair<ManagedValue, ManagedValue>
SILGenFunction::emitArrayToPointer(SILLocation loc, ManagedValue array,
                                   ArrayAccessInfo accessInfo) {
  auto &ctx = getASTContext();

  FuncDecl *converter;
  if (accessInfo.AccessKind == AccessKind::Read) {
    converter = ctx.getConvertConstArrayToPointerArgument(nullptr);
    if (array.isLValue())
      array = B.createLoadCopy(loc, array);

  } else {
    converter = ctx.getConvertMutableArrayToPointerArgument(nullptr);
    assert(array.isLValue());
  }

  // Invoke the conversion intrinsic, which will produce an owner-pointer pair.
  auto *M = SGM.M.getSwiftModule();
  auto firstSubMap =
      accessInfo.ArrayType->getContextSubstitutionMap(M, ctx.getArrayDecl());
  auto secondSubMap = accessInfo.PointerType->getContextSubstitutionMap(
      M, getPointerProtocol());

  auto *genericSig = converter->getGenericSignature();
  auto subMap = SubstitutionMap::combineSubstitutionMaps(
      firstSubMap, secondSubMap, CombineSubstitutionMaps::AtIndex, 1, 0,
      genericSig);

  SmallVector<ManagedValue, 2> resultScalars;
  emitApplyOfLibraryIntrinsic(loc, converter, subMap, array, SGFContext())
      .getAll(resultScalars);
  assert(resultScalars.size() == 2);

  // Mark the dependence of the pointer on the owner value.
  auto owner = resultScalars[0];
  auto pointer = resultScalars[1].forward(*this);
  pointer = B.createMarkDependence(loc, pointer, owner.getValue());

  // The owner's already in its own cleanup.  Return the pointer.
  return {ManagedValue::forTrivialObjectRValue(pointer), owner};
}

RValue RValueEmitter::visitStringToPointerExpr(StringToPointerExpr *E,
                                               SGFContext C) {
  // Get the original value.
  ManagedValue orig = SGF.emitRValueAsSingleValue(E->getSubExpr());

  // Perform the conversion.
  auto results = SGF.emitStringToPointer(E, orig, E->getType());

  // Implicitly leave the owner managed and return the pointer.
  return RValue(SGF, E, results.first);
}

std::pair<ManagedValue, ManagedValue>
SILGenFunction::emitStringToPointer(SILLocation loc, ManagedValue stringValue,
                                    Type pointerType) {
  auto &Ctx = getASTContext();
  FuncDecl *converter = Ctx.getConvertConstStringToUTF8PointerArgument(nullptr);
  
  // Invoke the conversion intrinsic, which will produce an owner-pointer pair.
  auto subMap = pointerType->getContextSubstitutionMap(SGM.M.getSwiftModule(),
                                                       getPointerProtocol());
  SmallVector<ManagedValue, 2> results;
  emitApplyOfLibraryIntrinsic(loc, converter, subMap, stringValue, SGFContext())
    .getAll(results);
  assert(results.size() == 2);

  // Mark the dependence of the pointer on the owner value.
  auto owner = results[0];
  auto pointer = results[1].forward(*this);
  pointer = B.createMarkDependence(loc, pointer, owner.getValue());

  return {ManagedValue::forTrivialObjectRValue(pointer), owner};
}

RValue RValueEmitter::visitPointerToPointerExpr(PointerToPointerExpr *E,
                                                SGFContext C) {
  auto &Ctx = SGF.getASTContext();
  auto converter = Ctx.getConvertPointerToPointerArgument(nullptr);

  // Get the original pointer value, abstracted to the converter function's
  // expected level.
  AbstractionPattern origTy(converter->getInterfaceType());
  origTy = origTy.getFunctionInputType();

  CanType inputTy = E->getSubExpr()->getType()->getCanonicalType();
  auto &origTL = SGF.getTypeLowering(origTy, inputTy);
  ManagedValue orig = SGF.emitRValueAsOrig(E->getSubExpr(), origTy, origTL);

  CanType outputTy = E->getType()->getCanonicalType();
  return SGF.emitPointerToPointer(E, orig, inputTy, outputTy, C);
}

RValue RValueEmitter::visitForeignObjectConversionExpr(
         ForeignObjectConversionExpr *E,
         SGFContext C) {
  // Get the original value.
  ManagedValue orig = SGF.emitRValueAsSingleValue(E->getSubExpr());
  ManagedValue result = SGF.B.createUncheckedRefCast(
                        E, orig, SGF.getLoweredType(E->getType()));
  return RValue(SGF, E, E->getType()->getCanonicalType(), result);
}

RValue RValueEmitter::visitUnevaluatedInstanceExpr(UnevaluatedInstanceExpr *E,
                                                   SGFContext C) {
  llvm_unreachable("unevaluated_instance expression can never be evaluated");
}

RValue SILGenFunction::emitRValue(Expr *E, SGFContext C) {
  assert(!E->getType()->hasLValueType() &&
         "l-values must be emitted with emitLValue");
  return RValueEmitter(*this).visit(E, C);
}

RValue SILGenFunction::emitPlusOneRValue(Expr *E, SGFContext C) {
  Scope S(*this, SILLocation(E));
  assert(!E->getType()->hasLValueType() &&
         "l-values must be emitted with emitLValue");
  return S.popPreservingValue(
      RValueEmitter(*this).visit(E, C.withSubExprSideEffects()));
}

RValue SILGenFunction::emitPlusZeroRValue(Expr *E) {
  // Check if E is a case that we know how to emit at plus zero. If so, handle
  // it here.
  //
  // TODO: Fill this in.

  // Otherwise, we go through the +1 path and borrow the result.
  return emitPlusOneRValue(E).borrow(*this, SILLocation(E));
}

// Evaluate the expression as an lvalue or rvalue, discarding the result.
void SILGenFunction::emitIgnoredExpr(Expr *E) {
  // If this is a tuple expression, recursively ignore its elements.
  // This may let us recursively avoid work.
  if (auto *TE = dyn_cast<TupleExpr>(E)) {
    for (auto *elt : TE->getElements())
      emitIgnoredExpr(elt);
    return;
  }
  
  // TODO: Could look through arbitrary implicit conversions that don't have
  // side effects, or through tuple shuffles, by emitting ignored default
  // arguments.
  
  FullExpr scope(Cleanups, CleanupLocation(E));
  if (E->getType()->hasLValueType()) {
    // Emit the l-value, but don't perform an access.
    FormalEvaluationScope scope(*this);
    emitLValue(E, AccessKind::Read);
    return;
  }

  // If this is a load expression, we try hard not to actually do the load
  // (which could materialize a potentially expensive value with cleanups).
  if (auto *LE = dyn_cast<LoadExpr>(E)) {
    FormalEvaluationScope scope(*this);
    LValue lv = emitLValue(LE->getSubExpr(), AccessKind::Read);
    // If the lvalue is purely physical, then it won't have any side effects,
    // and we don't need to drill into it.
    if (lv.isPhysical())
      return;

    // If the last component is physical, then we just need to drill through
    // side effects in the lvalue, but don't need to perform the final load.
    if (lv.isLastComponentPhysical()) {
      emitAddressOfLValue(E, std::move(lv), AccessKind::Read);
      return;
    }

    // Otherwise, we must call the ultimate getter to get its potential side
    // effect.
    emitLoadOfLValue(E, std::move(lv), SGFContext::AllowImmediatePlusZero);
    return;
  }

  // Otherwise, emit the result (to get any side effects), but produce it at +0
  // if that allows simplification.
  emitRValue(E, SGFContext::AllowImmediatePlusZero);
}

/// Emit the given expression as an r-value, then (if it is a tuple), combine
/// it together into a single ManagedValue.
ManagedValue SILGenFunction::emitRValueAsSingleValue(Expr *E, SGFContext C) {
  return emitRValue(E, C).getAsSingleValue(*this, E);
}

RValue SILGenFunction::emitUndefRValue(SILLocation loc, Type type) {
  return RValue(*this, loc, type->getCanonicalType(),
                emitUndef(loc, getLoweredType(type)));
}

ManagedValue SILGenFunction::emitUndef(SILLocation loc, Type type) {
  return emitUndef(loc, getLoweredType(type));
}

ManagedValue SILGenFunction::emitUndef(SILLocation loc, SILType type) {
  SILValue undef = SILUndef::get(type, SGM.M);
  return ManagedValue::forUnmanaged(undef);
}<|MERGE_RESOLUTION|>--- conflicted
+++ resolved
@@ -746,11 +746,7 @@
                                    SILValue value)
       : loc(loc), lvalueAddress(lvalueAddress), value(value) {}
 
-<<<<<<< HEAD
-  void emit(SILGenFunction &gen, CleanupLocation) override {
-=======
   void emit(SILGenFunction &SGF, CleanupLocation) override {
->>>>>>> aad14e3c
     SILValue valueToStore = value;
     SILType lvalueObjTy = lvalueAddress->getType().getObjectType();
 
@@ -758,16 +754,6 @@
     // back into the self slot, we need to perform a downcast from the upcasted
     // store value to the derived type of our lvalueAddress.
     if (valueToStore->getType() != lvalueObjTy) {
-<<<<<<< HEAD
-      assert(valueToStore->getType().isExactSuperclassOf(lvalueObjTy) &&
-             "Invalid usage of delegate init self writeback");
-      valueToStore = gen.B.createUncheckedRefCast(loc, valueToStore,
-                                                  lvalueObjTy);
-    }
-
-    auto &lowering = gen.B.getTypeLowering(lvalueAddress->getType());
-    lowering.emitStore(gen.B, loc, valueToStore, lvalueAddress,
-=======
       if (!valueToStore->getType().isExactSuperclassOf(lvalueObjTy)) {
         llvm_unreachable("Invalid usage of delegate init self writeback");
       }
@@ -778,7 +764,6 @@
 
     auto &lowering = SGF.B.getTypeLowering(lvalueAddress->getType());
     lowering.emitStore(SGF.B, loc, valueToStore, lvalueAddress,
->>>>>>> aad14e3c
                        StoreOwnershipQualifier::Init);
   }
 
@@ -3069,40 +3054,21 @@
                              /*noescape*/ false),
     SILCoroutineKind::None,
     ParameterConvention::Direct_Unowned,
-<<<<<<< HEAD
-    params, result, None, SGF.getASTContext());
-=======
     params, {}, result, None, SGF.getASTContext());
->>>>>>> aad14e3c
   
   // Find the function and see if we already created it.
   SmallVector<CanType, 2> interfaceSubs;
   for (auto &sub : subs) {
-<<<<<<< HEAD
-    interfaceSubs.push_back((genericEnv
-      ? genericEnv->mapTypeOutOfContext(sub.getReplacement())
-      : sub.getReplacement())
-=======
     interfaceSubs.push_back(
       sub.getReplacement()->mapTypeOutOfContext()
->>>>>>> aad14e3c
       ->getCanonicalType());
   }
   auto name = Mangle::ASTMangler()
     .mangleKeyPathGetterThunkHelper(property, genericSig, baseType,
                                     interfaceSubs);
-<<<<<<< HEAD
-  auto thunk = SGF.SGM.M.getOrCreateSharedFunction(loc, name,
-                                                   signature,
-                                                   IsBare,
-                                                   IsNotTransparent,
-                                                   IsNotSerialized,
-                                                   IsThunk);
-=======
   auto thunk = SGF.SGM.M.getOrCreateSharedFunction(
       loc, name, signature, IsBare, IsNotTransparent, IsNotSerialized,
       ProfileCounter(), IsThunk);
->>>>>>> aad14e3c
   if (!thunk->empty())
     return thunk;
   
@@ -3194,15 +3160,9 @@
                     ParameterConvention::Indirect_In});
   // base
   params.push_back({loweredBaseTy.getSwiftRValueType(),
-<<<<<<< HEAD
-                    property->isSetterNonMutating()
-                      ? ParameterConvention::Indirect_In
-                      : ParameterConvention::Indirect_Inout});
-=======
                     property->isSetterMutating()
                       ? ParameterConvention::Indirect_Inout
                       : ParameterConvention::Indirect_In});
->>>>>>> aad14e3c
   // indexes
   if (!indexes.empty())
     params.push_back({C.getUnsafeRawPointerDecl()->getDeclaredType()
@@ -3215,43 +3175,24 @@
                              /*noescape*/ false),
     SILCoroutineKind::None,
     ParameterConvention::Direct_Unowned,
-<<<<<<< HEAD
-    params, {}, None, SGF.getASTContext());
-=======
     params, {}, {}, None, SGF.getASTContext());
->>>>>>> aad14e3c
   
   // Mangle the name of the thunk to see if we already created it.
   SmallString<64> nameBuf;
   
   SmallVector<CanType, 2> interfaceSubs;
   for (auto &sub : subs) {
-<<<<<<< HEAD
-    interfaceSubs.push_back((genericEnv
-      ? genericEnv->mapTypeOutOfContext(sub.getReplacement())
-      : sub.getReplacement())
-=======
     interfaceSubs.push_back(
       sub.getReplacement()->mapTypeOutOfContext()
->>>>>>> aad14e3c
       ->getCanonicalType());
   }
   auto name = Mangle::ASTMangler().mangleKeyPathSetterThunkHelper(property,
                                                                 genericSig,
                                                                 baseType,
                                                                 interfaceSubs);
-<<<<<<< HEAD
-  auto thunk = SGF.SGM.M.getOrCreateSharedFunction(loc, name,
-                                                   signature,
-                                                   IsBare,
-                                                   IsNotTransparent,
-                                                   IsNotSerialized,
-                                                   IsThunk);
-=======
   auto thunk = SGF.SGM.M.getOrCreateSharedFunction(
       loc, name, signature, IsBare, IsNotTransparent, IsNotSerialized,
       ProfileCounter(), IsThunk);
->>>>>>> aad14e3c
   if (!thunk->empty())
     return thunk;
   
@@ -3296,11 +3237,7 @@
   LValue lv;
   SmallVector<Substitution, 2> subsBuf;
 
-<<<<<<< HEAD
-  if (property->isSetterNonMutating()) {
-=======
   if (!property->isSetterMutating()) {
->>>>>>> aad14e3c
     auto baseSubst = emitKeyPathRValueBase(subSGF, property,
                                            loc, baseArg,
                                            baseType, subs, subsBuf);
@@ -3403,35 +3340,20 @@
     
     auto signature = SILFunctionType::get(genericSig,
       SILFunctionType::ExtInfo(SILFunctionType::Representation::Thin,
-<<<<<<< HEAD
-                               /*pseudogeneric*/ false),
-      ParameterConvention::Direct_Unowned,
-      params, results, None, C);
-=======
                                /*pseudogeneric*/ false,
                                /*noescape*/ false),
     SILCoroutineKind::None,
       ParameterConvention::Direct_Unowned,
       params, /*yields*/ {}, results, None, C);
->>>>>>> aad14e3c
     
     // Mangle the name of the thunk to see if we already created it.
     SmallString<64> nameBuf;
     
     auto name = Mangle::ASTMangler().mangleKeyPathEqualsHelper(indexTypes,
                                                                genericSig);
-<<<<<<< HEAD
-    equals = SGM.M.getOrCreateSharedFunction(loc, name,
-                                             signature,
-                                             IsBare,
-                                             IsNotTransparent,
-                                             IsNotSerialized,
-                                             IsThunk);
-=======
     equals = SGM.M.getOrCreateSharedFunction(loc, name, signature, IsBare,
                                              IsNotTransparent, IsNotSerialized,
                                              ProfileCounter(), IsThunk);
->>>>>>> aad14e3c
     if (!equals->empty()) {
       return;
     }
@@ -3492,13 +3414,9 @@
       auto equalsSubstTy = equalsTy.castTo<SILFunctionType>()
         ->substGenericArgs(SGM.M, equatableSub);
       auto equalsInfo = CalleeTypeInfo(equalsSubstTy,
-<<<<<<< HEAD
-                                       AbstractionPattern(boolTy), boolTy);
-=======
                                        AbstractionPattern(boolTy), boolTy,
                                        None,
                                        ImportAsMemberStatus());
->>>>>>> aad14e3c
       
       Scope branchScope(subSGF, loc);
       
@@ -3589,35 +3507,20 @@
     
     auto signature = SILFunctionType::get(genericSig,
       SILFunctionType::ExtInfo(SILFunctionType::Representation::Thin,
-<<<<<<< HEAD
-                               /*pseudogeneric*/ false),
-      ParameterConvention::Direct_Unowned,
-      params, results, None, C);
-=======
                                /*pseudogeneric*/ false,
                                /*noescape*/ false),
       SILCoroutineKind::None,
       ParameterConvention::Direct_Unowned,
       params, /*yields*/ {}, results, None, C);
->>>>>>> aad14e3c
     
     // Mangle the name of the thunk to see if we already created it.
     SmallString<64> nameBuf;
     
     auto name = Mangle::ASTMangler().mangleKeyPathHashHelper(indexTypes,
                                                              genericSig);
-<<<<<<< HEAD
-    hash = SGM.M.getOrCreateSharedFunction(loc, name,
-                                           signature,
-                                           IsBare,
-                                           IsNotTransparent,
-                                           IsNotSerialized,
-                                           IsThunk);
-=======
     hash = SGM.M.getOrCreateSharedFunction(loc, name, signature, IsBare,
                                            IsNotTransparent, IsNotSerialized,
                                            ProfileCounter(), IsThunk);
->>>>>>> aad14e3c
     if (!hash->empty()) {
       return;
     }
@@ -3669,13 +3572,9 @@
       auto hashSubstTy = hashTy.castTo<SILFunctionType>()
         ->substGenericArgs(SGM.M, hashableSub);
       auto hashInfo = CalleeTypeInfo(hashSubstTy,
-<<<<<<< HEAD
-                                     AbstractionPattern(intTy), intTy);
-=======
                                      AbstractionPattern(intTy), intTy,
                                      None,
                                      ImportAsMemberStatus());
->>>>>>> aad14e3c
 
       auto arg = subSGF.emitLoad(loc, indexAddr,
         subSGF.getTypeLowering(AbstractionPattern::getOpaque(), formalTy),
@@ -3868,22 +3767,6 @@
         baseSubscriptTy = genSubscriptTy
           ->substGenericArgs(component.getDeclRef().getSubstitutions());
       auto baseSubscriptInterfaceTy = cast<AnyFunctionType>(
-<<<<<<< HEAD
-        SGF.F.mapTypeOutOfContext(baseSubscriptTy)->getCanonicalType());
-      
-      baseTy = baseSubscriptInterfaceTy.getResult();
-
-      // Capturing an index value dependent on the generic context means we
-      // need the generic context captured in the key path.
-      needsGenericContext |=
-          component.getIndexExpr()->getType()->hasArchetype()
-        | baseTy->hasTypeParameter();
-      
-      // Evaluate the index arguments.
-      SmallVector<RValue, 2> indexValues;
-      auto indexResult = visit(component.getIndexExpr(), SGFContext());
-      if (auto tup = indexResult.getType()->getAs<TupleType>()) {
-=======
         baseSubscriptTy->mapTypeOutOfContext()->getCanonicalType());
       
       baseTy = baseSubscriptInterfaceTy.getResult();
@@ -3898,7 +3781,6 @@
       SmallVector<RValue, 2> indexValues;
       auto indexResult = visit(component.getIndexExpr(), SGFContext());
       if (isa<TupleType>(indexResult.getType())) {
->>>>>>> aad14e3c
         std::move(indexResult).extractElements(indexValues);
       } else {
         indexValues.push_back(std::move(indexResult));
@@ -3912,17 +3794,10 @@
           hashable.getConcrete()->getType()->isEqual(indexValues[i].getType()));
         auto &value = indexValues[i];
         
-<<<<<<< HEAD
-        auto indexTy = SGF.F.mapTypeOutOfContext(value.getType())->getCanonicalType();
-        auto indexLoweredTy = SGF.getLoweredType(value.getType());
-        indexLoweredTy = SILType::getPrimitiveType(
-          SGF.F.mapTypeOutOfContext(indexLoweredTy.getSwiftRValueType())
-=======
         auto indexTy = value.getType()->mapTypeOutOfContext()->getCanonicalType();
         auto indexLoweredTy = SGF.getLoweredType(value.getType());
         indexLoweredTy = SILType::getPrimitiveType(
           indexLoweredTy.getSwiftRValueType()->mapTypeOutOfContext()
->>>>>>> aad14e3c
              ->getCanonicalType(),
           indexLoweredTy.getCategory());
         indexPatterns.push_back({(unsigned)operands.size(),
