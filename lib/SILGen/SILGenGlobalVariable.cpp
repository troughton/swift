//===--- SILGenGlobalVariable.cpp - Lowering for global variables ---------===//
//
// This source file is part of the Swift.org open source project
//
// Copyright (c) 2014 - 2017 Apple Inc. and the Swift project authors
// Licensed under Apache License v2.0 with Runtime Library Exception
//
// See https://swift.org/LICENSE.txt for license information
// See https://swift.org/CONTRIBUTORS.txt for the list of Swift project authors
//
//===----------------------------------------------------------------------===//

#include "SILGenFunction.h"
#include "ManagedValue.h"
#include "Scope.h"
#include "swift/AST/ASTMangler.h"
#include "swift/AST/GenericSignature.h"
#include "swift/SIL/FormalLinkage.h"

using namespace swift;
using namespace Lowering;

/// Get or create SILGlobalVariable for a given global VarDecl.
SILGlobalVariable *SILGenModule::getSILGlobalVariable(VarDecl *gDecl,
                                                      ForDefinition_t forDef) {
  // First, get a mangled name for the declaration.
  std::string mangledName;

  {
    auto SILGenName = gDecl->getAttrs().getAttribute<SILGenNameAttr>();
    if (SILGenName && !SILGenName->Name.empty()) {
      mangledName = SILGenName->Name;
    } else {
      Mangle::ASTMangler NewMangler;
      mangledName = NewMangler.mangleGlobalVariableFull(gDecl);
    }
  }

  // Check if it is already created, and update linkage if necessary.
  if (auto gv = M.lookUpGlobalVariable(mangledName)) {
    // Update the SILLinkage here if this is a definition.
    if (forDef == ForDefinition) {
      gv->setLinkage(getSILLinkage(getDeclLinkage(gDecl), ForDefinition));
      gv->setDeclaration(false);
    }
    return gv;
  }

  // Get the linkage for SILGlobalVariable.
  SILLinkage link = getSILLinkage(getDeclLinkage(gDecl), forDef);
  SILType silTy = M.Types.getLoweredTypeOfGlobal(gDecl);

<<<<<<< HEAD
  auto *silGlobal = SILGlobalVariable::create(M, link,
                                              isMakeModuleFragile()
                                                ? IsSerialized
                                                : IsNotSerialized,
=======
  auto *silGlobal = SILGlobalVariable::create(M, link, IsNotSerialized,
>>>>>>> aad14e3c
                                              mangledName, silTy,
                                              None, gDecl);
  silGlobal->setDeclaration(!forDef);

  return silGlobal;
}

/// True if the global stored property requires lazy initialization.
static bool isGlobalLazilyInitialized(VarDecl *var) {
  assert(!var->getDeclContext()->isLocalContext() &&
         "not a global variable!");
  assert(var->hasStorage() &&
         "not a stored global variable!");

  // Imports from C are never lazily initialized.
  if (var->hasClangNode())
    return false;

  if (var->isDebuggerVar())
    return false;

  // Top-level global variables in the main source file and in the REPL are not
  // lazily initialized.
  auto sourceFileContext = dyn_cast<SourceFile>(var->getDeclContext());
  if (!sourceFileContext)
    return true;

  return !sourceFileContext->isScriptMode();
}

ManagedValue
SILGenFunction::emitGlobalVariableRef(SILLocation loc, VarDecl *var) {
  assert(!VarLocs.count(var));

  if (isGlobalLazilyInitialized(var)) {
    // Call the global accessor to get the variable's address.
    SILFunction *accessorFn = SGM.getFunction(
                            SILDeclRef(var, SILDeclRef::Kind::GlobalAccessor),
                                                  NotForDefinition);
    SILValue accessor = B.createFunctionRef(loc, accessorFn);
    auto accessorTy = accessor->getType().castTo<SILFunctionType>();
    (void)accessorTy;
    assert(!accessorTy->isPolymorphic()
           && "generic global variable accessors not yet implemented");
    SILValue addr = B.createApply(
        loc, accessor, accessor->getType(),
        accessorFn->getConventions().getSingleSILResultType(), {}, {});
    // FIXME: It'd be nice if the result of the accessor was natively an
    // address.
    addr = B.createPointerToAddress(
      loc, addr, getLoweredType(var->getInterfaceType()).getAddressType(),
      /*isStrict*/ true, /*isInvariant*/ false);
    return ManagedValue::forLValue(addr);
  }

  // Global variables can be accessed directly with global_addr.  Emit this
  // instruction into the prolog of the function so we can memoize/CSE it in
  // VarLocs.
  auto entryBB = getFunction().begin();
  SILGenBuilder prologueB(*this, entryBB, entryBB->begin());
  prologueB.setTrackingList(B.getTrackingList());

  auto *silG = SGM.getSILGlobalVariable(var, NotForDefinition);
  SILValue addr = prologueB.createGlobalAddr(var, silG);

  VarLocs[var] = SILGenFunction::VarLoc::get(addr);
  return ManagedValue::forLValue(addr);
}

//===----------------------------------------------------------------------===//
// Global initialization
//===----------------------------------------------------------------------===//

namespace {

/// A visitor for traversing a pattern, creating
/// global accessor functions for all of the global variables declared inside.
struct GenGlobalAccessors : public PatternVisitor<GenGlobalAccessors>
{
  /// The module generator.
  SILGenModule &SGM;
  /// The Builtin.once token guarding the global initialization.
  SILGlobalVariable *OnceToken;
  /// The function containing the initialization code.
  SILFunction *OnceFunc;

  /// A reference to the Builtin.once declaration.
  FuncDecl *BuiltinOnceDecl;

  GenGlobalAccessors(SILGenModule &SGM,
                     SILGlobalVariable *OnceToken,
                     SILFunction *OnceFunc)
    : SGM(SGM), OnceToken(OnceToken), OnceFunc(OnceFunc)
  {
    // Find Builtin.once.
    auto &C = SGM.M.getASTContext();
    SmallVector<ValueDecl*, 2> found;
    C.TheBuiltinModule
      ->lookupValue({}, C.getIdentifier("once"),
                    NLKind::QualifiedLookup, found);

    assert(found.size() == 1 && "didn't find Builtin.once?!");

    BuiltinOnceDecl = cast<FuncDecl>(found[0]);
  }

  // Walk through non-binding patterns.
  void visitParenPattern(ParenPattern *P) {
    return visit(P->getSubPattern());
  }
  void visitTypedPattern(TypedPattern *P) {
    return visit(P->getSubPattern());
  }
  void visitVarPattern(VarPattern *P) {
    return visit(P->getSubPattern());
  }
  void visitTuplePattern(TuplePattern *P) {
    for (auto &elt : P->getElements())
      visit(elt.getPattern());
  }
  void visitAnyPattern(AnyPattern *P) {}

  // When we see a variable binding, emit its global accessor.
  void visitNamedPattern(NamedPattern *P) {
    SGM.emitGlobalAccessor(P->getDecl(), OnceToken, OnceFunc);
  }

#define INVALID_PATTERN(Id, Parent) \
  void visit##Id##Pattern(Id##Pattern *) { \
    llvm_unreachable("pattern not valid in argument or var binding"); \
  }
#define PATTERN(Id, Parent)
#define REFUTABLE_PATTERN(Id, Parent) INVALID_PATTERN(Id, Parent)
#include "swift/AST/PatternNodes.def"
#undef INVALID_PATTERN
};

} // end anonymous namespace

/// Emit a global initialization.
void SILGenModule::emitGlobalInitialization(PatternBindingDecl *pd,
                                            unsigned pbdEntry) {
  // Generic and dynamic static properties require lazy initialization, which
  // isn't implemented yet.
  if (pd->isStatic()) {
    assert(!pd->getDeclContext()->isGenericContext()
           || pd->getDeclContext()->getGenericSignatureOfContext()
                ->areAllParamsConcrete());
  }

  // Emit the lazy initialization token for the initialization expression.
  auto counter = anonymousSymbolCounter++;

  // Pick one variable of the pattern. Usually it's only one variable, but it
  // can also be something like: var (a, b) = ...
  Pattern *pattern = pd->getPattern(pbdEntry);
  VarDecl *varDecl = nullptr;
  pattern->forEachVariable([&](VarDecl *D) {
    varDecl = D;
  });
  assert(varDecl);

  Mangle::ASTMangler TokenMangler;
  std::string onceTokenBuffer = TokenMangler.mangleGlobalInit(varDecl, counter,
                                                              false);
  
  auto onceTy = BuiltinIntegerType::getWordType(M.getASTContext());
  auto onceSILTy
    = SILType::getPrimitiveObjectType(onceTy->getCanonicalType());

  // TODO: include the module in the onceToken's name mangling.
  // Then we can make it fragile.
  auto onceToken = SILGlobalVariable::create(M, SILLinkage::Private,
<<<<<<< HEAD
                                             isMakeModuleFragile()
                                               ? IsSerialized
                                               : IsNotSerialized,
=======
                                             IsNotSerialized,
>>>>>>> aad14e3c
                                             onceTokenBuffer, onceSILTy);
  onceToken->setDeclaration(false);

  // Emit the initialization code into a function.
  Mangle::ASTMangler FuncMangler;
  std::string onceFuncBuffer = FuncMangler.mangleGlobalInit(varDecl, counter,
                                                            true);
  
  SILFunction *onceFunc = emitLazyGlobalInitializer(onceFuncBuffer, pd,
                                                    pbdEntry);

  // Generate accessor functions for all of the declared variables, which
  // Builtin.once the lazy global initializer we just generated then return
  // the address of the individual variable.
  GenGlobalAccessors(*this, onceToken, onceFunc)
    .visit(pd->getPattern(pbdEntry));
}

void SILGenFunction::emitLazyGlobalInitializer(PatternBindingDecl *binding,
                                               unsigned pbdEntry) {
  MagicFunctionName = SILGenModule::getMagicFunctionName(binding->getDeclContext());

  {
    Scope scope(Cleanups, binding);

    // Emit the initialization sequence.
    emitPatternBinding(binding, pbdEntry);
  }

  // Return void.
  auto ret = emitEmptyTuple(binding);
  B.createReturn(ImplicitReturnLocation::getImplicitReturnLoc(binding), ret);
}

static void emitOnceCall(SILGenFunction &SGF, VarDecl *global,
                         SILGlobalVariable *onceToken, SILFunction *onceFunc) {
  SILType rawPointerSILTy
    = SGF.getLoweredLoadableType(SGF.getASTContext().TheRawPointerType);

  // Emit a reference to the global token.
  SILValue onceTokenAddr = SGF.B.createGlobalAddr(global, onceToken);
  onceTokenAddr = SGF.B.createAddressToPointer(global, onceTokenAddr,
                                               rawPointerSILTy);

  // Emit a reference to the function to execute.
  SILValue onceFuncRef = SGF.B.createFunctionRef(global, onceFunc);

  // Call Builtin.once.
  SILValue onceArgs[] = {onceTokenAddr, onceFuncRef};
  SGF.B.createBuiltin(global, SGF.getASTContext().getIdentifier("once"),
                      SGF.SGM.Types.getEmptyTupleType(), {}, onceArgs);
}

void SILGenFunction::emitGlobalAccessor(VarDecl *global,
                                        SILGlobalVariable *onceToken,
                                        SILFunction *onceFunc) {
  emitOnceCall(*this, global, onceToken, onceFunc);

  // Return the address of the global variable.
  // FIXME: It'd be nice to be able to return a SIL address directly.
  auto *silG = SGM.getSILGlobalVariable(global, NotForDefinition);
  SILValue addr = B.createGlobalAddr(global, silG);

  SILType rawPointerSILTy
    = getLoweredLoadableType(getASTContext().TheRawPointerType);
  addr = B.createAddressToPointer(global, addr, rawPointerSILTy);
  auto *ret = B.createReturn(global, addr);
  (void)ret;
  assert(ret->getDebugScope() && "instruction without scope");
}

void SILGenFunction::emitGlobalGetter(VarDecl *global,
                                      SILGlobalVariable *onceToken,
                                      SILFunction *onceFunc) {
  emitOnceCall(*this, global, onceToken, onceFunc);

  auto *silG = SGM.getSILGlobalVariable(global, NotForDefinition);
  SILValue addr = B.createGlobalAddr(global, silG);

  auto refType = global->getInterfaceType()->getCanonicalType();
  ManagedValue value = emitLoad(global, addr, getTypeLowering(refType),
                                SGFContext(), IsNotTake);
  SILValue result = value.forward(*this);
  B.createReturn(global, result);
}
<|MERGE_RESOLUTION|>--- conflicted
+++ resolved
@@ -50,14 +50,7 @@
   SILLinkage link = getSILLinkage(getDeclLinkage(gDecl), forDef);
   SILType silTy = M.Types.getLoweredTypeOfGlobal(gDecl);
 
-<<<<<<< HEAD
-  auto *silGlobal = SILGlobalVariable::create(M, link,
-                                              isMakeModuleFragile()
-                                                ? IsSerialized
-                                                : IsNotSerialized,
-=======
   auto *silGlobal = SILGlobalVariable::create(M, link, IsNotSerialized,
->>>>>>> aad14e3c
                                               mangledName, silTy,
                                               None, gDecl);
   silGlobal->setDeclaration(!forDef);
@@ -231,13 +224,7 @@
   // TODO: include the module in the onceToken's name mangling.
   // Then we can make it fragile.
   auto onceToken = SILGlobalVariable::create(M, SILLinkage::Private,
-<<<<<<< HEAD
-                                             isMakeModuleFragile()
-                                               ? IsSerialized
-                                               : IsNotSerialized,
-=======
                                              IsNotSerialized,
->>>>>>> aad14e3c
                                              onceTokenBuffer, onceSILTy);
   onceToken->setDeclaration(false);
 
