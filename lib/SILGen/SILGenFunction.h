//===--- SILGenFunction.h - Function Specific AST lower context -*- C++ -*-===//
//
// This source file is part of the Swift.org open source project
//
// Copyright (c) 2014 - 2017 Apple Inc. and the Swift project authors
// Licensed under Apache License v2.0 with Runtime Library Exception
//
// See https://swift.org/LICENSE.txt for license information
// See https://swift.org/CONTRIBUTORS.txt for the list of Swift project authors
//
//===----------------------------------------------------------------------===//

#ifndef SWIFT_SILGEN_SILGENFUNCTION_H
#define SWIFT_SILGEN_SILGENFUNCTION_H

#include "FormalEvaluation.h"
#include "Initialization.h"
#include "JumpDest.h"
#include "RValue.h"
#include "SGFContext.h"
#include "SILGen.h"
#include "SILGenBuilder.h"
#include "swift/AST/AnyFunctionRef.h"
#include "swift/Basic/ProfileCounter.h"
#include "swift/SIL/SILBuilder.h"
#include "llvm/ADT/PointerIntPair.h"

namespace swift {

class ParameterList;

namespace Lowering {

class ArgumentSource;
class Condition;
class Conversion;
class ConsumableManagedValue;
class LogicalPathComponent;
class LValue;
class ManagedValue;
class RValue;
class CalleeTypeInfo;
class ResultPlan;
using ResultPlanPtr = std::unique_ptr<ResultPlan>;
class ArgumentScope;

enum class ApplyOptions : unsigned {
  /// No special treatment is required.
  None = 0,

  /// Suppress the error-handling edge out of the call.  This should
  /// be used carefully; it's used to implement features like 'rethrows'.
  DoesNotThrow = 0x1,
};
inline ApplyOptions operator|(ApplyOptions lhs, ApplyOptions rhs) {
  return ApplyOptions(unsigned(lhs) | unsigned(rhs));
}
inline ApplyOptions &operator|=(ApplyOptions &lhs, ApplyOptions rhs) {
  return (lhs = (lhs | rhs));
}
inline bool operator&(ApplyOptions lhs, ApplyOptions rhs) {
  return ((unsigned(lhs) & unsigned(rhs)) != 0);
}
inline ApplyOptions operator-(ApplyOptions lhs, ApplyOptions rhs) {
  return ApplyOptions(unsigned(lhs) & ~unsigned(rhs));
}
inline ApplyOptions &operator-=(ApplyOptions &lhs, ApplyOptions rhs) {
  return (lhs = (lhs - rhs));
}

struct LValueOptions {
  bool IsNonAccessing = false;

  /// Derive options for accessing the base of an l-value, given that
  /// applying the derived component might touch the memory.
  LValueOptions forComputedBaseLValue() const {
    auto copy = *this;

    // Assume we're going to access the base.
    copy.IsNonAccessing = false;

    return copy;
  }

  /// Derive options for accessing the base of an l-value, given that
  /// applying the derived component will not touch the memory.
  LValueOptions forProjectedBaseLValue() const {
    auto copy = *this;
    return copy;
  }
};

class PatternMatchContext;

/// A formal section of the function.  This is a SILGen-only concept,
/// meant to improve locality.  It's only reflected in the generated
/// SIL implicitly.
enum class FunctionSection : bool {
  /// The section of the function dedicated to ordinary control flow.
  Ordinary,

  /// The section of the function dedicated to error-handling and
  /// similar things.
  Postmatter,
};

/// Parameter to \c SILGenFunction::emitCaptures that indicates what the
/// capture parameters are being emitted for.
enum class CaptureEmission {
  /// Captures are being emitted for immediate application to a local function.
  ImmediateApplication,
  /// Captures are being emitted for partial application to form a closure
  /// value.
  PartialApplication,
};

/// Parameter to \c SILGenFunction::emitAddressOfLValue that indicates
/// what kind of instrumentation should be emitted when compiling under
/// Thread Sanitizer.
enum class TSanKind : bool {
  None = 0,

  /// Instrument the LValue access as an inout access.
  InoutAccess
};

/// Represents an LValue opened for mutating access.
///
/// This is used by LogicalPathComponent::getMaterialized() and
/// SILGenFunction::emitMaterializeForSetAccessor().
struct MaterializedLValue {
  ManagedValue temporary;

  // Only set if a callback is required
  CanType origSelfType;
  CanGenericSignature genericSig;
  SILValue callback;
  SILValue callbackStorage;

  MaterializedLValue() {}
  explicit MaterializedLValue(ManagedValue temporary)
    : temporary(temporary) {}
  MaterializedLValue(ManagedValue temporary,
                     CanType origSelfType,
                     CanGenericSignature genericSig,
                     SILValue callback,
                     SILValue callbackStorage)
    : temporary(temporary),
      origSelfType(origSelfType),
      genericSig(genericSig),
      callback(callback),
      callbackStorage(callbackStorage) {}
};

/// SILGenFunction - an ASTVisitor for producing SIL from function bodies.
class LLVM_LIBRARY_VISIBILITY SILGenFunction
  : public ASTVisitor<SILGenFunction>
{ // style violation because Xcode <rdar://problem/13065676>
public:
  /// The SILGenModule this function belongs to.
  SILGenModule &SGM;
    
  /// The SILFunction being constructed.
  SILFunction &F;

  /// The SILModuleConventions for this SIL module.
  SILModuleConventions silConv;

  /// The name of the function currently being emitted, as presented to user
  /// code by #function.
  DeclName MagicFunctionName;
  std::string MagicFunctionString;

  ASTContext &getASTContext() const { return SGM.M.getASTContext(); }

  /// The first block in the postmatter section of the function, if
  /// anything has been built there.
  ///
  /// (This field must precede B because B's initializer calls
  /// createBasicBlock().)
  SILFunction::iterator StartOfPostmatter;

  /// The current section of the function that we're emitting code in.
  ///
  /// The postmatter section is a part of the function intended for
  /// things like error-handling that don't need to be mixed into the
  /// normal code sequence.
  ///
  /// If the current function section is Ordinary, and
  /// StartOfPostmatter does not point to the function end, the current
  /// insertion block should be ordered before that.
  ///
  /// If the current function section is Postmatter, StartOfPostmatter
  /// does not point to the function end and the current insertion block is
  /// ordered after that (inclusive).
  ///
  /// (This field must precede B because B's initializer calls
  /// createBasicBlock().)
  FunctionSection CurFunctionSection = FunctionSection::Ordinary;

  /// \brief Does this function require a non-void direct return?
  bool NeedsReturn = false;

  /// \brief Is emission currently within a formal modification?
  bool InFormalEvaluationScope = false;

  /// \brief Is emission currently within an inout conversion?
  bool InInOutConversionScope = false;

  /// The SILGenBuilder used to construct the SILFunction.  It is what maintains
  /// the notion of the current block being emitted into.
  SILGenBuilder B;

  SILOpenedArchetypesTracker OpenedArchetypesTracker;

  struct BreakContinueDest {
    LabeledStmt *Target;
    JumpDest BreakDest;
    JumpDest ContinueDest;
  };
  
  std::vector<BreakContinueDest> BreakContinueDestStack;
  std::vector<PatternMatchContext*> SwitchStack;
  /// Keep track of our current nested scope.
  std::vector<SILDebugScope*> DebugScopeStack;

  /// The cleanup depth and BB for when the operand of a
  /// BindOptionalExpr is a missing value.
  SmallVector<JumpDest, 2> BindOptionalFailureDests;

  /// The cleanup depth and epilog BB for "return" statements.
  JumpDest ReturnDest = JumpDest::invalid();
  /// The cleanup depth and epilog BB for "fail" statements.
  JumpDest FailDest = JumpDest::invalid();

  /// The destination for throws.  The block will always be in the
  /// postmatter and takes a BB argument of the exception type.
  JumpDest ThrowDest = JumpDest::invalid();
    
  /// \brief The SIL location corresponding to the AST node being processed.
  SILLocation CurrentSILLoc;

  /// \brief This records information about the currently active cleanups.
  CleanupManager Cleanups;

  /// \brief The current context where formal evaluation cleanups are managed.
  FormalEvaluationContext FormalEvalContext;

  /// \brief Values to end dynamic access enforcement on.  A hack for
  /// materializeForSet.
  struct UnpairedAccesses {
    SILValue Buffer;
    unsigned NumAccesses = 0; // Values besides 0 and 1 are unsupported.

    explicit UnpairedAccesses(SILValue buffer) : Buffer(buffer) {}
  };
  UnpairedAccesses *UnpairedAccessesForMaterializeForSet = nullptr;

  /// VarLoc - representation of an emitted local variable or constant.  There
  /// are three scenarios here:
  ///
  ///  1) This could be a simple "var" or "let" emitted into an alloc_box.  In
  ///     this case, 'value' contains a pointer (it is always an address) to the
  ///     value, and 'box' contains a pointer to the retain count for the box.
  ///  2) This could be a simple non-address-only "let" represented directly. In
  ///     this case, 'value' is the value of the let and is never of address
  ///     type.  'box' is always nil.
  ///  3) This could be an address-only "let" emitted into an alloc_stack, or
  ///     passed in from somewhere else that has guaranteed lifetime (e.g. an
  ///     incoming argument of 'in_guaranteed' convention).  In this case,
  ///     'value' is a pointer to the memory (and thus, its type is always an
  ///     address) and the 'box' is nil.
  ///
  /// Generally, code shouldn't be written to enumerate these three cases, it
  /// should just handle the case of "box or not" or "address or not", depending
  /// on what the code cares about.
  struct VarLoc {
    /// value - the value of the variable, or the address the variable is
    /// stored at (if "value.getType().isAddress()" is true).
    SILValue value;

    /// box - This is the retainable box for something emitted to an alloc_box.
    /// It may be invalid if no box was made for the value (e.g., because it was
    /// an inout value, or constant emitted to an alloc_stack).
    SILValue box;

    static VarLoc get(SILValue value, SILValue box = SILValue()) {
      VarLoc Result;
      Result.value = value;
      Result.box = box;
      return Result;
    }
  };
  
  /// VarLocs - Entries in this map are generated when a PatternBindingDecl is
  /// emitted. The map is queried to produce the lvalue for a DeclRefExpr to
  /// a local variable.
  llvm::DenseMap<ValueDecl*, VarLoc> VarLocs;
 
  /// When rebinding 'self' during an initializer delegation, we have to be
  /// careful to preserve the object at 1 retain count during the delegation
  /// because of assumptions in framework code. This enum tracks the state of
  /// 'self' during the delegation.
  enum SelfInitDelegationStates {
    // 'self' is a normal variable.
    NormalSelf,

    /// 'self' needs to be shared borrowed next time self is used.
    ///
    /// At this point we do not know if:
    ///
    /// 1. 'self' is used at all. In such a case, the borrow scope for self will
    ///     end before the delegating init call and we will overwrite the value
    ///     in
    ///     the self box.
    ///
    /// 2. If there is a consuming self use, will self be borrowed in an
    ///    exclusive manner or a shared manner. If we need to perform an
    ///    exclusive borrow, we will transition to WillExclusiveBorrowSelf in
    ///    SILGenApply.
    WillSharedBorrowSelf,

    /// 'self' needs to be exclusively borrowed next time self is used.
    ///
    /// We only advance to this state in SILGenApply when we know that we are
    /// going to be passing self to a delegating initializer that will consume
    /// it. We will always evaluate self before any other uses of self in the
    /// self.init call, so we know that we will never move from
    /// WillExclusiveBorrowSelf to WillSharedBorrowSelf.
    ///
    /// Once we are in this point, all other uses of self must be borrows until
    /// we use self in the delegating init call. All of the borrow scopes /must/
    /// end before the delegating init call.
    WillExclusiveBorrowSelf,

    /// 'self' was shared borrowed to compute the self argument of the
    /// delegating init call.
    ///
    /// This means that the delegating init uses a metatype or the like as its
    /// self argument instead of 'self'. Thus we are able to perform a shared
    /// borrow of self to compute that value and end the shared borrow scope
    /// before the delegating initializer apply.
    DidSharedBorrowSelf,

    // 'self' was exclusively borrowed for the delegating init call. All further
    // uses of self until the actual delegating init must be done via shared
    // borrows that end strictly before the delegating init call.
    DidExclusiveBorrowSelf,
  };
  SelfInitDelegationStates SelfInitDelegationState = NormalSelf;
  ManagedValue InitDelegationSelf;
  SILValue InitDelegationSelfBox;
  Optional<SILLocation> InitDelegationLoc;
  ManagedValue SuperInitDelegationSelf;

  RValue emitRValueForSelfInDelegationInit(SILLocation loc, CanType refType,
                                           SILValue result, SGFContext C);

  /// A version of emitRValueForSelfInDelegationInit that uses formal evaluation
  /// operations instead of normal scoped operations.
  RValue emitFormalEvaluationRValueForSelfInDelegationInit(SILLocation loc,
                                                           CanType refType,
                                                           SILValue addr,
                                                           SGFContext C);
  /// The metatype argument to an allocating constructor, if we're emitting one.
  SILValue AllocatorMetatype;

  /// True if 'return' without an operand or falling off the end of the current
  /// function is valid.
  bool allowsVoidReturn() const { return ReturnDest.getBlock()->args_empty(); }

  /// Emit code to increment a counter for profiling.
  void emitProfilerIncrement(ASTNode Node);

  /// Load the profiled execution count corresponding to \p Node, if one is
  /// available.
  ProfileCounter loadProfilerCount(ASTNode Node) const;

  /// Get the PGO node's parent.
  Optional<ASTNode> getPGOParent(ASTNode Node) const;

  SILGenFunction(SILGenModule &SGM, SILFunction &F);
  ~SILGenFunction();
  
  /// Return a stable reference to the current cleanup.
  CleanupsDepth getCleanupsDepth() const {
    return Cleanups.getCleanupsDepth();
  }
  CleanupHandle getTopCleanup() const {
    return Cleanups.getTopCleanup();
  }
  
  SILFunction &getFunction() { return F; }
  SILModule &getModule() { return F.getModule(); }
  SILGenBuilder &getBuilder() { return B; }
  SILOptions &getOptions() { return getModule().getOptions(); }

  const TypeLowering &getTypeLowering(AbstractionPattern orig, Type subst) {
    return SGM.Types.getTypeLowering(orig, subst);
  }
  const TypeLowering &getTypeLowering(Type t) {
    return SGM.Types.getTypeLowering(t);
  }
  CanSILFunctionType getSILFunctionType(AbstractionPattern orig,
                                        CanFunctionType substFnType) {
    return SGM.Types.getSILFunctionType(orig, substFnType);
  }
  SILType getLoweredType(AbstractionPattern orig, Type subst) {
    return SGM.Types.getLoweredType(orig, subst);
  }
  SILType getLoweredType(Type t) {
    return SGM.Types.getLoweredType(t);
  }
  SILType getLoweredLoadableType(Type t) {
    return SGM.Types.getLoweredLoadableType(t);
  }

  const TypeLowering &getTypeLowering(SILType type) {
    return SGM.Types.getTypeLowering(type);
  }

  SILType getSILType(SILParameterInfo param) const {
    return silConv.getSILType(param);
  }
  SILType getSILType(SILResultInfo result) const {
    return silConv.getSILType(result);
  }

  const SILConstantInfo &getConstantInfo(SILDeclRef constant) {
    return SGM.Types.getConstantInfo(constant);
  }

  Optional<SILAccessEnforcement> getStaticEnforcement(VarDecl *var = nullptr);
  Optional<SILAccessEnforcement> getDynamicEnforcement(VarDecl *var = nullptr);
  Optional<SILAccessEnforcement> getUnknownEnforcement(VarDecl *var = nullptr);

  SourceManager &getSourceManager() { return SGM.M.getASTContext().SourceMgr; }

  /// Push a new debug scope and set its parent pointer.
  void enterDebugScope(SILLocation Loc) {
    auto *Parent =
        DebugScopeStack.size() ? DebugScopeStack.back() : F.getDebugScope();
    auto *DS = new (SGM.M) SILDebugScope(Loc, &getFunction(), Parent);
    DebugScopeStack.push_back(DS);
    B.setCurrentDebugScope(DS);
  }

  /// Return to the previous debug scope.
  void leaveDebugScope() {
    DebugScopeStack.pop_back();
    if (DebugScopeStack.size())
      B.setCurrentDebugScope(DebugScopeStack.back());
    // Don't reset the debug scope after leaving the outermost scope,
    // because the debugger is not expecting the function epilogue to
    // be in a different scope.
  }

  //===--------------------------------------------------------------------===//
  // Entry points for codegen
  //===--------------------------------------------------------------------===//
  
  /// \brief Generates code for a FuncDecl.
  void emitFunction(FuncDecl *fd);
  /// \brief Emits code for a ClosureExpr.
  void emitClosure(AbstractClosureExpr *ce);
  /// Generates code for a class destroying destructor. This
  /// emits the body code from the DestructorDecl, calls the base class 
  /// destructor, then implicitly releases the elements of the class.
  void emitDestroyingDestructor(DestructorDecl *dd);

  /// Generates code for an artificial top-level function that starts an
  /// application based on a main class.
  void emitArtificialTopLevel(ClassDecl *mainClass);
  
  /// Generates code for a class deallocating destructor. This
  /// calls the destroying destructor and then deallocates 'self'.
  void emitDeallocatingDestructor(DestructorDecl *dd);
  
  /// Generates code for a struct constructor.
  /// This allocates the new 'self' value, emits the
  /// body code, then returns the final initialized 'self'.
  void emitValueConstructor(ConstructorDecl *ctor);
  /// Generates code for an enum case constructor.
  /// This allocates the new 'self' value, injects the enum case,
  /// then returns the final initialized 'self'.
  void emitEnumConstructor(EnumElementDecl *element);
  /// Generates code for a class constructor's
  /// allocating entry point. This allocates the new 'self' value, passes it to
  /// the initializer entry point, then returns the initialized 'self'.
  void emitClassConstructorAllocator(ConstructorDecl *ctor);
  /// Generates code for a class constructor's
  /// initializing entry point. This takes 'self' and the constructor arguments
  /// as parameters and executes the constructor body to initialize 'self'.
  void emitClassConstructorInitializer(ConstructorDecl *ctor);
  /// Generates code to initialize instance variables from their
  /// initializers.
  ///
  /// \param dc The DeclContext containing the current function.
  /// \param selfDecl The 'self' declaration within the current function.
  /// \param nominal The type whose members are being initialized.
  void emitMemberInitializers(DeclContext *dc, VarDecl *selfDecl,
                              NominalTypeDecl *nominal);

  /// Emit a method that initializes the ivars of a class.
  void emitIVarInitializer(SILDeclRef ivarInitializer);

  /// Emit a method that destroys the ivars of a class.
  void emitIVarDestroyer(SILDeclRef ivarDestroyer);

  /// Generates code to destroy the instance variables of a class.
  ///
  /// \param selfValue The 'self' value.
  /// \param cd The class declaration whose members are being destroyed.
  void emitClassMemberDestruction(ManagedValue selfValue, ClassDecl *cd,
                                  CleanupLocation cleanupLoc);

  /// Generates code for a curry thunk from one uncurry level
  /// of a function to another.
  void emitCurryThunk(SILDeclRef thunk);
  /// Generates a thunk from a foreign function to the native Swift convention.
  void emitForeignToNativeThunk(SILDeclRef thunk);
  /// Generates a thunk from a native function to the conventions.
  void emitNativeToForeignThunk(SILDeclRef thunk);
  /// Generates a resilient method dispatch thunk.
  void emitDispatchThunk(SILDeclRef constant);
  
  /// Generate a nullary function that returns the given value.
  void emitGeneratorFunction(SILDeclRef function, Expr *value);

  /// Generate an ObjC-compatible destructor (-dealloc).
  void emitObjCDestructor(SILDeclRef dtor);

  ManagedValue emitGlobalVariableRef(SILLocation loc, VarDecl *var);

  /// Generate a lazy global initializer.
  void emitLazyGlobalInitializer(PatternBindingDecl *binding,
                                 unsigned pbdEntry);
  
  /// Generate a global accessor, using the given initializer token and
  /// function
  void emitGlobalAccessor(VarDecl *global,
                          SILGlobalVariable *onceToken,
                          SILFunction *onceFunc);

  void emitGlobalGetter(VarDecl *global,
                        SILGlobalVariable *onceToken,
                        SILFunction *onceFunc);
  
  /// Generate a protocol witness entry point, invoking 'witness' at the
  /// abstraction level of 'requirement'.
  ///
  /// This is used for both concrete witness thunks and default witness
  /// thunks.
  void emitProtocolWitness(Type selfType,
                           AbstractionPattern reqtOrigTy,
                           CanAnyFunctionType reqtSubstTy,
                           SILDeclRef requirement,
                           SILDeclRef witness,
                           SubstitutionList witnessSubs,
                           IsFreeFunctionWitness_t isFree);
  
  /// Convert a block to a native function with a thunk.
  ManagedValue emitBlockToFunc(SILLocation loc,
                               ManagedValue block,
                               CanAnyFunctionType blockTy,
                               CanAnyFunctionType funcTy,
                               CanSILFunctionType loweredFuncTy);

  /// Convert a native function to a block with a thunk.
  ManagedValue emitFuncToBlock(SILLocation loc,
                               ManagedValue block,
                               CanAnyFunctionType funcTy,
                               CanAnyFunctionType blockTy,
                               CanSILFunctionType loweredBlockTy);
  
  /// Thunk with the signature of a base class method calling a derived class
  /// method.
  ///
  /// \param inputOrigType Abstraction pattern of base class method
  /// \param inputSubstType Formal AST type of base class method
  /// \param outputSubstType Formal AST type of derived class method
  void emitVTableThunk(SILDeclRef derived,
                       SILFunction *implFn,
                       AbstractionPattern inputOrigType,
                       CanAnyFunctionType inputSubstType,
                       CanAnyFunctionType outputSubstType);
  
  //===--------------------------------------------------------------------===//
  // Control flow
  //===--------------------------------------------------------------------===//
  
  /// emitCondition - Emit a boolean expression as a control-flow condition.
  ///
  /// \param E - The expression to be evaluated as a condition.
  /// \param hasFalseCode - true if the false branch doesn't just lead
  ///        to the fallthrough.
  /// \param invertValue - true if this routine should invert the value before
  ///        testing true/false.
  /// \param contArgs - the types of the arguments to the continuation BB.
  ///        Matching argument values must be passed to exitTrue and exitFalse
  ///        of the resulting Condition object.
  /// \param NumTrueTaken - The number of times the condition evaluates to true.
  /// \param NumFalseTaken - The number of times the condition evaluates to
  /// false.
  Condition emitCondition(Expr *E, bool hasFalseCode = true,
                          bool invertValue = false,
                          ArrayRef<SILType> contArgs = {},
                          ProfileCounter NumTrueTaken = ProfileCounter(),
                          ProfileCounter NumFalseTaken = ProfileCounter());

  Condition emitCondition(SILValue V, SILLocation Loc, bool hasFalseCode = true,
                          bool invertValue = false,
                          ArrayRef<SILType> contArgs = {},
                          ProfileCounter NumTrueTaken = ProfileCounter(),
                          ProfileCounter NumFalseTaken = ProfileCounter());

  /// Create a new basic block.
  ///
  /// The block can be explicitly placed after a particular block.
  /// Otherwise, if the current insertion point is valid, it will be
  /// placed immediately after it.  Otherwise, it will be placed at the
  /// end of the current function section.
  ///
  /// Because basic blocks are generally constructed with an insertion
  /// point active, users should be aware that this behavior leads to
  /// an emergent LIFO ordering: if code generation requires multiple
  /// blocks, the second block created will be positioned before the
  /// first block.  (This is clearly desirable behavior when blocks
  /// are created by different emissions; it's just a little
  /// counter-intuitive within a single emission.)
  SILBasicBlock *createBasicBlock(SILBasicBlock *afterBB = nullptr);  

  /// Create a new basic block at the end of the given function
  /// section.
  SILBasicBlock *createBasicBlock(FunctionSection section);

  /// Erase a basic block that was speculatively created and turned
  /// out to be unneeded.
  ///
  /// This should be called instead of eraseFromParent() in order to
  /// keep SILGen's internal bookkeeping consistent. 
  ///
  /// The block should be empty and have no predecessors.
  void eraseBasicBlock(SILBasicBlock *block);

  //===--------------------------------------------------------------------===//
  // Memory management
  //===--------------------------------------------------------------------===//

  /// Emit debug info for the artificial error inout argument.
  void emitErrorArgument(SILLocation Loc, unsigned ArgNo);

  /// emitProlog - Generates prolog code to allocate and clean up mutable
  /// storage for closure captures and local arguments.
  void emitProlog(AnyFunctionRef TheClosure,
                  ArrayRef<ParameterList *> paramPatterns, Type resultType,
                  bool throws);
  /// returns the number of variables in paramPatterns.
  unsigned emitProlog(ArrayRef<ParameterList *> paramPatterns, Type resultType,
                      DeclContext *DeclCtx, bool throws);

  /// Create SILArguments in the entry block that bind all the values
  /// of the given pattern suitably for being forwarded.
  void bindParametersForForwarding(const ParameterList *params,
                                   SmallVectorImpl<SILValue> &parameters);

  /// \brief Create (but do not emit) the epilog branch, and save the
  /// current cleanups depth as the destination for return statement branches.
  ///
  /// \param returnType  If non-null, the epilog block will be created with an
  ///                    argument of this type to receive the return value for
  ///                    the function.
  /// \param isThrowing  If true, create an error epilog block.
  /// \param L           The SILLocation which should be associated with
  ///                    cleanup instructions.
  void prepareEpilog(Type returnType, bool isThrowing, CleanupLocation L);
  void prepareRethrowEpilog(CleanupLocation l);
  
  /// \brief Branch to and emit the epilog basic block. This will fuse
  /// the epilog to the current basic block if the epilog bb has no predecessor.
  /// The insertion point will be moved into the epilog block if it is
  /// reachable.
  ///
  /// \param TopLevelLoc The location of the top level AST node for which we are
  ///            constructing the epilog, such as a AbstractClosureExpr.
  /// \returns None if the epilog block is unreachable. Otherwise, returns
  ///          the epilog block's return value argument, or a null SILValue if
  ///          the epilog doesn't take a return value. Also returns the location
  ///          of the return instruction if the epilog block is supposed to host
  ///          the ReturnLocation (This happens in case the predecessor block is
  ///          merged with the epilog block.)
  std::pair<Optional<SILValue>, SILLocation>
    emitEpilogBB(SILLocation TopLevelLoc);
  
  /// \brief Emits a standard epilog which runs top-level cleanups then returns
  /// the function return value, if any.  This can be customized by clients, who
  /// set UsesCustomEpilog to true, and optionally inject their own code into
  /// the epilog block before calling this.  If they do this, their code is run
  /// before the top-level cleanups, and the epilog block to continue is
  /// returned as the insertion point of this function.  They must provide the
  /// final exit sequence for the block as well.
  ///
  /// \param TopLevelLoc The location of the top-level expression during whose
  ///        evaluation the epilog is being produced, for example, the
  ///        AbstractClosureExpr.
  /// \param UsesCustomEpilog True if the client wants to manage its own epilog
  ///        logic.
  SILLocation emitEpilog(SILLocation TopLevelLoc,bool UsesCustomEpilog = false);

  /// \brief Emits the standard rethrow epilog using a Swift error result.
  void emitRethrowEpilog(SILLocation topLevelLoc);

  /// emitSelfDecl - Emit a SILArgument for 'self', register it in varlocs, set
  /// up debug info, etc.  This returns the 'self' value.
  SILValue emitSelfDecl(VarDecl *selfDecl);
  
  /// Emits a temporary allocation that will be deallocated automatically at the
  /// end of the current scope. Returns the address of the allocation.
  SILValue emitTemporaryAllocation(SILLocation loc, SILType ty);
  
  /// Prepares a buffer to receive the result of an expression, either using the
  /// 'emit into' initialization buffer if available, or allocating a temporary
  /// allocation if not.
  ///
  /// The caller should call manageBufferForExprResult at the instant
  /// that the buffer has been initialized.
  SILValue getBufferForExprResult(SILLocation loc, SILType ty, SGFContext C);

  /// Flag that the buffer for an expression result has been properly
  /// initialized.
  ///
  /// Returns an empty value if the buffer was taken from the context.
  ManagedValue manageBufferForExprResult(SILValue buffer,
                                         const TypeLowering &bufferTL,
                                         SGFContext C);
  
  //===--------------------------------------------------------------------===//
  // Type conversions for expr emission and thunks
  //===--------------------------------------------------------------------===//

  ManagedValue emitInjectEnum(SILLocation loc,
                              ArgumentSource payload,
                              SILType enumTy,
                              EnumElementDecl *element,
                              SGFContext C);

  ManagedValue emitInjectOptional(SILLocation loc,
                                  const TypeLowering &expectedTL,
                                  SGFContext ctxt,
                       llvm::function_ref<ManagedValue(SGFContext)> generator);

  /// Initialize a memory location with an optional value.
  ///
  /// \param loc   The location to use for the resulting optional.
  /// \param value The value to inject into an optional.
  /// \param dest  The uninitialized memory in which to store the result value.
  /// \param optTL Type lowering information for the optional to create.
  void emitInjectOptionalValueInto(SILLocation loc,
                                   ArgumentSource &&value,
                                   SILValue dest,
                                   const TypeLowering &optTL);

  /// Initialize a memory location with an optional "nothing"
  /// value.
  ///
  /// \param loc   The location to use for the resulting optional.
  /// \param dest  The uninitialized memory in which to store the result value.
  /// \param optTL Type lowering information for the optional to create.
  void emitInjectOptionalNothingInto(SILLocation loc,
                                     SILValue dest,
                                     const TypeLowering &optTL);

  /// Return a value for an optional ".None" of the specified type. This only
  /// works for loadable enum types.
  SILValue getOptionalNoneValue(SILLocation loc, const TypeLowering &optTL);

  /// Return a value for an optional ".Some(x)" of the specified type. This only
  /// works for loadable enum types.
  ManagedValue getOptionalSomeValue(SILLocation loc, ManagedValue value,
                                    const TypeLowering &optTL);


  struct SourceLocArgs {
    ManagedValue filenameStartPointer,
                 filenameLength,
                 filenameIsAscii,
                 line,
                 column;
  };

  /// Emit raw lowered arguments for a runtime diagnostic to report the given
  /// source location:
  /// - The first three arguments are the components necessary to construct
  ///   a StaticString for the filename: start pointer, length, and
  ///   "is ascii" bit.
  /// - The fourth argument is the line number.
  SourceLocArgs
  emitSourceLocationArgs(SourceLoc loc, SILLocation emitLoc);

  /// \brief Emit a call to the library intrinsic _doesOptionalHaveValue.
  ///
  /// The result is a Builtin.Int1.
  SILValue emitDoesOptionalHaveValue(SILLocation loc, SILValue addrOrValue);

  /// \brief Emit a switch_enum to call the library intrinsic
  /// _diagnoseUnexpectedNilOptional if the optional has no value. Return the
  /// MangedValue resulting from the success case.
  ManagedValue emitPreconditionOptionalHasValue(SILLocation loc,
                                                ManagedValue optional);

  /// \brief Emit a call to the library intrinsic _getOptionalValue
  /// given the address of the optional, which checks that an optional contains
  /// some value and either returns the value or traps if there is none.
  ManagedValue emitCheckedGetOptionalValueFrom(SILLocation loc,
                                               ManagedValue addr,
                                               const TypeLowering &optTL,
                                               SGFContext C);
  
  /// \brief Extract the value from an optional, which must be known to contain
  /// a value.
  ManagedValue emitUncheckedGetOptionalValueFrom(SILLocation loc,
                                                 ManagedValue addrOrValue,
                                                 const TypeLowering &optTL,
                                                 SGFContext C = SGFContext());

  typedef llvm::function_ref<ManagedValue(SILGenFunction &SGF,
                                    SILLocation loc,
                                    ManagedValue input,
                                    SILType loweredResultTy,
                                    SGFContext context)> ValueTransformRef;

  /// Emit a transformation on the value of an optional type.
  ManagedValue emitOptionalToOptional(SILLocation loc,
                                      ManagedValue input,
                                      SILType loweredResultTy,
                                      ValueTransformRef transform,
                                      SGFContext C = SGFContext());

  ManagedValue emitOptionalSome(SILLocation loc, SILType optionalTy,
                                ValueProducerRef injector,
                                SGFContext C = SGFContext());

  /// Emit a reinterpret-cast from one pointer type to another, using a library
  /// intrinsic.
  RValue emitPointerToPointer(SILLocation loc,
                              ManagedValue input,
                              CanType inputTy,
                              CanType outputTy,
                              SGFContext C = SGFContext());

  ManagedValue emitClassMetatypeToObject(SILLocation loc,
                                         ManagedValue v,
                                         SILType resultTy);

  ManagedValue emitExistentialMetatypeToObject(SILLocation loc,
                                               ManagedValue v,
                                               SILType resultTy);

  ManagedValue emitProtocolMetatypeToObject(SILLocation loc,
                                            CanType inputTy,
                                            SILType resultTy);

  struct OpaqueValueState {
    ManagedValue Value;
    bool IsConsumable;
    bool HasBeenConsumed;
  };

  ManagedValue manageOpaqueValue(OpaqueValueState &entry,
                                 SILLocation loc,
                                 SGFContext C);

  /// Open up the given existential value and project its payload.
  ///
  /// \param existentialValue The existential value.
  /// \param openedArchetype The opened existential archetype.
  /// \param loweredOpenedType The lowered type of the projection, which in
  /// practice will be the openedArchetype, possibly wrapped in a metatype.
  OpaqueValueState
  emitOpenExistential(SILLocation loc,
                      ManagedValue existentialValue,
                      ArchetypeType *openedArchetype,
                      SILType loweredOpenedType,
                      AccessKind accessKind);

  /// \brief Wrap the given value in an existential container.
  ///
  /// \param concreteFormalType AST type of value.
  /// \param concreteTL Type lowering of value.
  /// \param existentialTL Type lowering of existential type.
  /// \param F Function reference to emit the existential contents with the
  /// given context.
  ManagedValue emitExistentialErasure(
                            SILLocation loc,
                            CanType concreteFormalType,
                            const TypeLowering &concreteTL,
                            const TypeLowering &existentialTL,
                            ArrayRef<ProtocolConformanceRef> conformances,
                            SGFContext C,
                            llvm::function_ref<ManagedValue (SGFContext)> F,
                            bool allowEmbeddedNSError = true);

  RValue emitCollectionConversion(SILLocation loc,
                                  FuncDecl *fn,
                                  CanType fromCollection,
                                  CanType toCollection,
                                  ManagedValue mv,
                                  SGFContext C);

  //===--------------------------------------------------------------------===//
  // Recursive entry points
  //===--------------------------------------------------------------------===//

  using ASTVisitorType::visit;
  
  //===--------------------------------------------------------------------===//
  // Statements
  //===--------------------------------------------------------------------===//

  void visit(Stmt *S) = delete;

  void emitStmt(Stmt *S);

  void emitBreakOutOf(SILLocation loc, Stmt *S);

  void emitCatchDispatch(DoCatchStmt *S, ManagedValue exn,
                         ArrayRef<CatchStmt*> clauses,
                         JumpDest catchFallthroughDest);

  /// Emit code for the throw expr. If \p emitWillThrow is set then emit a
  /// call to swift_willThrow, that will allow the debugger to place a
  /// breakpoint on throw sites.
  void emitThrow(SILLocation loc, ManagedValue exn, bool emitWillThrow = false);
  
  //===--------------------------------------------------------------------===//
  // Patterns
  //===--------------------------------------------------------------------===//

  SILValue emitOSVersionRangeCheck(SILLocation loc, const VersionRange &range);
  void emitStmtCondition(StmtCondition Cond, JumpDest FailDest, SILLocation loc,
                         ProfileCounter NumTrueTaken = ProfileCounter(),
                         ProfileCounter NumFalseTaken = ProfileCounter());

  void emitConditionalPBD(PatternBindingDecl *PBD, SILBasicBlock *FailBB);

  void usingImplicitVariablesForPattern(Pattern *pattern, CaseStmt *stmt,
                                        const llvm::function_ref<void(void)> &f);
  void emitSwitchStmt(SwitchStmt *S);
  void emitSwitchFallthrough(FallthroughStmt *S);

  //===--------------------------------------------------------------------===//
  // Expressions
  //===--------------------------------------------------------------------===//
 
  RValue visit(Expr *E) = delete;
 
  /// Generate SIL for the given expression, storing the final result into the
  /// specified Initialization buffer(s). This avoids an allocation and copy if
  /// the result would be allocated into temporary memory normally.
  /// The location defaults to \c E.
  void emitExprInto(Expr *E, Initialization *I, Optional<SILLocation> L = None);

  /// Emit the given expression as an r-value.
  RValue emitRValue(Expr *E, SGFContext C = SGFContext());

  /// Emit the given expression as a +1 r-value.
  ///
  /// *NOTE* This creates the +1 r-value and then pushes that +1 r-value through
  /// a scope. So all temporaries resulting will be cleaned up.
  ///
  /// *NOTE* +0 vs +1 is ignored by this function. The only reason to use the
  /// SGFContext argument is to pass in an initialization.
  RValue emitPlusOneRValue(Expr *E, SGFContext C = SGFContext());

  /// Emit the given expression as a +0 r-value.
  ///
  /// *NOTE* This does not scope the creation of the +0 r-value. The reason why
  /// this is done is that +0 r-values can not be pushed through scopes.
  RValue emitPlusZeroRValue(Expr *E);

  /// Emit the given expression as an r-value with the given conversion
  /// context.  This may be more efficient --- and, in some cases,
  /// semantically different --- than emitting the expression and then
  /// converting the result.
  ///
  /// \param C a context into which to emit the converted result
  ManagedValue emitConvertedRValue(Expr *E, const Conversion &conversion,
                                   SGFContext C = SGFContext());
  ManagedValue emitConvertedRValue(SILLocation loc,
                                   const Conversion &conversion,
                                   SGFContext C,
                                   ValueProducerRef produceValue);

  /// Emit the given expression as an r-value that follows the
  /// abstraction patterns of the original type.
  ManagedValue emitRValueAsOrig(Expr *E, AbstractionPattern origPattern,
                                const TypeLowering &origTL,
                                SGFContext C = SGFContext());

  /// Emit an r-value into temporary memory and return the managed address.
  ManagedValue
  emitMaterializedRValueAsOrig(Expr *E, AbstractionPattern origPattern);
  
  /// Emit the given expression, ignoring its result.
  void emitIgnoredExpr(Expr *E);
  
  /// Emit the given expression as an r-value, then (if it is a tuple), combine
  /// it together into a single ManagedValue.
  ManagedValue emitRValueAsSingleValue(Expr *E, SGFContext C = SGFContext());

  /// Emit 'undef' in a particular formal type.
  ManagedValue emitUndef(SILLocation loc, Type type);
  ManagedValue emitUndef(SILLocation loc, SILType type);
  RValue emitUndefRValue(SILLocation loc, Type type);
  
  std::pair<ManagedValue, SILValue>
  emitUninitializedArrayAllocation(Type ArrayTy,
                                   SILValue Length,
                                   SILLocation Loc);

  CleanupHandle enterDeallocateUninitializedArrayCleanup(SILValue array);
  void emitUninitializedArrayDeallocation(SILLocation loc, SILValue array);

  CleanupHandle enterDelegateInitSelfWritebackCleanup(SILLocation loc,
                                                      SILValue address,
                                                      SILValue newValue);

  SILValue emitConversionToSemanticRValue(SILLocation loc, SILValue value,
                                          const TypeLowering &valueTL);

  ManagedValue emitConversionToSemanticRValue(SILLocation loc,
                                              ManagedValue value,
                                              const TypeLowering &valueTL);

  /// Emit the empty tuple value by emitting
  SILValue emitEmptyTuple(SILLocation loc);
  /// "Emit" an RValue representing an empty tuple.
  RValue emitEmptyTupleRValue(SILLocation loc, SGFContext C);

  /// Returns a reference to a constant in global context. For local func decls
  /// this returns the function constant with unapplied closure context.
  SILValue emitGlobalFunctionRef(SILLocation loc, SILDeclRef constant) {
    return emitGlobalFunctionRef(loc, constant, getConstantInfo(constant));
  }
  SILValue emitGlobalFunctionRef(SILLocation loc, SILDeclRef constant,
                                 SILConstantInfo constantInfo);
  
  /// Returns a reference to a function value that dynamically dispatches
  /// the function in a runtime-modifiable way.
  SILValue emitDynamicMethodRef(SILLocation loc, SILDeclRef constant,
                                CanSILFunctionType constantTy);

  /// Returns a reference to a vtable-dispatched method.
  SILValue emitClassMethodRef(SILLocation loc, SILValue selfPtr,
                              SILDeclRef constant,
                              CanSILFunctionType constantTy);

  /// Emit the specified VarDecl as an LValue if possible, otherwise return
  /// null.
  ManagedValue emitLValueForDecl(SILLocation loc, VarDecl *var,
                                 CanType formalRValueType,
                                 AccessKind accessKind,
                                 AccessSemantics semantics
                                   = AccessSemantics::Ordinary);
  
  /// Produce an RValue for a reference to the specified declaration,
  /// with the given type and in response to the specified expression.  Try to
  /// emit into the specified SGFContext to avoid copies (when provided).
  RValue emitRValueForDecl(SILLocation loc, ConcreteDeclRef decl, Type ty,
                           AccessSemantics semantics,
                           SGFContext C = SGFContext());

  /// Produce a singular RValue for a load from the specified property.
<<<<<<< HEAD
=======
  ///
  /// This is designed to work with RValue ManagedValue bases that are either +0
  /// or +1.
  ///
  /// \arg isBaseGuaranteed This should /only/ be set to true if we know that
  /// the base value will stay alive as long as the returned RValue implying
  /// that it is safe to load/use values as +0.
>>>>>>> aad14e3c
  RValue emitRValueForStorageLoad(SILLocation loc,
                                  ManagedValue base,
                                  CanType baseFormalType,
                                  bool isSuper, AbstractStorageDecl *storage,
                                  RValue indexes,
                                  SubstitutionList substitutions,
                                  AccessSemantics semantics, Type propTy,
                                  SGFContext C,
<<<<<<< HEAD
                                  bool isGuaranteedValid = false);
=======
                                  bool isBaseGuaranteed = false);
>>>>>>> aad14e3c

  void emitCaptures(SILLocation loc,
                    AnyFunctionRef TheClosure,
                    CaptureEmission purpose,
                    SmallVectorImpl<ManagedValue> &captures);

  /// Produce a reference to a function, which may be a local function
  /// with captures. If the function is generic, substitutions must be
  /// given. The result is re-abstracted to the given expected type.
  ManagedValue emitClosureValue(SILLocation loc,
                                SILDeclRef function,
                                CanType expectedType,
                                SubstitutionList subs);
  
  ArgumentSource prepareAccessorBaseArg(SILLocation loc, ManagedValue base,
                                        CanType baseFormalType,
                                        SILDeclRef accessor);

  SILDeclRef getGetterDeclRef(AbstractStorageDecl *decl,
                              bool isDirectAccessorUse);  
  RValue emitGetAccessor(SILLocation loc, SILDeclRef getter,
                         SubstitutionList substitutions,
                         ArgumentSource &&optionalSelfValue,
                         bool isSuper, bool isDirectAccessorUse,
                         RValue &&optionalSubscripts, SGFContext C);

  SILDeclRef getSetterDeclRef(AbstractStorageDecl *decl,
                              bool isDirectAccessorUse);  
  void emitSetAccessor(SILLocation loc, SILDeclRef setter,
                       SubstitutionList substitutions,
                       ArgumentSource &&optionalSelfValue,
                       bool isSuper, bool isDirectAccessorUse,
                       RValue &&optionalSubscripts,
                       ArgumentSource &&value);

  SILDeclRef getMaterializeForSetDeclRef(AbstractStorageDecl *decl,
                                         bool isDirectAccessorUse);  
  MaterializedLValue
  emitMaterializeForSetAccessor(SILLocation loc, SILDeclRef materializeForSet,
                                SubstitutionList substitutions,
                                ArgumentSource &&optionalSelfValue,
                                bool isSuper, bool isDirectAccessorUse,
                                RValue &&optionalSubscripts,
                                SILValue buffer, SILValue callbackStorage);
  bool maybeEmitMaterializeForSetThunk(ProtocolConformanceRef conformance,
                                       SILLinkage linkage,
                                       Type selfInterfaceType, Type selfType,
                                       GenericEnvironment *genericEnv,
                                       FuncDecl *requirement, FuncDecl *witness,
                                       SubstitutionList witnessSubs);
  void emitMaterializeForSet(FuncDecl *decl);

  SILDeclRef getAddressorDeclRef(AbstractStorageDecl *decl,
                                 AccessKind accessKind,
                                 bool isDirectAccessorUse);
  std::pair<ManagedValue,ManagedValue>
  emitAddressorAccessor(SILLocation loc, SILDeclRef addressor,
                        SubstitutionList substitutions,
                        ArgumentSource &&optionalSelfValue,
                        bool isSuper, bool isDirectAccessorUse,
                        RValue &&optionalSubscripts,
                        SILType addressType);

  RValue emitApplyConversionFunction(SILLocation loc,
                                     Expr *funcExpr,
                                     Type resultType,
                                     RValue &&operand);

  ManagedValue emitManagedRetain(SILLocation loc, SILValue v);
  ManagedValue emitManagedRetain(SILLocation loc, SILValue v,
                                 const TypeLowering &lowering);

  ManagedValue emitManagedLoadCopy(SILLocation loc, SILValue v);
  ManagedValue emitManagedLoadCopy(SILLocation loc, SILValue v,
                                   const TypeLowering &lowering);

  ManagedValue emitManagedStoreBorrow(SILLocation loc, SILValue v,
                                      SILValue addr);
  ManagedValue emitManagedStoreBorrow(SILLocation loc, SILValue v,
                                      SILValue addr,
                                      const TypeLowering &lowering);

  ManagedValue emitManagedLoadBorrow(SILLocation loc, SILValue v);
  ManagedValue emitManagedLoadBorrow(SILLocation loc, SILValue v,
                                     const TypeLowering &lowering);

  ManagedValue emitManagedBeginBorrow(SILLocation loc, SILValue v,
                                      const TypeLowering &lowering);
  ManagedValue emitManagedBeginBorrow(SILLocation loc, SILValue v);

  ManagedValue emitManagedBorrowedRValueWithCleanup(SILValue original,
                                                    SILValue borrowedValue);
  ManagedValue emitManagedBorrowedRValueWithCleanup(
      SILValue original, SILValue borrowedValue, const TypeLowering &lowering);
  ManagedValue emitManagedBorrowedArgumentWithCleanup(SILPHIArgument *arg);
  ManagedValue emitFormalEvaluationManagedBorrowedRValueWithCleanup(
      SILLocation loc, SILValue original, SILValue borrowedValue);
  ManagedValue emitFormalEvaluationManagedBorrowedRValueWithCleanup(
      SILLocation loc, SILValue original, SILValue borrowedValue,
      const TypeLowering &lowering);

  ManagedValue emitFormalEvaluationManagedBeginBorrow(SILLocation loc,
                                                      SILValue v);
  ManagedValue
  emitFormalEvaluationManagedBeginBorrow(SILLocation loc, SILValue v,
                                         const TypeLowering &lowering);

  ManagedValue emitManagedRValueWithCleanup(SILValue v);
  ManagedValue emitManagedRValueWithCleanup(SILValue v,
                                            const TypeLowering &lowering);

  ManagedValue emitManagedBufferWithCleanup(SILValue addr);
  ManagedValue emitManagedBufferWithCleanup(SILValue addr,
                                            const TypeLowering &lowering);

  ManagedValue emitFormalAccessManagedRValueWithCleanup(SILLocation loc,
                                                        SILValue value);
  ManagedValue emitFormalAccessManagedBufferWithCleanup(SILLocation loc,
                                                        SILValue addr);

  void emitSemanticLoadInto(SILLocation loc, SILValue src,
                            const TypeLowering &srcLowering,
                            SILValue dest,
                            const TypeLowering &destLowering,
                            IsTake_t isTake, IsInitialization_t isInit);

  SILValue emitSemanticLoad(SILLocation loc, SILValue src,
                            const TypeLowering &srcLowering,
                            const TypeLowering &rvalueLowering,
                            IsTake_t isTake);

  void emitSemanticStore(SILLocation loc, SILValue value,
                         SILValue dest, const TypeLowering &destTL,
                         IsInitialization_t isInit);
  
  SILValue emitConversionFromSemanticValue(SILLocation loc,
                                           SILValue semanticValue,
                                           SILType storageType);

  /// Load an r-value out of the given address. This does not handle
  /// reabstraction or bridging. If that is needed, use the other emit load
  /// entry point.
  ///
  /// \param rvalueTL - the type lowering for the type-of-rvalue
  ///   of the address
  /// \param isAddrGuaranteed - true if the value in this address
  ///   is guaranteed to be valid for the duration of the current
  ///   evaluation (see SGFContext::AllowGuaranteedPlusZero)
  ManagedValue emitLoad(SILLocation loc, SILValue addr,
                        const TypeLowering &rvalueTL,
                        SGFContext C, IsTake_t isTake,
                        bool isAddrGuaranteed = false);

  /// Load an r-value out of the given address handling re-abstraction and
  /// bridging if required.
  ///
  /// \param rvalueTL - the type lowering for the type-of-rvalue
  ///   of the address
  /// \param isAddrGuaranteed - true if the value in this address
  ///   is guaranteed to be valid for the duration of the current
  ///   evaluation (see SGFContext::AllowGuaranteedPlusZero)
  ManagedValue emitLoad(SILLocation loc, SILValue addr,
                        AbstractionPattern origFormalType,
                        CanType substFormalType,
                        const TypeLowering &rvalueTL,
                        SGFContext C, IsTake_t isTake,
                        bool isAddrGuaranteed = false);

  ManagedValue emitFormalAccessLoad(SILLocation loc, SILValue addr,
                                    const TypeLowering &rvalueTL, SGFContext C,
                                    IsTake_t isTake,
                                    bool isAddrGuaranteed = false);

  void emitAssignToLValue(SILLocation loc, ArgumentSource &&src, LValue &&dest);
  void emitAssignToLValue(SILLocation loc, RValue &&src, LValue &&dest);
  void emitAssignLValueToLValue(SILLocation loc,
                                LValue &&src, LValue &&dest);
  void emitCopyLValueInto(SILLocation loc, LValue &&src,
                          Initialization *dest);
  ManagedValue emitAddressOfLValue(SILLocation loc, LValue &&src,
                                   AccessKind accessKind,
                                   TSanKind tsanKind = TSanKind::None);
  LValue emitOpenExistentialLValue(SILLocation loc,
                                   LValue &&existentialLV,
                                   CanArchetypeType openedArchetype,
                                   CanType formalRValueType,
                                   AccessKind accessKind);

  RValue emitLoadOfLValue(SILLocation loc, LValue &&src, SGFContext C,
                          bool isBaseLValueGuaranteed = false);

  /// Emit a reference to a method from within another method of the type.
  std::tuple<ManagedValue, SILType>
  emitSiblingMethodRef(SILLocation loc,
                       SILValue selfValue,
                       SILDeclRef methodConstant,
                       const SubstitutionMap &subMap);
  
  SILValue emitMetatypeOfValue(SILLocation loc, Expr *baseExpr);
  
  void emitReturnExpr(SILLocation loc, Expr *ret);

  RValue emitAnyHashableErasure(SILLocation loc,
                                ManagedValue value,
                                Type type,
                                ProtocolConformanceRef conformance,
                                SGFContext C);

  /// Turn a consumable managed value into a +1 managed value.
  ManagedValue getManagedValue(SILLocation loc,
                               ConsumableManagedValue value);

  //
  // Helpers for emitting ApplyExpr chains.
  //
  
  RValue emitApplyExpr(Expr *e, SGFContext c);

  /// Emit a function application, assuming that the arguments have been
  /// lowered appropriately for the abstraction level but that the
  /// result does need to be turned back into something matching a
  /// formal type.
  RValue emitApply(ResultPlanPtr &&resultPlan, ArgumentScope &&argScope,
                   SILLocation loc, ManagedValue fn, SubstitutionList subs,
                   ArrayRef<ManagedValue> args,
                   const CalleeTypeInfo &calleeTypeInfo, ApplyOptions options,
                   SGFContext evalContext);

  RValue emitApplyOfDefaultArgGenerator(SILLocation loc,
                                        ConcreteDeclRef defaultArgsOwner,
                                        unsigned destIndex,
                                        CanType resultType,
                                        AbstractionPattern origResultType,
                                        SGFContext C = SGFContext());

  RValue emitApplyOfStoredPropertyInitializer(
      SILLocation loc,
      const PatternBindingEntry &entry,
      SubstitutionList subs,
      CanType resultType,
      AbstractionPattern origResultType,
      SGFContext C);

  /// A convenience method for emitApply that just handles monomorphic
  /// applications.
  RValue emitMonomorphicApply(SILLocation loc,
                              ManagedValue fn,
                              ArrayRef<ManagedValue> args,
                              CanType foreignResultType,
                              CanType nativeResultType,
                              ApplyOptions options,
                    Optional<SILFunctionTypeRepresentation> overrideRep,
                    const Optional<ForeignErrorConvention> &foreignError,
                              SGFContext ctx = SGFContext());

  RValue emitApplyOfLibraryIntrinsic(SILLocation loc,
                                     FuncDecl *fn,
                                     const SubstitutionMap &subMap,
                                     ArrayRef<ManagedValue> args,
                                     SGFContext ctx);

  RValue emitApplyOfLibraryIntrinsic(SILLocation loc,
                                     FuncDecl *fn,
                                     const SubstitutionList &subs,
                                     ArrayRef<ManagedValue> args,
                                     SGFContext ctx);

  SILValue emitApplyWithRethrow(SILLocation loc, SILValue fn,
                                SILType substFnType,
                                SubstitutionList subs,
                                ArrayRef<SILValue> args);

  /// Emit a literal that applies the various initializers.
  RValue emitLiteral(LiteralExpr *literal, SGFContext C);

  SILBasicBlock *getTryApplyErrorDest(SILLocation loc,
                                      SILResultInfo exnResult,
                                      bool isSuppressed);

  /// Emit a dynamic member reference.
  RValue emitDynamicMemberRefExpr(DynamicMemberRefExpr *e, SGFContext c);

  /// Emit a dynamic subscript.
  RValue emitDynamicSubscriptExpr(DynamicSubscriptExpr *e, SGFContext c);

  /// Open up the given existential expression and emit its
  /// subexpression in a caller-specified manner.
  ///
  /// \param e The expression.
  ///
  /// \param emitSubExpr A function to call to emit the subexpression
  /// (which will be passed in).
  void emitOpenExistentialExprImpl(OpenExistentialExpr *e,
                                  llvm::function_ref<void(Expr *)> emitSubExpr);

  /// Open up the given existential expression and emit its
  /// subexpression in a caller-specified manner.
  ///
  /// \param e The expression.
  ///
  /// \param emitSubExpr A function to call to emit the subexpression
  /// (which will be passed in).
  template<typename R, typename F>
  R emitOpenExistentialExpr(OpenExistentialExpr *e, F emitSubExpr) {
    Optional<R> result;
    emitOpenExistentialExprImpl(e,
                            [&](Expr *subExpr) {
                              result.emplace(emitSubExpr(subExpr));
                            });
    return std::move(*result);
  }

  /// Open up the given existential expression and emit its
  /// subexpression in a caller-specified manner.
  ///
  /// \param e The expression.
  ///
  /// \param emitSubExpr A function to call to emit the subexpression
  /// (which will be passed in).
  template<typename F>
  void emitOpenExistentialExpr(OpenExistentialExpr *e, F emitSubExpr) {
    emitOpenExistentialExprImpl(e, emitSubExpr);
  }

  /// Mapping from active opaque value expressions to their values,
  /// along with a bit for each indicating whether it has been consumed yet.
  llvm::SmallDenseMap<OpaqueValueExpr *, OpaqueValueState>
    OpaqueValues;

  /// A mapping from opaque value expressions to the open-existential
  /// expression that determines them, used while lowering lvalues.
  llvm::SmallDenseMap<OpaqueValueExpr *, OpenExistentialExpr *>
    OpaqueValueExprs;

  /// RAII object that introduces a temporary binding for an opaque value.
  ///
  /// Each time the opaque value expression is referenced, it will be
  /// retained/released separately. When this RAII object goes out of
  /// scope, the value will be destroyed if requested.
  class OpaqueValueRAII {
    SILGenFunction &Self;
    OpaqueValueExpr *OpaqueValue;

    OpaqueValueRAII(const OpaqueValueRAII &) = delete;
    OpaqueValueRAII &operator=(const OpaqueValueRAII &) = delete;

  public:
    OpaqueValueRAII(SILGenFunction &self, OpaqueValueExpr *opaqueValue,
                    OpaqueValueState state)
    : Self(self), OpaqueValue(opaqueValue) {
      assert(Self.OpaqueValues.count(OpaqueValue) == 0 &&
             "Opaque value already has a binding");
      Self.OpaqueValues[OpaqueValue] = state;
    }

    ~OpaqueValueRAII();
  };

  /// \brief Emit a conditional checked cast branch. Does not
  /// re-abstract the argument to the success branch. Terminates the
  /// current BB.
  ///
  /// \param loc          The AST location associated with the operation.
  /// \param src          The abstract value to cast.
  /// \param sourceType   The formal source type.
  /// \param targetType   The formal target type.
  /// \param C            Information about the result of the cast.
  /// \param handleTrue   A callback to invoke with the result of the cast
  ///                     in the success path.  The current BB should be
  ///                     terminated.
  /// \param handleFalse  A callback to invoke in the failure path.  The
  ///                     current BB should be terminated.
  void
  emitCheckedCastBranch(SILLocation loc, ConsumableManagedValue src,
                        Type sourceType, CanType targetType, SGFContext C,
                        std::function<void(ManagedValue)> handleTrue,
                        std::function<void(Optional<ManagedValue>)> handleFalse,
                        ProfileCounter TrueCount = ProfileCounter(),
                        ProfileCounter FalseCount = ProfileCounter());

  /// A form of checked cast branch that uses the old non-ownership preserving
  /// semantics.
  ///
  /// The main difference is that this code does not pass the old argument as a
  /// block argument in the failure case. This causes values to be double
  /// consumed.
  void emitCheckedCastBranchOld(SILLocation loc, Expr *source, Type targetType,
                                SGFContext ctx,
                                std::function<void(ManagedValue)> handleTrue,
                                std::function<void()> handleFalse,
                                ProfileCounter TrueCount = ProfileCounter(),
                                ProfileCounter FalseCount = ProfileCounter());

  /// \brief Emit a conditional checked cast branch, starting from an
  /// expression.  Terminates the current BB.
  ///
  /// \param loc          The AST location associated with the operation.
  /// \param src          An expression which will generate the value to cast.
  /// \param targetType   The formal target type.
  /// \param C            Information about the result of the cast.
  /// \param handleTrue   A callback to invoke with the result of the cast
  ///                     in the success path.  The current BB should be
  ///                     terminated.
  /// \param handleFalse  A callback to invoke in the failure path.  The
  ///                     current BB should be terminated.
  void
  emitCheckedCastBranch(SILLocation loc, Expr *src, Type targetType,
                        SGFContext C,
                        std::function<void(ManagedValue)> handleTrue,
                        std::function<void(Optional<ManagedValue>)> handleFalse,
                        ProfileCounter TrueCount = ProfileCounter(),
                        ProfileCounter FalseCount = ProfileCounter());

  /// A form of checked cast branch that uses the old non-ownership preserving
  /// semantics.
  ///
  /// The main difference is that this code does not pass the old argument as a
  /// block argument in the failure case. This causes values to be double
  /// consumed.
  void emitCheckedCastBranchOld(SILLocation loc, ConsumableManagedValue src,
                                Type sourceType, CanType targetType,
                                SGFContext ctx,
                                std::function<void(ManagedValue)> handleTrue,
                                std::function<void()> handleFalse,
                                ProfileCounter TrueCount = ProfileCounter(),
                                ProfileCounter FalseCount = ProfileCounter());

  /// Emit the control flow for an optional 'bind' operation, branching to the
  /// active failure destination if the optional value addressed by optionalAddr
  /// is nil, and leaving the insertion point on the success branch.
  ///
  /// NOTE: This operation does *not* consume the managed value.
  ///
  void emitBindOptional(SILLocation loc, ManagedValue optionalAddrOrValue,
                        unsigned depth);

  void emitOptionalEvaluation(SILLocation loc, Type optionalType,
                              SmallVectorImpl<ManagedValue> &results,
                              SGFContext C,
                      llvm::function_ref<void(SmallVectorImpl<ManagedValue> &,
                                              SGFContext primaryC)>
                                generateNormalResults);

  //===--------------------------------------------------------------------===//
  // Bridging thunks
  //===--------------------------------------------------------------------===//

  /// Convert a native Swift value to a value that can be passed as an argument
  /// to or returned as the result of a function with the given calling
  /// convention.
  ManagedValue emitNativeToBridgedValue(SILLocation loc, ManagedValue v,
                                        CanType nativeType,
                                        CanType bridgedType,
                                        SILType loweredBridgedType,
                                        SGFContext C = SGFContext());
  
  /// Convert a value received as the result or argument of a function with
  /// the given calling convention to a native Swift value of the given type.
  ManagedValue emitBridgedToNativeValue(SILLocation loc, ManagedValue v,
                                        CanType bridgedType,
                                        CanType nativeType,
                                        SILType loweredNativeType,
                                        SGFContext C = SGFContext(),
                                        bool isCallResult = false);

  /// Convert a bridged error type to the native Swift Error
  /// representation.  The value may be optional.
  ManagedValue emitBridgedToNativeError(SILLocation loc, ManagedValue v);

  /// Convert a value in the native Swift Error representation to
  /// a bridged error type representation.
  ManagedValue emitNativeToBridgedError(SILLocation loc, ManagedValue v,
                                        CanType nativeType,
                                        CanType bridgedType);
  
  SILValue emitBridgeErrorForForeignError(SILLocation loc,
                                          SILValue nativeError,
                                          SILType bridgedResultType,
                                          SILValue foreignErrorSlot,
                                    const ForeignErrorConvention &foreignError);

  SILValue
  emitBridgeReturnValueForForeignError(SILLocation loc,
                                       SILValue result,
                                       CanType formalNativeType,
                                       CanType formalBridgedType,
                                       SILType bridgedType,
                                       SILValue foreignErrorSlot,
                                 const ForeignErrorConvention &foreignError);

  void emitForeignErrorBlock(SILLocation loc, SILBasicBlock *errorBB,
                             Optional<ManagedValue> errorSlot);

  void emitForeignErrorCheck(SILLocation loc,
                             SmallVectorImpl<ManagedValue> &directResults,
                             ManagedValue errorSlot,
                             bool suppressErrorCheck,
                             const ForeignErrorConvention &foreignError);

  //===--------------------------------------------------------------------===//
  // Re-abstraction thunks
  //===--------------------------------------------------------------------===//

  /// Convert a value with the abstraction patterns of the original type
  /// to a value with the abstraction patterns of the substituted type.
  ManagedValue emitOrigToSubstValue(SILLocation loc, ManagedValue input,
                                    AbstractionPattern origType,
                                    CanType substType,
                                    SGFContext ctx = SGFContext());
  RValue emitOrigToSubstValue(SILLocation loc, RValue &&input,
                              AbstractionPattern origType,
                              CanType substType,
                              SGFContext ctx = SGFContext());

  /// Convert a value with the abstraction patterns of the substituted
  /// type to a value with the abstraction patterns of the original type.
  ManagedValue emitSubstToOrigValue(SILLocation loc, ManagedValue input,
                                    AbstractionPattern origType,
                                    CanType substType,
                                    SGFContext ctx = SGFContext());
  RValue emitSubstToOrigValue(SILLocation loc, RValue &&input,
                              AbstractionPattern origType,
                              CanType substType,
                              SGFContext ctx = SGFContext());

  /// Transform the AST-level types in the function signature without an
  /// abstraction or representation change.
  ManagedValue emitTransformedValue(SILLocation loc, ManagedValue input,
                                    CanType inputType,
                                    CanType outputType,
                                    SGFContext ctx = SGFContext());

  /// Most general form of the above.
  ManagedValue emitTransformedValue(SILLocation loc, ManagedValue input,
                                    AbstractionPattern inputOrigType,
                                    CanType inputSubstType,
                                    AbstractionPattern outputOrigType,
                                    CanType outputSubstType,
                                    SGFContext ctx = SGFContext());
  RValue emitTransformedValue(SILLocation loc, RValue &&input,
                              AbstractionPattern inputOrigType,
                              CanType inputSubstType,
                              AbstractionPattern outputOrigType,
                              CanType outputSubstType,
                              SGFContext ctx = SGFContext());

  /// Used for emitting SILArguments of bare functions, such as thunks and
  /// open-coded materializeForSet.
  void collectThunkParams(SILLocation loc,
                          SmallVectorImpl<ManagedValue> &params);

  /// Build the type of a function transformation thunk.
  CanSILFunctionType buildThunkType(CanSILFunctionType &sourceType,
                                    CanSILFunctionType &expectedType,
                                    CanType &inputSubstType,
                                    CanType &outputSubstType,
                                    GenericEnvironment *&genericEnv,
                                    SubstitutionMap &interfaceSubs);

  //===--------------------------------------------------------------------===//
  // Declarations
  //===--------------------------------------------------------------------===//
  
  void visitDecl(Decl *D) {
    llvm_unreachable("Not yet implemented");
  }

  void visitFuncDecl(FuncDecl *D);
  void visitPatternBindingDecl(PatternBindingDecl *D);

  void emitPatternBinding(PatternBindingDecl *D, unsigned entry);
  
  std::unique_ptr<Initialization>
  emitPatternBindingInitialization(Pattern *P, JumpDest failureDest);
    
  void visitNominalTypeDecl(NominalTypeDecl *D) {
    // No lowering support needed.
  }

  void visitTypeAliasDecl(TypeAliasDecl *D) {
    // No lowering support needed.
  }

  void visitGenericTypeParamDecl(GenericTypeParamDecl *D) {
    // No lowering support needed.
  }
  void visitAssociatedTypeDecl(AssociatedTypeDecl *D) {
    // No lowering support needed.
  }

  void visitVarDecl(VarDecl *D);

  /// Emit an Initialization for a 'var' or 'let' decl in a pattern.
  std::unique_ptr<Initialization> emitInitializationForVarDecl(VarDecl *vd,
                                                               bool immutable);
  
  /// Emit the allocation for a local variable, provides an Initialization
  /// that can be used to initialize it, and registers cleanups in the active
  /// scope.
  /// \param ArgNo optionally describes this function argument's
  /// position for debug info.
  std::unique_ptr<Initialization>
  emitLocalVariableWithCleanup(VarDecl *D,
                               Optional<MarkUninitializedInst::Kind> kind,
                               unsigned ArgNo = 0);

  /// Emit the allocation for a local temporary, provides an
  /// Initialization that can be used to initialize it, and registers
  /// cleanups in the active scope.
  ///
  /// The initialization is guaranteed to be a single buffer.
  std::unique_ptr<TemporaryInitialization>
  emitTemporary(SILLocation loc, const TypeLowering &tempTL);

  /// Emit the allocation for a local temporary, provides an
  /// Initialization that can be used to initialize it, and registers
  /// cleanups in the current active formal evaluation scope.
  ///
  /// The initialization is guaranteed to be a single buffer.
  std::unique_ptr<TemporaryInitialization>
  emitFormalAccessTemporary(SILLocation loc, const TypeLowering &tempTL);

  /// Provides an Initialization that can be used to initialize an already-
  /// allocated temporary, and registers cleanups in the active scope.
  ///
  /// The initialization is guaranteed to be a single buffer.
  std::unique_ptr<TemporaryInitialization>
  useBufferAsTemporary(SILValue addr, const TypeLowering &tempTL);

  /// Enter a currently-dormant cleanup to destroy the value in the
  /// given address.
  CleanupHandle enterDormantTemporaryCleanup(SILValue temp,
                                             const TypeLowering &tempTL);

  CleanupHandle enterDeallocBoxCleanup(SILValue box);

  /// Enter a currently-dormant cleanup to destroy the value in the
  /// given address.
  CleanupHandle
  enterDormantFormalAccessTemporaryCleanup(SILValue temp, SILLocation loc,
                                           const TypeLowering &tempTL);

  /// Destroy and deallocate an initialized local variable.
  void destroyLocalVariable(SILLocation L, VarDecl *D);
  
  /// Deallocate an uninitialized local variable.
  void deallocateUninitializedLocalVariable(SILLocation L, VarDecl *D);

  /// Enter a cleanup to deallocate a stack variable.
  CleanupHandle enterDeallocStackCleanup(SILValue address);
  
  /// Enter a cleanup to emit a ReleaseValue/DestroyAddr of the specified value.
  CleanupHandle enterDestroyCleanup(SILValue valueOrAddr);
  
  /// Enter a cleanup to emit a DeinitExistentialAddr or DeinitExistentialBox
  /// of the specified value.
  CleanupHandle enterDeinitExistentialCleanup(SILValue valueOrAddr,
                                              CanType concreteFormalType,
                                              ExistentialRepresentation repr);

  /// Evaluate an Expr as an lvalue.
  LValue emitLValue(Expr *E, AccessKind accessKind,
                    LValueOptions options = LValueOptions());

  /// Emit a reference to a variable as an lvalue.
  LValue emitLValueForAddressedNonMemberVarDecl(SILLocation loc, VarDecl *var,
                                                CanType formalRValueType,
                                                AccessKind accessKind,
                                                AccessSemantics semantics);

  /// Emit an lvalue that directly refers to the given instance variable
  /// (without going through getters or setters).
  LValue emitPropertyLValue(SILLocation loc, ManagedValue base,
                            CanType baseFormalType, VarDecl *var,
                            LValueOptions options,
                            AccessKind accessKind, AccessSemantics semantics);

  struct PointerAccessInfo {
    CanType PointerType;
    PointerTypeKind PointerKind;
    swift::AccessKind AccessKind;
  };

  PointerAccessInfo getPointerAccessInfo(Type pointerType);
  ManagedValue emitLValueToPointer(SILLocation loc, LValue &&lvalue,
                                   PointerAccessInfo accessInfo);

  struct ArrayAccessInfo {
    Type PointerType;
    Type ArrayType;
    swift::AccessKind AccessKind;
  };
  ArrayAccessInfo getArrayAccessInfo(Type pointerType, Type arrayType);
  std::pair<ManagedValue,ManagedValue>
  emitArrayToPointer(SILLocation loc, LValue &&lvalue,
                     ArrayAccessInfo accessInfo);

  std::pair<ManagedValue,ManagedValue>
  emitArrayToPointer(SILLocation loc, ManagedValue arrayValue,
                     ArrayAccessInfo accessInfo);

  std::pair<ManagedValue,ManagedValue>
  emitStringToPointer(SILLocation loc, ManagedValue stringValue,
                      Type pointerType);

  class ForceTryEmission {
    SILGenFunction &SGF;
    Expr *Loc;
    JumpDest OldThrowDest;

  public:
    ForceTryEmission(SILGenFunction &SGF, Expr *loc);

    ForceTryEmission(const ForceTryEmission &) = delete;
    ForceTryEmission &operator=(const ForceTryEmission &) = delete;

    void finish();

    ~ForceTryEmission() {
      if (Loc) finish();
    }
  };

  /// Return forwarding substitutions for the archetypes in the current
  /// function.
  SubstitutionList getForwardingSubstitutions();
  
  /// Get the _Pointer protocol used for pointer argument operations.
  ProtocolDecl *getPointerProtocol();
};


/// A utility class for saving and restoring the insertion point.
class SILGenSavedInsertionPoint {
  SILGenFunction &SGF;
  SILBasicBlock *SavedIP;
  FunctionSection SavedSection;
public:
  SILGenSavedInsertionPoint(SILGenFunction &SGF, SILBasicBlock *newIP,
                            Optional<FunctionSection> optSection = None)
      : SGF(SGF), SavedIP(SGF.B.getInsertionBB()),
        SavedSection(SGF.CurFunctionSection) {
    FunctionSection section = (optSection ? *optSection : SavedSection);
    assert((section != FunctionSection::Postmatter ||
            SGF.StartOfPostmatter != SGF.F.end()) &&
           "trying to move to postmatter without a registered start "
           "of postmatter?");

    SGF.B.setInsertionPoint(newIP);
    SGF.CurFunctionSection = section;
  }

  SILGenSavedInsertionPoint(const SILGenSavedInsertionPoint &) = delete;
  SILGenSavedInsertionPoint &
  operator=(const SILGenSavedInsertionPoint &) = delete;

  ~SILGenSavedInsertionPoint() {
    if (SavedIP) {
      SGF.B.setInsertionPoint(SavedIP);
    } else {
      SGF.B.clearInsertionPoint();
    }
    SGF.CurFunctionSection = SavedSection;
  }
};

} // end namespace Lowering
} // end namespace swift

#endif<|MERGE_RESOLUTION|>--- conflicted
+++ resolved
@@ -1071,8 +1071,6 @@
                            SGFContext C = SGFContext());
 
   /// Produce a singular RValue for a load from the specified property.
-<<<<<<< HEAD
-=======
   ///
   /// This is designed to work with RValue ManagedValue bases that are either +0
   /// or +1.
@@ -1080,7 +1078,6 @@
   /// \arg isBaseGuaranteed This should /only/ be set to true if we know that
   /// the base value will stay alive as long as the returned RValue implying
   /// that it is safe to load/use values as +0.
->>>>>>> aad14e3c
   RValue emitRValueForStorageLoad(SILLocation loc,
                                   ManagedValue base,
                                   CanType baseFormalType,
@@ -1089,11 +1086,7 @@
                                   SubstitutionList substitutions,
                                   AccessSemantics semantics, Type propTy,
                                   SGFContext C,
-<<<<<<< HEAD
-                                  bool isGuaranteedValid = false);
-=======
                                   bool isBaseGuaranteed = false);
->>>>>>> aad14e3c
 
   void emitCaptures(SILLocation loc,
                     AnyFunctionRef TheClosure,
