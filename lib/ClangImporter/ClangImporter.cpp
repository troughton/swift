//===--- ClangImporter.cpp - Import Clang Modules -------------------------===//
//
// This source file is part of the Swift.org open source project
//
// Copyright (c) 2014 - 2018 Apple Inc. and the Swift project authors
// Licensed under Apache License v2.0 with Runtime Library Exception
//
// See https://swift.org/LICENSE.txt for license information
// See https://swift.org/CONTRIBUTORS.txt for the list of Swift project authors
//
//===----------------------------------------------------------------------===//
//
// This file implements support for loading Clang modules into Swift.
//
//===----------------------------------------------------------------------===//
#include "swift/ClangImporter/ClangImporter.h"
#include "swift/ClangImporter/ClangModule.h"
#include "IAMInference.h"
#include "ImporterImpl.h"
#include "ClangDiagnosticConsumer.h"
#include "swift/Subsystems.h"
#include "swift/AST/ASTContext.h"
#include "swift/AST/DiagnosticEngine.h"
#include "swift/AST/DiagnosticsClangImporter.h"
#include "swift/AST/IRGenOptions.h"
#include "swift/AST/LinkLibrary.h"
#include "swift/AST/Module.h"
#include "swift/AST/NameLookup.h"
#include "swift/AST/Types.h"
#include "swift/Basic/Defer.h"
#include "swift/Basic/Platform.h"
#include "swift/Basic/Range.h"
#include "swift/Basic/StringExtras.h"
#include "swift/Basic/Version.h"
#include "swift/ClangImporter/ClangImporterOptions.h"
#include "swift/Parse/Lexer.h"
#include "swift/Parse/Parser.h"
#include "swift/Config.h"
#include "clang/AST/ASTContext.h"
#include "clang/AST/Mangle.h"
#include "clang/Basic/CharInfo.h"
#include "clang/Basic/IdentifierTable.h"
#include "clang/Basic/Module.h"
#include "clang/Basic/TargetInfo.h"
#include "clang/Basic/Version.h"
#include "clang/CodeGen/ObjectFilePCHContainerOperations.h"
#include "clang/Frontend/FrontendActions.h"
#include "clang/Frontend/Utils.h"
#include "clang/Index/IndexingAction.h"
#include "clang/Serialization/ASTReader.h"
#include "clang/Serialization/ASTWriter.h"
#include "clang/Lex/Preprocessor.h"
#include "clang/Lex/PreprocessorOptions.h"
#include "clang/Parse/Parser.h"
#include "clang/Rewrite/Frontend/FrontendActions.h"
#include "clang/Rewrite/Frontend/Rewriters.h"
#include "clang/Sema/Lookup.h"
#include "clang/Sema/Sema.h"
#include "llvm/ADT/STLExtras.h"
#include "llvm/ADT/StringExtras.h"
#include "llvm/Support/CrashRecoveryContext.h"
#include "llvm/Support/Memory.h"
#include "llvm/Support/Path.h"
#include <algorithm>
#include <memory>

using namespace swift;
using namespace importer;

// Commonly-used Clang classes.
using clang::CompilerInstance;
using clang::CompilerInvocation;

#pragma mark Internal data structures

namespace {
  class HeaderImportCallbacks : public clang::PPCallbacks {
    ClangImporter::Implementation &Impl;
  public:
    HeaderImportCallbacks(ClangImporter::Implementation &impl)
      : Impl(impl) {}

    void handleImport(const clang::Module *imported) {
      if (!imported)
        return;
      Impl.ImportedHeaderExports.push_back(
          const_cast<clang::Module *>(imported));
    }

    void InclusionDirective(clang::SourceLocation HashLoc,
                            const clang::Token &IncludeTok,
                            StringRef FileName,
                            bool IsAngled,
                            clang::CharSourceRange FilenameRange,
                            const clang::FileEntry *File,
                            StringRef SearchPath,
                            StringRef RelativePath,
                            const clang::Module *Imported,
                            clang::SrcMgr::CharacteristicKind FileType) override {
      handleImport(Imported);
    }

    void moduleImport(clang::SourceLocation ImportLoc,
                              clang::ModuleIdPath Path,
                              const clang::Module *Imported) override {
      handleImport(Imported);
    }
  };

  class PCHDeserializationCallbacks : public clang::ASTDeserializationListener {
    ClangImporter::Implementation &Impl;
  public:
    explicit PCHDeserializationCallbacks(ClangImporter::Implementation &impl)
      : Impl(impl) {}
    void ModuleImportRead(clang::serialization::SubmoduleID ID,
                          clang::SourceLocation ImportLoc) override {
      if (Impl.IsReadingBridgingPCH) {
        Impl.PCHImportedSubmodules.push_back(ID);
      }
    }
  };

  class HeaderParsingASTConsumer : public clang::ASTConsumer {
    SmallVector<clang::DeclGroupRef, 4> DeclGroups;
    PCHDeserializationCallbacks PCHCallbacks;
  public:
    explicit HeaderParsingASTConsumer(ClangImporter::Implementation &impl)
      : PCHCallbacks(impl) {}
    void
    HandleTopLevelDeclInObjCContainer(clang::DeclGroupRef decls) override {
      DeclGroups.push_back(decls);
    }

    ArrayRef<clang::DeclGroupRef> getAdditionalParsedDecls() {
      return DeclGroups;
    }

    clang::ASTDeserializationListener *GetASTDeserializationListener() override {
      return &PCHCallbacks;
    }

    void reset() {
      DeclGroups.clear();
    }
  };

  class ParsingAction : public clang::ASTFrontendAction {
    ASTContext &Ctx;
    ClangImporter &Importer;
    ClangImporter::Implementation &Impl;
    const ClangImporterOptions &ImporterOpts;
    std::string SwiftPCHHash;
  public:
    explicit ParsingAction(ASTContext &ctx,
                           ClangImporter &importer,
                           ClangImporter::Implementation &impl,
                           const ClangImporterOptions &importerOpts,
                           std::string swiftPCHHash)
      : Ctx(ctx), Importer(importer), Impl(impl), ImporterOpts(importerOpts),
        SwiftPCHHash(swiftPCHHash) {}
    std::unique_ptr<clang::ASTConsumer>
    CreateASTConsumer(clang::CompilerInstance &CI, StringRef InFile) override {
      return llvm::make_unique<HeaderParsingASTConsumer>(Impl);
    }
    bool BeginSourceFileAction(clang::CompilerInstance &CI) override {
      // Prefer frameworks over plain headers.
      // We add search paths here instead of when building the initial invocation
      // so that (a) we use the same code as search paths for imported modules,
      // and (b) search paths are always added after -Xcc options.
      SearchPathOptions &searchPathOpts = Ctx.SearchPathOpts;
      for (const auto &framepath : searchPathOpts.FrameworkSearchPaths) {
        Importer.addSearchPath(framepath.Path, /*isFramework*/true,
                               framepath.IsSystem);
      }

      for (auto path : searchPathOpts.ImportSearchPaths) {
        Importer.addSearchPath(path, /*isFramework*/false, /*isSystem=*/false);
      }

      auto PCH = Importer.getOrCreatePCH(ImporterOpts, SwiftPCHHash);
      if (PCH.hasValue()) {
        Impl.getClangInstance()->getPreprocessorOpts().ImplicitPCHInclude =
            PCH.getValue();
        Impl.IsReadingBridgingPCH = true;
        Impl.setSinglePCHImport(PCH.getValue());
      }

      return true;
    }
  };

  class StdStringMemBuffer : public llvm::MemoryBuffer {
    const std::string storage;
    const std::string name;
  public:
    StdStringMemBuffer(std::string &&source, StringRef name)
        : storage(std::move(source)), name(name.str()) {
      init(storage.data(), storage.data() + storage.size(),
           /*null-terminated=*/true);
    }

    StringRef getBufferIdentifier() const override {
      return name;
    }

    BufferKind getBufferKind() const override {
      return MemoryBuffer_Malloc;
    }
  };

  class ZeroFilledMemoryBuffer : public llvm::MemoryBuffer {
    const std::string name;
  public:
    explicit ZeroFilledMemoryBuffer(size_t size, StringRef name)
        : name(name.str()) {
      assert(size > 0);
      std::error_code error;
      llvm::sys::MemoryBlock memory =
          llvm::sys::Memory::allocateMappedMemory(size, nullptr,
                                                  llvm::sys::Memory::MF_READ,
                                                  error);
      assert(!error && "failed to allocated read-only zero-filled memory");
      init(static_cast<char *>(memory.base()),
           static_cast<char *>(memory.base()) + memory.size() - 1,
           /*null-terminated*/true);
    }

    ~ZeroFilledMemoryBuffer() override {
      llvm::sys::MemoryBlock memory{const_cast<char *>(getBufferStart()),
        getBufferSize()};
      std::error_code error = llvm::sys::Memory::releaseMappedMemory(memory);
      assert(!error && "failed to deallocate read-only zero-filled memory");
      (void)error;
    }

    ZeroFilledMemoryBuffer(const ZeroFilledMemoryBuffer &) = delete;
    ZeroFilledMemoryBuffer(ZeroFilledMemoryBuffer &&) = delete;
    void operator=(const ZeroFilledMemoryBuffer &) = delete;
    void operator=(ZeroFilledMemoryBuffer &&) = delete;

    StringRef getBufferIdentifier() const override {
      return name;
    }
    BufferKind getBufferKind() const override {
      return MemoryBuffer_MMap;
    }
  };
} // end anonymous namespace

namespace {
class BridgingPPTracker : public clang::PPCallbacks {
  ClangImporter::Implementation &Impl;

public:
  BridgingPPTracker(ClangImporter::Implementation &Impl)
    : Impl(Impl) {}

private:
  static unsigned getNumModuleIdentifiers(const clang::Module *Mod) {
    unsigned Result = 1;
    while (Mod->Parent) {
      Mod = Mod->Parent;
      ++Result;
    }
    return Result;
  }

  void InclusionDirective(clang::SourceLocation HashLoc,
                          const clang::Token &IncludeTok,
                          StringRef FileName,
                          bool IsAngled,
                          clang::CharSourceRange FilenameRange,
                          const clang::FileEntry *File,
                          StringRef SearchPath,
                          StringRef RelativePath,
                          const clang::Module *Imported,
                          clang::SrcMgr::CharacteristicKind FileType) override{
    if (!Imported) {
      if (File)
        Impl.BridgeHeaderFiles.insert(File);
      return;
    }
    // Synthesize identifier locations.
    SmallVector<clang::SourceLocation, 4> IdLocs;
    for (unsigned I = 0, E = getNumModuleIdentifiers(Imported); I != E; ++I)
      IdLocs.push_back(HashLoc);
    handleImport(HashLoc, IdLocs, Imported);
  }

  void moduleImport(clang::SourceLocation ImportLoc,
                    clang::ModuleIdPath Path,
                    const clang::Module *Imported) override {
    if (!Imported)
      return;
    SmallVector<clang::SourceLocation, 4> IdLocs;
    for (auto &P : Path)
      IdLocs.push_back(P.second);
    handleImport(ImportLoc, IdLocs, Imported);
  }

  void handleImport(clang::SourceLocation ImportLoc,
                    ArrayRef<clang::SourceLocation> IdLocs,
                    const clang::Module *Imported) {
    clang::ASTContext &ClangCtx = Impl.getClangASTContext();
    clang::ImportDecl *ClangImport = clang::ImportDecl::Create(ClangCtx,
                                            ClangCtx.getTranslationUnitDecl(),
                                            ImportLoc,
                                           const_cast<clang::Module*>(Imported),
                                            IdLocs);
    Impl.BridgeHeaderTopLevelImports.push_back(ClangImport);
  }

  void MacroDefined(const clang::Token &MacroNameTok,
                    const clang::MacroDirective *MD) override {
    Impl.BridgeHeaderMacros.push_back(MacroNameTok.getIdentifierInfo());
  }
};

class ClangImporterDependencyCollector : public clang::DependencyCollector
{
  llvm::StringSet<> ExcludedPaths;
  const bool TrackSystemDeps;

public:
  ClangImporterDependencyCollector(bool TrackSystemDeps)
    : TrackSystemDeps(TrackSystemDeps) {}

  void excludePath(StringRef filename) {
    ExcludedPaths.insert(filename);
  }

  bool isClangImporterSpecialName(StringRef Filename) {
    using ImporterImpl = ClangImporter::Implementation;
    return (Filename == ImporterImpl::moduleImportBufferName
            || Filename == ImporterImpl::bridgingHeaderBufferName);
  }

  bool needSystemDependencies() override { return TrackSystemDeps; }

  bool sawDependency(StringRef Filename, bool FromClangModule,
                     bool IsSystem, bool IsClangModuleFile,
                     bool IsMissing) override {
    if (!clang::DependencyCollector::sawDependency(Filename, FromClangModule,
                                                   IsSystem, IsClangModuleFile,
                                                   IsMissing))
      return false;
    // Currently preserving older ClangImporter behavior of ignoring .pcm
    // file dependencies, but possibly revisit?
    if (IsClangModuleFile
        || isClangImporterSpecialName(Filename)
        || ExcludedPaths.count(Filename))
      return false;
    return true;
  }
};
} // end anonymous namespace

std::shared_ptr<clang::DependencyCollector>
ClangImporter::createDependencyCollector(bool TrackSystemDeps)
{
  return std::make_shared<ClangImporterDependencyCollector>(TrackSystemDeps);
}

void ClangImporter::Implementation::addBridgeHeaderTopLevelDecls(
    clang::Decl *D) {
  if (shouldIgnoreBridgeHeaderTopLevelDecl(D))
    return;

  BridgeHeaderTopLevelDecls.push_back(D);
}

bool ClangImporter::Implementation::shouldIgnoreBridgeHeaderTopLevelDecl(
    clang::Decl *D) {
  // Ignore forward references;
  if (auto *ID = dyn_cast<clang::ObjCInterfaceDecl>(D)) {
    if (!ID->isThisDeclarationADefinition())
      return true;
  } else if (auto PD = dyn_cast<clang::ObjCProtocolDecl>(D)) {
    if (!PD->isThisDeclarationADefinition())
      return true;
  } else if (auto TD = dyn_cast<clang::TagDecl>(D)) {
    if (!TD->isThisDeclarationADefinition())
      return true;
  }
  return false;
}

ClangImporter::ClangImporter(ASTContext &ctx,
                             const ClangImporterOptions &clangImporterOpts,
                             DependencyTracker *tracker)
  : ClangModuleLoader(tracker),
    Impl(*new Implementation(ctx, clangImporterOpts))
{
}

ClangImporter::~ClangImporter() {
  delete &Impl;
}

void ClangImporter::setTypeResolver(LazyResolver &resolver) {
  Impl.setTypeResolver(&resolver);
}

void ClangImporter::clearTypeResolver() {
  Impl.setTypeResolver(nullptr);
}

#pragma mark Module loading

/// Finds the glibc.modulemap file relative to the provided resource dir.
///
/// Note that the module map used for Glibc depends on the target we're
/// compiling for, and is not included in the resource directory with the other
/// implicit module maps. It's at {freebsd|linux}/{arch}/glibc.modulemap.
static Optional<StringRef>
getGlibcModuleMapPath(StringRef resourceDir, llvm::Triple triple,
                      SmallVectorImpl<char> &scratch) {
  if (resourceDir.empty())
    return None;

  scratch.append(resourceDir.begin(), resourceDir.end());
  llvm::sys::path::append(
      scratch,
      swift::getPlatformNameForTriple(triple),
      swift::getMajorArchitectureName(triple),
      "glibc.modulemap");

  // Only specify the module map if that file actually exists.
  // It may not--for example in the case that
  // `swiftc -target x86_64-unknown-linux-gnu -emit-ir` is invoked using
  // a Swift compiler not built for Linux targets.
  if (llvm::sys::fs::exists(scratch)) {
    return StringRef(scratch.data(), scratch.size());
  } else {
    return None;
  }
}

static void
getNormalInvocationArguments(std::vector<std::string> &invocationArgStrs,
                             ASTContext &ctx,
                             const ClangImporterOptions &importerOpts) {
  const auto &LangOpts = ctx.LangOpts;
  const llvm::Triple &triple = LangOpts.Target;
  SearchPathOptions &searchPathOpts = ctx.SearchPathOpts;

  auto languageVersion = ctx.LangOpts.EffectiveLanguageVersion;

  if (llvm::sys::path::extension(importerOpts.BridgingHeader)
          .endswith(file_types::getExtension(file_types::TY_PCH))) {
    invocationArgStrs.insert(invocationArgStrs.end(), {
        "-include-pch", importerOpts.BridgingHeader
    });
  }

  // If there are no shims in the resource dir, add a search path in the SDK.
  SmallString<128> shimsPath(searchPathOpts.RuntimeResourcePath);
  llvm::sys::path::append(shimsPath, "shims");
  if (!llvm::sys::fs::exists(shimsPath)) {
    shimsPath = searchPathOpts.SDKPath;
    llvm::sys::path::append(shimsPath, "usr", "lib", "swift", "shims");
    invocationArgStrs.insert(invocationArgStrs.end(), {
      "-isystem", shimsPath.str()
    });
  }

  // Construct the invocation arguments for the current target.
  // Add target-independent options first.
  invocationArgStrs.insert(invocationArgStrs.end(), {
      // Don't emit LLVM IR.
      "-fsyntax-only",

      // Enable block support.
      "-fblocks",

      languageVersion.preprocessorDefinition("__swift__", {10000, 100, 1}),

      "-fretain-comments-from-system-headers",

      "-isystem", searchPathOpts.RuntimeResourcePath,
  });

  // Enable Position Independence.  `-fPIC` is not supported on Windows, which
  // is implicitly position independent.
  if (!triple.isOSWindows())
    invocationArgStrs.insert(invocationArgStrs.end(), {"-fPIC"});

  // Enable modules.
  invocationArgStrs.insert(invocationArgStrs.end(), {
      "-fmodules",
      "-Xclang", "-fmodule-feature", "-Xclang", "swift"
  });
  // Don't enforce strict rules when inside the debugger to work around search
  // path problems caused by a module existing in both the build/install
  // directory and the source directory.
  if (!importerOpts.DebuggerSupport)
    invocationArgStrs.push_back(
        "-Werror=non-modular-include-in-framework-module");

  if (LangOpts.EnableObjCInterop) {
<<<<<<< HEAD
    invocationArgStrs.insert(invocationArgStrs.end(), {
        "-x",
        LangOpts.EnableCXXInterop ? "objective-c++" : "objective-c",
        LangOpts.EnableCXXInterop ? "-std=gnu++17" : "-std=gnu11",
        "-fobjc-arc"
    });
=======
    bool EnableCXXInterop = LangOpts.EnableCXXInterop;
    invocationArgStrs.insert(
        invocationArgStrs.end(),
        {"-x", EnableCXXInterop ? "objective-c++" : "objective-c",
         EnableCXXInterop ? "-std=gnu++17" : "-std=gnu11", "-fobjc-arc"});
>>>>>>> f4aa9f6b
    // TODO: Investigate whether 7.0 is a suitable default version.
    if (!triple.isOSDarwin())
      invocationArgStrs.insert(invocationArgStrs.end(),
                               {"-fobjc-runtime=ios-7.0"});

    // Define macros that Swift bridging headers use.
    invocationArgStrs.insert(invocationArgStrs.end(), {
          "-DSWIFT_CLASS_EXTRA=__attribute__((__annotate__("
          "\"" SWIFT_NATIVE_ANNOTATION_STRING "\")))",
          "-DSWIFT_PROTOCOL_EXTRA=__attribute__((__annotate__("
          "\"" SWIFT_NATIVE_ANNOTATION_STRING "\")))",
          "-DSWIFT_EXTENSION_EXTRA=__attribute__((__annotate__("
          "\"" SWIFT_NATIVE_ANNOTATION_STRING "\")))",
          "-DSWIFT_ENUM_EXTRA=__attribute__((__annotate__("
          "\"" SWIFT_NATIVE_ANNOTATION_STRING "\")))",
      });

  } else {
<<<<<<< HEAD
    invocationArgStrs.insert(invocationArgStrs.end(), {
        "-x",
        LangOpts.EnableCXXInterop ? "c++" : "c",
        LangOpts.EnableCXXInterop ? "-std=gnu++17" : "-std=gnu11"
    });
=======
    bool EnableCXXInterop = LangOpts.EnableCXXInterop;
    invocationArgStrs.insert(invocationArgStrs.end(),
                             {"-x", EnableCXXInterop ? "c++" : "c",
                              EnableCXXInterop ? "-std=gnu++17" : "-std=gnu11"});
>>>>>>> f4aa9f6b
  }

  // Set C language options.
  if (triple.isOSDarwin()) {
    invocationArgStrs.insert(invocationArgStrs.end(), {
      // Avoid including the iso646.h header because some headers from OS X
      // frameworks are broken by it.
      "-D_ISO646_H_", "-D__ISO646_H",

      // Request new APIs from AppKit.
      "-DSWIFT_SDK_OVERLAY_APPKIT_EPOCH=2",

      // Request new APIs from Foundation.
      "-DSWIFT_SDK_OVERLAY_FOUNDATION_EPOCH=8",

      // Request new APIs from SceneKit.
      "-DSWIFT_SDK_OVERLAY2_SCENEKIT_EPOCH=3",

      // Request new APIs from GameplayKit.
      "-DSWIFT_SDK_OVERLAY_GAMEPLAYKIT_EPOCH=1",

      // Request new APIs from SpriteKit.
      "-DSWIFT_SDK_OVERLAY_SPRITEKIT_EPOCH=1",

      // Request new APIs from CoreImage.
      "-DSWIFT_SDK_OVERLAY_COREIMAGE_EPOCH=2",

      // Request new APIs from libdispatch.
      "-DSWIFT_SDK_OVERLAY_DISPATCH_EPOCH=2",

      // Request new APIs from libpthread
      "-DSWIFT_SDK_OVERLAY_PTHREAD_EPOCH=1",

      // Request new APIs from CoreGraphics.
      "-DSWIFT_SDK_OVERLAY_COREGRAPHICS_EPOCH=0",

      // Request new APIs from UIKit.
      "-DSWIFT_SDK_OVERLAY_UIKIT_EPOCH=2",
    });

    // Get the version of this compiler and pass it to C/Objective-C
    // declarations.
    auto V = version::Version::getCurrentCompilerVersion();
    if (!V.empty()) {
      invocationArgStrs.insert(invocationArgStrs.end(), {
        V.preprocessorDefinition("__SWIFT_COMPILER_VERSION",
                                 {1000000000, /*ignored*/ 0, 1000000, 1000, 1}),
      });
    }
  } else {
    // Ideally we should turn this on for all Glibc targets that are actually
    // using Glibc or a libc that respects that flag. This will cause some
    // source breakage however (specifically with strerror_r()) on Linux
    // without a workaround.
    if (triple.isOSFuchsia() || triple.isAndroid()) {
      // Many of the modern libc features are hidden behind feature macros like
      // _GNU_SOURCE or _XOPEN_SOURCE.
      invocationArgStrs.insert(invocationArgStrs.end(), {
        "-D_GNU_SOURCE",
      });
    }

    if (triple.isOSWindows()) {
      switch (triple.getArch()) {
      default: llvm_unreachable("unsupported Windows architecture");
      case llvm::Triple::arm:
      case llvm::Triple::thumb:
        invocationArgStrs.insert(invocationArgStrs.end(), {"-D_ARM_"});
        break;
      case llvm::Triple::aarch64:
        invocationArgStrs.insert(invocationArgStrs.end(), {"-D_ARM64_"});
        break;
      case llvm::Triple::x86:
        invocationArgStrs.insert(invocationArgStrs.end(), {"-D_X86_"});
        break;
      case llvm::Triple::x86_64:
        invocationArgStrs.insert(invocationArgStrs.end(), {"-D_AMD64_"});
        break;
      }
    }

    SmallString<128> GlibcModuleMapPath;
    if (auto path = getGlibcModuleMapPath(searchPathOpts.RuntimeResourcePath,
                                          triple, GlibcModuleMapPath)) {
      invocationArgStrs.push_back((Twine("-fmodule-map-file=") + *path).str());
    } else {
      // FIXME: Emit a warning of some kind.
    }
  }

  if (searchPathOpts.SDKPath.empty()) {
    invocationArgStrs.push_back("-Xclang");
    invocationArgStrs.push_back("-nostdsysteminc");
  } else {
    if (triple.isWindowsMSVCEnvironment()) {
      llvm::SmallString<261> path; // MAX_PATH + 1
      path = searchPathOpts.SDKPath;
      llvm::sys::path::append(path, "usr", "include");
      llvm::sys::path::native(path);

      invocationArgStrs.push_back("-isystem");
      invocationArgStrs.push_back(path.str());
    } else {
      // On Darwin, Clang uses -isysroot to specify the include
      // system root. On other targets, it seems to use --sysroot.
      invocationArgStrs.push_back(triple.isOSDarwin() ? "-isysroot"
                                                      : "--sysroot");
      invocationArgStrs.push_back(searchPathOpts.SDKPath);
    }
  }

  const std::string &moduleCachePath = importerOpts.ModuleCachePath;
  if (!moduleCachePath.empty()) {
    invocationArgStrs.push_back("-fmodules-cache-path=");
    invocationArgStrs.back().append(moduleCachePath);
  }

  if (importerOpts.DisableModulesValidateSystemHeaders) {
    invocationArgStrs.push_back("-fno-modules-validate-system-headers");
  } else {
    invocationArgStrs.push_back("-fmodules-validate-system-headers");
  }

  if (importerOpts.DetailedPreprocessingRecord) {
    invocationArgStrs.insert(invocationArgStrs.end(), {
      "-Xclang", "-detailed-preprocessing-record",
      "-Xclang", "-fmodule-format=raw",
    });
  } else {
    invocationArgStrs.insert(invocationArgStrs.end(), {
      "-Xclang", "-fmodule-format=obj",
    });
  }

  // Enable API notes alongside headers/in frameworks.
  invocationArgStrs.push_back("-fapinotes-modules");
  invocationArgStrs.push_back("-fapinotes-swift-version=" +
                              languageVersion.asAPINotesVersionString());
  invocationArgStrs.push_back("-iapinotes-modules");
  invocationArgStrs.push_back((llvm::Twine(searchPathOpts.RuntimeResourcePath) +
                               llvm::sys::path::get_separator() +
                               "apinotes").str());
}

static void
getEmbedBitcodeInvocationArguments(std::vector<std::string> &invocationArgStrs,
                                   ASTContext &ctx,
                                   const ClangImporterOptions &importerOpts) {
  invocationArgStrs.insert(invocationArgStrs.end(), {
    // Backend mode.
    "-fembed-bitcode",

    // ...but Clang isn't doing the emission.
    "-fsyntax-only",

    "-x", "ir",
  });
}

static void
addCommonInvocationArguments(std::vector<std::string> &invocationArgStrs,
                             ASTContext &ctx,
                             const ClangImporterOptions &importerOpts) {
  using ImporterImpl = ClangImporter::Implementation;
  const llvm::Triple &triple = ctx.LangOpts.Target;
  SearchPathOptions &searchPathOpts = ctx.SearchPathOpts;

  invocationArgStrs.push_back("-target");
  invocationArgStrs.push_back(triple.str());

  invocationArgStrs.push_back(ImporterImpl::moduleImportBufferName);

  if (ctx.LangOpts.EnableAppExtensionRestrictions) {
    invocationArgStrs.push_back("-fapplication-extension");
  }

  if (!importerOpts.TargetCPU.empty()) {
    invocationArgStrs.push_back("-mcpu=" + importerOpts.TargetCPU);

  } else if (triple.isOSDarwin()) {
    // Special case: arm64 defaults to the "cyclone" CPU for Darwin,
    // but Clang only detects this if we use -arch.
    if (triple.getArch() == llvm::Triple::aarch64 ||
        triple.getArch() == llvm::Triple::aarch64_be) {
      invocationArgStrs.push_back("-mcpu=cyclone");
    }
  } else if (triple.getArch() == llvm::Triple::systemz) {
    invocationArgStrs.push_back("-march=z196");
  }

  if (!importerOpts.Optimization.empty()) {
    invocationArgStrs.push_back(importerOpts.Optimization);
  }

  const std::string &overrideResourceDir = importerOpts.OverrideResourceDir;
  if (overrideResourceDir.empty()) {
    llvm::SmallString<128> resourceDir(searchPathOpts.RuntimeResourcePath);

    // Adjust the path to refer to our copy of the Clang resource directory
    // under 'lib/swift/clang', which is either a real resource directory or a
    // symlink to one inside of a full Clang installation.
    //
    // The rationale for looking under the Swift resource directory and not
    // assuming that the Clang resource directory is located next to it is that
    // Swift, when installed separately, should not need to install files in
    // directories that are not "owned" by it.
    llvm::sys::path::append(resourceDir, "clang");

    // Set the Clang resource directory to the path we computed.
    invocationArgStrs.push_back("-resource-dir");
    invocationArgStrs.push_back(resourceDir.str());
  } else {
    invocationArgStrs.push_back("-resource-dir");
    invocationArgStrs.push_back(overrideResourceDir);
  }

  if (!importerOpts.IndexStorePath.empty()) {
    invocationArgStrs.push_back("-index-store-path");
    invocationArgStrs.push_back(importerOpts.IndexStorePath);
  }

  invocationArgStrs.push_back("-fansi-escape-codes");

  for (auto extraArg : importerOpts.ExtraArgs) {
    invocationArgStrs.push_back(extraArg);
  }
}

bool ClangImporter::canReadPCH(StringRef PCHFilename) {
  if (!llvm::sys::fs::exists(PCHFilename))
    return false;

  // FIXME: The following attempts to do an initial ReadAST invocation to verify
  // the PCH, without affecting the existing CompilerInstance.
  // Look into combining creating the ASTReader along with verification + update
  // if necessary, so that we can create and use one ASTReader in the common case
  // when there is no need for update.

  CompilerInstance &CI = *Impl.Instance;
  auto clangDiags = CompilerInstance::createDiagnostics(
                                              new clang::DiagnosticOptions());

  // Note: Reusing the file manager is safe; this is a component that's already
  // reused when building PCM files for the module cache.
  clang::SourceManager clangSrcMgr(*clangDiags, CI.getFileManager());
  auto FID = clangSrcMgr.createFileID(
                        llvm::make_unique<ZeroFilledMemoryBuffer>(1, "<main>"));
  clangSrcMgr.setMainFileID(FID);

  // Note: Reusing the real HeaderSearch is dangerous, but it's not easy to
  // copy. We put in some effort to reset it to the way it was below.
  clang::HeaderSearch &headerSearchInfo =
      CI.getPreprocessor().getHeaderSearchInfo();
  assert(headerSearchInfo.getExternalLookup() == nullptr &&
         "already configured an ASTReader");

  // Note: Reusing the PCM cache is safe because that's already shared when
  // building PCM files for the module cache. Using the top-level compiler
  // instance as a module loader does seem a little dangerous but does not
  // appear to cause problems at the moment.
  clang::Preprocessor PP(CI.getInvocation().getPreprocessorOptsPtr(),
                         *clangDiags,
                         CI.getLangOpts(),
                         clangSrcMgr,
                         headerSearchInfo,
                         (clang::ModuleLoader &)CI,
                         /*IILookup=*/nullptr,
                         /*OwnsHeaderSearch=*/false);
  PP.Initialize(CI.getTarget());
  clang::ASTContext ctx(CI.getLangOpts(), clangSrcMgr,
                        PP.getIdentifierTable(), PP.getSelectorTable(),
                        PP.getBuiltinInfo());

  // Note: Reusing the PCHContainerReader or ModuleFileExtensions could be
  // dangerous.
  std::unique_ptr<clang::ASTReader> Reader(new clang::ASTReader(
      PP, CI.getModuleCache(), &ctx, CI.getPCHContainerReader(),
      CI.getFrontendOpts().ModuleFileExtensions,
      CI.getHeaderSearchOpts().Sysroot,
      /*DisableValidation*/ false,
      /*AllowPCHWithCompilerErrors*/ false,
      /*AllowConfigurationMismatch*/ false,
      /*ValidateSystemInputs*/ true));
  SWIFT_DEFER {
    assert(headerSearchInfo.getExternalLookup() == Reader.get() ||
           headerSearchInfo.getExternalLookup() == nullptr);
    headerSearchInfo.SetExternalLookup(nullptr);
    headerSearchInfo.SetExternalSource(nullptr);
  };
  ctx.InitBuiltinTypes(CI.getTarget());

  auto result = Reader->ReadAST(PCHFilename,
                  clang::serialization::MK_PCH,
                  clang::SourceLocation(),
                  clang::ASTReader::ARR_None);
  switch (result) {
  case clang::ASTReader::Success:
    return true;
  case clang::ASTReader::Failure:
  case clang::ASTReader::Missing:
  case clang::ASTReader::OutOfDate:
  case clang::ASTReader::VersionMismatch:
    return false;
  case clang::ASTReader::ConfigurationMismatch:
  case clang::ASTReader::HadErrors:
    assert(0 && "unexpected ASTReader failure for PCH validation");
    return false;
  }
  llvm_unreachable("unhandled result");
}

Optional<std::string>
ClangImporter::getPCHFilename(const ClangImporterOptions &ImporterOptions,
                              StringRef SwiftPCHHash, bool &isExplicit) {
  if (llvm::sys::path::extension(ImporterOptions.BridgingHeader)
        .endswith(file_types::getExtension(file_types::TY_PCH))) {
    isExplicit = true;
    return ImporterOptions.BridgingHeader;
  }
  isExplicit = false;

  const auto &BridgingHeader = ImporterOptions.BridgingHeader;
  const auto &PCHOutputDir = ImporterOptions.PrecompiledHeaderOutputDir;
  if (SwiftPCHHash.empty() || BridgingHeader.empty() || PCHOutputDir.empty()) {
    return None;
  }

  SmallString<256> PCHBasename { llvm::sys::path::filename(BridgingHeader) };
  llvm::sys::path::replace_extension(PCHBasename, "");
  PCHBasename.append("-swift_");
  PCHBasename.append(SwiftPCHHash);
  PCHBasename.append("-clang_");
  PCHBasename.append(getClangModuleHash());
  PCHBasename.append(".pch");
  SmallString<256> PCHFilename { PCHOutputDir };
  llvm::sys::path::append(PCHFilename, PCHBasename);
  return PCHFilename.str().str();
}


Optional<std::string>
ClangImporter::getOrCreatePCH(const ClangImporterOptions &ImporterOptions,
                              StringRef SwiftPCHHash) {
  bool isExplicit;
  auto PCHFilename = getPCHFilename(ImporterOptions, SwiftPCHHash,
                                    isExplicit);
  if (!PCHFilename.hasValue()) {
    return None;
  }
  if (!isExplicit && !ImporterOptions.PCHDisableValidation &&
      !canReadPCH(PCHFilename.getValue())) {
    StringRef parentDir = llvm::sys::path::parent_path(PCHFilename.getValue());
    std::error_code EC = llvm::sys::fs::create_directories(parentDir);
    if (EC) {
      llvm::errs() << "failed to create directory '" << parentDir << "': "
        << EC.message();
      return None;
    }
    auto FailedToEmit = emitBridgingPCH(ImporterOptions.BridgingHeader,
                                        PCHFilename.getValue());
    if (FailedToEmit) {
      return None;
    }
  }

  return PCHFilename.getValue();
}

std::unique_ptr<ClangImporter>
ClangImporter::create(ASTContext &ctx,
                      const ClangImporterOptions &importerOpts,
                      std::string swiftPCHHash,
                      DependencyTracker *tracker) {
  std::unique_ptr<ClangImporter> importer{
    new ClangImporter(ctx, importerOpts, tracker)
  };

  std::vector<std::string> invocationArgStrs;

  // Clang expects this to be like an actual command line. So we need to pass in
  // "clang" for argv[0]
  invocationArgStrs.push_back("clang");
  switch (importerOpts.Mode) {
  case ClangImporterOptions::Modes::Normal:
    getNormalInvocationArguments(invocationArgStrs, ctx, importerOpts);
    break;
  case ClangImporterOptions::Modes::EmbedBitcode:
    getEmbedBitcodeInvocationArguments(invocationArgStrs, ctx, importerOpts);
    break;
  }
  addCommonInvocationArguments(invocationArgStrs, ctx, importerOpts);

  if (importerOpts.DumpClangDiagnostics) {
    llvm::errs() << "'";
    interleave(invocationArgStrs,
               [](StringRef arg) { llvm::errs() << arg; },
               [] { llvm::errs() << "' '"; });
    llvm::errs() << "'\n";
  }

  std::vector<const char *> invocationArgs;
  invocationArgs.reserve(invocationArgStrs.size());
  for (auto &argStr : invocationArgStrs)
    invocationArgs.push_back(argStr.c_str());

  if (llvm::sys::path::extension(importerOpts.BridgingHeader)
        .endswith(file_types::getExtension(file_types::TY_PCH))) {
    importer->Impl.setSinglePCHImport(importerOpts.BridgingHeader);
    importer->Impl.IsReadingBridgingPCH = true;
    if (tracker) {
      // Currently ignoring dependency on bridging .pch files because they are
      // temporaries; if and when they are no longer temporaries, this condition
      // should be removed.
      auto &coll = static_cast<ClangImporterDependencyCollector &>(
        *tracker->getClangCollector());
      coll.excludePath(importerOpts.BridgingHeader);
    }
  }

  // Create a new Clang compiler invocation.
  {
    // Set up a temporary diagnostic client to report errors from parsing the
    // command line, which may be important for Swift clients if, for example,
    // they're using -Xcc options. Unfortunately this diagnostic engine has to
    // use the default options because the /actual/ options haven't been parsed
    // yet.
    //
    // The long-term client for Clang diagnostics is set up below, after the
    // clang::CompilerInstance is created.
    llvm::IntrusiveRefCntPtr<clang::DiagnosticOptions> tempDiagOpts{
      new clang::DiagnosticOptions
    };

    ClangDiagnosticConsumer tempDiagClient{importer->Impl, *tempDiagOpts,
                                           importerOpts.DumpClangDiagnostics};
    llvm::IntrusiveRefCntPtr<clang::DiagnosticsEngine> tempClangDiags =
        clang::CompilerInstance::createDiagnostics(tempDiagOpts.get(),
                                                   &tempDiagClient,
                                                   /*owned*/false);

    importer->Impl.Invocation =
        clang::createInvocationFromCommandLine(invocationArgs, tempClangDiags);
    if (!importer->Impl.Invocation)
      return nullptr;
  }

  {
    // Create an almost-empty memory buffer.
    auto sourceBuffer = llvm::MemoryBuffer::getMemBuffer(
      "extern int __swift __attribute__((unavailable));",
      Implementation::moduleImportBufferName);
    clang::PreprocessorOptions &ppOpts =
        importer->Impl.Invocation->getPreprocessorOpts();
    ppOpts.addRemappedFile(Implementation::moduleImportBufferName,
                           sourceBuffer.release());
  }

  // Install a Clang module file extension to build Swift name lookup tables.
  importer->Impl.Invocation->getFrontendOpts().ModuleFileExtensions.push_back(
      std::make_shared<SwiftNameLookupExtension>(
          importer->Impl.BridgingHeaderLookupTable,
          importer->Impl.LookupTables, importer->Impl.SwiftContext,
          importer->Impl.platformAvailability,
          importer->Impl.InferImportAsMember));

  // Create a compiler instance.
  {
    auto PCHContainerOperations =
      std::make_shared<clang::PCHContainerOperations>();
    PCHContainerOperations->registerWriter(
        llvm::make_unique<clang::ObjectFilePCHContainerWriter>());
    PCHContainerOperations->registerReader(
        llvm::make_unique<clang::ObjectFilePCHContainerReader>());
    importer->Impl.Instance.reset(
        new clang::CompilerInstance(std::move(PCHContainerOperations)));
  }
  auto &instance = *importer->Impl.Instance;
  instance.setInvocation(importer->Impl.Invocation);

  if (tracker)
    instance.addDependencyCollector(tracker->getClangCollector());

  {
    // Now set up the real client for Clang diagnostics---configured with proper
    // options---as opposed to the temporary one we made above.
    auto actualDiagClient = llvm::make_unique<ClangDiagnosticConsumer>(
        importer->Impl, instance.getDiagnosticOpts(),
        importerOpts.DumpClangDiagnostics);
    instance.createDiagnostics(actualDiagClient.release());
  }

  // Set up the file manager.
  {
    if (!ctx.SearchPathOpts.VFSOverlayFiles.empty()) {
      // If the clang instance has overlays it means the user has provided
      // -ivfsoverlay options and swift -vfsoverlay options.  We're going to
      // clobber their file system with our own, so warn about it.
      if (!instance.getHeaderSearchOpts().VFSOverlayFiles.empty()) {
        ctx.Diags.diagnose(SourceLoc(), diag::clang_vfs_overlay_is_ignored);
      }
      instance.setVirtualFileSystem(ctx.SourceMgr.getFileSystem());
    }
    instance.createFileManager();
  }

  // Don't stop emitting messages if we ever can't load a module.
  // FIXME: This is actually a general problem: any "fatal" error could mess up
  // the CompilerInvocation when we're not in "show diagnostics after fatal
  // error" mode.
  clang::DiagnosticsEngine &clangDiags = instance.getDiagnostics();
  clangDiags.setSeverity(clang::diag::err_module_not_found,
                         clang::diag::Severity::Error,
                         clang::SourceLocation());
  clangDiags.setSeverity(clang::diag::err_module_not_built,
                         clang::diag::Severity::Error,
                         clang::SourceLocation());
  clangDiags.setSuppressAfterFatalError(
      !ctx.Diags.getShowDiagnosticsAfterFatalError());


  // Create the associated action.
  importer->Impl.Action.reset(new ParsingAction(ctx, *importer,
                                                importer->Impl,
                                                importerOpts,
                                                swiftPCHHash));
  auto *action = importer->Impl.Action.get();

  // Execute the action. We effectively inline most of
  // CompilerInstance::ExecuteAction here, because we need to leave the AST
  // open for future module loading.
  // FIXME: This has to be cleaned up on the Clang side before we can improve
  // things here.

  // Create the target instance.
  instance.setTarget(
    clang::TargetInfo::CreateTargetInfo(clangDiags,
                                        instance.getInvocation().TargetOpts));
  if (!instance.hasTarget())
    return nullptr;

  // Inform the target of the language options.
  //
  // FIXME: We shouldn't need to do this, the target should be immutable once
  // created. This complexity should be lifted elsewhere.
  instance.getTarget().adjust(instance.getLangOpts());

  if (importerOpts.Mode == ClangImporterOptions::Modes::EmbedBitcode)
    return importer;

  instance.getLangOpts().NeededByPCHOrCompilationUsesPCH = true;
  bool canBegin = action->BeginSourceFile(instance,
                                          instance.getFrontendOpts().Inputs[0]);
  if (!canBegin)
    return nullptr; // there was an error related to the compiler arguments.

  clang::Preprocessor &clangPP = instance.getPreprocessor();
  clangPP.enableIncrementalProcessing();

  // Setup Preprocessor callbacks before initialing the parser to make sure
  // we catch implicit includes.
  auto ppTracker = llvm::make_unique<BridgingPPTracker>(importer->Impl);
  clangPP.addPPCallbacks(std::move(ppTracker));

  instance.createModuleManager();

  // Manually run the action, so that the TU stays open for additional parsing.
  instance.createSema(action->getTranslationUnitKind(), nullptr);
  importer->Impl.Parser.reset(new clang::Parser(clangPP, instance.getSema(),
                                                /*SkipFunctionBodies=*/false));

  clangPP.EnterMainSourceFile();
  importer->Impl.Parser->Initialize();

  importer->Impl.nameImporter.reset(new NameImporter(
      importer->Impl.SwiftContext, importer->Impl.platformAvailability,
      importer->Impl.getClangSema(), importer->Impl.InferImportAsMember));

  // FIXME: These decls are not being parsed correctly since (a) some of the
  // callbacks are still being added, and (b) the logic to parse them has
  // changed.
  clang::Parser::DeclGroupPtrTy parsed;
  while (!importer->Impl.Parser->ParseTopLevelDecl(parsed)) {
    for (auto *D : parsed.get()) {
      importer->Impl.addBridgeHeaderTopLevelDecls(D);

      if (auto named = dyn_cast<clang::NamedDecl>(D)) {
        addEntryToLookupTable(*importer->Impl.BridgingHeaderLookupTable, named,
                              *importer->Impl.nameImporter);
      }
    }
  }

  // FIXME: This is missing implicit includes.
  auto *CB = new HeaderImportCallbacks(importer->Impl);
  clangPP.addPPCallbacks(std::unique_ptr<clang::PPCallbacks>(CB));

  // Create the selectors we'll be looking for.
  auto &clangContext = importer->Impl.Instance->getASTContext();
  importer->Impl.objectAtIndexedSubscript
    = clangContext.Selectors.getUnarySelector(
        &clangContext.Idents.get("objectAtIndexedSubscript"));
  clang::IdentifierInfo *setObjectAtIndexedSubscriptIdents[2] = {
    &clangContext.Idents.get("setObject"),
    &clangContext.Idents.get("atIndexedSubscript")
  };
  importer->Impl.setObjectAtIndexedSubscript
    = clangContext.Selectors.getSelector(2, setObjectAtIndexedSubscriptIdents);
  importer->Impl.objectForKeyedSubscript
    = clangContext.Selectors.getUnarySelector(
        &clangContext.Idents.get("objectForKeyedSubscript"));
  clang::IdentifierInfo *setObjectForKeyedSubscriptIdents[2] = {
    &clangContext.Idents.get("setObject"),
    &clangContext.Idents.get("forKeyedSubscript")
  };
  importer->Impl.setObjectForKeyedSubscript
    = clangContext.Selectors.getSelector(2, setObjectForKeyedSubscriptIdents);

  // Set up the imported header module.
  auto *importedHeaderModule = ModuleDecl::create(ctx.getIdentifier("__ObjC"), ctx);
  importer->Impl.ImportedHeaderUnit =
    new (ctx) ClangModuleUnit(*importedHeaderModule, importer->Impl, nullptr);
  importedHeaderModule->addFile(*importer->Impl.ImportedHeaderUnit);
  importedHeaderModule->setHasResolvedImports();

  importer->Impl.IsReadingBridgingPCH = false;

  return importer;
}

bool ClangImporter::addSearchPath(StringRef newSearchPath, bool isFramework,
                                  bool isSystem) {
  clang::FileManager &fileMgr = Impl.Instance->getFileManager();
  const clang::DirectoryEntry *entry = fileMgr.getDirectory(newSearchPath);
  if (!entry)
    return true;

  auto &headerSearchInfo = Impl.getClangPreprocessor().getHeaderSearchInfo();
  auto exists = std::any_of(headerSearchInfo.search_dir_begin(),
                            headerSearchInfo.search_dir_end(),
                            [&](const clang::DirectoryLookup &lookup) -> bool {
    if (isFramework)
      return lookup.getFrameworkDir() == entry;
    return lookup.getDir() == entry;
  });
  if (exists) {
    // Don't bother adding a search path that's already there. Clang would have
    // removed it via deduplication at the time the search path info gets built.
    return false;
  }

  auto kind = isSystem ? clang::SrcMgr::C_System : clang::SrcMgr::C_User;
  headerSearchInfo.AddSearchPath({entry, kind, isFramework},
                                 /*isAngled=*/true);

  // In addition to changing the current preprocessor directly, we still need
  // to change the options structure for future module-building.
  Impl.Instance->getHeaderSearchOpts().AddPath(newSearchPath,
                   isSystem ? clang::frontend::System : clang::frontend::Angled,
                                               isFramework,
                                               /*IgnoreSysRoot=*/true);
  return false;
}

clang::SourceLocation
ClangImporter::Implementation::getNextIncludeLoc() {
  clang::SourceManager &srcMgr = getClangInstance()->getSourceManager();

  if (!DummyIncludeBuffer.isValid()) {
    clang::SourceLocation includeLoc =
        srcMgr.getLocForStartOfFile(srcMgr.getMainFileID());
    // Picking the beginning of the main FileID as include location is also what
    // the clang PCH mechanism is doing (see
    // clang::ASTReader::getImportLocation()). Choose the next source location
    // here to avoid having the exact same import location as the clang PCH.
    // Otherwise, if we are using a PCH for bridging header, we'll have
    // problems with source order comparisons of clang source locations not
    // being deterministic.
    includeLoc = includeLoc.getLocWithOffset(1);
    DummyIncludeBuffer = srcMgr.createFileID(
        llvm::make_unique<ZeroFilledMemoryBuffer>(
          256*1024, StringRef(moduleImportBufferName)),
        clang::SrcMgr::C_User, /*LoadedID*/0, /*LoadedOffset*/0, includeLoc);
  }

  clang::SourceLocation clangImportLoc =
      srcMgr.getLocForStartOfFile(DummyIncludeBuffer)
            .getLocWithOffset(IncludeCounter++);
  assert(srcMgr.isInFileID(clangImportLoc, DummyIncludeBuffer) &&
         "confused Clang's source manager with our fake locations");
  return clangImportLoc;
}

bool ClangImporter::Implementation::importHeader(
    ModuleDecl *adapter, StringRef headerName, SourceLoc diagLoc,
    bool trackParsedSymbols,
    std::unique_ptr<llvm::MemoryBuffer> sourceBuffer,
    bool implicitImport) {

  // Don't even try to load the bridging header if the Clang AST is in a bad
  // state. It could cause a crash.
  auto &clangDiags = getClangASTContext().getDiagnostics();
  if (clangDiags.hasUnrecoverableErrorOccurred())
    return true;

  assert(adapter);
  ImportedHeaderOwners.push_back(adapter);

  bool hadError = clangDiags.hasErrorOccurred();

  clang::SourceManager &sourceMgr = getClangInstance()->getSourceManager();
  clang::FileID bufferID = sourceMgr.createFileID(std::move(sourceBuffer),
                                                  clang::SrcMgr::C_User,
                                                  /*LoadedID=*/0,
                                                  /*LoadedOffset=*/0,
                                                  getNextIncludeLoc());
  auto &consumer =
      static_cast<HeaderParsingASTConsumer &>(Instance->getASTConsumer());
  consumer.reset();

  clang::Preprocessor &pp = getClangPreprocessor();
  pp.EnterSourceFile(bufferID, /*Dir=*/nullptr, /*Loc=*/{});
  // Force the import to occur.
  pp.LookAhead(0);

  SmallVector<clang::DeclGroupRef, 16> allParsedDecls;
  auto handleParsed = [&](clang::DeclGroupRef parsed) {
    if (trackParsedSymbols) {
      for (auto *D : parsed) {
        addBridgeHeaderTopLevelDecls(D);
      }
    }

    allParsedDecls.push_back(parsed);
  };

  clang::Parser::DeclGroupPtrTy parsed;
  while (!Parser->ParseTopLevelDecl(parsed)) {
    if (parsed)
      handleParsed(parsed.get());
    for (auto additionalParsedGroup : consumer.getAdditionalParsedDecls())
      handleParsed(additionalParsedGroup);
    consumer.reset();
  }

  // We're trying to discourage (and eventually deprecate) the use of implicit
  // bridging-header imports triggered by IMPORTED_HEADER blocks in
  // modules. There are two sub-cases to consider:
  //
  //   #1 The implicit import actually occurred.
  //
  //   #2 The user explicitly -import-objc-header'ed some header or PCH that
  //      makes the implicit import redundant.
  //
  // It's not obvious how to exactly differentiate these cases given the
  // interface clang gives us, but we only want to warn on case #1, and the
  // non-emptiness of allParsedDecls is a _definite_ sign that we're in case
  // #1. So we treat that as an approximation of the condition we're after, and
  // accept that we might fail to warn in the odd case where "the import
  // occurred" but didn't introduce any new decls.
  //
  // We also want to limit (for now) the warning in case #1 to invocations that
  // requested an explicit bridging header, because otherwise the warning will
  // complain in a very common scenario (unit test w/o bridging header imports
  // application w/ bridging header) that we don't yet have Xcode automation
  // to correct. The fix would be explicitly importing on the command line.
  if (implicitImport && !allParsedDecls.empty() &&
    BridgingHeaderExplicitlyRequested) {
    SwiftContext.Diags.diagnose(
      diagLoc, diag::implicit_bridging_header_imported_from_module,
      llvm::sys::path::filename(headerName), adapter->getName());
  }

  // We can't do this as we're parsing because we may want to resolve naming
  // conflicts between the things we've parsed.
  for (auto group : allParsedDecls)
    for (auto *D : group)
      if (auto named = dyn_cast<clang::NamedDecl>(D))
        addEntryToLookupTable(*BridgingHeaderLookupTable, named,
                              getNameImporter());

  pp.EndSourceFile();
  bumpGeneration();

  // Add any defined macros to the bridging header lookup table.
  addMacrosToLookupTable(*BridgingHeaderLookupTable, getNameImporter());

  // Finish loading any extra modules that were (transitively) imported.
  handleDeferredImports();

  // Wrap all Clang imports under a Swift import decl.
  for (auto &Import : BridgeHeaderTopLevelImports) {
    if (auto *ClangImport = Import.dyn_cast<clang::ImportDecl*>()) {
      Import = createImportDecl(SwiftContext, adapter, ClangImport, {});
    }
  }

  // Finalize the lookup table, which may fail.
  finalizeLookupTable(*BridgingHeaderLookupTable, getNameImporter());

  // FIXME: What do we do if there was already an error?
  if (!hadError && clangDiags.hasErrorOccurred()) {
    SwiftContext.Diags.diagnose(diagLoc, diag::bridging_header_error,
                                headerName);
    return true;
  }

  return false;
}

bool ClangImporter::importHeader(StringRef header, ModuleDecl *adapter,
                                 off_t expectedSize, time_t expectedModTime,
                                 StringRef cachedContents, SourceLoc diagLoc) {
  clang::FileManager &fileManager = Impl.Instance->getFileManager();
  const clang::FileEntry *headerFile = fileManager.getFile(header,
                                                           /*OpenFile=*/true);
  if (headerFile && headerFile->getSize() == expectedSize &&
      headerFile->getModificationTime() == expectedModTime) {
    return importBridgingHeader(header, adapter, diagLoc, false, true);
  }

  // If we've made it to here, this is some header other than the bridging
  // header, which means we can no longer rely on one file's modification time
  // to invalid code completion caches. :-(
  Impl.setSinglePCHImport(None);

  if (!cachedContents.empty() && cachedContents.back() == '\0')
    cachedContents = cachedContents.drop_back();
  std::unique_ptr<llvm::MemoryBuffer> sourceBuffer{
    llvm::MemoryBuffer::getMemBuffer(cachedContents, header)
  };
  return Impl.importHeader(adapter, header, diagLoc, /*trackParsedSymbols=*/false,
                           std::move(sourceBuffer), true);
}

bool ClangImporter::importBridgingHeader(StringRef header, ModuleDecl *adapter,
                                         SourceLoc diagLoc,
                                         bool trackParsedSymbols,
                                         bool implicitImport) {
  if (llvm::sys::path::extension(header)
        .endswith(file_types::getExtension(file_types::TY_PCH))) {
    Impl.ImportedHeaderOwners.push_back(adapter);
    // We already imported this with -include-pch above, so we should have
    // collected a bunch of PCH-encoded module imports that we just need to
    // replay in handleDeferredImports.
    Impl.handleDeferredImports();
    return false;
  }

  clang::FileManager &fileManager = Impl.Instance->getFileManager();
  const clang::FileEntry *headerFile = fileManager.getFile(header,
                                                           /*OpenFile=*/true);
  if (!headerFile) {
    Impl.SwiftContext.Diags.diagnose(diagLoc, diag::bridging_header_missing,
                                     header);
    return true;
  }

  llvm::SmallString<128> importLine;
  if (Impl.SwiftContext.LangOpts.EnableObjCInterop)
    importLine = "#import \"";
  else
    importLine = "#include \"";

  importLine += header;
  importLine += "\"\n";

  std::unique_ptr<llvm::MemoryBuffer> sourceBuffer{
    llvm::MemoryBuffer::getMemBufferCopy(
      importLine, Implementation::bridgingHeaderBufferName)
  };
  return Impl.importHeader(adapter, header, diagLoc, trackParsedSymbols,
                           std::move(sourceBuffer), implicitImport);
}

std::string ClangImporter::getBridgingHeaderContents(StringRef headerPath,
                                                     off_t &fileSize,
                                                     time_t &fileModTime) {
  auto invocation =
      std::make_shared<clang::CompilerInvocation>(*Impl.Invocation);

  invocation->getFrontendOpts().DisableFree = false;
  invocation->getFrontendOpts().Inputs.clear();
  invocation->getFrontendOpts().Inputs.push_back(
      clang::FrontendInputFile(headerPath, clang::InputKind::ObjC));

  invocation->getPreprocessorOpts().resetNonModularOptions();

  clang::CompilerInstance rewriteInstance(
    Impl.Instance->getPCHContainerOperations(),
    &Impl.Instance->getModuleCache());
  rewriteInstance.setInvocation(invocation);
  rewriteInstance.createDiagnostics(new clang::IgnoringDiagConsumer);

  clang::FileManager &fileManager = Impl.Instance->getFileManager();
  rewriteInstance.setFileManager(&fileManager);
  rewriteInstance.createSourceManager(fileManager);
  rewriteInstance.setTarget(&Impl.Instance->getTarget());

  std::string result;
  bool success = llvm::CrashRecoveryContext().RunSafelyOnThread([&] {
    // A much simpler version of clang::RewriteIncludesAction that lets us
    // write to an in-memory buffer.
    class RewriteIncludesAction : public clang::PreprocessorFrontendAction {
      raw_ostream &OS;

      void ExecuteAction() override {
        clang::CompilerInstance &compiler = getCompilerInstance();
        clang::RewriteIncludesInInput(compiler.getPreprocessor(), &OS,
                                      compiler.getPreprocessorOutputOpts());
      }
    public:
      explicit RewriteIncludesAction(raw_ostream &os) : OS(os) {}
    };

    llvm::raw_string_ostream os(result);
    RewriteIncludesAction action(os);
    rewriteInstance.ExecuteAction(action);
  });

  success |= !rewriteInstance.getDiagnostics().hasErrorOccurred();
  if (!success) {
    Impl.SwiftContext.Diags.diagnose({},
                                     diag::could_not_rewrite_bridging_header);
    return "";
  }

  const clang::FileEntry *fileInfo = fileManager.getFile(headerPath);
  fileSize = fileInfo->getSize();
  fileModTime = fileInfo->getModificationTime();
  return result;
}

bool
ClangImporter::emitBridgingPCH(StringRef headerPath,
                               StringRef outputPCHPath) {
  auto invocation = std::make_shared<clang::CompilerInvocation>
    (clang::CompilerInvocation(*Impl.Invocation));
  invocation->getFrontendOpts().DisableFree = false;
  invocation->getFrontendOpts().Inputs.clear();
  invocation->getFrontendOpts().Inputs.push_back(
      clang::FrontendInputFile(headerPath, clang::InputKind::ObjC));
  invocation->getFrontendOpts().OutputFile = outputPCHPath;
  invocation->getFrontendOpts().ProgramAction = clang::frontend::GeneratePCH;
  invocation->getPreprocessorOpts().resetNonModularOptions();
  invocation->getLangOpts()->NeededByPCHOrCompilationUsesPCH = true;
  invocation->getLangOpts()->CacheGeneratedPCH = true;

  clang::CompilerInstance emitInstance(
    Impl.Instance->getPCHContainerOperations(),
    &Impl.Instance->getModuleCache());
  emitInstance.setInvocation(std::move(invocation));
  emitInstance.createDiagnostics(&Impl.Instance->getDiagnosticClient(),
                                 /*ShouldOwnClient=*/false);

  clang::FileManager &fileManager = Impl.Instance->getFileManager();
  emitInstance.setFileManager(&fileManager);
  emitInstance.createSourceManager(fileManager);
  emitInstance.setTarget(&Impl.Instance->getTarget());

  std::unique_ptr<clang::FrontendAction> action;
  action.reset(new clang::GeneratePCHAction());
  if (!emitInstance.getFrontendOpts().IndexStorePath.empty()) {
    action = clang::index::
      createIndexDataRecordingAction(emitInstance.getFrontendOpts(),
                                     std::move(action));
  }
  emitInstance.ExecuteAction(*action);

  if (emitInstance.getDiagnostics().hasErrorOccurred()) {
    Impl.SwiftContext.Diags.diagnose({},
                                     diag::bridging_header_pch_error,
                                     outputPCHPath, headerPath);
    return true;
  }
  return false;
}

void ClangImporter::collectVisibleTopLevelModuleNames(
    SmallVectorImpl<Identifier> &names) const {
  SmallVector<clang::Module *, 32> Modules;
  Impl.getClangPreprocessor().getHeaderSearchInfo().collectAllModules(Modules);
  for (auto &M : Modules) {
    if (!M->isAvailable())
      continue;

    names.push_back(
        Impl.SwiftContext.getIdentifier(M->getTopLevelModuleName()));
  }
}

void ClangImporter::collectSubModuleNames(
    ArrayRef<std::pair<Identifier, SourceLoc>> path,
    std::vector<std::string> &names) const {
  auto &clangHeaderSearch = Impl.getClangPreprocessor().getHeaderSearchInfo();

  // Look up the top-level module first.
  clang::Module *clangModule = clangHeaderSearch.lookupModule(
      path.front().first.str(), /*AllowSearch=*/true,
      /*AllowExtraModuleMapSearch=*/true);
  if (!clangModule)
    return;
  clang::Module *submodule = clangModule;
  for (auto component : path.slice(1)) {
    submodule = submodule->findSubmodule(component.first.str());
    if (!submodule)
      return;
  }
  for (auto sub : submodule->submodules())
    names.push_back(sub->Name);
}

bool ClangImporter::isModuleImported(const clang::Module *M) {
  return M->NameVisibility == clang::Module::NameVisibilityKind::AllVisible;
}

bool ClangImporter::canImportModule(std::pair<Identifier, SourceLoc> moduleID) {
  // Look up the top-level module to see if it exists.
  // FIXME: This only works with top-level modules.
  auto &clangHeaderSearch = Impl.getClangPreprocessor().getHeaderSearchInfo();
  clang::Module *clangModule =
      clangHeaderSearch.lookupModule(moduleID.first.str(), /*AllowSearch=*/true,
                                     /*AllowExtraModuleMapSearch=*/true);
  if (!clangModule) {
    return false;
  }

  clang::Module::Requirement r;
  clang::Module::UnresolvedHeaderDirective mh;
  clang::Module *m;
  auto &ctx = Impl.getClangASTContext();
  return clangModule->isAvailable(ctx.getLangOpts(), getTargetInfo(), r, mh, m);
}

ModuleDecl *ClangImporter::loadModule(
    SourceLoc importLoc,
    ArrayRef<std::pair<Identifier, SourceLoc>> path) {
  auto &clangContext = Impl.getClangASTContext();
  auto &clangHeaderSearch = Impl.getClangPreprocessor().getHeaderSearchInfo();

  // Look up the top-level module first, to see if it exists at all.
  clang::Module *clangModule = clangHeaderSearch.lookupModule(
      path.front().first.str(), /*AllowSearch=*/true,
      /*AllowExtraModuleMapSearch=*/true);
  if (!clangModule)
    return nullptr;

  // Convert the Swift import path over to a Clang import path.
  SmallVector<std::pair<clang::IdentifierInfo *, clang::SourceLocation>, 4>
    clangPath;
  for (auto component : path) {
    clangPath.push_back({ &clangContext.Idents.get(component.first.str()),
                          Impl.exportSourceLoc(component.second) } );
  }

  auto &rawDiagClient = Impl.Instance->getDiagnosticClient();
  auto &diagClient = static_cast<ClangDiagnosticConsumer &>(rawDiagClient);

  auto loadModule = [&](clang::ModuleIdPath path,
                        bool makeVisible) -> clang::ModuleLoadResult {
    clang::Module::NameVisibilityKind visibility =
      makeVisible ? clang::Module::AllVisible : clang::Module::Hidden;

    auto importRAII = diagClient.handleImport(clangPath.front().first,
                                              importLoc);

    std::string preservedIndexStorePathOption;
    auto &clangFEOpts = Impl.Instance->getFrontendOpts();
    if (!clangFEOpts.IndexStorePath.empty()) {
      StringRef moduleName = path[0].first->getName();
      // Ignore the SwiftShims module for the index data.
      if (moduleName == Impl.SwiftContext.SwiftShimsModuleName.str()) {
        preservedIndexStorePathOption = clangFEOpts.IndexStorePath;
        clangFEOpts.IndexStorePath.clear();
      }
    }

    clang::SourceLocation clangImportLoc = Impl.getNextIncludeLoc();

    clang::ModuleLoadResult result =
        Impl.Instance->loadModule(clangImportLoc, path, visibility,
                                  /*IsInclusionDirective=*/false);

    if (!preservedIndexStorePathOption.empty()) {
      // Restore the -index-store-path option.
      clangFEOpts.IndexStorePath = preservedIndexStorePathOption;
    }

    if (result && makeVisible)
      Impl.getClangPreprocessor().makeModuleVisible(result, clangImportLoc);
    return result;
  };

  // Now load the top-level module, so that we can check if the submodule
  // exists without triggering a fatal error.
  clangModule = loadModule(clangPath.front(), false);
  if (!clangModule)
    return nullptr;

  // Verify that the submodule exists.
  clang::Module *submodule = clangModule;
  for (auto &component : path.slice(1)) {
    submodule = submodule->findSubmodule(component.first.str());

    // Special case: a submodule named "Foo.Private" can be moved to a top-level
    // module named "Foo_Private". Clang has special support for this.
    // We're limiting this to just submodules named "Private" because this will
    // put the Clang AST in a fatal error state if it /doesn't/ exist.
    if (!submodule && component.first.str() == "Private" &&
        (&component) == (&path[1])) {
      submodule = loadModule(llvm::makeArrayRef(clangPath).slice(0, 2), false);
    }

    if (!submodule) {
      // FIXME: Specialize the error for a missing submodule?
      return nullptr;
    }
  }

  // Finally, load the submodule and make it visible.
  clangModule = loadModule(clangPath, true);
  if (!clangModule)
    return nullptr;

  return Impl.finishLoadingClangModule(clangModule, /*preferOverlay=*/false);
}

ModuleDecl *ClangImporter::Implementation::finishLoadingClangModule(
    const clang::Module *clangModule,
    bool findOverlay) {
  assert(clangModule);

  // Bump the generation count.
  bumpGeneration();

  auto &cacheEntry = ModuleWrappers[clangModule];
  ModuleDecl *result;
  ClangModuleUnit *wrapperUnit;
  if ((wrapperUnit = cacheEntry.getPointer())) {
    result = wrapperUnit->getParentModule();
    if (!cacheEntry.getInt()) {
      // Force load overlays for all imported modules.
      // FIXME: This forces the creation of wrapper modules for all imports as
      // well, and may do unnecessary work.
      cacheEntry.setInt(true);
      result->forAllVisibleModules({}, [&](ModuleDecl::ImportedModule import) {});
    }
  } else {
    // Build the representation of the Clang module in Swift.
    // FIXME: The name of this module could end up as a key in the ASTContext,
    // but that's not correct for submodules.
    Identifier name = SwiftContext.getIdentifier((*clangModule).Name);
    result = ModuleDecl::create(name, SwiftContext);
    result->setIsSystemModule(clangModule->IsSystem);
    result->setIsNonSwiftModule();
    result->setHasResolvedImports();

    wrapperUnit =
      new (SwiftContext) ClangModuleUnit(*result, *this, clangModule);
    result->addFile(*wrapperUnit);
    cacheEntry.setPointerAndInt(wrapperUnit, true);

    // Force load overlays for all imported modules.
    // FIXME: This forces the creation of wrapper modules for all imports as
    // well, and may do unnecessary work.
    result->forAllVisibleModules({}, [](ModuleDecl::ImportedModule import) {});
  }

  if (clangModule->isSubModule()) {
    finishLoadingClangModule(clangModule->getTopLevelModule(), true);
  } else {
    ModuleDecl *&loaded = SwiftContext.LoadedModules[result->getName()];
    if (!loaded)
      loaded = result;
  }

  if (findOverlay)
    if (ModuleDecl *overlay = wrapperUnit->getOverlayModule())
      result = overlay;

  return result;
}

// Run through the set of deferred imports -- either those referenced by
// submodule ID from a bridging PCH, or those already loaded as clang::Modules
// in response to an import directive in a bridging header -- and call
// finishLoadingClangModule on each.
void ClangImporter::Implementation::handleDeferredImports()
{
  clang::ASTReader &R = *Instance->getModuleManager();
  llvm::SmallSet<clang::serialization::SubmoduleID, 32> seenSubmodules;
  for (clang::serialization::SubmoduleID ID : PCHImportedSubmodules) {
    if (!seenSubmodules.insert(ID).second)
      continue;
    ImportedHeaderExports.push_back(R.getSubmodule(ID));
  }
  PCHImportedSubmodules.clear();
  for (const clang::Module *M : ImportedHeaderExports)
    (void)finishLoadingClangModule(M, /*preferOverlay=*/true);
}

ModuleDecl *ClangImporter::getImportedHeaderModule() const {
  return Impl.ImportedHeaderUnit->getParentModule();
}

PlatformAvailability::PlatformAvailability(LangOptions &langOpts)
    : platformKind(targetPlatform(langOpts)) {
  switch (platformKind) {
  case PlatformKind::iOS:
  case PlatformKind::iOSApplicationExtension:
  case PlatformKind::tvOS:
  case PlatformKind::tvOSApplicationExtension:
    deprecatedAsUnavailableMessage =
        "APIs deprecated as of iOS 7 and earlier are unavailable in Swift";
    break;

  case PlatformKind::watchOS:
  case PlatformKind::watchOSApplicationExtension:
    deprecatedAsUnavailableMessage = "";
    break;

  case PlatformKind::OSX:
  case PlatformKind::OSXApplicationExtension:
    deprecatedAsUnavailableMessage =
        "APIs deprecated as of macOS 10.9 and earlier are unavailable in Swift";
    break;

  case PlatformKind::none:
    break;
  }
}

bool PlatformAvailability::isPlatformRelevant(StringRef name) const {
  switch (platformKind) {
  case PlatformKind::OSX:
    return name == "macos";
  case PlatformKind::OSXApplicationExtension:
    return name == "macos" || name == "macos_app_extension";

  case PlatformKind::iOS:
    return name == "ios";
  case PlatformKind::iOSApplicationExtension:
    return name == "ios" || name == "ios_app_extension";

  case PlatformKind::tvOS:
    return name == "tvos";
  case PlatformKind::tvOSApplicationExtension:
    return name == "tvos" || name == "tvos_app_extension";

  case PlatformKind::watchOS:
    return name == "watchos";
  case PlatformKind::watchOSApplicationExtension:
    return name == "watchos" || name == "watchos_app_extension";

  case PlatformKind::none:
    return false;
  }

  llvm_unreachable("Unexpected platform");
}

bool PlatformAvailability::treatDeprecatedAsUnavailable(
    const clang::Decl *clangDecl, const llvm::VersionTuple &version) const {
  assert(!version.empty() && "Must provide version when deprecated");
  unsigned major = version.getMajor();
  Optional<unsigned> minor = version.getMinor();

  switch (platformKind) {
  case PlatformKind::none:
    llvm_unreachable("version but no platform?");

  case PlatformKind::OSX:
  case PlatformKind::OSXApplicationExtension:
    // Anything deprecated in OSX 10.9.x and earlier is unavailable in Swift.
    return major < 10 ||
           (major == 10 && (!minor.hasValue() || minor.getValue() <= 9));

  case PlatformKind::iOS:
  case PlatformKind::iOSApplicationExtension:
  case PlatformKind::tvOS:
  case PlatformKind::tvOSApplicationExtension:
    // Anything deprecated in iOS 7.x and earlier is unavailable in Swift.
    return major <= 7;

  case PlatformKind::watchOS:
  case PlatformKind::watchOSApplicationExtension:
    // No deprecation filter on watchOS
    return false;
  }

  llvm_unreachable("Unexpected platform");
}

ClangImporter::Implementation::Implementation(ASTContext &ctx,
                                              const ClangImporterOptions &opts)
    : SwiftContext(ctx),
      ImportForwardDeclarations(opts.ImportForwardDeclarations),
      InferImportAsMember(opts.InferImportAsMember),
      DisableSwiftBridgeAttr(opts.DisableSwiftBridgeAttr),
      BridgingHeaderExplicitlyRequested(!opts.BridgingHeader.empty()),
      DisableOverlayModules(opts.DisableOverlayModules),
      IsReadingBridgingPCH(false),
      CurrentVersion(ImportNameVersion::fromOptions(ctx.LangOpts)),
      BridgingHeaderLookupTable(new SwiftLookupTable(nullptr)),
      platformAvailability(ctx.LangOpts),
      nameImporter() {}

ClangImporter::Implementation::~Implementation() {
#ifndef NDEBUG
  SwiftContext.SourceMgr.verifyAllBuffers();
#endif
}

ClangModuleUnit *ClangImporter::Implementation::getWrapperForModule(
    const clang::Module *underlying) {
  auto &cacheEntry = ModuleWrappers[underlying];
  if (ClangModuleUnit *cached = cacheEntry.getPointer())
    return cached;

  // FIXME: Handle hierarchical names better.
  Identifier name = SwiftContext.getIdentifier(underlying->Name);
  auto wrapper = ModuleDecl::create(name, SwiftContext);
  wrapper->setIsSystemModule(underlying->IsSystem);
  wrapper->setIsNonSwiftModule();
  wrapper->setHasResolvedImports();

  auto file = new (SwiftContext) ClangModuleUnit(*wrapper, *this,
                                                 underlying);
  wrapper->addFile(*file);
  cacheEntry.setPointer(file);

  return file;
}

ClangModuleUnit *ClangImporter::Implementation::getClangModuleForDecl(
    const clang::Decl *D,
    bool allowForwardDeclaration) {
  auto maybeModule = getClangSubmoduleForDecl(D, allowForwardDeclaration);
  if (!maybeModule)
    return nullptr;
  if (!maybeModule.getValue())
    return ImportedHeaderUnit;

  // Get the parent module because currently we don't represent submodules with
  // ClangModuleUnit.
  auto *M = maybeModule.getValue()->getTopLevelModule();

  return getWrapperForModule(M);
}

#pragma mark Source locations
clang::SourceLocation
ClangImporter::Implementation::exportSourceLoc(SourceLoc loc) {
  // FIXME: Implement!
  return clang::SourceLocation();
}

SourceLoc
ClangImporter::Implementation::importSourceLoc(clang::SourceLocation loc) {
  // FIXME: Implement!
  return SourceLoc();
}

SourceRange
ClangImporter::Implementation::importSourceRange(clang::SourceRange loc) {
  // FIXME: Implement!
  return SourceRange();
}

#pragma mark Importing names

clang::DeclarationName
ClangImporter::Implementation::exportName(Identifier name) {
  // FIXME: When we start dealing with C++, we can map over some operator
  // names.
  if (name.empty() || name.isOperator())
    return clang::DeclarationName();

  // Map the identifier. If it's some kind of keyword, it can't be mapped.
  auto ident = &Instance->getASTContext().Idents.get(name.str());
  if (ident->getTokenID() != clang::tok::identifier)
    return clang::DeclarationName();

  return ident;
}

Identifier
ClangImporter::Implementation::importIdentifier(
  const clang::IdentifierInfo *identifier,
  StringRef removePrefix)
{
  if (!identifier) return Identifier();

  StringRef name = identifier->getName();
  // Remove the prefix, if any.
  if (!removePrefix.empty()) {
    if (name.startswith(removePrefix)) {
      name = name.slice(removePrefix.size(), name.size());
    }
  }

  // Get the Swift identifier.
  return SwiftContext.getIdentifier(name);
}

ObjCSelector ClangImporter::Implementation::importSelector(
               clang::Selector selector) {
  auto &ctx = SwiftContext;

  // Handle zero-argument selectors directly.
  if (selector.isUnarySelector()) {
    Identifier name;
    if (auto id = selector.getIdentifierInfoForSlot(0))
      name = ctx.getIdentifier(id->getName());
    return ObjCSelector(ctx, 0, name);
  }

  SmallVector<Identifier, 2> pieces;
  for (auto i = 0u, n = selector.getNumArgs(); i != n; ++i) {
    Identifier piece;
    if (auto id = selector.getIdentifierInfoForSlot(i))
      piece = ctx.getIdentifier(id->getName());
    pieces.push_back(piece);
  }

  return ObjCSelector(ctx, pieces.size(), pieces);
}

clang::Selector
ClangImporter::Implementation::exportSelector(DeclName name,
                                              bool allowSimpleName) {
  if (!allowSimpleName && name.isSimpleName())
    return {};

  clang::ASTContext &ctx = getClangASTContext();

  SmallVector<clang::IdentifierInfo *, 8> pieces;
  pieces.push_back(exportName(name.getBaseIdentifier()).getAsIdentifierInfo());

  auto argNames = name.getArgumentNames();
  if (argNames.empty())
    return ctx.Selectors.getNullarySelector(pieces.front());

  if (!argNames.front().empty())
    return {};
  argNames = argNames.slice(1);

  for (Identifier argName : argNames)
    pieces.push_back(exportName(argName).getAsIdentifierInfo());

  return ctx.Selectors.getSelector(pieces.size(), pieces.data());
}

clang::Selector
ClangImporter::Implementation::exportSelector(ObjCSelector selector) {
  SmallVector<clang::IdentifierInfo *, 4> pieces;
  for (auto piece : selector.getSelectorPieces())
    pieces.push_back(exportName(piece).getAsIdentifierInfo());
  return getClangASTContext().Selectors.getSelector(selector.getNumArgs(),
                                                    pieces.data());
}

/// Determine whether the given method potentially conflicts with the
/// setter for a property in the given protocol.
static bool
isPotentiallyConflictingSetter(const clang::ObjCProtocolDecl *proto,
                               const clang::ObjCMethodDecl *method) {
  auto sel = method->getSelector();
  if (sel.getNumArgs() != 1)
    return false;

  clang::IdentifierInfo *setterID = sel.getIdentifierInfoForSlot(0);
  if (!setterID || !setterID->getName().startswith("set"))
    return false;

  for (auto *prop : proto->properties()) {
    if (prop->getSetterName() == sel)
      return true;
  }

  return false;
}

bool importer::shouldSuppressDeclImport(const clang::Decl *decl) {
  if (auto objcMethod = dyn_cast<clang::ObjCMethodDecl>(decl)) {
    // First check if we're actually in a Swift class.
    auto dc = decl->getDeclContext();
    if (hasNativeSwiftDecl(cast<clang::ObjCContainerDecl>(dc)))
      return true;

    // If this member is a method that is a getter or setter for a
    // property, don't add it into the table. property names and
    // getter names (by choosing to only have a property).
    //
    // Note that this is suppressed for certain accessibility declarations,
    // which are imported as getter/setter pairs and not properties.
    if (objcMethod->isPropertyAccessor()) {
      // Suppress the import of this method when the corresponding
      // property is not suppressed.
      return !shouldSuppressDeclImport(
               objcMethod->findPropertyDecl(/*CheckOverrides=*/false));
    }

    // If the method was declared within a protocol, check that it
    // does not conflict with the setter of a property.
    if (auto proto = dyn_cast<clang::ObjCProtocolDecl>(dc))
      return isPotentiallyConflictingSetter(proto, objcMethod);


    return false;
  }

  if (auto objcProperty = dyn_cast<clang::ObjCPropertyDecl>(decl)) {
    // First check if we're actually in a Swift class.
    auto dc = objcProperty->getDeclContext();
    if (hasNativeSwiftDecl(cast<clang::ObjCContainerDecl>(dc)))
      return true;

    // Suppress certain properties; import them as getter/setter pairs instead.
    if (shouldImportPropertyAsAccessors(objcProperty))
      return true;

    // Check whether there is a superclass method for the getter that
    // is *not* suppressed, in which case we will need to suppress
    // this property.
    auto objcClass = dyn_cast<clang::ObjCInterfaceDecl>(dc);
    if (!objcClass) {
      if (auto objcCategory = dyn_cast<clang::ObjCCategoryDecl>(dc)) {
        // If the enclosing category is invalid, suppress this declaration.
        if (objcCategory->isInvalidDecl()) return true;

        objcClass = objcCategory->getClassInterface();
      }
    }

    if (objcClass) {
      if (auto objcSuperclass = objcClass->getSuperClass()) {
        auto getterMethod =
            objcSuperclass->lookupMethod(objcProperty->getGetterName(),
                                         objcProperty->isInstanceProperty());
        if (getterMethod && !shouldSuppressDeclImport(getterMethod))
          return true;
      }
    }

    return false;
  }

  return false;
}

#pragma mark Name lookup
const clang::TypedefNameDecl *
ClangImporter::Implementation::lookupTypedef(clang::DeclarationName name) {
  clang::Sema &sema = Instance->getSema();
  clang::LookupResult lookupResult(sema, name,
                                   clang::SourceLocation(),
                                   clang::Sema::LookupOrdinaryName);

  if (sema.LookupName(lookupResult, /*scope=*/nullptr)) {
    for (auto decl : lookupResult) {
      if (auto typedefDecl =
          dyn_cast<clang::TypedefNameDecl>(decl->getUnderlyingDecl()))
        return typedefDecl;
    }
  }

  return nullptr;
}

static bool isDeclaredInModule(const ClangModuleUnit *ModuleFilter,
                               const Decl *VD) {
  auto ContainingUnit = VD->getDeclContext()->getModuleScopeContext();
  return ModuleFilter == ContainingUnit;
}

static const clang::Module *
getClangOwningModule(ClangNode Node, const clang::ASTContext &ClangCtx) {
  assert(!Node.getAsModule() && "not implemented for modules");

  if (const clang::Decl *D = Node.getAsDecl()) {
    auto ExtSource = ClangCtx.getExternalSource();
    assert(ExtSource);
    return ExtSource->getModule(D->getOwningModuleID());
  }

  if (const clang::ModuleMacro *M = Node.getAsModuleMacro())
    return M->getOwningModule();

  // A locally-defined MacroInfo does not have an owning module.
  assert(Node.getAsMacroInfo());
  return nullptr;
}

static const clang::Module *
getClangTopLevelOwningModule(ClangNode Node,
                             const clang::ASTContext &ClangCtx) {
  const clang::Module *OwningModule = getClangOwningModule(Node, ClangCtx);
  if (!OwningModule)
    return nullptr;
  return OwningModule->getTopLevelModule();
}

static bool isVisibleFromModule(const ClangModuleUnit *ModuleFilter,
                                ValueDecl *VD) {
  assert(ModuleFilter);

  auto ContainingUnit = VD->getDeclContext()->getModuleScopeContext();
  if (ModuleFilter == ContainingUnit)
    return true;

  // The rest of this function is looking to see if the Clang entity that
  // caused VD to be imported has redeclarations in the filter module.
  auto Wrapper = dyn_cast<ClangModuleUnit>(ContainingUnit);
  if (!Wrapper)
    return false;

  auto ClangNode = VD->getClangNode();
  if (!ClangNode) {
    // If we synthesized a ValueDecl, it won't have a Clang node. Find the
    // associated declaration that /does/ have a Clang node, and use that.
    auto *SynthesizedTypeAttr =
        VD->getAttrs().getAttribute<ClangImporterSynthesizedTypeAttr>();
    assert(SynthesizedTypeAttr);

    switch (SynthesizedTypeAttr->getKind()) {
    case ClangImporterSynthesizedTypeAttr::Kind::NSErrorWrapper:
    case ClangImporterSynthesizedTypeAttr::Kind::NSErrorWrapperAnon: {
      ASTContext &Ctx = ContainingUnit->getASTContext();
      auto LookupFlags =
          NominalTypeDecl::LookupDirectFlags::IgnoreNewExtensions;
      auto WrapperStruct = cast<StructDecl>(VD);
      TinyPtrVector<ValueDecl *> LookupResults =
          WrapperStruct->lookupDirect(Ctx.Id_Code, LookupFlags);
      assert(!LookupResults.empty() && "imported error enum without Code");

      auto CodeEnumIter = llvm::find_if(LookupResults,
                                        [&](ValueDecl *Member) -> bool {
        return Member->getDeclContext() == WrapperStruct;
      });
      assert(CodeEnumIter != LookupResults.end() &&
             "could not find Code enum in wrapper struct");
      assert((*CodeEnumIter)->hasClangNode());
      ClangNode = (*CodeEnumIter)->getClangNode();
      break;
    }
    }
  }

  // Macros can be "redeclared" by putting an equivalent definition in two
  // different modules. (We don't actually check the equivalence.)
  // FIXME: We're also not checking if the redeclaration is in /this/ module.
  if (ClangNode.getAsMacro())
    return true;

  const clang::Decl *D = ClangNode.castAsDecl();
  auto &ClangASTContext = ModuleFilter->getClangASTContext();

  // We don't handle Clang submodules; pop everything up to the top-level
  // module.
  auto OwningClangModule = getClangTopLevelOwningModule(ClangNode,
                                                        ClangASTContext);
  if (OwningClangModule == ModuleFilter->getClangModule())
    return true;

  // Handle redeclarable Clang decls by checking each redeclaration.
  bool IsTagDecl = isa<clang::TagDecl>(D);
  if (!(IsTagDecl || isa<clang::FunctionDecl>(D) || isa<clang::VarDecl>(D) ||
        isa<clang::TypedefNameDecl>(D))) {
    return false;
  }

  for (auto Redeclaration : D->redecls()) {
    if (Redeclaration == D)
      continue;

    // For enums, structs, and unions, only count definitions when looking to
    // see what other modules they appear in.
    if (IsTagDecl)
      if (!cast<clang::TagDecl>(Redeclaration)->isCompleteDefinition())
        continue;

    auto OwningClangModule = getClangTopLevelOwningModule(Redeclaration,
                                                          ClangASTContext);
    if (OwningClangModule == ModuleFilter->getClangModule())
      return true;
  }

  return false;
}


namespace {
class ClangVectorDeclConsumer : public clang::VisibleDeclConsumer {
  std::vector<clang::NamedDecl *> results;
public:
  ClangVectorDeclConsumer() = default;

  void FoundDecl(clang::NamedDecl *ND, clang::NamedDecl *Hiding,
                 clang::DeclContext *Ctx, bool InBaseClass) override {
    if (!ND->getIdentifier())
      return;

    if (ND->isModulePrivate())
      return;

    results.push_back(ND);
  }

  llvm::MutableArrayRef<clang::NamedDecl *> getResults() {
    return results;
  }
};

class FilteringVisibleDeclConsumer : public swift::VisibleDeclConsumer {
  swift::VisibleDeclConsumer &NextConsumer;
  const ClangModuleUnit *ModuleFilter;

public:
  FilteringVisibleDeclConsumer(swift::VisibleDeclConsumer &consumer,
                               const ClangModuleUnit *CMU)
      : NextConsumer(consumer), ModuleFilter(CMU) {
    assert(CMU);
  }

  void foundDecl(ValueDecl *VD, DeclVisibilityKind Reason,
                 DynamicLookupInfo dynamicLookupInfo) override {
    if (isVisibleFromModule(ModuleFilter, VD))
      NextConsumer.foundDecl(VD, Reason, dynamicLookupInfo);
  }
};

class FilteringDeclaredDeclConsumer : public swift::VisibleDeclConsumer {
  swift::VisibleDeclConsumer &NextConsumer;
  const ClangModuleUnit *ModuleFilter;

public:
  FilteringDeclaredDeclConsumer(swift::VisibleDeclConsumer &consumer,
                                const ClangModuleUnit *CMU)
      : NextConsumer(consumer), ModuleFilter(CMU) {
    assert(CMU);
  }

  void foundDecl(ValueDecl *VD, DeclVisibilityKind Reason,
                 DynamicLookupInfo dynamicLookupInfo) override {
    if (isDeclaredInModule(ModuleFilter, VD))
      NextConsumer.foundDecl(VD, Reason, dynamicLookupInfo);
  }
};

/// A hack to hide particular types in the "Darwin" module on Apple platforms.
class DarwinLegacyFilterDeclConsumer : public swift::VisibleDeclConsumer {
  swift::VisibleDeclConsumer &NextConsumer;
  clang::ASTContext &ClangASTContext;

  bool shouldDiscard(ValueDecl *VD) {
    if (!VD->hasClangNode())
      return false;

    const clang::Module *clangModule = getClangOwningModule(VD->getClangNode(),
                                                            ClangASTContext);
    if (!clangModule)
      return false;

    if (clangModule->Name == "MacTypes") {
      if (!VD->hasName() || VD->getBaseName().isSpecial())
        return true;
      return llvm::StringSwitch<bool>(VD->getBaseName().getIdentifier().str())
          .Cases("OSErr", "OSStatus", "OptionBits", false)
          .Cases("FourCharCode", "OSType", false)
          .Case("Boolean", false)
          .Case("kUnknownType", false)
          .Cases("UTF32Char", "UniChar", "UTF16Char", "UTF8Char", false)
          .Case("ProcessSerialNumber", false)
          .Default(true);
    }

    if (clangModule->Parent &&
        clangModule->Parent->Name == "CarbonCore") {
      return llvm::StringSwitch<bool>(clangModule->Name)
          .Cases("BackupCore", "DiskSpaceRecovery", "MacErrors", false)
          .Case("UnicodeUtilities", false)
          .Default(true);
    }

    if (clangModule->Parent &&
        clangModule->Parent->Name == "OSServices") {
      // Note that this is a list of things to /drop/ rather than to /keep/.
      // We're more likely to see new, modern headers added to OSServices.
      return llvm::StringSwitch<bool>(clangModule->Name)
          .Cases("IconStorage", "KeychainCore", "Power", true)
          .Cases("SecurityCore", "SystemSound", true)
          .Cases("WSMethodInvocation", "WSProtocolHandler", "WSTypes", true)
          .Default(false);
    }

    return false;
  }

public:
  DarwinLegacyFilterDeclConsumer(swift::VisibleDeclConsumer &consumer,
                                 clang::ASTContext &clangASTContext)
      : NextConsumer(consumer), ClangASTContext(clangASTContext) {}

  static bool needsFiltering(const clang::Module *topLevelModule) {
    return topLevelModule && (topLevelModule->Name == "Darwin" ||
                              topLevelModule->Name == "CoreServices");
  }

  void foundDecl(ValueDecl *VD, DeclVisibilityKind Reason,
                 DynamicLookupInfo dynamicLookupInfo) override {
    if (!shouldDiscard(VD))
      NextConsumer.foundDecl(VD, Reason, dynamicLookupInfo);
  }
};

} // unnamed namespace

/// Translate a MacroDefinition to a ClangNode, either a ModuleMacro for
/// a definition imported from a module or a MacroInfo for a macro defined
/// locally.
ClangNode getClangNodeForMacroDefinition(clang::MacroDefinition &M) {
  if (!M.getModuleMacros().empty())
    return ClangNode(M.getModuleMacros().back()->getMacroInfo());
  if (auto *MD = M.getLocalDirective())
    return ClangNode(MD->getMacroInfo());
  return ClangNode();
}

void ClangImporter::lookupBridgingHeaderDecls(
                              llvm::function_ref<bool(ClangNode)> filter,
                              llvm::function_ref<void(Decl*)> receiver) const {
  for (auto &Import : Impl.BridgeHeaderTopLevelImports) {
    auto ImportD = Import.get<ImportDecl*>();
    if (filter(ImportD->getClangDecl()))
      receiver(ImportD);
  }
  for (auto *ClangD : Impl.BridgeHeaderTopLevelDecls) {
    if (filter(ClangD)) {
      if (auto *ND = dyn_cast<clang::NamedDecl>(ClangD)) {
        if (Decl *imported = Impl.importDeclReal(ND, Impl.CurrentVersion))
          receiver(imported);
      }
    }
  }

  auto &ClangPP = Impl.getClangPreprocessor();
  for (clang::IdentifierInfo *II : Impl.BridgeHeaderMacros) {
    auto MD = ClangPP.getMacroDefinition(II);
    if (auto macroNode = getClangNodeForMacroDefinition(MD)) {
      if (filter(macroNode)) {
        auto MI = macroNode.getAsMacro();
        Identifier Name = Impl.getNameImporter().importMacroName(II, MI);
        if (Decl *imported = Impl.importMacro(Name, macroNode))
          receiver(imported);
      }
    }
  }
}

bool ClangImporter::lookupDeclsFromHeader(StringRef Filename,
                              llvm::function_ref<bool(ClangNode)> filter,
                              llvm::function_ref<void(Decl*)> receiver) const {
  const clang::FileEntry *File =
    getClangPreprocessor().getFileManager().getFile(Filename);
  if (!File)
    return true;

  auto &ClangCtx = getClangASTContext();
  auto &ClangSM = ClangCtx.getSourceManager();
  auto &ClangPP = getClangPreprocessor();

  // Look up the header in the includes of the bridging header.
  if (Impl.BridgeHeaderFiles.count(File)) {
    auto headerFilter = [&](ClangNode ClangN) -> bool {
      if (ClangN.isNull())
        return false;

      auto ClangLoc = ClangSM.getFileLoc(ClangN.getLocation());
      if (ClangLoc.isInvalid())
        return false;

      if (ClangSM.getFileEntryForID(ClangSM.getFileID(ClangLoc)) != File)
        return false;

      return filter(ClangN);
    };

    lookupBridgingHeaderDecls(headerFilter, receiver);
    return false;
  }

  clang::FileID FID = ClangSM.translateFile(File);
  if (FID.isInvalid())
    return false;

  // Look up the header in the ASTReader.
  if (ClangSM.isLoadedFileID(FID)) {
    // Decls.
    SmallVector<clang::Decl *, 32> Decls;
    unsigned Length = ClangSM.getFileIDSize(FID);
    ClangCtx.getExternalSource()->FindFileRegionDecls(FID, 0, Length, Decls);
    for (auto *ClangD : Decls) {
      if (Impl.shouldIgnoreBridgeHeaderTopLevelDecl(ClangD))
        continue;
      if (filter(ClangD)) {
        if (auto *ND = dyn_cast<clang::NamedDecl>(ClangD)) {
          if (Decl *imported = Impl.importDeclReal(ND, Impl.CurrentVersion))
            receiver(imported);
        }
      }
    }

    // Macros.
    if (auto *ppRec = ClangPP.getPreprocessingRecord()) {
      clang::SourceLocation B = ClangSM.getLocForStartOfFile(FID);
      clang::SourceLocation E = ClangSM.getLocForEndOfFile(FID);
      clang::SourceRange R(B, E);
      const auto &Entities = ppRec->getPreprocessedEntitiesInRange(R);
      for (auto I = Entities.begin(), E = Entities.end(); I != E; ++I) {
        if (!ppRec->isEntityInFileID(I, FID))
          continue;
        clang::PreprocessedEntity *PPE = *I;
        if (!PPE)
          continue;
        if (auto *MDR = dyn_cast<clang::MacroDefinitionRecord>(PPE)) {
          auto *II = const_cast<clang::IdentifierInfo*>(MDR->getName());
          auto MD = ClangPP.getMacroDefinition(II);
          if (auto macroNode = getClangNodeForMacroDefinition(MD)) {
            if (filter(macroNode)) {
              auto MI = macroNode.getAsMacro();
              Identifier Name = Impl.getNameImporter().importMacroName(II, MI);
              if (Decl *imported = Impl.importMacro(Name, macroNode))
                receiver(imported);
            }
          }
        }
      }

      // FIXME: Module imports inside that header.
    }
    return false;
  }

  return true; // no info found about that header.
}

void ClangImporter::lookupValue(DeclName name, VisibleDeclConsumer &consumer){
  Impl.forEachLookupTable([&](SwiftLookupTable &table) -> bool {
      Impl.lookupValue(table, name, consumer);
      return false;
    });
}

void
ClangImporter::lookupTypeDecl(StringRef rawName, ClangTypeKind kind,
                              llvm::function_ref<void(TypeDecl*)> receiver) {
  clang::DeclarationName clangName(
      &Impl.Instance->getASTContext().Idents.get(rawName));

  clang::Sema::LookupNameKind lookupKind;
  switch (kind) {
  case ClangTypeKind::Typedef:
    lookupKind = clang::Sema::LookupOrdinaryName;
    break;
  case ClangTypeKind::Tag:
    lookupKind = clang::Sema::LookupTagName;
    break;
  case ClangTypeKind::ObjCProtocol:
    lookupKind = clang::Sema::LookupObjCProtocolName;
    break;
  }

  // Perform name lookup into the global scope.
  auto &sema = Impl.Instance->getSema();
  clang::LookupResult lookupResult(sema, clangName, clang::SourceLocation(),
                                   lookupKind);
  if (sema.LookupName(lookupResult, /*Scope=*/nullptr)) {
    for (auto clangDecl : lookupResult) {
      if (!isa<clang::TypeDecl>(clangDecl) &&
          !isa<clang::ObjCContainerDecl>(clangDecl) &&
          !isa<clang::ObjCCompatibleAliasDecl>(clangDecl)) {
        continue;
      }
      auto *imported = Impl.importDecl(clangDecl, Impl.CurrentVersion);
      if (auto *importedType = dyn_cast_or_null<TypeDecl>(imported))
        receiver(importedType);
    }
  }
}

void ClangImporter::lookupRelatedEntity(
    StringRef rawName, ClangTypeKind kind, StringRef relatedEntityKind,
    llvm::function_ref<void(TypeDecl*)> receiver) {
  using CISTAttr = ClangImporterSynthesizedTypeAttr;
  if (relatedEntityKind ==
        CISTAttr::manglingNameForKind(CISTAttr::Kind::NSErrorWrapper) ||
      relatedEntityKind ==
        CISTAttr::manglingNameForKind(CISTAttr::Kind::NSErrorWrapperAnon)) {
    auto underlyingKind = ClangTypeKind::Tag;
    if (relatedEntityKind ==
          CISTAttr::manglingNameForKind(CISTAttr::Kind::NSErrorWrapperAnon)) {
      underlyingKind = ClangTypeKind::Typedef;
    }
    lookupTypeDecl(rawName, underlyingKind,
                   [this, receiver] (const TypeDecl *foundType) {
      auto *enumDecl =
          dyn_cast_or_null<clang::EnumDecl>(foundType->getClangDecl());
      if (!enumDecl)
        return;
      if (!Impl.getEnumInfo(enumDecl).isErrorEnum())
        return;
      auto *enclosingType =
          dyn_cast<NominalTypeDecl>(foundType->getDeclContext());
      if (!enclosingType)
        return;
      receiver(enclosingType);
    });
  }
}

void ClangModuleUnit::lookupVisibleDecls(ModuleDecl::AccessPathTy accessPath,
                                         VisibleDeclConsumer &consumer,
                                         NLKind lookupKind) const {
  // FIXME: Ignore submodules, which are empty for now.
  if (clangModule && clangModule->isSubModule())
    return;

  // FIXME: Respect the access path.
  FilteringVisibleDeclConsumer filterConsumer(consumer, this);

  DarwinLegacyFilterDeclConsumer darwinFilterConsumer(filterConsumer,
                                                      getClangASTContext());

  swift::VisibleDeclConsumer *actualConsumer = &filterConsumer;
  if (lookupKind == NLKind::UnqualifiedLookup &&
      DarwinLegacyFilterDeclConsumer::needsFiltering(clangModule)) {
    actualConsumer = &darwinFilterConsumer;
  }

  // Find the corresponding lookup table.
  if (auto lookupTable = owner.findLookupTable(clangModule)) {
    // Search it.
    owner.lookupVisibleDecls(*lookupTable, *actualConsumer);
  }
}

namespace {
class VectorDeclPtrConsumer : public swift::VisibleDeclConsumer {
public:
  SmallVectorImpl<Decl *> &Results;
  explicit VectorDeclPtrConsumer(SmallVectorImpl<Decl *> &Decls)
    : Results(Decls) {}

  void foundDecl(ValueDecl *VD, DeclVisibilityKind Reason,
                 DynamicLookupInfo) override {
    Results.push_back(VD);
  }
};
} // unnamed namespace

void ClangModuleUnit::getTopLevelDecls(SmallVectorImpl<Decl*> &results) const {
  VectorDeclPtrConsumer consumer(results);
  FilteringDeclaredDeclConsumer filterConsumer(consumer, this);
  DarwinLegacyFilterDeclConsumer darwinFilterConsumer(filterConsumer,
                                                      getClangASTContext());

  const clang::Module *topLevelModule =
    clangModule ? clangModule->getTopLevelModule() : nullptr;

  swift::VisibleDeclConsumer *actualConsumer = &filterConsumer;
  if (DarwinLegacyFilterDeclConsumer::needsFiltering(topLevelModule))
    actualConsumer = &darwinFilterConsumer;

  // Find the corresponding lookup table.
  if (auto lookupTable = owner.findLookupTable(topLevelModule)) {
    // Search it.
    owner.lookupVisibleDecls(*lookupTable, *actualConsumer);

    // Add the extensions produced by importing categories.
    for (auto category : lookupTable->categories()) {
      if (auto extension = cast_or_null<ExtensionDecl>(
              owner.importDecl(category, owner.CurrentVersion)))
        results.push_back(extension);
    }

    auto findEnclosingExtension = [](Decl *importedDecl) -> ExtensionDecl * {
      for (auto importedDC = importedDecl->getDeclContext();
           !importedDC->isModuleContext();
           importedDC = importedDC->getParent()) {
        if (auto ext = dyn_cast<ExtensionDecl>(importedDC))
          return ext;
      }
      return nullptr;
    };
    // Retrieve all of the globals that will be mapped to members.

    // FIXME: Since we don't represent Clang submodules as Swift
    // modules, we're getting everything.
    llvm::SmallPtrSet<ExtensionDecl *, 8> knownExtensions;
    for (auto entry : lookupTable->allGlobalsAsMembers()) {
      auto decl = entry.get<clang::NamedDecl *>();
      auto importedDecl = owner.importDecl(decl, owner.CurrentVersion);
      if (!importedDecl) continue;

      // Find the enclosing extension, if there is one.
      ExtensionDecl *ext = findEnclosingExtension(importedDecl);
      if (ext && knownExtensions.insert(ext).second)
        results.push_back(ext);

      // If this is a compatibility typealias, the canonical type declaration
      // may exist in another extension.
      auto alias = dyn_cast<TypeAliasDecl>(importedDecl);
      if (!alias || !alias->isCompatibilityAlias()) continue;

      auto aliasedTy = alias->getUnderlyingTypeLoc().getType();
      ext = nullptr;
      importedDecl = nullptr;

      // Note: We can't use getAnyGeneric() here because `aliasedTy`
      // might be typealias.
      if (auto Ty = dyn_cast<TypeAliasType>(aliasedTy.getPointer()))
        importedDecl = Ty->getDecl();
      else if (auto Ty = dyn_cast<AnyGenericType>(aliasedTy.getPointer()))
        importedDecl = Ty->getDecl();
      if (!importedDecl) continue;

      ext = findEnclosingExtension(importedDecl);
      if (ext && knownExtensions.insert(ext).second)
        results.push_back(ext);
    }
  }
}

ImportDecl *swift::createImportDecl(ASTContext &Ctx,
                                    DeclContext *DC,
                                    ClangNode ClangN,
                                    ArrayRef<clang::Module *> Exported) {
  auto *ImportedMod = ClangN.getClangModule();
  assert(ImportedMod);
  SmallVector<std::pair<swift::Identifier, swift::SourceLoc>, 4> AccessPath;
  auto *TmpMod = ImportedMod;
  while (TmpMod) {
    AccessPath.push_back({ Ctx.getIdentifier(TmpMod->Name), SourceLoc() });
    TmpMod = TmpMod->Parent;
  }
  std::reverse(AccessPath.begin(), AccessPath.end());

  bool IsExported = false;
  for (auto *ExportedMod : Exported) {
    if (ImportedMod == ExportedMod) {
      IsExported = true;
      break;
    }
  }

  auto *ID = ImportDecl::create(Ctx, DC, SourceLoc(),
                                ImportKind::Module, SourceLoc(), AccessPath,
                                ClangN);
  if (IsExported)
    ID->getAttrs().add(new (Ctx) ExportedAttr(/*IsImplicit=*/false));
  return ID;
}

static void getImportDecls(ClangModuleUnit *ClangUnit, const clang::Module *M,
                           SmallVectorImpl<Decl *> &Results) {
  assert(M);
  SmallVector<clang::Module *, 1> Exported;
  M->getExportedModules(Exported);

  ASTContext &Ctx = ClangUnit->getASTContext();

  for (auto *ImportedMod : M->Imports) {
    auto *ID = createImportDecl(Ctx, ClangUnit, ImportedMod, Exported);
    Results.push_back(ID);
  }
}

void ClangModuleUnit::getDisplayDecls(SmallVectorImpl<Decl*> &results) const {
  if (clangModule)
    getImportDecls(const_cast<ClangModuleUnit *>(this), clangModule, results);
  getTopLevelDecls(results);
}

void ClangModuleUnit::lookupValue(ModuleDecl::AccessPathTy accessPath,
                                  DeclName name, NLKind lookupKind,
                                  SmallVectorImpl<ValueDecl*> &results) const {
  if (!ModuleDecl::matchesAccessPath(accessPath, name))
    return;

  // FIXME: Ignore submodules, which are empty for now.
  if (clangModule && clangModule->isSubModule())
    return;

  VectorDeclConsumer vectorWriter(results);
  FilteringVisibleDeclConsumer filteringConsumer(vectorWriter, this);

  DarwinLegacyFilterDeclConsumer darwinFilterConsumer(filteringConsumer,
                                                      getClangASTContext());

  swift::VisibleDeclConsumer *consumer = &filteringConsumer;
  if (lookupKind == NLKind::UnqualifiedLookup &&
      DarwinLegacyFilterDeclConsumer::needsFiltering(clangModule)) {
    consumer = &darwinFilterConsumer;
  }

  // Find the corresponding lookup table.
  if (auto lookupTable = owner.findLookupTable(clangModule)) {
    // Search it.
    owner.lookupValue(*lookupTable, name, *consumer);
  }
}

/// Determine whether the given Clang entry is visible.
///
/// FIXME: this is an elaborate hack to badly reflect Clang's
/// submodule visibility into Swift.
static bool isVisibleClangEntry(clang::ASTContext &ctx,
                                SwiftLookupTable::SingleEntry entry) {
  if (auto clangDecl = entry.dyn_cast<clang::NamedDecl *>()) {
    // For a declaration, check whether the declaration is hidden.
    if (!clangDecl->isHidden()) return true;

    // Is any redeclaration visible?
    for (auto redecl : clangDecl->redecls()) {
      if (!cast<clang::NamedDecl>(redecl)->isHidden()) return true;
    }

    return false;
  }

  // If it's a macro from a module, check whether the module has been imported.
  if (auto moduleMacro = entry.dyn_cast<clang::ModuleMacro *>()) {
    clang::Module *module = moduleMacro->getOwningModule();
    return module->NameVisibility == clang::Module::AllVisible;
  }

  return true;
}

TypeDecl *
ClangModuleUnit::lookupNestedType(Identifier name,
                                  const NominalTypeDecl *baseType) const {
  // Special case for error code enums: try looking directly into the struct
  // first. But only if it looks like a synthesized error wrapped struct.
  if (name == getASTContext().Id_Code && !baseType->hasClangNode() &&
      isa<StructDecl>(baseType) && !baseType->hasLazyMembers() &&
      baseType->isChildContextOf(this)) {
    auto *mutableBase = const_cast<NominalTypeDecl *>(baseType);
    auto flags = OptionSet<NominalTypeDecl::LookupDirectFlags>();
    flags |= NominalTypeDecl::LookupDirectFlags::IgnoreNewExtensions;
    auto codeEnum = mutableBase->lookupDirect(name, flags);
    // Double-check that we actually have a good result. It's possible what we
    // found is /not/ a synthesized error struct, but just something that looks
    // like it. But if we still found a good result we should return that.
    if (codeEnum.size() == 1 && isa<TypeDecl>(codeEnum.front()))
      return cast<TypeDecl>(codeEnum.front());
    if (codeEnum.size() > 1)
      return nullptr;
    // Otherwise, fall back and try via lookup table.
  }

  auto lookupTable = owner.findLookupTable(clangModule);
  if (!lookupTable)
    return nullptr;

  auto baseTypeContext = owner.getEffectiveClangContext(baseType);
  if (!baseTypeContext)
    return nullptr;

  auto &clangCtx = owner.getClangASTContext();

  // FIXME: This is very similar to what's in Implementation::lookupValue and
  // Implementation::loadAllMembers.
  SmallVector<TypeDecl *, 2> results;
  for (auto entry : lookupTable->lookup(SerializedSwiftName(name.str()),
                                        baseTypeContext)) {
    // If the entry is not visible, skip it.
    if (!isVisibleClangEntry(clangCtx, entry)) continue;

    auto clangDecl = entry.dyn_cast<clang::NamedDecl *>();
    auto clangTypeDecl = dyn_cast_or_null<clang::TypeDecl>(clangDecl);
    if (!clangTypeDecl)
      continue;

    clangTypeDecl = cast<clang::TypeDecl>(clangTypeDecl->getMostRecentDecl());

    bool anyMatching = false;
    TypeDecl *originalDecl = nullptr;
    owner.forEachDistinctName(clangTypeDecl,
                              [&](ImportedName newName,
                                  ImportNameVersion nameVersion) -> bool {
      if (anyMatching)
        return true;
      if (!newName.getDeclName().isSimpleName(name))
        return true;

      auto decl = dyn_cast_or_null<TypeDecl>(
          owner.importDeclReal(clangTypeDecl, nameVersion));
      if (!decl)
        return false;

      if (!originalDecl)
        originalDecl = decl;
      else if (originalDecl == decl)
        return true;

      auto *importedContext = decl->getDeclContext()->getSelfNominalTypeDecl();
      if (importedContext != baseType)
        return true;

      assert(decl->getFullName().matchesRef(name) &&
             "importFullName behaved differently from importDecl");
      results.push_back(decl);
      anyMatching = true;
      return true;
    });
  }

  if (results.size() != 1) {
    // It's possible that two types were import-as-member'd onto the same base
    // type with the same name. In this case, fall back to regular lookup.
    return nullptr;
  }

  return results.front();
}

void ClangImporter::loadExtensions(NominalTypeDecl *nominal,
                                   unsigned previousGeneration) {
  // Determine the effective Clang context for this Swift nominal type.
  auto effectiveClangContext = Impl.getEffectiveClangContext(nominal);
  if (!effectiveClangContext) return;

  // For an Objective-C class, import all of the visible categories.
  if (auto objcClass = dyn_cast_or_null<clang::ObjCInterfaceDecl>(
                         effectiveClangContext.getAsDeclContext())) {
    // Simply importing the categories adds them to the list of extensions.
    for (auto I = objcClass->visible_categories_begin(),
           E = objcClass->visible_categories_end();
         I != E; ++I) {
      Impl.importDeclReal(*I, Impl.CurrentVersion);
    }
  }

  // Dig through each of the Swift lookup tables, creating extensions
  // where needed.
  auto &clangCtx = Impl.getClangASTContext();
  (void)Impl.forEachLookupTable([&](SwiftLookupTable &table) -> bool {
      // FIXME: If we already looked at this for this generation,
      // skip.

      for (auto entry : table.lookupGlobalsAsMembers(effectiveClangContext)) {
        // If the entry is not visible, skip it.
        if (!isVisibleClangEntry(clangCtx, entry)) continue;

        if (auto decl = entry.dyn_cast<clang::NamedDecl *>()) {
          // Import the context of this declaration, which has the
          // side effect of creating instantiations.
          (void)Impl.importDeclContextOf(decl, effectiveClangContext);
        } else {
          llvm_unreachable("Macros cannot be imported as members.");
        }
      }

      return false;
    });
}

void ClangImporter::loadObjCMethods(
       ClassDecl *classDecl,
       ObjCSelector selector,
       bool isInstanceMethod,
       unsigned previousGeneration,
       llvm::TinyPtrVector<AbstractFunctionDecl *> &methods) {
  // If we're currently looking for this selector, don't load any Objective-C
  // methods.
  if (Impl.ActiveSelectors.count({selector, isInstanceMethod}))
    return;

  const auto *objcClass =
      dyn_cast_or_null<clang::ObjCInterfaceDecl>(classDecl->getClangDecl());
  if (!objcClass)
    return;

  // Collect the set of visible Objective-C methods with this selector.
  clang::Selector clangSelector = Impl.exportSelector(selector);
  SmallVector<clang::ObjCMethodDecl *, 4> objcMethods;
  auto &sema = Impl.Instance->getSema();
  sema.CollectMultipleMethodsInGlobalPool(clangSelector, objcMethods,
                                          isInstanceMethod,
                                          /*CheckTheOther=*/false);

  // Check whether this method is in the class we care about.
  SmallVector<AbstractFunctionDecl *, 4> foundMethods;
  for (auto objcMethod : objcMethods) {
    // Find the owner of this method and determine whether it is the class
    // we're looking for.
    if (objcMethod->getClassInterface() != objcClass)
      continue;

    // If we found a property accessor, import the property.
    if (objcMethod->isPropertyAccessor())
      (void)Impl.importDecl(objcMethod->findPropertyDecl(true),
                            Impl.CurrentVersion);

    if (auto method = dyn_cast_or_null<AbstractFunctionDecl>(
                        Impl.importDecl(objcMethod, Impl.CurrentVersion))) {
      foundMethods.push_back(method);
    }
  }

  // If we didn't find anything, we're done.
  if (foundMethods.empty())
    return;

  // If we did find something, it might be a duplicate of something we found
  // earlier, because we aren't tracking generation counts for Clang modules.
  // Filter out the duplicates.
  // FIXME: We shouldn't need to do this.
  llvm::SmallPtrSet<AbstractFunctionDecl *, 4> known;
  known.insert(methods.begin(), methods.end());
  for (auto method : foundMethods) {
    if (known.insert(method).second)
      methods.push_back(method);
  }
}

void
ClangModuleUnit::lookupClassMember(ModuleDecl::AccessPathTy accessPath,
                                   DeclName name,
                                   SmallVectorImpl<ValueDecl*> &results) const {
  // FIXME: Ignore submodules, which are empty for now.
  if (clangModule && clangModule->isSubModule())
    return;

  VectorDeclConsumer consumer(results);

  // Find the corresponding lookup table.
  if (auto lookupTable = owner.findLookupTable(clangModule)) {
    // Search it.
    owner.lookupObjCMembers(*lookupTable, name, consumer);
  }
}

void ClangModuleUnit::lookupClassMembers(ModuleDecl::AccessPathTy accessPath,
                                         VisibleDeclConsumer &consumer) const {
  // FIXME: Ignore submodules, which are empty for now.
  if (clangModule && clangModule->isSubModule())
    return;

  // Find the corresponding lookup table.
  if (auto lookupTable = owner.findLookupTable(clangModule)) {
    // Search it.
    owner.lookupAllObjCMembers(*lookupTable, consumer);
  }
}

void ClangModuleUnit::lookupObjCMethods(
       ObjCSelector selector,
       SmallVectorImpl<AbstractFunctionDecl *> &results) const {
  // FIXME: Ignore submodules, which are empty for now.
  if (clangModule && clangModule->isSubModule())
    return;

  // Map the selector into a Clang selector.
  auto clangSelector = owner.exportSelector(selector);
  if (clangSelector.isNull()) return;

  // Collect all of the Objective-C methods with this selector.
  SmallVector<clang::ObjCMethodDecl *, 8> objcMethods;
  auto &clangSema = owner.getClangSema();
  clangSema.CollectMultipleMethodsInGlobalPool(clangSelector,
                                               objcMethods,
                                               /*InstanceFirst=*/true,
                                               /*CheckTheOther=*/false);
  clangSema.CollectMultipleMethodsInGlobalPool(clangSelector,
                                               objcMethods,
                                               /*InstanceFirst=*/false,
                                               /*CheckTheOther=*/false);

  // Import the methods.
  auto &clangCtx = clangSema.getASTContext();
  for (auto objcMethod : objcMethods) {
    // Verify that this method came from this module.
    auto owningClangModule = getClangTopLevelOwningModule(objcMethod, clangCtx);
    if (owningClangModule != clangModule) continue;

    // If we found a property accessor, import the property.
    if (objcMethod->isPropertyAccessor())
      (void)owner.importDecl(objcMethod->findPropertyDecl(true),
                             owner.CurrentVersion);

    // Import it.
    // FIXME: Retrying a failed import works around recursion bugs in the Clang
    // importer.
    auto imported =
        owner.importDecl(objcMethod, owner.CurrentVersion);
    if (!imported)
      imported = owner.importDecl(objcMethod, owner.CurrentVersion);
    if (!imported) continue;

    if (auto func = dyn_cast<AbstractFunctionDecl>(imported))
      results.push_back(func);

    // If there is an alternate declaration, also look at it.
    for (auto alternate : owner.getAlternateDecls(imported)) {
      if (auto func = dyn_cast<AbstractFunctionDecl>(alternate))
        results.push_back(func);
    }
  }
}

void ClangModuleUnit::collectLinkLibraries(
    ModuleDecl::LinkLibraryCallback callback) const {
  if (!clangModule)
    return;

  // Skip this lib name in favor of export_as name.
  if (clangModule->UseExportAsModuleLinkName)
    return;

  for (auto clangLinkLib : clangModule->LinkLibraries) {
    LibraryKind kind;
    if (clangLinkLib.IsFramework)
      kind = LibraryKind::Framework;
    else
      kind = LibraryKind::Library;

    callback(LinkLibrary(clangLinkLib.Library, kind));
  }
}

StringRef ClangModuleUnit::getFilename() const {
  if (!clangModule) {
    StringRef SinglePCH = owner.getSinglePCHImport();
    if (SinglePCH.empty())
      return "<imports>";
    else
      return SinglePCH;
  }
  if (const clang::FileEntry *F = clangModule->getASTFile())
    if (!F->getName().empty())
      return F->getName();
  return StringRef();
}

clang::TargetInfo &ClangImporter::getTargetInfo() const {
  return Impl.Instance->getTarget();
}

clang::ASTContext &ClangImporter::getClangASTContext() const {
  return Impl.getClangASTContext();
}

clang::Preprocessor &ClangImporter::getClangPreprocessor() const {
  return Impl.getClangPreprocessor();
}

const clang::CompilerInstance &ClangImporter::getClangInstance() const {
  return *Impl.Instance;
}

const clang::Module *ClangImporter::getClangOwningModule(ClangNode Node) const {
  return Impl.getClangOwningModule(Node);
}

const clang::Module *
ClangImporter::Implementation::getClangOwningModule(ClangNode Node) const {
  return ::getClangOwningModule(Node, getClangASTContext());
}

bool ClangImporter::hasTypedef(const clang::Decl *typeDecl) const {
  return Impl.DeclsWithSuperfluousTypedefs.count(typeDecl);
}

clang::Sema &ClangImporter::getClangSema() const {
  return Impl.getClangSema();
}

clang::CodeGenOptions &ClangImporter::getClangCodeGenOpts() const {
  return Impl.getClangCodeGenOpts();
}

std::string ClangImporter::getClangModuleHash() const {
  return Impl.Invocation->getModuleHash(Impl.Instance->getDiagnostics());
}

Decl *ClangImporter::importDeclCached(const clang::NamedDecl *ClangDecl) {
  return Impl.importDeclCached(ClangDecl, Impl.CurrentVersion);
}

void ClangImporter::printStatistics() const {
  Impl.Instance->getModuleManager()->PrintStats();
}

void ClangImporter::verifyAllModules() {
#ifndef NDEBUG
  if (Impl.VerifiedDeclsCounter == Impl.ImportedDecls.size())
    return;

  // Collect the Decls before verifying them; the act of verifying may cause
  // more decls to be imported and modify the map while we are iterating it.
  size_t verifiedCounter = Impl.ImportedDecls.size();
  SmallVector<Decl *, 8> Decls;
  for (auto &I : Impl.ImportedDecls)
    if (I.first.second == Impl.CurrentVersion)
      if (Decl *D = I.second)
        Decls.push_back(D);

  for (auto D : Decls)
    verify(D);

  Impl.VerifiedDeclsCounter = verifiedCounter;
#endif
}

//===----------------------------------------------------------------------===//
// ClangModule Implementation
//===----------------------------------------------------------------------===//

ClangModuleUnit::ClangModuleUnit(ModuleDecl &M,
                                 ClangImporter::Implementation &owner,
                                 const clang::Module *clangModule)
  : LoadedFile(FileUnitKind::ClangModule, M), owner(owner),
    clangModule(clangModule) {
  // Capture the file metadata before it goes away.
  if (clangModule)
    ASTSourceDescriptor = {*clangModule};
}

Optional<clang::ExternalASTSource::ASTSourceDescriptor>
ClangModuleUnit::getASTSourceDescriptor() const {
  if (clangModule) {
    assert(ASTSourceDescriptor.getModuleOrNull() == clangModule);
    return ASTSourceDescriptor;
  }
  return None;
}

bool ClangModuleUnit::hasClangModule(ModuleDecl *M) {
  for (auto F : M->getFiles()) {
    if (isa<ClangModuleUnit>(F))
      return true;
  }
  return false;
}

bool ClangModuleUnit::isTopLevel() const {
  return !clangModule || !clangModule->isSubModule();
}

bool ClangModuleUnit::isSystemModule() const {
  return clangModule && clangModule->IsSystem;
}

clang::ASTContext &ClangModuleUnit::getClangASTContext() const {
  return owner.getClangASTContext();
}

StringRef ClangModuleUnit::getExportedModuleName() const {
  if (clangModule && !clangModule->ExportAsModule.empty())
    return clangModule->ExportAsModule;

  return getParentModule()->getName().str();
}

ModuleDecl *ClangModuleUnit::getOverlayModule() const {
  if (!clangModule)
    return nullptr;

  if (owner.DisableOverlayModules)
    return nullptr;

  if (!isTopLevel()) {
    // FIXME: Is this correct for submodules?
    auto topLevel = clangModule->getTopLevelModule();
    auto wrapper = owner.getWrapperForModule(topLevel);
    return wrapper->getOverlayModule();
  }

  if (!overlayModule.getInt()) {
    // FIXME: Include proper source location.
    ModuleDecl *M = getParentModule();
    ASTContext &Ctx = M->getASTContext();
    auto overlay = Ctx.getModule(ModuleDecl::AccessPathTy({M->getName(),
                                                           SourceLoc()}));
    if (overlay == M) {
      overlay = nullptr;
    } else {
      auto &sharedModuleRef = Ctx.LoadedModules[M->getName()];
      assert(!sharedModuleRef || sharedModuleRef == overlay ||
             sharedModuleRef == M);
      sharedModuleRef = overlay;
    }

    auto mutableThis = const_cast<ClangModuleUnit *>(this);
    mutableThis->overlayModule.setPointerAndInt(overlay, true);
  }

  return overlayModule.getPointer();
}

void ClangModuleUnit::getImportedModules(
    SmallVectorImpl<ModuleDecl::ImportedModule> &imports,
    ModuleDecl::ImportFilter filter) const {
  // Bail out if we /only/ want ImplementationOnly imports; Clang modules never
  // have any of these.
  if (filter.containsOnly(ModuleDecl::ImportFilterKind::ImplementationOnly))
    return;

  if (filter.contains(ModuleDecl::ImportFilterKind::Private))
    if (auto stdlib = owner.getStdlibModule())
      imports.push_back({ModuleDecl::AccessPathTy(), stdlib});

  SmallVector<clang::Module *, 8> imported;
  if (!clangModule) {
    // This is the special "imported headers" module.
    if (filter.contains(ModuleDecl::ImportFilterKind::Public)) {
      imported.append(owner.ImportedHeaderExports.begin(),
                      owner.ImportedHeaderExports.end());
    }

  } else {
    clangModule->getExportedModules(imported);

    if (filter.contains(ModuleDecl::ImportFilterKind::Private)) {
      // Copy in any modules that are imported but not exported.
      llvm::SmallPtrSet<clang::Module *, 8> knownModules(imported.begin(),
                                                         imported.end());
      if (!filter.contains(ModuleDecl::ImportFilterKind::Public)) {
        // Remove the exported ones now that we're done with them.
        imported.clear();
      }
      llvm::copy_if(clangModule->Imports, std::back_inserter(imported),
                    [&](clang::Module *mod) {
                     return !knownModules.insert(mod).second;
                    });

      // FIXME: The parent module isn't exactly a private import, but it is
      // needed for link dependencies.
      if (clangModule->Parent)
        imported.push_back(clangModule->Parent);
    }
  }

  auto topLevelOverlay = getOverlayModule();
  for (auto importMod : imported) {
    auto wrapper = owner.getWrapperForModule(importMod);

    auto actualMod = wrapper->getOverlayModule();
    if (!actualMod) {
      // HACK: Deal with imports of submodules by importing the top-level module
      // as well.
      auto importTopLevel = importMod->getTopLevelModule();
      if (importTopLevel != importMod) {
        if (!clangModule || importTopLevel != clangModule->getTopLevelModule()){
          auto topLevelWrapper = owner.getWrapperForModule(importTopLevel);
          imports.push_back({ ModuleDecl::AccessPathTy(),
                              topLevelWrapper->getParentModule() });
        }
      }
      actualMod = wrapper->getParentModule();
    } else if (actualMod == topLevelOverlay) {
      actualMod = wrapper->getParentModule();
    }

    assert(actualMod && "Missing imported overlay");
    imports.push_back({ModuleDecl::AccessPathTy(), actualMod});
  }
}

void ClangModuleUnit::getImportedModulesForLookup(
    SmallVectorImpl<ModuleDecl::ImportedModule> &imports) const {

  // Reuse our cached list of imports if we have one.
  if (!importedModulesForLookup.empty()) {
    imports.append(importedModulesForLookup.begin(),
                   importedModulesForLookup.end());
    return;
  }

  size_t firstImport = imports.size();

  SmallVector<clang::Module *, 8> imported;
  const clang::Module *topLevel;
  ModuleDecl *topLevelOverlay = getOverlayModule();
  if (!clangModule) {
    // This is the special "imported headers" module.
    imported.append(owner.ImportedHeaderExports.begin(),
                    owner.ImportedHeaderExports.end());
    topLevel = nullptr;
  } else {
    clangModule->getExportedModules(imported);
    topLevel = clangModule->getTopLevelModule();
  }

  if (imported.empty())
    return;

  SmallPtrSet<clang::Module *, 32> seen{imported.begin(), imported.end()};
  SmallVector<clang::Module *, 8> tmpBuf;
  llvm::SmallSetVector<clang::Module *, 8> topLevelImported;

  // Get the transitive set of top-level imports. That is, if a particular
  // import is a top-level import, add it. Otherwise, keep searching.
  while (!imported.empty()) {
    clang::Module *next = imported.pop_back_val();

    // HACK: Deal with imports of submodules by importing the top-level module
    // as well, unless it's the top-level module we're currently in.
    clang::Module *nextTopLevel = next->getTopLevelModule();
    if (nextTopLevel != topLevel) {
      topLevelImported.insert(nextTopLevel);

      // Don't continue looking through submodules of modules that have
      // overlays. The overlay might shadow things.
      auto wrapper = owner.getWrapperForModule(nextTopLevel);
      if (wrapper->getOverlayModule())
        continue;
    }

    // Only look through the current module if it's not top-level.
    if (nextTopLevel == next)
      continue;

    next->getExportedModules(tmpBuf);
    for (clang::Module *nextImported : tmpBuf) {
      if (seen.insert(nextImported).second)
        imported.push_back(nextImported);
    }
    tmpBuf.clear();
  }

  for (auto importMod : topLevelImported) {
    auto wrapper = owner.getWrapperForModule(importMod);

    auto actualMod = wrapper->getOverlayModule();
    if (!actualMod || actualMod == topLevelOverlay)
      actualMod = wrapper->getParentModule();

    assert(actualMod && "Missing imported overlay");
    imports.push_back({ModuleDecl::AccessPathTy(), actualMod});
  }

  // Cache our results for use next time.
  auto importsToCache = llvm::makeArrayRef(imports).slice(firstImport);
  importedModulesForLookup = getASTContext().AllocateCopy(importsToCache);
}

void ClangImporter::getMangledName(raw_ostream &os,
                                   const clang::NamedDecl *clangDecl) const {
  if (!Impl.Mangler)
    Impl.Mangler.reset(Impl.getClangASTContext().createMangleContext());

  if (auto constructor = dyn_cast<clang::CXXConstructorDecl>(clangDecl))
    Impl.Mangler->mangleCXXCtor(constructor, clang::Ctor_Complete, os);
  else if (auto destructor = dyn_cast<clang::CXXDestructorDecl>(clangDecl))
    Impl.Mangler->mangleCXXDtor(destructor, clang::Dtor_Complete, os);
  else
    Impl.Mangler->mangleName(clangDecl, os);
}

// ---------------------------------------------------------------------------
// Swift lookup tables
// ---------------------------------------------------------------------------

SwiftLookupTable *ClangImporter::Implementation::findLookupTable(
                    const clang::Module *clangModule) {
  // If the Clang module is null, use the bridging header lookup table.
  if (!clangModule)
    return BridgingHeaderLookupTable.get();

  // Submodules share lookup tables with their parents.
  if (clangModule->isSubModule())
    return findLookupTable(clangModule->getTopLevelModule());

  // Look for a Clang module with this name.
  auto known = LookupTables.find(clangModule->Name);
  if (known == LookupTables.end()) return nullptr;

  return known->second.get();
}

bool ClangImporter::Implementation::forEachLookupTable(
       llvm::function_ref<bool(SwiftLookupTable &table)> fn) {
  // Visit the bridging header's lookup table.
  if (fn(*BridgingHeaderLookupTable)) return true;

  // Collect and sort the set of module names.
  SmallVector<StringRef, 4> moduleNames;
  for (const auto &entry : LookupTables) {
    moduleNames.push_back(entry.first);
  }
  llvm::array_pod_sort(moduleNames.begin(), moduleNames.end());

  // Visit the lookup tables.
  for (auto moduleName : moduleNames) {
    if (fn(*LookupTables[moduleName])) return true;
  }

  return false;
}

void ClangImporter::Implementation::lookupValue(
       SwiftLookupTable &table, DeclName name,
       VisibleDeclConsumer &consumer) {
  auto &clangCtx = getClangASTContext();
  auto clangTU = clangCtx.getTranslationUnitDecl();

  for (auto entry : table.lookup(name.getBaseName(), clangTU)) {
    // If the entry is not visible, skip it.
    if (!isVisibleClangEntry(clangCtx, entry)) continue;

    ValueDecl *decl;
    // If it's a Clang declaration, try to import it.
    if (auto clangDecl = entry.dyn_cast<clang::NamedDecl *>()) {
      decl = cast_or_null<ValueDecl>(
          importDeclReal(clangDecl->getMostRecentDecl(), CurrentVersion));
      if (!decl) continue;
    } else if (!name.isSpecial()) {
      // Try to import a macro.
      if (auto modMacro = entry.dyn_cast<clang::ModuleMacro *>())
        decl = importMacro(name.getBaseIdentifier(), modMacro);
      else if (auto clangMacro = entry.dyn_cast<clang::MacroInfo *>())
        decl = importMacro(name.getBaseIdentifier(), clangMacro);
      else
        llvm_unreachable("new kind of lookup table entry");
      if (!decl) continue;
    } else {
      continue;
    }

    // If we found a declaration from the standard library, make sure
    // it does not show up in the lookup results for the imported
    // module.
    if (decl->getDeclContext()->isModuleScopeContext() &&
        decl->getModuleContext() == getStdlibModule())
      continue;

    // If the name matched, report this result.
    bool anyMatching = false;
    if (decl->getFullName().matchesRef(name) &&
        decl->getDeclContext()->isModuleScopeContext()) {
      consumer.foundDecl(decl, DeclVisibilityKind::VisibleAtTopLevel);
      anyMatching = true;
    }

    // If there is an alternate declaration and the name matches,
    // report this result.
    for (auto alternate : getAlternateDecls(decl)) {
      if (alternate->getFullName().matchesRef(name) &&
          alternate->getDeclContext()->isModuleScopeContext()) {
        consumer.foundDecl(alternate, DeclVisibilityKind::VisibleAtTopLevel);
        anyMatching = true;
      }
    }

    // If we have a declaration and nothing matched so far, try the names used
    // in other versions of Swift.
    if (!anyMatching) {
      if (auto clangDecl = entry.dyn_cast<clang::NamedDecl *>()) {
        const clang::NamedDecl *recentClangDecl =
            clangDecl->getMostRecentDecl();

        CurrentVersion.forEachOtherImportNameVersion(
            [&](ImportNameVersion nameVersion) {
          if (anyMatching)
            return;

          // Check to see if the name and context match what we expect.
          ImportedName newName = importFullName(recentClangDecl, nameVersion);
          if (!newName.getDeclName().matchesRef(name))
            return;

          const clang::DeclContext *clangDC =
              newName.getEffectiveContext().getAsDeclContext();
          if (!clangDC || !clangDC->isFileContext())
            return;

          // Then try to import the decl under the alternate name.
          auto alternateNamedDecl =
              cast_or_null<ValueDecl>(importDeclReal(recentClangDecl,
                                                     nameVersion));
          if (!alternateNamedDecl || alternateNamedDecl == decl)
            return;
          assert(alternateNamedDecl->getFullName().matchesRef(name) &&
                 "importFullName behaved differently from importDecl");
          if (alternateNamedDecl->getDeclContext()->isModuleScopeContext()) {
            consumer.foundDecl(alternateNamedDecl,
                               DeclVisibilityKind::VisibleAtTopLevel);
            anyMatching = true;
          }
        });
      }
    }
  }
}

void ClangImporter::Implementation::lookupVisibleDecls(
       SwiftLookupTable &table,
       VisibleDeclConsumer &consumer) {
  // Retrieve and sort all of the base names in this particular table.
  auto baseNames = table.allBaseNames();
  llvm::array_pod_sort(baseNames.begin(), baseNames.end());

  // Look for namespace-scope entities with each base name.
  for (auto baseName : baseNames) {
    lookupValue(table, baseName.toDeclBaseName(SwiftContext), consumer);
  }
}

void ClangImporter::Implementation::lookupObjCMembers(
       SwiftLookupTable &table,
       DeclName name,
       VisibleDeclConsumer &consumer) {
  auto &clangCtx = getClangASTContext();

  for (auto clangDecl : table.lookupObjCMembers(name.getBaseName())) {
    // If the entry is not visible, skip it.
    if (!isVisibleClangEntry(clangCtx, clangDecl)) continue;

    forEachDistinctName(clangDecl,
                        [&](ImportedName importedName,
                            ImportNameVersion nameVersion) -> bool {
      // Import the declaration.
      auto decl =
          cast_or_null<ValueDecl>(importDeclReal(clangDecl, nameVersion));
      if (!decl)
        return false;

      // If the name we found matches, report the declaration.
      // FIXME: If we didn't need to check alternate decls here, we could avoid
      // importing the member at all by checking importedName ahead of time.
      if (decl->getFullName().matchesRef(name)) {
        consumer.foundDecl(decl, DeclVisibilityKind::DynamicLookup,
                           DynamicLookupInfo::AnyObject);
      }

      // Check for an alternate declaration; if its name matches,
      // report it.
      for (auto alternate : getAlternateDecls(decl)) {
        if (alternate->getFullName().matchesRef(name)) {
          consumer.foundDecl(alternate, DeclVisibilityKind::DynamicLookup,
                             DynamicLookupInfo::AnyObject);
        }
      }
      return true;
    });
  }
}

void ClangImporter::Implementation::lookupAllObjCMembers(
       SwiftLookupTable &table,
       VisibleDeclConsumer &consumer) {
  // Retrieve and sort all of the base names in this particular table.
  auto baseNames = table.allBaseNames();
  llvm::array_pod_sort(baseNames.begin(), baseNames.end());

  // Look for Objective-C members with each base name.
  for (auto baseName : baseNames) {
    lookupObjCMembers(table, baseName.toDeclBaseName(SwiftContext), consumer);
  }
}

Optional<TinyPtrVector<ValueDecl *>>
ClangImporter::Implementation::loadNamedMembers(
    const IterableDeclContext *IDC, DeclBaseName N, uint64_t contextData) {

  auto *D = IDC->getDecl();
  auto *DC = cast<DeclContext>(D);
  auto *CD = D->getClangDecl();
  auto *CDC = cast<clang::DeclContext>(CD);
  assert(CD && "loadNamedMembers on a Decl without a clangDecl");

  auto *nominal = DC->getSelfNominalTypeDecl();
  auto effectiveClangContext = getEffectiveClangContext(nominal);

  // FIXME: The legacy of mirroring protocol members rears its ugly head,
  // and as a result we have to bail on any @interface or @category that
  // has a declared protocol conformance.
  if (auto *ID = dyn_cast<clang::ObjCInterfaceDecl>(CD)) {
    if (ID->protocol_begin() != ID->protocol_end())
      return None;
  }
  if (auto *CCD = dyn_cast<clang::ObjCCategoryDecl>(CD)) {
    if (CCD->protocol_begin() != CCD->protocol_end())
      return None;
  }

  // Also bail out if there are any global-as-member mappings for this type; we
  // can support some of them lazily but the full set of idioms seems
  // prohibitively complex (also they're not stored in by-name lookup, for
  // reasons unclear).
  if (forEachLookupTable([&](SwiftLookupTable &table) -> bool {
        return (!table.lookupGlobalsAsMembers(effectiveClangContext).empty());
      }))
    return None;

  // There are 3 cases:
  //
  //  - The decl is from a bridging header, CMO is Some(nullptr)
  //    which denotes the __ObjC Swift module and its associated
  //    BridgingHeaderLookupTable.
  //
  //  - The decl is from a clang module, CMO is Some(M) for non-null
  //    M and we can use the table for that module.
  //
  //  - The decl is a forward declaration, CMO is None, which should
  //    never be the case if we got here (someone is asking for members).
  //
  // findLookupTable, below, handles the first two cases; we assert on the
  // third.

  auto CMO = getClangSubmoduleForDecl(CD);
  assert(CMO && "loadNamedMembers on a forward-declared Decl");

  auto table = findLookupTable(*CMO);
  assert(table && "clang module without lookup table");

  clang::ASTContext &clangCtx = getClangASTContext();

  assert(isa<clang::ObjCContainerDecl>(CD));

  TinyPtrVector<ValueDecl *> Members;
  for (auto entry : table->lookup(SerializedSwiftName(N),
                                  effectiveClangContext)) {
    if (!entry.is<clang::NamedDecl *>()) continue;
    auto member = entry.get<clang::NamedDecl *>();
    if (!isVisibleClangEntry(clangCtx, member)) continue;

    // Skip Decls from different clang::DeclContexts
    if (member->getDeclContext() != CDC) continue;

    SmallVector<Decl*, 4> tmp;
    insertMembersAndAlternates(member, tmp);
    for (auto *TD : tmp) {
      if (auto *V = dyn_cast<ValueDecl>(TD)) {
        // Skip ValueDecls if they import under different names.
        if (V->getBaseName() == N) {
          Members.push_back(V);
        }
      }
    }
  }
  return Members;
}


EffectiveClangContext ClangImporter::Implementation::getEffectiveClangContext(
    const NominalTypeDecl *nominal) {
  // If we have a Clang declaration, look at it to determine the
  // effective Clang context.
  if (auto constClangDecl = nominal->getClangDecl()) {
    auto clangDecl = const_cast<clang::Decl *>(constClangDecl);
    if (auto dc = dyn_cast<clang::DeclContext>(clangDecl))
      return EffectiveClangContext(dc);
    if (auto typedefName = dyn_cast<clang::TypedefNameDecl>(clangDecl))
      return EffectiveClangContext(typedefName);

    return EffectiveClangContext();
  }

  // If it's an @objc entity, go look for it.
  // Note that we're stepping lightly here to avoid computing isObjC()
  // too early.
  if (isa<ClassDecl>(nominal) &&
      (nominal->getAttrs().hasAttribute<ObjCAttr>() ||
       (!nominal->getParentSourceFile() && nominal->isObjC()))) {
    // Map the name. If we can't represent the Swift name in Clang.
    // FIXME: We should be using the Objective-C name here!
    auto clangName = exportName(nominal->getName());
    if (!clangName)
      return EffectiveClangContext();

    // Perform name lookup into the global scope.
    auto &sema = Instance->getSema();
    clang::LookupResult lookupResult(sema, clangName,
                                     clang::SourceLocation(),
                                     clang::Sema::LookupOrdinaryName);
    if (sema.LookupName(lookupResult, /*Scope=*/nullptr)) {
      // FIXME: Filter based on access path? C++ access control?
      for (auto clangDecl : lookupResult) {
        if (auto objcClass = dyn_cast<clang::ObjCInterfaceDecl>(clangDecl))
          return EffectiveClangContext(objcClass);

        /// FIXME: Other type declarations should also be okay?
      }
    }
  }

  return EffectiveClangContext();
}

void ClangImporter::dumpSwiftLookupTables() {
  Impl.dumpSwiftLookupTables();
}

void ClangImporter::Implementation::dumpSwiftLookupTables() {
  // Sort the module names so we can print in a deterministic order.
  SmallVector<StringRef, 4> moduleNames;
  for (const auto &lookupTable : LookupTables) {
    moduleNames.push_back(lookupTable.first);
  }
  array_pod_sort(moduleNames.begin(), moduleNames.end());

  // Print out the lookup tables for the various modules.
  for (auto moduleName : moduleNames) {
    llvm::errs() << "<<" << moduleName << " lookup table>>\n";
    LookupTables[moduleName]->deserializeAll();
    LookupTables[moduleName]->dump();
  }

  llvm::errs() << "<<Bridging header lookup table>>\n";
  BridgingHeaderLookupTable->dump();
}

DeclName ClangImporter::
importName(const clang::NamedDecl *D,
           clang::DeclarationName preferredName) {
  return Impl.importFullName(D, Impl.CurrentVersion, preferredName).
    getDeclName();
}

bool ClangImporter::isInOverlayModuleForImportedModule(
                                               const DeclContext *overlayDC,
                                               const DeclContext *importedDC) {
  overlayDC = overlayDC->getModuleScopeContext();
  importedDC = importedDC->getModuleScopeContext();

  auto importedClangModuleUnit = dyn_cast<ClangModuleUnit>(importedDC);
  if (!importedClangModuleUnit || !importedClangModuleUnit->getClangModule())
    return false;

  auto overlayModule = overlayDC->getParentModule();
  if (overlayModule == importedClangModuleUnit->getOverlayModule())
    return true;

  // Is this a private module that's re-exported to the public (overlay) name?
  auto clangModule =
  importedClangModuleUnit->getClangModule()->getTopLevelModule();
  return !clangModule->ExportAsModule.empty() &&
    clangModule->ExportAsModule == overlayModule->getName().str();
}<|MERGE_RESOLUTION|>--- conflicted
+++ resolved
@@ -498,20 +498,12 @@
         "-Werror=non-modular-include-in-framework-module");
 
   if (LangOpts.EnableObjCInterop) {
-<<<<<<< HEAD
-    invocationArgStrs.insert(invocationArgStrs.end(), {
-        "-x",
-        LangOpts.EnableCXXInterop ? "objective-c++" : "objective-c",
-        LangOpts.EnableCXXInterop ? "-std=gnu++17" : "-std=gnu11",
-        "-fobjc-arc"
-    });
-=======
+
     bool EnableCXXInterop = LangOpts.EnableCXXInterop;
     invocationArgStrs.insert(
         invocationArgStrs.end(),
         {"-x", EnableCXXInterop ? "objective-c++" : "objective-c",
          EnableCXXInterop ? "-std=gnu++17" : "-std=gnu11", "-fobjc-arc"});
->>>>>>> f4aa9f6b
     // TODO: Investigate whether 7.0 is a suitable default version.
     if (!triple.isOSDarwin())
       invocationArgStrs.insert(invocationArgStrs.end(),
@@ -530,18 +522,10 @@
       });
 
   } else {
-<<<<<<< HEAD
-    invocationArgStrs.insert(invocationArgStrs.end(), {
-        "-x",
-        LangOpts.EnableCXXInterop ? "c++" : "c",
-        LangOpts.EnableCXXInterop ? "-std=gnu++17" : "-std=gnu11"
-    });
-=======
     bool EnableCXXInterop = LangOpts.EnableCXXInterop;
     invocationArgStrs.insert(invocationArgStrs.end(),
                              {"-x", EnableCXXInterop ? "c++" : "c",
                               EnableCXXInterop ? "-std=gnu++17" : "-std=gnu11"});
->>>>>>> f4aa9f6b
   }
 
   // Set C language options.
