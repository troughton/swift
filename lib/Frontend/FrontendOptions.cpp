--- conflicted
+++ resolved
@@ -133,19 +133,11 @@
   case ActionType::Immediate:
   case ActionType::REPL:
     return false;
-<<<<<<< HEAD
-  case EmitAssembly:
-  case EmitIR:
-  case EmitBC:
-  case EmitObject:
-  case EmitImportedModules:
-=======
   case ActionType::EmitAssembly:
   case ActionType::EmitIR:
   case ActionType::EmitBC:
   case ActionType::EmitObject:
   case ActionType::EmitImportedModules:
->>>>>>> aad14e3c
     return true;
   }
   llvm_unreachable("Unknown ActionType");
@@ -174,19 +166,11 @@
   case ActionType::Immediate:
   case ActionType::REPL:
     return true;
-<<<<<<< HEAD
-  case EmitAssembly:
-  case EmitIR:
-  case EmitBC:
-  case EmitObject:
-  case EmitImportedModules:
-=======
   case ActionType::EmitAssembly:
   case ActionType::EmitIR:
   case ActionType::EmitBC:
   case ActionType::EmitObject:
   case ActionType::EmitImportedModules:
->>>>>>> aad14e3c
     return false;
   }
   llvm_unreachable("Unknown ActionType");
