--- conflicted
+++ resolved
@@ -57,12 +57,8 @@
   assert(MainModule && "main module not created yet");
   // Assume WMO if a -primary-file option was not provided.
   TheSILModule = SILModule::createEmptyModule(
-<<<<<<< HEAD
-    getMainModule(), Invocation.getSILOptions(), WholeModule);
-=======
       getMainModule(), Invocation.getSILOptions(),
       Invocation.getFrontendOptions().Inputs.isWholeModule());
->>>>>>> aad14e3c
 }
 
 void CompilerInstance::setPrimarySourceFile(SourceFile *SF) {
@@ -217,11 +213,6 @@
 
     if (Invocation.getFrontendOptions().EnableResilience)
       MainModule->setResilienceStrategy(ResilienceStrategy::Resilient);
-<<<<<<< HEAD
-    else if (Invocation.getSILOptions().SILSerializeAll)
-      MainModule->setResilienceStrategy(ResilienceStrategy::Fragile);
-=======
->>>>>>> aad14e3c
   }
   return MainModule;
 }
@@ -585,31 +576,8 @@
   bool mainIsPrimary =
       (isWholeModuleCompilation() || MainBufferID == PrimaryBufferID);
 
-<<<<<<< HEAD
-    SILParserState SILContext(TheSILModule.get());
-    unsigned CurTUElem = 0;
-    bool Done;
-    do {
-      // Pump the parser multiple times if necessary.  It will return early
-      // after parsing any top level code in a main module, or in SIL mode when
-      // there are chunks of swift decls (e.g. imports and types) interspersed
-      // with 'sil' definitions.
-      parseIntoSourceFile(MainFile, MainFile.getBufferID().getValue(), &Done,
-                          TheSILModule ? &SILContext : nullptr,
-                          &PersistentState, DelayedCB.get());
-      if (mainIsPrimary) {
-        performTypeChecking(MainFile, PersistentState.getTopLevelContext(),
-                            TypeCheckOptions, CurTUElem,
-                            options.WarnLongFunctionBodies,
-                            options.WarnLongExpressionTypeChecking,
-                            options.SolverExpressionTimeThreshold);
-      }
-      CurTUElem = MainFile.Decls.size();
-    } while (!Done);
-=======
   SourceFile &MainFile =
       MainModule->getMainSourceFile(Invocation.getSourceFileKind());
->>>>>>> aad14e3c
 
   auto &Diags = MainFile.getASTContext().Diags;
   auto DidSuppressWarnings = Diags.getSuppressWarnings();
@@ -644,17 +612,6 @@
     performPCMacro(MainFile, PersistentState.getTopLevelContext());
   }
 
-<<<<<<< HEAD
-  // Type-check each top-level input besides the main source file.
-  for (auto File : MainModule->getFiles())
-    if (auto SF = dyn_cast<SourceFile>(File))
-      if (PrimaryBufferID == NO_SUCH_BUFFER || SF == PrimarySourceFile)
-        performTypeChecking(*SF, PersistentState.getTopLevelContext(),
-                            TypeCheckOptions, /*curElem*/ 0,
-                            options.WarnLongFunctionBodies,
-                            options.WarnLongExpressionTypeChecking,
-                            options.SolverExpressionTimeThreshold);
-=======
   // Playground transform knows to look out for PCMacro's changes and not
   // to playground log them.
   if (mainIsPrimary && !Context->hadError() &&
@@ -665,7 +622,6 @@
     performNameBinding(MainFile);
   }
 }
->>>>>>> aad14e3c
 
 static void
 forEachSourceFileIn(ModuleDecl *module,
