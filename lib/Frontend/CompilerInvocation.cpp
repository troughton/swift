--- conflicted
+++ resolved
@@ -393,11 +393,7 @@
     } else if (Opt.matches(OPT_emit_pch)) {
       Action = FrontendOptions::ActionType::EmitPCH;
     } else if (Opt.matches(OPT_emit_imported_modules)) {
-<<<<<<< HEAD
-      Action = FrontendOptions::EmitImportedModules;
-=======
       Action = FrontendOptions::ActionType::EmitImportedModules;
->>>>>>> aad14e3c
     } else if (Opt.matches(OPT_parse)) {
       Action = FrontendOptions::ActionType::Parse;
     } else if (Opt.matches(OPT_typecheck)) {
@@ -720,21 +716,6 @@
     case FrontendOptions::ActionType::REPL:
       Diags.diagnose(SourceLoc(), diag::error_mode_cannot_emit_dependencies);
       return true;
-<<<<<<< HEAD
-    case FrontendOptions::Parse:
-    case FrontendOptions::Typecheck:
-    case FrontendOptions::EmitModuleOnly:
-    case FrontendOptions::EmitPCH:
-    case FrontendOptions::EmitSILGen:
-    case FrontendOptions::EmitSIL:
-    case FrontendOptions::EmitSIBGen:
-    case FrontendOptions::EmitSIB:
-    case FrontendOptions::EmitIR:
-    case FrontendOptions::EmitBC:
-    case FrontendOptions::EmitAssembly:
-    case FrontendOptions::EmitObject:
-    case FrontendOptions::EmitImportedModules:
-=======
     case FrontendOptions::ActionType::Parse:
     case FrontendOptions::ActionType::Typecheck:
     case FrontendOptions::ActionType::MergeModules:
@@ -749,7 +730,6 @@
     case FrontendOptions::ActionType::EmitAssembly:
     case FrontendOptions::ActionType::EmitObject:
     case FrontendOptions::ActionType::EmitImportedModules:
->>>>>>> aad14e3c
       break;
     }
   }
@@ -769,20 +749,6 @@
     case FrontendOptions::ActionType::REPL:
       Diags.diagnose(SourceLoc(), diag::error_mode_cannot_emit_header);
       return true;
-<<<<<<< HEAD
-    case FrontendOptions::Parse:
-    case FrontendOptions::Typecheck:
-    case FrontendOptions::EmitModuleOnly:
-    case FrontendOptions::EmitSILGen:
-    case FrontendOptions::EmitSIL:
-    case FrontendOptions::EmitSIBGen:
-    case FrontendOptions::EmitSIB:
-    case FrontendOptions::EmitIR:
-    case FrontendOptions::EmitBC:
-    case FrontendOptions::EmitAssembly:
-    case FrontendOptions::EmitObject:
-    case FrontendOptions::EmitImportedModules:
-=======
     case FrontendOptions::ActionType::Parse:
     case FrontendOptions::ActionType::Typecheck:
     case FrontendOptions::ActionType::MergeModules:
@@ -796,7 +762,6 @@
     case FrontendOptions::ActionType::EmitAssembly:
     case FrontendOptions::ActionType::EmitObject:
     case FrontendOptions::ActionType::EmitImportedModules:
->>>>>>> aad14e3c
       break;
     }
   }
@@ -817,20 +782,6 @@
       Diags.diagnose(SourceLoc(),
                      diag::error_mode_cannot_emit_loaded_module_trace);
       return true;
-<<<<<<< HEAD
-    case FrontendOptions::Typecheck:
-    case FrontendOptions::EmitModuleOnly:
-    case FrontendOptions::EmitPCH:
-    case FrontendOptions::EmitSILGen:
-    case FrontendOptions::EmitSIL:
-    case FrontendOptions::EmitSIBGen:
-    case FrontendOptions::EmitSIB:
-    case FrontendOptions::EmitIR:
-    case FrontendOptions::EmitBC:
-    case FrontendOptions::EmitAssembly:
-    case FrontendOptions::EmitObject:
-    case FrontendOptions::EmitImportedModules:
-=======
     case FrontendOptions::ActionType::Typecheck:
     case FrontendOptions::ActionType::MergeModules:
     case FrontendOptions::ActionType::EmitModuleOnly:
@@ -844,7 +795,6 @@
     case FrontendOptions::ActionType::EmitAssembly:
     case FrontendOptions::ActionType::EmitObject:
     case FrontendOptions::ActionType::EmitImportedModules:
->>>>>>> aad14e3c
       break;
     }
   }
@@ -871,17 +821,6 @@
       else
         Diags.diagnose(SourceLoc(), diag::error_mode_cannot_emit_module_doc);
       return true;
-<<<<<<< HEAD
-    case FrontendOptions::EmitModuleOnly:
-    case FrontendOptions::EmitSIL:
-    case FrontendOptions::EmitSIBGen:
-    case FrontendOptions::EmitSIB:
-    case FrontendOptions::EmitIR:
-    case FrontendOptions::EmitBC:
-    case FrontendOptions::EmitAssembly:
-    case FrontendOptions::EmitObject:
-    case FrontendOptions::EmitImportedModules:
-=======
     case FrontendOptions::ActionType::MergeModules:
     case FrontendOptions::ActionType::EmitModuleOnly:
     case FrontendOptions::ActionType::EmitSIL:
@@ -892,7 +831,6 @@
     case FrontendOptions::ActionType::EmitAssembly:
     case FrontendOptions::ActionType::EmitObject:
     case FrontendOptions::ActionType::EmitImportedModules:
->>>>>>> aad14e3c
       break;
     }
   }
@@ -1209,12 +1147,7 @@
   if (const Arg *A = Args.getLastArg(OPT_index_store_path))
     Opts.IndexStorePath = A->getValue();
 
-<<<<<<< HEAD
-  for (const Arg *A : make_range(Args.filtered_begin(OPT_Xcc),
-                                 Args.filtered_end())) {
-=======
   for (const Arg *A : Args.filtered(OPT_Xcc)) {
->>>>>>> aad14e3c
     Opts.ExtraArgs.push_back(A->getValue());
   }
 
@@ -1429,44 +1362,18 @@
 
   // Parse the optimization level.
   // Default to Onone settings if no option is passed.
-<<<<<<< HEAD
-  IRGenOpts.Optimize = false;
-  IRGenOpts.OptimizeForSize = false;
-  Opts.Optimization = SILOptions::SILOptMode::None;
-=======
   Opts.OptMode = OptimizationMode::NoOptimization;
->>>>>>> aad14e3c
   if (const Arg *A = Args.getLastArg(OPT_O_Group)) {
     if (A->getOption().matches(OPT_Onone)) {
       // Already set.
     } else if (A->getOption().matches(OPT_Ounchecked)) {
       // Turn on optimizations and remove all runtime checks.
-<<<<<<< HEAD
-      IRGenOpts.Optimize = true;
-      IRGenOpts.OptimizeForSize = false;
-      Opts.Optimization = SILOptions::SILOptMode::OptimizeUnchecked;
-=======
       Opts.OptMode = OptimizationMode::ForSpeed;
->>>>>>> aad14e3c
       // Removal of cond_fail (overflow on binary operations).
       Opts.RemoveRuntimeAsserts = true;
       Opts.AssertConfig = SILOptions::Unchecked;
     } else if (A->getOption().matches(OPT_Oplayground)) {
       // For now -Oplayground is equivalent to -Onone.
-<<<<<<< HEAD
-      IRGenOpts.Optimize = false;
-      IRGenOpts.OptimizeForSize = false;
-      Opts.Optimization = SILOptions::SILOptMode::None;
-    } else if (A->getOption().matches(OPT_Osize)) {
-      IRGenOpts.Optimize = true;
-      IRGenOpts.OptimizeForSize = true;
-      Opts.Optimization = SILOptions::SILOptMode::OptimizeForSize;
-    } else {
-      assert(A->getOption().matches(OPT_O));
-      IRGenOpts.OptimizeForSize = false;
-      IRGenOpts.Optimize = true;
-      Opts.Optimization = SILOptions::SILOptMode::Optimize;
-=======
       Opts.OptMode = OptimizationMode::NoOptimization;
     } else if (A->getOption().matches(OPT_Osize)) {
       Opts.OptMode = OptimizationMode::ForSize;
@@ -1477,7 +1384,6 @@
 
     if (Opts.shouldOptimize()) {
       ClangOpts.Optimization = "-Os";
->>>>>>> aad14e3c
     }
   }
   IRGenOpts.OptMode = Opts.OptMode;
