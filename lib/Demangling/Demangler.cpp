--- conflicted
+++ resolved
@@ -1348,7 +1348,6 @@
         }
       } else {
         return nullptr;
-<<<<<<< HEAD
       }
       for (auto i = types.rbegin(), e = types.rend(); i != e; ++i) {
         result->addChild(*i, *this);
@@ -1389,47 +1388,6 @@
       if (genericSig)
         result->addChild(genericSig, *this);
       return result;
-=======
-      }
-      for (auto i = types.rbegin(), e = types.rend(); i != e; ++i) {
-        result->addChild(*i, *this);
-      }
-      return result;
-    }
-    case 'H':
-    case 'h': {
-      auto nodeKind = c == 'H' ? Node::Kind::KeyPathEqualsThunkHelper
-                               : Node::Kind::KeyPathHashThunkHelper;
-      NodePointer genericSig = nullptr;
-      std::vector<NodePointer> types;
-      
-      auto node = popNode();
-      if (node) {
-        if (node->getKind() == Node::Kind::DependentGenericSignature) {
-          genericSig = node;
-        } else if (node->getKind() == Node::Kind::Type) {
-          types.push_back(node);
-        } else {
-          return nullptr;
-        }
-      } else {
-        return nullptr;
-      }
-      
-      while (auto node = popNode()) {
-        if (node->getKind() != Node::Kind::Type) {
-          return nullptr;
-        }
-        types.push_back(node);
-      }
-      
-      NodePointer result = createNode(nodeKind);
-      for (auto i = types.rbegin(), e = types.rend(); i != e; ++i) {
-        result->addChild(*i, *this);
-      }
-      if (genericSig)
-        result->addChild(genericSig, *this);
-      return result;
     }
     case 'v': {
       int Idx = demangleIndex();
@@ -1442,7 +1400,6 @@
       if (Params.empty())
         return nullptr;
       return createNode(Node::Kind::OutlinedBridgedMethod, Params);
->>>>>>> aad14e3c
     }
     default:
       return nullptr;
