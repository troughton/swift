//===--- NameLookup.cpp - Swift Name Lookup Routines ----------------------===//
//
// This source file is part of the Swift.org open source project
//
// Copyright (c) 2014 - 2017 Apple Inc. and the Swift project authors
// Licensed under Apache License v2.0 with Runtime Library Exception
//
// See https://swift.org/LICENSE.txt for license information
// See https://swift.org/CONTRIBUTORS.txt for the list of Swift project authors
//
//===----------------------------------------------------------------------===//
//
// This file implements interfaces for performing name lookup.
//
//===----------------------------------------------------------------------===//

#include "NameLookupImpl.h"
#include "swift/Basic/Statistic.h"
#include "swift/AST/NameLookup.h"
#include "swift/AST/ASTContext.h"
#include "swift/AST/ASTScope.h"
#include "swift/AST/ASTVisitor.h"
#include "swift/AST/DebuggerClient.h"
#include "swift/AST/ExistentialLayout.h"
#include "swift/AST/LazyResolver.h"
#include "swift/AST/Initializer.h"
#include "swift/AST/ReferencedNameTracker.h"
#include "swift/Basic/SourceManager.h"
#include "swift/Basic/STLExtras.h"
#include "llvm/ADT/DenseMap.h"
#include "llvm/ADT/TinyPtrVector.h"
#include "llvm/Support/Debug.h"
#include "llvm/Support/raw_ostream.h"

#define DEBUG_TYPE "namelookup"

using namespace swift;

ValueDecl *LookupResultEntry::getBaseDecl() const {
  if (BaseDC == nullptr)
    return nullptr;

  if (auto *AFD = dyn_cast<AbstractFunctionDecl>(BaseDC))
    return AFD->getImplicitSelfDecl();

  if (auto *PBI = dyn_cast<PatternBindingInitializer>(BaseDC)) {
    auto *selfDecl = PBI->getImplicitSelfDecl();
    assert(selfDecl);
    return selfDecl;
  }

  auto *nominalDecl = BaseDC->getAsNominalTypeOrNominalTypeExtensionContext();
  assert(nominalDecl);
  return nominalDecl;
}

void DebuggerClient::anchor() {}

void AccessFilteringDeclConsumer::foundDecl(ValueDecl *D,
                                            DeclVisibilityKind reason) {
  if (D->getASTContext().LangOpts.EnableAccessControl) {
    if (TypeResolver)
      TypeResolver->resolveAccessControl(D);
    if (D->isInvalid() && !D->hasAccess())
      return;
    if (!D->isAccessibleFrom(DC))
      return;
  }
  ChainedConsumer.foundDecl(D, reason);
}


template <typename Fn>
static void forAllVisibleModules(const DeclContext *DC, const Fn &fn) {
  DeclContext *moduleScope = DC->getModuleScopeContext();
  if (auto file = dyn_cast<FileUnit>(moduleScope))
    file->forAllVisibleModules(fn);
  else
    cast<ModuleDecl>(moduleScope)->forAllVisibleModules(ModuleDecl::AccessPathTy(), fn);
}

bool swift::removeOverriddenDecls(SmallVectorImpl<ValueDecl*> &decls) {
  if (decls.empty())
    return false;

  ASTContext &ctx = decls.front()->getASTContext();
  llvm::SmallPtrSet<ValueDecl*, 8> overridden;
  for (auto decl : decls) {
    while (auto overrides = decl->getOverriddenDecl()) {
      overridden.insert(overrides);

      // Because initializers from Objective-C base classes have greater
      // visibility than initializers written in Swift classes, we can
      // have a "break" in the set of declarations we found, where
      // C.init overrides B.init overrides A.init, but only C.init and
      // A.init are in the chain. Make sure we still remove A.init from the
      // set in this case.
      if (decl->getFullName().getBaseName() == ctx.Id_init) {
        /// FIXME: Avoid the possibility of an infinite loop by fixing the root
        ///        cause instead (incomplete circularity detection).
        assert(decl != overrides && "Circular class inheritance?");
        decl = overrides;
        continue;
      }

      break;
    }
  }

  // If no methods were overridden, we're done.
  if (overridden.empty()) return false;

  // Erase any overridden declarations
  bool anyOverridden = false;
  decls.erase(std::remove_if(decls.begin(), decls.end(),
                             [&](ValueDecl *decl) -> bool {
                               if (overridden.count(decl) > 0) {
                                 anyOverridden = true;
                                 return true;
                               }

                               return false;
                             }),
              decls.end());

  return anyOverridden;
}

enum class ConstructorComparison {
  Worse,
  Same,
  Better,
};

/// Determines whether \p ctor1 is a "better" initializer than \p ctor2.
static ConstructorComparison compareConstructors(ConstructorDecl *ctor1,
                                                 ConstructorDecl *ctor2,
                                                 const swift::ASTContext &ctx) {
  bool available1 = !ctor1->getAttrs().isUnavailable(ctx);
  bool available2 = !ctor2->getAttrs().isUnavailable(ctx);

  // An unavailable initializer is always worse than an available initializer.
  if (available1 < available2)
    return ConstructorComparison::Worse;

  if (available1 > available2)
    return ConstructorComparison::Better;

  CtorInitializerKind kind1 = ctor1->getInitKind();
  CtorInitializerKind kind2 = ctor2->getInitKind();

  if (kind1 > kind2)
    return ConstructorComparison::Worse;

  if (kind1 < kind2)
    return ConstructorComparison::Better;

  return ConstructorComparison::Same;
}

bool swift::removeShadowedDecls(SmallVectorImpl<ValueDecl*> &decls,
                                const ModuleDecl *curModule,
                                LazyResolver *typeResolver) {
  // Category declarations by their signatures.
  llvm::SmallDenseMap<std::pair<CanType, DeclBaseName>,
                      llvm::TinyPtrVector<ValueDecl *>>
    CollidingDeclGroups;

  /// Objective-C initializers are tracked by their context type and
  /// full name.
  llvm::SmallDenseMap<std::pair<CanType, DeclName>, 
                      llvm::TinyPtrVector<ConstructorDecl *>>
    ObjCCollidingConstructors;
  bool anyCollisions = false;
  for (auto decl : decls) {
    // FIXME: Egregious hack to avoid failing when there are no declared types.
    // FIXME: Pass this down instead of getting it from the ASTContext.
    if (typeResolver)
      typeResolver->resolveDeclSignature(decl);
    
    // If the decl is currently being validated, this is likely a recursive
    // reference and we'll want to skip ahead so as to avoid having its type
    // attempt to desugar itself.
    if (!decl->hasValidSignature())
      continue;

    // FIXME: the canonical type makes a poor signature, because we don't
    // canonicalize away default arguments.
    auto signature = decl->getInterfaceType()->getCanonicalType();

    // FIXME: The type of a variable or subscript doesn't include
    // enough context to distinguish entities from different
    // constrained extensions, so use the overload signature's
    // type. This is layering a partial fix upon a total hack.
    if (auto asd = dyn_cast<AbstractStorageDecl>(decl))
      signature = asd->getOverloadSignatureType();

    // If we've seen a declaration with this signature before, note it.
    auto &knownDecls =
        CollidingDeclGroups[std::make_pair(signature, decl->getBaseName())];
    if (!knownDecls.empty())
      anyCollisions = true;

    knownDecls.push_back(decl);

    // Specifically keep track of Objective-C initializers, which can come from
    // either init methods or factory methods.
    if (decl->hasClangNode()) {
      if (auto ctor = dyn_cast<ConstructorDecl>(decl)) {
        auto ctorSignature
          = std::make_pair(ctor->getDeclContext()->getDeclaredInterfaceType()
                               ->getCanonicalType(),
                           decl->getFullName());
        auto &knownCtors = ObjCCollidingConstructors[ctorSignature];
        if (!knownCtors.empty())
          anyCollisions = true;
        knownCtors.push_back(ctor);
      }
    }
  }

  // If there were no signature collisions, there is nothing to do.
  if (!anyCollisions)
    return false;

  // Determine the set of declarations that are shadowed by other declarations.
  llvm::SmallPtrSet<ValueDecl *, 4> shadowed;
  ASTContext &ctx = decls[0]->getASTContext();
  for (auto &collidingDecls : CollidingDeclGroups) {
    // If only one declaration has this signature, it isn't shadowed by
    // anything.
    if (collidingDecls.second.size() == 1)
      continue;

    // Compare each declaration to every other declaration. This is
    // unavoidably O(n^2) in the number of declarations, but because they
    // all have the same signature, we expect n to remain small.
    for (unsigned firstIdx = 0, n = collidingDecls.second.size();
         firstIdx != n; ++firstIdx) {
      auto firstDecl = collidingDecls.second[firstIdx];
      auto firstModule = firstDecl->getModuleContext();
      for (unsigned secondIdx = firstIdx + 1; secondIdx != n; ++secondIdx) {
        // Determine whether one module takes precedence over another.
        auto secondDecl = collidingDecls.second[secondIdx];
        auto secondModule = secondDecl->getModuleContext();

        // If one declaration is in a protocol or extension thereof and the
        // other is not, prefer the one that is not.
        if ((bool)firstDecl->getDeclContext()
              ->getAsProtocolOrProtocolExtensionContext()
              != (bool)secondDecl->getDeclContext()
                   ->getAsProtocolOrProtocolExtensionContext()) {
          if (firstDecl->getDeclContext()
                ->getAsProtocolOrProtocolExtensionContext()) {
            shadowed.insert(firstDecl);
            break;
          } else {
            shadowed.insert(secondDecl);
            continue;
          }
        }

        // If one declaration is available and the other is not, prefer the
        // available one.
        if (firstDecl->getAttrs().isUnavailable(ctx) !=
              secondDecl->getAttrs().isUnavailable(ctx)) {
         if (firstDecl->getAttrs().isUnavailable(ctx)) {
           shadowed.insert(firstDecl);
           break;
         } else {
           shadowed.insert(secondDecl);
           continue;
         }
        }

        // Don't apply module-shadowing rules to members of protocol types.
        if (isa<ProtocolDecl>(firstDecl->getDeclContext()) ||
            isa<ProtocolDecl>(secondDecl->getDeclContext()))
          continue;

        // Prefer declarations in the current module over those in another
        // module.
        // FIXME: This is a hack. We should query a (lazily-built, cached)
        // module graph to determine shadowing.
        if ((firstModule == curModule) == (secondModule == curModule))
          continue;

        // If the first module is the current module, the second declaration
        // is shadowed by the first.
        if (firstModule == curModule) {
          shadowed.insert(secondDecl);
          continue;
        }

        // Otherwise, the first declaration is shadowed by the second. There is
        // no point in continuing to compare the first declaration to others.
        shadowed.insert(firstDecl);
        break;
      }
    }
  }
  
  // Check for collisions among Objective-C initializers. When such collisions
  // exist, we pick the
  for (const auto &colliding : ObjCCollidingConstructors) {
    if (colliding.second.size() == 1)
      continue;

    // Find the "best" constructor with this signature.
    ConstructorDecl *bestCtor = colliding.second[0];
    for (auto ctor : colliding.second) {
      auto comparison = compareConstructors(ctor, bestCtor, ctx);
      if (comparison == ConstructorComparison::Better)
        bestCtor = ctor;
    }

    // Shadow any initializers that are worse.
    for (auto ctor : colliding.second) {
      auto comparison = compareConstructors(ctor, bestCtor, ctx);
      if (comparison == ConstructorComparison::Worse)
        shadowed.insert(ctor);
    }
  }

  // If none of the declarations were shadowed, we're done.
  if (shadowed.empty())
    return false;

  // Remove shadowed declarations from the list of declarations.
  bool anyRemoved = false;
  decls.erase(std::remove_if(decls.begin(), decls.end(),
                             [&](ValueDecl *vd) {
                               if (shadowed.count(vd) > 0) {
                                 anyRemoved = true;
                                 return true;
                               }

                               return false;
                             }),
              decls.end());

  return anyRemoved;
}

namespace {
enum class DiscriminatorMatch {
  NoDiscriminator,
  Matches,
  Different
};
} // end anonymous namespace

static DiscriminatorMatch matchDiscriminator(Identifier discriminator,
                                             const ValueDecl *value) {
  if (value->getFormalAccess() > AccessLevel::FilePrivate)
    return DiscriminatorMatch::NoDiscriminator;

  auto containingFile =
    dyn_cast<FileUnit>(value->getDeclContext()->getModuleScopeContext());
  if (!containingFile)
    return DiscriminatorMatch::Different;

  if (discriminator == containingFile->getDiscriminatorForPrivateValue(value))
    return DiscriminatorMatch::Matches;

  return DiscriminatorMatch::Different;
}

static DiscriminatorMatch
matchDiscriminator(Identifier discriminator,
                   LookupResultEntry lookupResult) {
  return matchDiscriminator(discriminator, lookupResult.getValueDecl());
}

template <typename Result>
static void filterForDiscriminator(SmallVectorImpl<Result> &results,
                                   DebuggerClient *debugClient) {
  Identifier discriminator = debugClient->getPreferredPrivateDiscriminator();
  if (discriminator.empty())
    return;

  auto lastMatchIter = std::find_if(results.rbegin(), results.rend(),
                                    [discriminator](Result next) -> bool {
    return
      matchDiscriminator(discriminator, next) == DiscriminatorMatch::Matches;
  });
  if (lastMatchIter == results.rend())
    return;

  Result lastMatch = *lastMatchIter;

  auto newEnd = std::remove_if(results.begin(), lastMatchIter.base()-1,
                               [discriminator](Result next) -> bool {
    return
      matchDiscriminator(discriminator, next) == DiscriminatorMatch::Different;
  });
  results.erase(newEnd, results.end());
  results.push_back(lastMatch);
}

static void recordLookupOfTopLevelName(DeclContext *topLevelContext,
                                       DeclName name,
                                       bool isCascading) {
  auto SF = dyn_cast<SourceFile>(topLevelContext);
  if (!SF)
    return;
  auto *nameTracker = SF->getReferencedNameTracker();
  if (!nameTracker)
    return;
  nameTracker->addTopLevelName(name.getBaseName(), isCascading);
}

/// Determine the local declaration visibility key for an \c ASTScope in which
/// name lookup successfully resolved.
static DeclVisibilityKind getLocalDeclVisibilityKind(const ASTScope *scope) {
  switch (scope->getKind()) {
  case ASTScopeKind::Preexpanded:
  case ASTScopeKind::SourceFile:
  case ASTScopeKind::TypeDecl:
  case ASTScopeKind::AbstractFunctionDecl:
  case ASTScopeKind::TypeOrExtensionBody:
  case ASTScopeKind::AbstractFunctionBody:
  case ASTScopeKind::DefaultArgument:
  case ASTScopeKind::PatternBinding:
  case ASTScopeKind::IfStmt:
  case ASTScopeKind::GuardStmt:
  case ASTScopeKind::RepeatWhileStmt:
  case ASTScopeKind::ForEachStmt:
  case ASTScopeKind::DoCatchStmt:
  case ASTScopeKind::SwitchStmt:
  case ASTScopeKind::Accessors:
  case ASTScopeKind::TopLevelCode:
    llvm_unreachable("no local declarations?");

  case ASTScopeKind::ExtensionGenericParams:
  case ASTScopeKind::GenericParams:
    return DeclVisibilityKind::GenericParameter;

  case ASTScopeKind::AbstractFunctionParams:
  case ASTScopeKind::Closure:
  case ASTScopeKind::PatternInitializer:  // lazy var 'self'
    return DeclVisibilityKind::FunctionParameter;

  case ASTScopeKind::AfterPatternBinding:
  case ASTScopeKind::ConditionalClause:
  case ASTScopeKind::ForEachPattern:
  case ASTScopeKind::BraceStmt:
  case ASTScopeKind::CatchStmt:
  case ASTScopeKind::CaseStmt:
    return DeclVisibilityKind::LocalVariable;
  }

  llvm_unreachable("Unhandled ASTScopeKind in switch.");
}

UnqualifiedLookup::UnqualifiedLookup(DeclName Name, DeclContext *DC,
                                     LazyResolver *TypeResolver,
                                     bool IsKnownNonCascading,
                                     SourceLoc Loc, bool IsTypeLookup,
                                     bool AllowProtocolMembers,
                                     bool IgnoreAccessControl) {
  ModuleDecl &M = *DC->getParentModule();
  ASTContext &Ctx = M.getASTContext();
  const SourceManager &SM = Ctx.SourceMgr;
  DebuggerClient *DebugClient = M.getDebugClient();

  NamedDeclConsumer Consumer(Name, Results, IsTypeLookup);

  Optional<bool> isCascadingUse;
  if (IsKnownNonCascading)
    isCascadingUse = false;

  SmallVector<LookupResultEntry, 4> UnavailableInnerResults;

  if (Loc.isValid() &&
      DC->getParentSourceFile()->Kind != SourceFileKind::REPL &&
      Ctx.LangOpts.EnableASTScopeLookup) {
    // Find the source file in which we are performing the lookup.
    SourceFile &sourceFile = *DC->getParentSourceFile();

    // Find the scope from which we will initiate unqualified name lookup.
    const ASTScope *lookupScope
      = sourceFile.getScope().findInnermostEnclosingScope(Loc);

    // Operator lookup is always at module scope.
    if (Name.isOperator()) {
      if (!isCascadingUse.hasValue()) {
        DeclContext *innermostDC =
          lookupScope->getInnermostEnclosingDeclContext();
        isCascadingUse =
          innermostDC->isCascadingContextForLookup(
            /*functionsAreNonCascading=*/true);
      }

      lookupScope = &sourceFile.getScope();
    }
  
    // Walk scopes outward from the innermost scope until we find something.
    DeclContext *selfDC = nullptr;
    for (auto currentScope = lookupScope; currentScope;
         currentScope = currentScope->getParent()) {
      // Perform local lookup within this scope.
      auto localBindings = currentScope->getLocalBindings();
      for (auto local : localBindings) {
        Consumer.foundDecl(local,
                           getLocalDeclVisibilityKind(currentScope));
      }

      // If we found anything, we're done.
      if (!Results.empty())
        return;

      // When we are in the body of a method, get the 'self' declaration.
      if (currentScope->getKind() == ASTScopeKind::AbstractFunctionBody &&
          currentScope->getAbstractFunctionDecl()->getDeclContext()
            ->isTypeContext()) {
        selfDC = currentScope->getAbstractFunctionDecl();
        continue;
      }

      // If there is a declaration context associated with this scope, we might
      // want to look in it.
      if (auto dc = currentScope->getDeclContext()) {
        // If we haven't determined whether we have a cascading use, do so now.
        if (!isCascadingUse.hasValue()) {
          isCascadingUse =
            dc->isCascadingContextForLookup(/*functionsAreNonCascading=*/false);
        }

        // Pattern binding initializers are only interesting insofar as they
        // affect lookup in an enclosing nominal type or extension thereof.
        if (auto *bindingInit = dyn_cast<PatternBindingInitializer>(dc)) {
          // Lazy variable initializer contexts have a 'self' parameter for
          // instance member lookup.
          if (bindingInit->getImplicitSelfDecl())
            selfDC = bindingInit;

          continue;
        }

        // Default arguments only have 'static' access to the members of the
        // enclosing type, if there is one.
        if (isa<DefaultArgumentInitializer>(dc)) continue;

        // Functions/initializers/deinitializers are only interesting insofar as
        // they affect lookup in an enclosing nominal type or extension thereof.
        if (isa<AbstractFunctionDecl>(dc)) continue;

        // Subscripts have no lookup of their own.
        if (isa<SubscriptDecl>(dc)) continue;

        // Closures have no lookup of their own.
        if (isa<AbstractClosureExpr>(dc)) continue;

        // Top-level declarations have no lookup of their own.
        if (isa<TopLevelCodeDecl>(dc)) continue;

        // Typealiases have no lookup of their own.
        if (isa<TypeAliasDecl>(dc)) continue;

        // Lookup in the source file's scope marks the end.
        if (isa<SourceFile>(dc)) {
          // FIXME: A bit of a hack.
          DC = dc;
          break;
        }

        // We have a nominal type or an extension thereof. Perform lookup into
        // the nominal type.
        auto nominal = dc->getAsNominalTypeOrNominalTypeExtensionContext();
        if (!nominal) continue;

        // Dig out the type we're looking into.
        // FIXME: We shouldn't need to compute a type to perform this lookup.
        Type lookupType = dc->getSelfTypeInContext();

        if (lookupType->hasError()) continue;

        // Perform lookup into the type.
        NLOptions options = NL_UnqualifiedDefault;
        if (isCascadingUse.getValue())
          options |= NL_KnownCascadingDependency;
        else
          options |= NL_KnownNonCascadingDependency;

        if (AllowProtocolMembers)
          options |= NL_ProtocolMembers;
        if (IsTypeLookup)
          options |= NL_OnlyTypes;
        if (IgnoreAccessControl)
          options |= NL_IgnoreAccessControl;

        SmallVector<ValueDecl *, 4> lookup;
        dc->lookupQualified(lookupType, Name, options, TypeResolver, lookup);
        for (auto result : lookup) {
          auto *baseDC = dc;
          if (!isa<TypeDecl>(result) && selfDC) baseDC = selfDC;
          Results.push_back(LookupResultEntry(baseDC, result));
        }

        if (!Results.empty()) {
          // Predicate that determines whether a lookup result should
          // be unavailable except as a last-ditch effort.
          auto unavailableLookupResult =
              [&](const LookupResultEntry &result) {
            auto &effectiveVersion = Ctx.LangOpts.EffectiveLanguageVersion;
            return result.getValueDecl()->getAttrs()
                .isUnavailableInSwiftVersion(effectiveVersion);
          };

          // If all of the results we found are unavailable, keep looking.
          if (std::all_of(Results.begin(), Results.end(),
                          unavailableLookupResult)) {
            UnavailableInnerResults.append(Results.begin(), Results.end());
            Results.clear();
          } else {
            if (DebugClient)
              filterForDiscriminator(Results, DebugClient);
            return;
          }
        }

        // Forget the 'self' declaration.
        selfDC = nullptr;
      }
    }
  } else {
    // Never perform local lookup for operators.
    if (Name.isOperator()) {
      if (!isCascadingUse.hasValue()) {
        isCascadingUse =
          DC->isCascadingContextForLookup(/*functionsAreNonCascading=*/true);
      }
      DC = DC->getModuleScopeContext();

    } else {
      // If we are inside of a method, check to see if there are any ivars in
      // scope, and if so, whether this is a reference to one of them.
      // FIXME: We should persist this information between lookups.
      while (!DC->isModuleScopeContext()) {
        DeclContext *BaseDC = nullptr;
        DeclContext *MetaBaseDC = nullptr;
        GenericParamList *GenericParams = nullptr;
        Type ExtendedType;
        bool isTypeLookup = false;

        if (auto *PBI = dyn_cast<PatternBindingInitializer>(DC)) {
          auto *PBD = PBI->getBinding();
          assert(PBD);

          // Lazy variable initializer contexts have a 'self' parameter for
          // instance member lookup.
          if (auto *selfParam = PBI->getImplicitSelfDecl()) {
            Consumer.foundDecl(selfParam,
                               DeclVisibilityKind::FunctionParameter);
            if (!Results.empty())
              return;

            DC = DC->getParent();

            ExtendedType = DC->getSelfTypeInContext();
<<<<<<< HEAD
            MetaBaseDecl = DC->getAsNominalTypeOrNominalTypeExtensionContext();
            if (Ctx.isSwiftVersion3())
              BaseDecl = MetaBaseDecl;
            else
              BaseDecl = selfParam;
=======
            MetaBaseDC = DC;
            if (Ctx.isSwiftVersion3())
              BaseDC = MetaBaseDC;
            else
              BaseDC = PBI;
>>>>>>> aad14e3c

            isTypeLookup = PBD->isStatic();
          }
          // Initializers for stored properties of types perform static
          // lookup into the surrounding context.
          else if (PBD->getDeclContext()->isTypeContext()) {
            DC = DC->getParent();

            ExtendedType = DC->getSelfTypeInContext();
            MetaBaseDC = DC;
            BaseDC = MetaBaseDC;

            isTypeLookup = PBD->isStatic(); // FIXME

            isCascadingUse = DC->isCascadingContextForLookup(false);
          }
          // Otherwise, we have an initializer for a global or local property.
          // There's not much to find here, we'll keep going up to a parent
          // context.

          if (!isCascadingUse.hasValue())
            isCascadingUse = DC->isCascadingContextForLookup(false);
        } else if (auto *AFD = dyn_cast<AbstractFunctionDecl>(DC)) {
          // Look for local variables; normally, the parser resolves these
          // for us, but it can't do the right thing inside local types.
          // FIXME: when we can parse and typecheck the function body partially
          // for code completion, AFD->getBody() check can be removed.
          if (Loc.isValid() && AFD->getBody()) {
            if (!isCascadingUse.hasValue()) {
              isCascadingUse =
                  !SM.rangeContainsTokenLoc(AFD->getBodySourceRange(), Loc);
            }

            namelookup::FindLocalVal localVal(SM, Loc, Consumer);
            localVal.visit(AFD->getBody());
            if (!Results.empty())
              return;
            for (auto *PL : AFD->getParameterLists())
              localVal.checkParameterList(PL);
            if (!Results.empty())
              return;
          }
          if (!isCascadingUse.hasValue() || isCascadingUse.getValue())
            isCascadingUse = AFD->isCascadingContextForLookup(false);

          if (AFD->getDeclContext()->isTypeContext()) {
            ExtendedType = AFD->getDeclContext()->getSelfTypeInContext();
            BaseDC = AFD;
            MetaBaseDC = AFD->getDeclContext();
            DC = DC->getParent();

            if (auto *FD = dyn_cast<FuncDecl>(AFD))
              if (FD->isStatic())
                isTypeLookup = true;

            // If we're not in the body of the function (for example, we
            // might be type checking a default argument expression and
            // performing name lookup from there), the base declaration
            // is the nominal type, not 'self'.
            if ((Ctx.isSwiftVersion3() || !AFD->isImplicit()) &&
                Loc.isValid() &&
                AFD->getBodySourceRange().isValid() &&
                !SM.rangeContainsTokenLoc(AFD->getBodySourceRange(), Loc)) {
              BaseDC = MetaBaseDC;
            }
          }

          // Look in the generic parameters after checking our local declaration.
          GenericParams = AFD->getGenericParams();
        } else if (auto *SD = dyn_cast<SubscriptDecl>(DC)) {
          GenericParams = SD->getGenericParams();
        } else if (auto *ACE = dyn_cast<AbstractClosureExpr>(DC)) {
          // Look for local variables; normally, the parser resolves these
          // for us, but it can't do the right thing inside local types.
          if (Loc.isValid()) {
            if (auto *CE = dyn_cast<ClosureExpr>(ACE)) {
              namelookup::FindLocalVal localVal(SM, Loc, Consumer);
              localVal.visit(CE->getBody());
              if (!Results.empty())
                return;
              localVal.checkParameterList(CE->getParameters());
              if (!Results.empty())
                return;
            }
          }
          if (!isCascadingUse.hasValue())
            isCascadingUse = ACE->isCascadingContextForLookup(false);
        } else if (auto *ED = dyn_cast<ExtensionDecl>(DC)) {
          ExtendedType = ED->getSelfTypeInContext();

          BaseDC = ED;
          MetaBaseDC = ED;
          if (!isCascadingUse.hasValue())
            isCascadingUse = ED->isCascadingContextForLookup(false);
        } else if (auto *ND = dyn_cast<NominalTypeDecl>(DC)) {
          ExtendedType = ND->getDeclaredType();
          BaseDC = DC;
          MetaBaseDC = DC;
          if (!isCascadingUse.hasValue())
            isCascadingUse = ND->isCascadingContextForLookup(false);
        } else if (auto I = dyn_cast<DefaultArgumentInitializer>(DC)) {
          // In a default argument, skip immediately out of both the
          // initializer and the function.
          isCascadingUse = false;
          DC = I->getParent()->getParent();
          continue;
        } else {
          assert(isa<TopLevelCodeDecl>(DC) || isa<Initializer>(DC) ||
                 isa<TypeAliasDecl>(DC));
          if (!isCascadingUse.hasValue())
            isCascadingUse = DC->isCascadingContextForLookup(false);
        }

        // Check the generic parameters for something with the given name.
        if (GenericParams) {
          namelookup::FindLocalVal localVal(SM, Loc, Consumer);
          localVal.checkGenericParams(GenericParams);

          if (!Results.empty())
            return;
        }

        if (BaseDC && !ExtendedType->hasError()) {
          NLOptions options = NL_UnqualifiedDefault;
          if (isCascadingUse.getValue())
            options |= NL_KnownCascadingDependency;
          else
            options |= NL_KnownNonCascadingDependency;

          if (AllowProtocolMembers)
            options |= NL_ProtocolMembers;
          if (IsTypeLookup)
            options |= NL_OnlyTypes;
          if (IgnoreAccessControl)
            options |= NL_IgnoreAccessControl;

          SmallVector<ValueDecl *, 4> Lookup;
          DC->lookupQualified(ExtendedType, Name, options, TypeResolver, Lookup);
          bool FoundAny = false;
          for (auto Result : Lookup) {
            // In Swift 3 mode, unqualified lookup skips static methods when
            // performing lookup from instance context.
            //
            // We don't want to carry this forward to Swift 4, since it makes
            // for poor diagnostics.
            //
            // Also, it was quite a special case and not as general as it
            // should be -- it didn't apply to properties or subscripts, and
            // the opposite case where we're in static context and an instance
            // member shadows the module member wasn't handled either.
            if (Ctx.isSwiftVersion3() &&
                !isTypeLookup &&
                isa<FuncDecl>(Result) &&
                cast<FuncDecl>(Result)->isStatic()) {
              continue;
            }

            // Classify this declaration.
            FoundAny = true;

            // Types are local or metatype members.
            if (auto TD = dyn_cast<TypeDecl>(Result)) {
              if (isa<GenericTypeParamDecl>(TD))
                Results.push_back(LookupResultEntry(Result));
              else
                Results.push_back(LookupResultEntry(MetaBaseDC, Result));
              continue;
            }

            Results.push_back(LookupResultEntry(BaseDC, Result));
          }

          if (FoundAny) {
            // Predicate that determines whether a lookup result should
            // be unavailable except as a last-ditch effort.
            auto unavailableLookupResult =
              [&](const LookupResultEntry &result) {
              auto &effectiveVersion = Ctx.LangOpts.EffectiveLanguageVersion;
              return result.getValueDecl()->getAttrs()
                  .isUnavailableInSwiftVersion(effectiveVersion);
            };

            // If all of the results we found are unavailable, keep looking.
            if (std::all_of(Results.begin(), Results.end(),
                            unavailableLookupResult)) {
              UnavailableInnerResults.append(Results.begin(), Results.end());
              Results.clear();
              FoundAny = false;
            } else {
              if (DebugClient)
                filterForDiscriminator(Results, DebugClient);
              return;
            }
          }
        }

        // Check the generic parameters if our context is a generic type or
        // extension thereof.
        GenericParamList *dcGenericParams = nullptr;
        if (auto nominal = dyn_cast<NominalTypeDecl>(DC))
          dcGenericParams = nominal->getGenericParams();
        else if (auto ext = dyn_cast<ExtensionDecl>(DC))
          dcGenericParams = ext->getGenericParams();
        else if (auto subscript = dyn_cast<SubscriptDecl>(DC))
          dcGenericParams = subscript->getGenericParams();

        while (dcGenericParams) {
          namelookup::FindLocalVal localVal(SM, Loc, Consumer);
          localVal.checkGenericParams(dcGenericParams);

          if (!Results.empty())
            return;

          if (!isa<ExtensionDecl>(DC))
            break;

          dcGenericParams = dcGenericParams->getOuterParameters();
        }

        DC = DC->getParentForLookup();
      }

      if (!isCascadingUse.hasValue())
        isCascadingUse = true;
    }

    if (auto SF = dyn_cast<SourceFile>(DC)) {
      if (Loc.isValid()) {
        // Look for local variables in top-level code; normally, the parser
        // resolves these for us, but it can't do the right thing for
        // local types.
        namelookup::FindLocalVal localVal(SM, Loc, Consumer);
        localVal.checkSourceFile(*SF);
        if (!Results.empty())
          return;
      }
    }
  }

  // TODO: Does the debugger client care about compound names?
  if (Name.isSimpleName()
      && DebugClient && DebugClient->lookupOverrides(Name.getBaseName(), DC,
                                                   Loc, IsTypeLookup, Results))
    return;

  recordLookupOfTopLevelName(DC, Name, isCascadingUse.getValue());

  // Add private imports to the extra search list.
  SmallVector<ModuleDecl::ImportedModule, 8> extraImports;
  if (auto FU = dyn_cast<FileUnit>(DC))
    FU->getImportedModules(extraImports, ModuleDecl::ImportFilter::Private);

  using namespace namelookup;
  SmallVector<ValueDecl *, 8> CurModuleResults;
  auto resolutionKind =
    IsTypeLookup ? ResolutionKind::TypesOnly : ResolutionKind::Overloadable;
  lookupInModule(&M, {}, Name, CurModuleResults, NLKind::UnqualifiedLookup,
                 resolutionKind, TypeResolver, DC, extraImports);

  for (auto VD : CurModuleResults)
    Results.push_back(LookupResultEntry(VD));

  if (DebugClient)
    filterForDiscriminator(Results, DebugClient);

  // Now add any names the DebugClient knows about to the lookup.
  if (Name.isSimpleName() && DebugClient)
      DebugClient->lookupAdditions(Name.getBaseName(), DC, Loc, IsTypeLookup,
                                   Results);

  // If we've found something, we're done.
  if (!Results.empty())
    return;

  // If we still haven't found anything, but we do have some
  // declarations that are "unavailable in the current Swift", drop
  // those in.
  if (!UnavailableInnerResults.empty()) {
    Results = std::move(UnavailableInnerResults);
    return;
  }

  if (!Name.isSimpleName())
    return;

  // Look for a module with the given name.
  if (Name.isSimpleName(M.getName())) {
    Results.push_back(LookupResultEntry(&M));
    return;
  }

  ModuleDecl *desiredModule = Ctx.getLoadedModule(Name.getBaseIdentifier());
  if (!desiredModule && Name == Ctx.TheBuiltinModule->getName())
    desiredModule = Ctx.TheBuiltinModule;
  if (desiredModule) {
    forAllVisibleModules(DC, [&](const ModuleDecl::ImportedModule &import) -> bool {
      if (import.second == desiredModule) {
        Results.push_back(LookupResultEntry(import.second));
        return false;
      }
      return true;
    });
  }
}

TypeDecl* UnqualifiedLookup::getSingleTypeResult() {
  if (Results.size() != 1)
    return nullptr;
  return dyn_cast<TypeDecl>(Results.back().getValueDecl());
}

#pragma mark Member lookup table

void LazyMemberLoader::anchor() {}

void LazyConformanceLoader::anchor() {}

/// Lookup table used to store members of a nominal type (and its extensions)
/// for fast retrieval.
class swift::MemberLookupTable {
  /// The last extension that was included within the member lookup table's
  /// results.
  ExtensionDecl *LastExtensionIncluded = nullptr;

  /// The type of the internal lookup table.
  typedef llvm::DenseMap<DeclName, llvm::TinyPtrVector<ValueDecl *>>
    LookupTable;

  /// Lookup table mapping names to the set of declarations with that name.
  LookupTable Lookup;

public:
  /// Create a new member lookup table.
  explicit MemberLookupTable(ASTContext &ctx);

  /// Update a lookup table with members from newly-added extensions.
  void updateLookupTable(NominalTypeDecl *nominal);

  /// \brief Add the given member to the lookup table.
  void addMember(Decl *members);

  /// \brief Add the given members to the lookup table.
  void addMembers(DeclRange members);

  /// \brief The given extension has been extended with new members; add them
  /// if appropriate.
  void addExtensionMembers(NominalTypeDecl *nominal,
                           ExtensionDecl *ext,
                           DeclRange members);

  /// Iterator into the lookup table.
  typedef LookupTable::iterator iterator;

  iterator begin() { return Lookup.begin(); }
  iterator end() { return Lookup.end(); }

  iterator find(DeclName name) {
    return Lookup.find(name);
  }

  // \brief Mark all Decls in this table as not-resident in a table, drop
  // references to them. Should only be called when this was not fully-populated
  // from an IterableDeclContext.
  void clear() {
    // LastExtensionIncluded would only be non-null if this was populated from
    // an IterableDeclContext (though it might still be null in that case).
    assert(LastExtensionIncluded == nullptr);
    for (auto const &i : Lookup) {
      for (auto d : i.getSecond()) {
        d->ValueDeclBits.AlreadyInLookupTable = false;
      }
    }
    Lookup.clear();
  }

  // Only allow allocation of member lookup tables using the allocator in
  // ASTContext or by doing a placement new.
  void *operator new(size_t Bytes, ASTContext &C,
                     unsigned Alignment = alignof(MemberLookupTable)) {
    return C.Allocate(Bytes, Alignment);
  }
  void *operator new(size_t Bytes, void *Mem) {
    assert(Mem);
    return Mem;
  }
};

namespace {
  /// Stores the set of Objective-C methods with a given selector within the
  /// Objective-C method lookup table.
  struct StoredObjCMethods {
    /// The generation count at which this list was last updated.
    unsigned Generation = 0;

    /// The set of methods with the given selector.
    llvm::TinyPtrVector<AbstractFunctionDecl *> Methods;
  };
} // end anonymous namespace

/// Class member lookup table, which is a member lookup table with a second
/// table for lookup based on Objective-C selector.
class ClassDecl::ObjCMethodLookupTable
        : public llvm::DenseMap<std::pair<ObjCSelector, char>,
                                StoredObjCMethods>
{
public:
  // Only allow allocation of member lookup tables using the allocator in
  // ASTContext or by doing a placement new.
  void *operator new(size_t Bytes, ASTContext &C,
                     unsigned Alignment = alignof(MemberLookupTable)) {
    return C.Allocate(Bytes, Alignment);
  }
  void *operator new(size_t Bytes, void *Mem) {
    assert(Mem);
    return Mem;
  }
};

MemberLookupTable::MemberLookupTable(ASTContext &ctx) {
  // Register a cleanup with the ASTContext to call the lookup table
  // destructor.
  ctx.addCleanup([this]() {
    this->~MemberLookupTable();
  });
}

void MemberLookupTable::addMember(Decl *member) {
  // Only value declarations matter.
  auto vd = dyn_cast<ValueDecl>(member);
  if (!vd)
    return;

  // Unnamed entities cannot be found by name lookup.
  if (!vd->hasName())
    return;

  // If this declaration is already in the lookup table, don't add it
  // again.
  if (vd->ValueDeclBits.AlreadyInLookupTable) {
    return;
  }
  vd->ValueDeclBits.AlreadyInLookupTable = true;

  // Add this declaration to the lookup set under its compound name and simple
  // name.
  vd->getFullName().addToLookupTable(Lookup, vd);
}

void MemberLookupTable::addMembers(DeclRange members) {
  for (auto member : members) {
    addMember(member);
  }
}

void MemberLookupTable::addExtensionMembers(NominalTypeDecl *nominal,
                                            ExtensionDecl *ext,
                                            DeclRange members) {
  // We have not processed any extensions yet, so there's nothing to do.
  if (!LastExtensionIncluded)
    return;

  // If this extension shows up in the list of extensions not yet included
  // in the lookup table, there's nothing to do.
  for (auto notIncluded = LastExtensionIncluded->NextExtension.getPointer();
       notIncluded;
       notIncluded = notIncluded->NextExtension.getPointer()) {
    if (notIncluded == ext)
      return;
  }

  // Add the new members to the lookup table.
  addMembers(members);
}

void MemberLookupTable::updateLookupTable(NominalTypeDecl *nominal) {
  // If the last extension we included is the same as the last known extension,
  // we're already up-to-date.
  if (LastExtensionIncluded == nominal->LastExtension)
    return;

  // Add members from each of the extensions that we have not yet visited.
  for (auto next = LastExtensionIncluded
                     ? LastExtensionIncluded->NextExtension.getPointer()
                     : nominal->FirstExtension;
       next;
       (LastExtensionIncluded = next,next = next->NextExtension.getPointer())) {
    addMembers(next->getMembers());
  }
}

void NominalTypeDecl::addedMember(Decl *member) {
  // If we have a lookup table, add the new member to it.
  if (LookupTable.getPointer()) {
    LookupTable.getPointer()->addMember(member);
  }
}

void ExtensionDecl::addedMember(Decl *member) {
  if (NextExtension.getInt()) {
    if (getExtendedType()->hasError())
      return;

    auto nominal = getExtendedType()->getAnyNominal();
    if (nominal->LookupTable.getPointer() &&
        nominal->LookupTable.getInt()) {
      // Make sure we have the complete list of extensions.
      // FIXME: This is completely unnecessary. We want to determine whether
      // our own extension has already been included in the lookup table.
      (void)nominal->getExtensions();

      nominal->LookupTable.getPointer()->addMember(member);
    }
  }
}

// For lack of anywhere more sensible to put it, here's a diagram of the pieces
// involved in finding members and extensions of a NominalTypeDecl.
//
// ┌────────────────────────────┬─┐
// │IterableDeclContext         │ │     ┌─────────────────────────────┐
// │-------------------         │ │     │┌───────────────┬┐           ▼
// │Decl *LastDecl   ───────────┼─┼─────┘│Decl           ││  ┌───────────────┬┐
// │Decl *FirstDecl  ───────────┼─┼─────▶│----           ││  │Decl           ││
// │                            │ │      │Decl  *NextDecl├┼─▶│----           ││
// │bool HasLazyMembers         │ │      ├───────────────┘│  │Decl *NextDecl ││
// │IterableDeclContextKind Kind│ │      │                │  ├───────────────┘│
// │                            │ │      │ValueDecl       │  │                │
// ├────────────────────────────┘ │      │---------       │  │ValueDecl       │
// │                              │      │DeclName Name   │  │---------       │
// │NominalTypeDecl               │      └────────────────┘  │DeclName Name   │
// │---------------               │               ▲          └────────────────┘
// │ExtensionDecl *FirstExtension─┼────────┐      │                   ▲
// │ExtensionDecl *LastExtension ─┼───────┐│      │                   └───┐
// │                              │       ││      └──────────────────────┐│
// │MemberLookupTable *LookupTable├─┐     ││                             ││
// │bool LookupTableComplete      │ │     ││     ┌─────────────────┐     ││
// └──────────────────────────────┘ │     ││     │ExtensionDecl    │     ││
//                                  │     ││     │-------------    │     ││
//                    ┌─────────────┘     │└────▶│ExtensionDecl    │     ││
//                    │                   │      │  *NextExtension ├──┐  ││
//                    ▼                   │      └─────────────────┘  │  ││
// ┌─────────────────────────────────────┐│      ┌─────────────────┐  │  ││
// │MemberLookupTable                    ││      │ExtensionDecl    │  │  ││
// │-----------------                    ││      │-------------    │  │  ││
// │ExtensionDecl *LastExtensionIncluded ├┴─────▶│ExtensionDecl    │◀─┘  ││
// │                                     │       │  *NextExtension │     ││
// │┌───────────────────────────────────┐│       └─────────────────┘     ││
// ││DenseMap<Declname, ...> LookupTable││                               ││
// ││-----------------------------------││  ┌──────────────────────────┐ ││
// ││[NameA] TinyPtrVector<ValueDecl *> ││  │TinyPtrVector<ValueDecl *>│ ││
// ││[NameB] TinyPtrVector<ValueDecl *> ││  │--------------------------│ ││
// ││[NameC] TinyPtrVector<ValueDecl *>─┼┼─▶│[0] ValueDecl *      ─────┼─┘│
// │└───────────────────────────────────┘│  │[1] ValueDecl *      ─────┼──┘
// └─────────────────────────────────────┘  └──────────────────────────┘
//
// The HasLazyMembers, Kind, and LookupTableComplete fields are packed into
// PointerIntPairs so don't go grepping for them; but for purposes of
// illustration they are effectively their own fields.
//
// MemberLookupTable is populated en-masse when the IterableDeclContext's
// (IDC's) list of Decls is populated. But MemberLookupTable can also be
// populated incrementally by one-name-at-a-time lookups by lookupDirect, in
// which case those Decls are _not_ added to the IDC's list. They are cached in
// the loader they come from, lifecycle-wise, and are added to the
// MemberLookupTable to accelerate subsequent retrieval, but the IDC is not
// considered populated until someone calls getMembers().
//
// If the IDC list is later populated and/or an extension is added _after_
// MemberLookupTable is constructed (and possibly has entries in it),
// MemberLookupTable is purged and reconstructed from IDC's list.
//
// In all lookup routines, the 'ignoreNewExtensions' flag means that
// lookup should only use the set of extensions already observed.

static bool
populateLookupTableEntryFromLazyIDCLoader(ASTContext &ctx,
                                          MemberLookupTable &LookupTable,
                                          DeclName name,
                                          IterableDeclContext *IDC) {
  if (IDC->isLoadingLazyMembers()) {
    return false;
  }
  IDC->setLoadingLazyMembers(true);
  auto ci = ctx.getOrCreateLazyIterableContextData(IDC,
                                                   /*lazyLoader=*/nullptr);
  if (auto res = ci->loader->loadNamedMembers(IDC, name.getBaseName(),
                                              ci->memberData)) {
    IDC->setLoadingLazyMembers(false);
    if (auto s = ctx.Stats) {
      ++s->getFrontendCounters().NamedLazyMemberLoadSuccessCount;
    }
    for (auto d : *res) {
      LookupTable.addMember(d);
    }
    return false;
  } else {
    IDC->setLoadingLazyMembers(false);
    if (auto s = ctx.Stats) {
      ++s->getFrontendCounters().NamedLazyMemberLoadFailureCount;
    }
    return true;
  }
}

static void populateLookupTableEntryFromCurrentMembersWithoutLoading(
    ASTContext &ctx, MemberLookupTable &LookupTable, DeclName name,
    IterableDeclContext *IDC) {
  for (auto m : IDC->getCurrentMembersWithoutLoading()) {
    if (auto v = dyn_cast<ValueDecl>(m)) {
      if (v->getFullName().matchesRef(name)) {
        LookupTable.addMember(m);
      }
    }
  }
}

static bool
populateLookupTableEntryFromExtensions(ASTContext &ctx,
                                       MemberLookupTable &table,
                                       NominalTypeDecl *nominal,
                                       DeclName name,
                                       bool ignoreNewExtensions) {
  if (!ignoreNewExtensions) {
    for (auto e : nominal->getExtensions()) {
      if (e->wasDeserialized() || e->hasClangNode()) {
        if (populateLookupTableEntryFromLazyIDCLoader(ctx, table,
                                                      name, e)) {
          return true;
        }
      } else {
        populateLookupTableEntryFromCurrentMembersWithoutLoading(ctx, table,
                                                                 name, e);
      }
    }
  }
  return false;
}

void NominalTypeDecl::prepareLookupTable(bool ignoreNewExtensions) {
  // If we haven't allocated the lookup table yet, do so now.
  if (!LookupTable.getPointer()) {
    auto &ctx = getASTContext();
    LookupTable.setPointer(new (ctx) MemberLookupTable(ctx));
  }

  if (hasLazyMembers()) {
    // Lazy members: if the table needs population, populate the table _only
    // from those members already in the IDC member list_ such as implicits or
    // globals-as-members, then update table entries from the extensions that
    // have the same names as any such initial-population members.
    if (!LookupTable.getInt()) {
      LookupTable.setInt(true);
      LookupTable.getPointer()->addMembers(getCurrentMembersWithoutLoading());
      for (auto *m : getCurrentMembersWithoutLoading()) {
        if (auto v = dyn_cast<ValueDecl>(m)) {
          populateLookupTableEntryFromExtensions(getASTContext(),
                                                 *LookupTable.getPointer(),
                                                 this, v->getBaseName(),
                                                 ignoreNewExtensions);
        }
      }
    }

  } else {
    // No lazy members: if the table needs population, populate the table
    // en-masse; and in either case update the extensions.
    if (!LookupTable.getInt()) {
      LookupTable.setInt(true);
      LookupTable.getPointer()->addMembers(getMembers());
    }
    if (!ignoreNewExtensions) {
      LookupTable.getPointer()->updateLookupTable(this);
    }
  }
}

void NominalTypeDecl::makeMemberVisible(ValueDecl *member) {
  if (!LookupTable.getPointer()) {
    auto &ctx = getASTContext();
    LookupTable.setPointer(new (ctx) MemberLookupTable(ctx));
  }
  
  LookupTable.getPointer()->addMember(member);
}

TinyPtrVector<ValueDecl *> NominalTypeDecl::lookupDirect(
                                                  DeclName name,
                                                  bool ignoreNewExtensions) {
  RecursiveSharedTimer::Guard guard;
  ASTContext &ctx = getASTContext();
  if (auto s = ctx.Stats) {
    ++s->getFrontendCounters().NominalTypeLookupDirectCount;
    guard = s->getFrontendRecursiveSharedTimers()
                .NominalTypeDecl__lookupDirect.getGuard();
  }

  // We only use NamedLazyMemberLoading when a user opts-in and we have
  // not yet loaded all the members into the IDC list in the first place.
  bool useNamedLazyMemberLoading = (ctx.LangOpts.NamedLazyMemberLoading &&
                                    hasLazyMembers());

  // FIXME: At present, lazy member loading conflicts with a bunch of other code
  // that appears to special-case initializers (clang-imported initializer
  // sorting, implicit initializer synthesis), so for the time being we have to
  // turn it off for them entirely.
  if (name.getBaseName() == ctx.Id_init)
    useNamedLazyMemberLoading = false;

  DEBUG(llvm::dbgs() << getNameStr() << ".lookupDirect(" << name << ")"
        << ", lookupTable.getInt()=" << LookupTable.getInt()
        << ", hasLazyMembers()=" << hasLazyMembers()
        << ", useNamedLazyMemberLoading=" << useNamedLazyMemberLoading
        << "\n");

  // We check the LookupTable at most twice, possibly treating a miss in the
  // first try as a cache-miss that we then do a cache-fill on, and retry.
  for (int i = 0; i < 2; ++i) {

    // First, if we're _not_ doing NamedLazyMemberLoading, we make sure we've
    // populated the IDC and brought it up to date with any extensions. This
    // will flip the hasLazyMembers() flag to false as well.
    if (!useNamedLazyMemberLoading) {
      // It's possible that the lookup table exists but has information in it
      // that is either currently out of date or soon to be out of date.
      // This can happen two ways:
      //
      //   - We've not yet indexed the members we have (LookupTable.getInt()
      //     is zero).
      //
      //   - We've still got more lazy members left to load; this can happen
      //     even if we _did_ index some members.
      //
      // In either of these cases, we want to reset the table to empty and
      // mark it as needing reconstruction.
      if (LookupTable.getPointer() &&
          (hasLazyMembers() || !LookupTable.getInt())) {
        LookupTable.getPointer()->clear();
        LookupTable.setInt(false);
      }

      (void)getMembers();

      // Make sure we have the complete list of members (in this nominal and in
      // all extensions).
      if (!ignoreNewExtensions) {
        for (auto E : getExtensions())
          (void)E->getMembers();
      }
    }

    // Next, in all cases, prepare the lookup table for use, possibly
    // repopulating it from the IDC if the IDC member list has just grown.
    prepareLookupTable(ignoreNewExtensions);

    // Look for a declaration with this name.
    auto known = LookupTable.getPointer()->find(name);

    // We found something; return it.
    if (known != LookupTable.getPointer()->end())
      return known->second;

    // If we have no more second chances, stop now.
    if (!useNamedLazyMemberLoading || i > 0)
      break;

    // If we get here, we had a cache-miss and _are_ using
    // NamedLazyMemberLoading. Try to populate a _single_ entry in the
    // MemberLookupTable from both this nominal and all of its extensions, and
    // retry. Any failure to load here flips the useNamedLazyMemberLoading to
    // false, and we fall back to loading all members during the retry.
    auto &Table = *LookupTable.getPointer();
    if (populateLookupTableEntryFromLazyIDCLoader(ctx, Table,
                                                  name, this) ||
        populateLookupTableEntryFromExtensions(ctx, Table, this, name,
                                               ignoreNewExtensions)) {
      useNamedLazyMemberLoading = false;
    }
  }

  // None of our attempts found anything.
  return { };
}

void ClassDecl::createObjCMethodLookup() {
  assert(!ObjCMethodLookup && "Already have an Objective-C member table");
  auto &ctx = getASTContext();
  ObjCMethodLookup = new (ctx) ObjCMethodLookupTable();

  // Register a cleanup with the ASTContext to call the lookup table
  // destructor.
  ctx.addCleanup([this]() {
    this->ObjCMethodLookup->~ObjCMethodLookupTable();
  });
}

MutableArrayRef<AbstractFunctionDecl *>
ClassDecl::lookupDirect(ObjCSelector selector, bool isInstance) {
  if (!ObjCMethodLookup) {
    createObjCMethodLookup();
  }

  // If any modules have been loaded since we did the search last (or if we
  // hadn't searched before), look in those modules, too.
  auto &stored = (*ObjCMethodLookup)[{selector, isInstance}];
  ASTContext &ctx = getASTContext();
  if (ctx.getCurrentGeneration() > stored.Generation) {
    ctx.loadObjCMethods(this, selector, isInstance, stored.Generation,
                        stored.Methods);
    stored.Generation = ctx.getCurrentGeneration();
  }

  return { stored.Methods.begin(), stored.Methods.end() };
}

void ClassDecl::recordObjCMethod(AbstractFunctionDecl *method) {
  if (!ObjCMethodLookup) {
    createObjCMethodLookup();
  }

  assert(method->isObjC() && "Not an Objective-C method");

  // Record the method.
  bool isInstanceMethod = method->isObjCInstanceMethod();
  auto selector = method->getObjCSelector();
  auto &vec = (*ObjCMethodLookup)[{selector, isInstanceMethod}].Methods;

  // In a non-empty vector, we could have duplicates or conflicts.
  if (!vec.empty()) {
    // Check whether we have a duplicate. This only checks more than one
    // element in ill-formed code, so the linear search is acceptable.
    if (std::find(vec.begin(), vec.end(), method) != vec.end())
      return;

    if (vec.size() == 1) {
      // We have a conflict.
      getASTContext().recordObjCMethodConflict(this, selector,
                                               isInstanceMethod);
    }
  } else {
    // Record the first method that has this selector.
    getASTContext().recordObjCMethod(method);
  }

  vec.push_back(method);
}

static bool checkAccess(const DeclContext *useDC, const DeclContext *sourceDC,
                        AccessLevel access) {
  if (!useDC)
    return access >= AccessLevel::Public;

  assert(sourceDC && "ValueDecl being accessed must have a valid DeclContext");
  switch (access) {
  case AccessLevel::Private:
    return (useDC == sourceDC ||
      AccessScope::allowsPrivateAccess(useDC, sourceDC));
  case AccessLevel::FilePrivate:
    return useDC->getModuleScopeContext() == sourceDC->getModuleScopeContext();
  case AccessLevel::Internal: {
    const ModuleDecl *sourceModule = sourceDC->getParentModule();
    const DeclContext *useFile = useDC->getModuleScopeContext();
    if (useFile->getParentModule() == sourceModule)
      return true;
    if (auto *useSF = dyn_cast<SourceFile>(useFile))
      if (useSF->hasTestableImport(sourceModule))
        return true;
    return false;
  }
  case AccessLevel::Public:
  case AccessLevel::Open:
    return true;
  }
  llvm_unreachable("bad access level");
}

bool ValueDecl::isAccessibleFrom(const DeclContext *DC) const {
  return checkAccess(DC, getDeclContext(), getFormalAccess());
}

bool AbstractStorageDecl::isSetterAccessibleFrom(const DeclContext *DC) const {
  assert(isSettable(DC));

  // If a stored property does not have a setter, it is still settable from the
  // designated initializer constructor. In this case, don't check setter
  // access; it is not set.
  if (hasStorage() && !isSettable(nullptr))
    return true;

  if (isa<ParamDecl>(this))
    return true;

  return checkAccess(DC, getDeclContext(), getSetterFormalAccess());
}

bool DeclContext::lookupQualified(Type type,
                                  DeclName member,
                                  NLOptions options,
                                  LazyResolver *typeResolver,
                                  SmallVectorImpl<ValueDecl *> &decls) const {
  using namespace namelookup;
  assert(decls.empty() && "additive lookup not supported");

  auto checkLookupCascading = [this, options]() -> Optional<bool> {
    switch (static_cast<unsigned>(options & NL_KnownDependencyMask)) {
    case 0:
      return isCascadingContextForLookup(/*functionsAreNonCascading=*/false);
    case NL_KnownNonCascadingDependency:
      return false;
    case NL_KnownCascadingDependency:
      return true;
    case NL_KnownNoDependency:
      return None;
    default:
      // FIXME: Use llvm::CountPopulation_64 when that's declared constexpr.
#if defined(__clang__) || defined(__GNUC__)
      static_assert(__builtin_popcountll(NL_KnownDependencyMask) == 2,
                    "mask should only include four values");
#endif
      llvm_unreachable("mask only includes four values");
    }
  };

  // Look for module references.
  if (auto moduleTy = type->getAs<ModuleType>()) {
    ModuleDecl *module = moduleTy->getModule();
    auto topLevelScope = getModuleScopeContext();
    if (module == topLevelScope->getParentModule()) {
      if (auto maybeLookupCascade = checkLookupCascading()) {
        recordLookupOfTopLevelName(topLevelScope, member,
                                   maybeLookupCascade.getValue());
      }
      lookupInModule(module, /*accessPath=*/{}, member, decls,
                     NLKind::QualifiedLookup, ResolutionKind::Overloadable,
                     typeResolver, topLevelScope);
    } else {
      // Note: This is a lookup into another module. Unless we're compiling
      // multiple modules at once, or if the other module re-exports this one,
      // it shouldn't be possible to have a dependency from that module on
      // anything in this one.

      // Perform the lookup in all imports of this module.
      forAllVisibleModules(this,
                           [&](const ModuleDecl::ImportedModule &import) -> bool {
        if (import.second != module)
          return true;
        lookupInModule(import.second, import.first, member, decls,
                       NLKind::QualifiedLookup, ResolutionKind::Overloadable,
                       typeResolver, topLevelScope);
        // If we're able to do an unscoped lookup, we see everything. No need
        // to keep going.
        return !import.first.empty();
      });
    }

    llvm::SmallPtrSet<ValueDecl *, 4> knownDecls;
    decls.erase(std::remove_if(decls.begin(), decls.end(),
                               [&](ValueDecl *vd) -> bool {
      // If we're performing a type lookup, don't even attempt to validate
      // the decl if its not a type.
      if ((options & NL_OnlyTypes) && !isa<TypeDecl>(vd))
        return true;

      return !knownDecls.insert(vd).second;
    }), decls.end());

    if (auto *debugClient = topLevelScope->getParentModule()->getDebugClient())
      filterForDiscriminator(decls, debugClient);
    
    return !decls.empty();
  }

  auto &ctx = getASTContext();
  if (!ctx.LangOpts.EnableAccessControl)
    options |= NL_IgnoreAccessControl;

  // The set of nominal type declarations we should (and have) visited.
  SmallVector<NominalTypeDecl *, 4> stack;
  llvm::SmallPtrSet<NominalTypeDecl *, 4> visited;

  // Handle nominal types.
  bool wantProtocolMembers = (options & NL_ProtocolMembers);
  bool wantLookupInAllClasses = false;
  if (auto nominal = type->getAnyNominal()) {
    visited.insert(nominal);
    stack.push_back(nominal);
  }
  // Handle archetypes
  else if (auto archetypeTy = type->getAs<ArchetypeType>()) {
    // Look in the protocols to which the archetype conforms (always).
    for (auto proto : archetypeTy->getConformsTo())
      if (visited.insert(proto).second)
        stack.push_back(proto);

    // Look into the superclasses of this archetype.
    if (auto superclassTy = archetypeTy->getSuperclass())
      if (auto superclassDecl = superclassTy->getAnyNominal())
        if (visited.insert(superclassDecl).second)
          stack.push_back(superclassDecl);
  }
  // Handle protocol compositions.
  else if (auto compositionTy = type->getAs<ProtocolCompositionType>()) {
    auto layout = compositionTy->getExistentialLayout();

    if (layout.isAnyObject() &&
        (options & NL_DynamicLookup))
      wantLookupInAllClasses = true;

    for (auto proto : layout.getProtocols()) {
      auto *protoDecl = proto->getDecl();
      if (visited.insert(protoDecl).second)
        stack.push_back(protoDecl);
    }

    if (layout.superclass) {
      auto *nominalDecl = layout.superclass->getAnyNominal();
      if (visited.insert(nominalDecl).second)
        stack.push_back(nominalDecl);
    }
  } else {
    llvm_unreachable("Bad type for qualified lookup");
  }

  // Allow filtering of the visible declarations based on various
  // criteria.
  bool onlyCompleteObjectInits = false;
  auto isAcceptableDecl = [&](NominalTypeDecl *current, ValueDecl *decl) -> bool {
    // If the decl is currently being type checked, then we have something
    // cyclic going on.  Instead of poking at parts that are potentially not
    // set up, just assume it is acceptable.  This will make sure we produce an
    // error later.
    if (!decl->hasValidSignature())
      return true;
    
    // Filter out designated initializers, if requested.
    if (onlyCompleteObjectInits) {
      if (auto ctor = dyn_cast<ConstructorDecl>(decl)) {
        if (!ctor->isInheritable())
          return false;
      } else {
        return false;
      }
    }

    // Ignore stub implementations.
    if (auto ctor = dyn_cast<ConstructorDecl>(decl)) {
      if (ctor->hasStubImplementation())
        return false;
    }

    // Check access.
    if (!(options & NL_IgnoreAccessControl))
      return decl->isAccessibleFrom(this);

    return true;
  };

  ReferencedNameTracker *tracker = nullptr;
  if (auto containingSourceFile = dyn_cast<SourceFile>(getModuleScopeContext()))
    tracker = containingSourceFile->getReferencedNameTracker();

  bool isLookupCascading;
  if (tracker) {
    if (auto maybeLookupCascade = checkLookupCascading())
      isLookupCascading = maybeLookupCascade.getValue();
    else
      tracker = nullptr;
  }

  // Visit all of the nominal types we know about, discovering any others
  // we need along the way.
  while (!stack.empty()) {
    auto current = stack.back();
    stack.pop_back();

    if (tracker)
      tracker->addUsedMember({current, member.getBaseName()},isLookupCascading);

    // Make sure we've resolved implicit members, if we need them.
    if (typeResolver) {
      if (member.getBaseName() == ctx.Id_init)
        typeResolver->resolveImplicitConstructors(current);

      typeResolver->resolveImplicitMember(current, member);
    }

    // Look for results within the current nominal type and its extensions.
    bool currentIsProtocol = isa<ProtocolDecl>(current);
    for (auto decl : current->lookupDirect(member)) {
      // If we're performing a type lookup, don't even attempt to validate
      // the decl if its not a type.
      if ((options & NL_OnlyTypes) && !isa<TypeDecl>(decl))
        continue;

      // Resolve the declaration signature when we find the
      // declaration.
      if (typeResolver)
        typeResolver->resolveDeclSignature(decl);

      if (isAcceptableDecl(current, decl))
        decls.push_back(decl);
    }

    // Visit superclass.
    if (auto classDecl = dyn_cast<ClassDecl>(current)) {
      // If we're looking for initializers, only look at the superclass if the
      // current class permits inheritance. Even then, only find complete
      // object initializers.
      bool visitSuperclass = true;
      if (member.getBaseName() == ctx.Id_init) {
        if (classDecl->inheritsSuperclassInitializers(typeResolver))
          onlyCompleteObjectInits = true;
        else
          visitSuperclass = false;
      }

      if (visitSuperclass) {
        if (auto superclassType = classDecl->getSuperclass())
          if (auto superclassDecl = superclassType->getClassOrBoundGenericClass())
            if (visited.insert(superclassDecl).second)
              stack.push_back(superclassDecl);
      }
    }

    // If we're not looking at a protocol and we're not supposed to
    // visit the protocols that this type conforms to, skip the next
    // step.
    if (!wantProtocolMembers && !currentIsProtocol)
      continue;

    SmallVector<ProtocolDecl *, 4> protocols;
    for (auto proto : current->getAllProtocols()) {
      if (visited.insert(proto).second) {
        stack.push_back(proto);
      }
    }

    // For a class, we don't need to visit the protocol members of the
    // superclass: that's already handled.
    if (isa<ClassDecl>(current))
      wantProtocolMembers = false;
  }

  // If we want to perform lookup into all classes, do so now.
  if (wantLookupInAllClasses) {
    if (tracker)
      tracker->addDynamicLookupName(member.getBaseName(), isLookupCascading);

    // Collect all of the visible declarations.
    SmallVector<ValueDecl *, 4> allDecls;
    forAllVisibleModules(this, [&](ModuleDecl::ImportedModule import) {
      import.second->lookupClassMember(import.first, member, allDecls);
    });

    // For each declaration whose context is not something we've
    // already visited above, add it to the list of declarations.
    llvm::SmallPtrSet<ValueDecl *, 4> knownDecls;
    for (auto decl : allDecls) {
      // If we're performing a type lookup, don't even attempt to validate
      // the decl if its not a type.
      if ((options & NL_OnlyTypes) && !isa<TypeDecl>(decl))
        continue;

      if (typeResolver)
        typeResolver->resolveDeclSignature(decl);

      // If the declaration has an override, name lookup will also have
      // found the overridden method. Skip this declaration, because we
      // prefer the overridden method.
      if (decl->getOverriddenDecl())
        continue;

      auto dc = decl->getDeclContext();
      auto nominal = dyn_cast<NominalTypeDecl>(dc);
      if (!nominal) {
        auto ext = cast<ExtensionDecl>(dc);
        nominal = ext->getExtendedType()->getAnyNominal();
        assert(nominal && "Couldn't find nominal type?");
      }

      // If we didn't visit this nominal type above, add this
      // declaration to the list.
      if (!visited.count(nominal) && knownDecls.insert(decl).second &&
          isAcceptableDecl(nominal, decl))
        decls.push_back(decl);
    }
  }

  // If we're supposed to remove overridden declarations, do so now.
  if (options & NL_RemoveOverridden)
    removeOverriddenDecls(decls);

  // If we're supposed to remove shadowed/hidden declarations, do so now.
  ModuleDecl *M = getParentModule();
  if (options & NL_RemoveNonVisible)
    removeShadowedDecls(decls, M, typeResolver);

  if (auto *debugClient = M->getDebugClient())
    filterForDiscriminator(decls, debugClient);

  // We're done. Report success/failure.
  return !decls.empty();
}

void DeclContext::lookupAllObjCMethods(
       ObjCSelector selector,
       SmallVectorImpl<AbstractFunctionDecl *> &results) const {
  // Collect all of the methods with this selector.
  forAllVisibleModules(this, [&](ModuleDecl::ImportedModule import) {
    import.second->lookupObjCMethods(selector, results);
  });

  // Filter out duplicates.
  llvm::SmallPtrSet<AbstractFunctionDecl *, 8> visited;
  results.erase(
    std::remove_if(results.begin(), results.end(),
                   [&](AbstractFunctionDecl *func) -> bool {
                     return !visited.insert(func).second;
                   }),
    results.end());
}<|MERGE_RESOLUTION|>--- conflicted
+++ resolved
@@ -659,19 +659,11 @@
             DC = DC->getParent();
 
             ExtendedType = DC->getSelfTypeInContext();
-<<<<<<< HEAD
-            MetaBaseDecl = DC->getAsNominalTypeOrNominalTypeExtensionContext();
-            if (Ctx.isSwiftVersion3())
-              BaseDecl = MetaBaseDecl;
-            else
-              BaseDecl = selfParam;
-=======
             MetaBaseDC = DC;
             if (Ctx.isSwiftVersion3())
               BaseDC = MetaBaseDC;
             else
               BaseDC = PBI;
->>>>>>> aad14e3c
 
             isTypeLookup = PBD->isStatic();
           }
