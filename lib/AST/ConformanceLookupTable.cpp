--- conflicted
+++ resolved
@@ -447,7 +447,6 @@
       case ConformanceEntryKind::Implied:
         // Ignore implied circular protocol inheritance
         if (existingEntry->getProtocol() == protocol)
-<<<<<<< HEAD
           return false;
 
         // An implied conformance is better than a synthesized one, unless
@@ -456,16 +455,6 @@
             existingEntry->getDeclContext()->getParentSourceFile() == nullptr)
           return false;
 
-=======
-          return false;
-
-        // An implied conformance is better than a synthesized one, unless
-        // the implied conformance was deserialized.
-        if (kind == ConformanceEntryKind::Synthesized &&
-            existingEntry->getDeclContext()->getParentSourceFile() == nullptr)
-          return false;
-
->>>>>>> aad14e3c
         break;
 
       case ConformanceEntryKind::Synthesized:
