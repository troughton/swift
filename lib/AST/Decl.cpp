//===--- Decl.cpp - Swift Language Decl ASTs ------------------------------===//
//
// This source file is part of the Swift.org open source project
//
// Copyright (c) 2014 - 2017 Apple Inc. and the Swift project authors
// Licensed under Apache License v2.0 with Runtime Library Exception
//
// See https://swift.org/LICENSE.txt for license information
// See https://swift.org/CONTRIBUTORS.txt for the list of Swift project authors
//
//===----------------------------------------------------------------------===//
//
//  This file implements the Decl class and subclasses.
//
//===----------------------------------------------------------------------===//

#include "swift/AST/Decl.h"
#include "swift/AST/AccessScope.h"
#include "swift/AST/ASTContext.h"
#include "swift/AST/ASTWalker.h"
#include "swift/AST/DiagnosticEngine.h"
#include "swift/AST/DiagnosticsSema.h"
#include "swift/AST/ExistentialLayout.h"
#include "swift/AST/Expr.h"
#include "swift/AST/ForeignErrorConvention.h"
#include "swift/AST/GenericEnvironment.h"
#include "swift/AST/GenericSignature.h"
#include "swift/AST/GenericSignatureBuilder.h"
#include "swift/AST/Initializer.h"
#include "swift/AST/LazyResolver.h"
#include "swift/AST/ASTMangler.h"
#include "swift/AST/Module.h"
#include "swift/AST/ParameterList.h"
#include "swift/AST/Pattern.h"
#include "swift/AST/ProtocolConformance.h"
#include "swift/AST/ResilienceExpansion.h"
#include "swift/AST/Stmt.h"
#include "swift/AST/TypeLoc.h"
#include "swift/AST/SwiftNameTranslation.h"
#include "clang/Lex/MacroInfo.h"
#include "llvm/ADT/SmallString.h"
#include "llvm/ADT/SmallPtrSet.h"
#include "llvm/ADT/Statistic.h"
#include "llvm/Support/Compiler.h"
#include "llvm/Support/raw_ostream.h"
#include "swift/Basic/Range.h"
#include "swift/Basic/StringExtras.h"
#include "swift/Basic/Statistic.h"

#include "clang/Basic/CharInfo.h"
#include "clang/AST/Attr.h"
#include "clang/AST/DeclObjC.h"

#include <algorithm>

using namespace swift;

#define DEBUG_TYPE "Serialization"

STATISTIC(NumLazyGenericEnvironments,
          "# of lazily-deserialized generic environments known");
STATISTIC(NumLazyGenericEnvironmentsLoaded,
          "# of lazily-deserialized generic environments loaded");

const clang::MacroInfo *ClangNode::getAsMacro() const {
  if (auto MM = getAsModuleMacro())
    return MM->getMacroInfo();
  return getAsMacroInfo();
}

clang::SourceLocation ClangNode::getLocation() const {
  if (auto D = getAsDecl())
    return D->getLocation();
  if (auto M = getAsMacro())
    return M->getDefinitionLoc();

  return clang::SourceLocation();
}

clang::SourceRange ClangNode::getSourceRange() const {
  if (auto D = getAsDecl())
    return D->getSourceRange();
  if (auto M = getAsMacro())
    return clang::SourceRange(M->getDefinitionLoc(), M->getDefinitionEndLoc());

  return clang::SourceLocation();
}

const clang::Module *ClangNode::getClangModule() const {
  if (auto *M = getAsModule())
    return M;
  if (auto *ID = dyn_cast_or_null<clang::ImportDecl>(getAsDecl()))
    return ID->getImportedModule();
  return nullptr;
}

// Only allow allocation of Decls using the allocator in ASTContext.
void *Decl::operator new(size_t Bytes, const ASTContext &C,
                         unsigned Alignment) {
  return C.Allocate(Bytes, Alignment);
}

// Only allow allocation of Modules using the allocator in ASTContext.
void *ModuleDecl::operator new(size_t Bytes, const ASTContext &C,
                           unsigned Alignment) {
  return C.Allocate(Bytes, Alignment);
}

StringRef Decl::getKindName(DeclKind K) {
  switch (K) {
#define DECL(Id, Parent) case DeclKind::Id: return #Id;
#include "swift/AST/DeclNodes.def"
  }
  llvm_unreachable("bad DeclKind");
}

DescriptiveDeclKind Decl::getDescriptiveKind() const {
#define TRIVIAL_KIND(Kind)                      \
  case DeclKind::Kind:                          \
    return DescriptiveDeclKind::Kind

  switch (getKind()) {
  TRIVIAL_KIND(Import);
  TRIVIAL_KIND(Extension);
  TRIVIAL_KIND(EnumCase);
  TRIVIAL_KIND(TopLevelCode);
  TRIVIAL_KIND(IfConfig);
  TRIVIAL_KIND(PatternBinding);
  TRIVIAL_KIND(PrecedenceGroup);
  TRIVIAL_KIND(InfixOperator);
  TRIVIAL_KIND(PrefixOperator);
  TRIVIAL_KIND(PostfixOperator);
  TRIVIAL_KIND(TypeAlias);
  TRIVIAL_KIND(GenericTypeParam);
  TRIVIAL_KIND(AssociatedType);
  TRIVIAL_KIND(Protocol);
  TRIVIAL_KIND(Subscript);
  TRIVIAL_KIND(Constructor);
  TRIVIAL_KIND(Destructor);
  TRIVIAL_KIND(EnumElement);
  TRIVIAL_KIND(Param);
  TRIVIAL_KIND(Module);
  TRIVIAL_KIND(MissingMember);

   case DeclKind::Enum:
     return cast<EnumDecl>(this)->getGenericParams()
              ? DescriptiveDeclKind::GenericEnum
              : DescriptiveDeclKind::Enum;

   case DeclKind::Struct:
     return cast<StructDecl>(this)->getGenericParams()
              ? DescriptiveDeclKind::GenericStruct
              : DescriptiveDeclKind::Struct;

   case DeclKind::Class:
     return cast<ClassDecl>(this)->getGenericParams()
              ? DescriptiveDeclKind::GenericClass
              : DescriptiveDeclKind::Class;

   case DeclKind::Var: {
     auto var = cast<VarDecl>(this);
     switch (var->getCorrectStaticSpelling()) {
     case StaticSpellingKind::None:
       return var->isLet()? DescriptiveDeclKind::Let
                          : DescriptiveDeclKind::Var;
     case StaticSpellingKind::KeywordStatic:
       return var->isLet()? DescriptiveDeclKind::StaticLet
                          : DescriptiveDeclKind::StaticVar;
     case StaticSpellingKind::KeywordClass:
       return var->isLet()? DescriptiveDeclKind::ClassLet
                          : DescriptiveDeclKind::ClassVar;
     }
   }

   case DeclKind::Func: {
     auto func = cast<FuncDecl>(this);

     // First, check for an accessor.
     switch (func->getAccessorKind()) {
     case AccessorKind::NotAccessor:
       // Other classifications below.
       break;

     case AccessorKind::IsGetter:
       return DescriptiveDeclKind::Getter;

     case AccessorKind::IsSetter:
       return DescriptiveDeclKind::Setter;

     case AccessorKind::IsWillSet:
       return DescriptiveDeclKind::WillSet;

     case AccessorKind::IsDidSet:
       return DescriptiveDeclKind::DidSet;

     case AccessorKind::IsAddressor:
       return DescriptiveDeclKind::Addressor;

     case AccessorKind::IsMutableAddressor:
       return DescriptiveDeclKind::MutableAddressor;

     case AccessorKind::IsMaterializeForSet:
       return DescriptiveDeclKind::MaterializeForSet;
     }

     if (func->isOperator())
       return DescriptiveDeclKind::OperatorFunction;

     if (func->getDeclContext()->isLocalContext())
       return DescriptiveDeclKind::LocalFunction;

     if (func->getDeclContext()->isModuleScopeContext())
       return DescriptiveDeclKind::GlobalFunction;

     // We have a method.
     switch (func->getCorrectStaticSpelling()) {
     case StaticSpellingKind::None:
       return DescriptiveDeclKind::Method;
     case StaticSpellingKind::KeywordStatic:
       return DescriptiveDeclKind::StaticMethod;
     case StaticSpellingKind::KeywordClass:
       return DescriptiveDeclKind::ClassMethod;
     }
   }
  }
#undef TRIVIAL_KIND
  llvm_unreachable("bad DescriptiveDeclKind");
}

StringRef Decl::getDescriptiveKindName(DescriptiveDeclKind K) {
#define ENTRY(Kind, String) case DescriptiveDeclKind::Kind: return String
  switch (K) {
  ENTRY(Import, "import");
  ENTRY(Extension, "extension");
  ENTRY(EnumCase, "case");
  ENTRY(TopLevelCode, "top-level code");
  ENTRY(IfConfig, "conditional block");
  ENTRY(PatternBinding, "pattern binding");
  ENTRY(Var, "var");
  ENTRY(Param, "parameter");
  ENTRY(Let, "let");
  ENTRY(StaticVar, "static var");
  ENTRY(StaticLet, "static let");
  ENTRY(ClassVar, "class var");
  ENTRY(ClassLet, "class let");
  ENTRY(PrecedenceGroup, "precedence group");
  ENTRY(InfixOperator, "infix operator");
  ENTRY(PrefixOperator, "prefix operator");
  ENTRY(PostfixOperator, "postfix operator");
  ENTRY(TypeAlias, "type alias");
  ENTRY(GenericTypeParam, "generic parameter");
  ENTRY(AssociatedType, "associated type");
  ENTRY(Enum, "enum");
  ENTRY(Struct, "struct");
  ENTRY(Class, "class");
  ENTRY(Protocol, "protocol");
  ENTRY(GenericEnum, "generic enum");
  ENTRY(GenericStruct, "generic struct");
  ENTRY(GenericClass, "generic class");
  ENTRY(Subscript, "subscript");
  ENTRY(Constructor, "initializer");
  ENTRY(Destructor, "deinitializer");
  ENTRY(LocalFunction, "local function");
  ENTRY(GlobalFunction, "global function");
  ENTRY(OperatorFunction, "operator function");
  ENTRY(Method, "instance method");
  ENTRY(StaticMethod, "static method");
  ENTRY(ClassMethod, "class method");
  ENTRY(Getter, "getter");
  ENTRY(Setter, "setter");
  ENTRY(WillSet, "willSet observer");
  ENTRY(DidSet, "didSet observer");
  ENTRY(MaterializeForSet, "materializeForSet accessor");
  ENTRY(Addressor, "address accessor");
  ENTRY(MutableAddressor, "mutableAddress accessor");
  ENTRY(EnumElement, "enum element");
  ENTRY(Module, "module");
  ENTRY(MissingMember, "missing member placeholder");
  }
#undef ENTRY
  llvm_unreachable("bad DescriptiveDeclKind");
}

llvm::raw_ostream &swift::operator<<(llvm::raw_ostream &OS,
                                     StaticSpellingKind SSK) {
  switch (SSK) {
  case StaticSpellingKind::None:
    return OS << "<none>";
  case StaticSpellingKind::KeywordStatic:
    return OS << "'static'";
  case StaticSpellingKind::KeywordClass:
    return OS << "'class'";
  }
  llvm_unreachable("bad StaticSpellingKind");
}

DeclContext *Decl::getInnermostDeclContext() const {
  if (auto func = dyn_cast<AbstractFunctionDecl>(this))
    return const_cast<AbstractFunctionDecl*>(func);
  if (auto subscript = dyn_cast<SubscriptDecl>(this))
    return const_cast<SubscriptDecl*>(subscript);
  if (auto type = dyn_cast<GenericTypeDecl>(this))
    return const_cast<GenericTypeDecl*>(type);
  if (auto ext = dyn_cast<ExtensionDecl>(this))
    return const_cast<ExtensionDecl*>(ext);
  if (auto topLevel = dyn_cast<TopLevelCodeDecl>(this))
    return const_cast<TopLevelCodeDecl*>(topLevel);

  return getDeclContext();
}

DeclContext *Decl::getDeclContextForModule() const {
  if (auto module = dyn_cast<ModuleDecl>(this))
    return const_cast<ModuleDecl *>(module);

  return nullptr;
}

void Decl::setDeclContext(DeclContext *DC) { 
  Context = DC;
}

bool Decl::isUserAccessible() const {
  if (auto VD = dyn_cast<ValueDecl>(this)) {
    return VD->isUserAccessible();
  }
  return true;
}

bool Decl::canHaveComment() const {
  return !this->hasClangNode() &&
         (isa<ValueDecl>(this) || isa<ExtensionDecl>(this)) &&
         !isa<ParamDecl>(this) &&
         (!isa<AbstractTypeParamDecl>(this) || isa<AssociatedTypeDecl>(this));
}

ModuleDecl *Decl::getModuleContext() const {
  return getDeclContext()->getParentModule();
}

// Helper functions to verify statically whether source-location
// functions have been overridden.
typedef const char (&TwoChars)[2];
template<typename Class> 
inline char checkSourceLocType(SourceLoc (Class::*)() const);
inline TwoChars checkSourceLocType(SourceLoc (Decl::*)() const);

template<typename Class> 
inline char checkSourceRangeType(SourceRange (Class::*)() const);
inline TwoChars checkSourceRangeType(SourceRange (Decl::*)() const);

SourceRange Decl::getSourceRange() const {
  switch (getKind()) {
#define DECL(ID, PARENT) \
static_assert(sizeof(checkSourceRangeType(&ID##Decl::getSourceRange)) == 1, \
              #ID "Decl is missing getSourceRange()"); \
case DeclKind::ID: return cast<ID##Decl>(this)->getSourceRange();
#include "swift/AST/DeclNodes.def"
  }

  llvm_unreachable("Unknown decl kind");
}

SourceRange Decl::getSourceRangeIncludingAttrs() const {
  auto Range = getSourceRange();
  for (auto Attr : getAttrs()) {
    if (Attr->getRange().isValid())
      Range.widen(Attr->getRange());
  }
  return Range;
}

SourceLoc Decl::getLoc() const {
  switch (getKind()) {
#define DECL(ID, X) \
static_assert(sizeof(checkSourceLocType(&ID##Decl::getLoc)) == 1, \
              #ID "Decl is missing getLoc()"); \
case DeclKind::ID: return cast<ID##Decl>(this)->getLoc();
#include "swift/AST/DeclNodes.def"
  }

  llvm_unreachable("Unknown decl kind");
}

SourceLoc BehaviorRecord::getLoc() const { return ProtocolName->getLoc(); }

bool AbstractStorageDecl::isTransparent() const {
  return getAttrs().hasAttribute<TransparentAttr>();
}

bool AbstractFunctionDecl::isTransparent() const {
  // Check if the declaration had the attribute.
  if (getAttrs().hasAttribute<TransparentAttr>())
    return true;

  // If this is an accessor, check if the transparent attribute was set
  // on the value decl.
  if (const auto *FD = dyn_cast<FuncDecl>(this)) {
    if (auto *ASD = FD->getAccessorStorageDecl())
      return ASD->isTransparent();
  }

  return false;
}

bool Decl::isPrivateStdlibDecl(bool treatNonBuiltinProtocolsAsPublic) const {
  const Decl *D = this;
  if (auto ExtD = dyn_cast<ExtensionDecl>(D)) {
    Type extTy = ExtD->getExtendedType();
    return extTy.isPrivateStdlibType(treatNonBuiltinProtocolsAsPublic);
  }

  DeclContext *DC = D->getDeclContext()->getModuleScopeContext();
  if (DC->getParentModule()->isBuiltinModule() ||
      DC->getParentModule()->isSwiftShimsModule())
    return true;
  if (!DC->getParentModule()->isSystemModule())
    return false;
  auto FU = dyn_cast<FileUnit>(DC);
  if (!FU)
    return false;
  // Check for Swift module and overlays.
  if (!DC->getParentModule()->isStdlibModule() &&
      FU->getKind() != FileUnitKind::SerializedAST)
    return false;

  auto hasInternalParameter = [](const ParameterList *params) -> bool {
    for (auto param : *params) {
      if (param->hasName() && param->getNameStr().startswith("_"))
        return true;
      auto argName = param->getArgumentName();
      if (!argName.empty() && argName.str().startswith("_"))
        return true;
    }
    return false;
  };

  if (auto AFD = dyn_cast<AbstractFunctionDecl>(D)) {
    // Hide '~>' functions (but show the operator, because it defines
    // precedence).
    if (isa<FuncDecl>(AFD) && AFD->getNameStr() == "~>")
      return true;

    // If it's a function with a parameter with leading underscore, it's a
    // private function.
    for (auto *PL : AFD->getParameterLists())
      if (hasInternalParameter(PL))
        return true;
  }

  if (auto SubscriptD = dyn_cast<SubscriptDecl>(D)) {
    if (hasInternalParameter(SubscriptD->getIndices()))
      return true;
  }

  if (auto PD = dyn_cast<ProtocolDecl>(D)) {
    if (PD->getAttrs().hasAttribute<ShowInInterfaceAttr>())
      return false;
    StringRef NameStr = PD->getNameStr();
    if (NameStr.startswith("_Builtin"))
      return true;
    if (NameStr.startswith("_ExpressibleBy"))
      return true;
    if (treatNonBuiltinProtocolsAsPublic)
      return false;
  }

  if (auto ImportD = dyn_cast<ImportDecl>(D)) {
    if (ImportD->getModule()->isSwiftShimsModule())
      return true;
  }

  auto VD = dyn_cast<ValueDecl>(D);
  if (!VD || !VD->hasName())
    return false;

  // If the name has leading underscore then it's a private symbol.
  if (!VD->getBaseName().isSpecial() &&
      VD->getBaseName().getIdentifier().str().startswith("_"))
    return true;

  return false;
}

bool Decl::isWeakImported(ModuleDecl *fromModule) const {
  // For a Clang declaration, trust Clang.
  if (auto clangDecl = getClangDecl()) {
    return clangDecl->isWeakImported();
  }

  // FIXME: Implement using AvailableAttr::getVersionAvailability().
  return false;
}

GenericParamList::GenericParamList(SourceLoc LAngleLoc,
                                   ArrayRef<GenericTypeParamDecl *> Params,
                                   SourceLoc WhereLoc,
                                   MutableArrayRef<RequirementRepr> Requirements,
                                   SourceLoc RAngleLoc)
  : Brackets(LAngleLoc, RAngleLoc), NumParams(Params.size()),
    WhereLoc(WhereLoc), Requirements(Requirements),
    OuterParameters(nullptr),
    FirstTrailingWhereArg(Requirements.size())
{
  std::uninitialized_copy(Params.begin(), Params.end(),
                          getTrailingObjects<GenericTypeParamDecl *>());
}

GenericParamList *
GenericParamList::create(ASTContext &Context,
                         SourceLoc LAngleLoc,
                         ArrayRef<GenericTypeParamDecl *> Params,
                         SourceLoc RAngleLoc) {
  unsigned Size = totalSizeToAlloc<GenericTypeParamDecl *>(Params.size());
  void *Mem = Context.Allocate(Size, alignof(GenericParamList));
  return new (Mem) GenericParamList(LAngleLoc, Params, SourceLoc(),
                                    MutableArrayRef<RequirementRepr>(),
                                    RAngleLoc);
}

GenericParamList *
GenericParamList::create(const ASTContext &Context,
                         SourceLoc LAngleLoc,
                         ArrayRef<GenericTypeParamDecl *> Params,
                         SourceLoc WhereLoc,
                         ArrayRef<RequirementRepr> Requirements,
                         SourceLoc RAngleLoc) {
  unsigned Size = totalSizeToAlloc<GenericTypeParamDecl *>(Params.size());
  void *Mem = Context.Allocate(Size, alignof(GenericParamList));
  return new (Mem) GenericParamList(LAngleLoc, Params,
                                    WhereLoc,
                                    Context.AllocateCopy(Requirements),
                                    RAngleLoc);
}

GenericParamList *
GenericParamList::clone(DeclContext *dc) const {
  auto &ctx = dc->getASTContext();
  SmallVector<GenericTypeParamDecl *, 2> params;
  for (auto param : getParams()) {
    auto *newParam = new (ctx) GenericTypeParamDecl(
      dc, param->getName(), param->getNameLoc(),
      GenericTypeParamDecl::InvalidDepth,
      param->getIndex());
    params.push_back(newParam);

    SmallVector<TypeLoc, 2> inherited;
    for (auto loc : param->getInherited())
      inherited.push_back(loc.clone(ctx));
    newParam->setInherited(ctx.AllocateCopy(inherited));
  }

  SmallVector<RequirementRepr, 2> requirements;
  for (auto reqt : getRequirements()) {
    switch (reqt.getKind()) {
    case RequirementReprKind::TypeConstraint: {
      auto first = reqt.getSubjectLoc();
      auto second = reqt.getConstraintLoc();
      reqt = RequirementRepr::getTypeConstraint(
          first.clone(ctx),
          reqt.getColonLoc(),
          second.clone(ctx));
      break;
    }
    case RequirementReprKind::SameType: {
      auto first = reqt.getFirstTypeLoc();
      auto second = reqt.getSecondTypeLoc();
      reqt = RequirementRepr::getSameType(
          first.clone(ctx),
          reqt.getEqualLoc(),
          second.clone(ctx));
      break;
    }
    case RequirementReprKind::LayoutConstraint: {
      auto first = reqt.getSubjectLoc();
      auto layout = reqt.getLayoutConstraintLoc();
      reqt = RequirementRepr::getLayoutConstraint(
          first.clone(ctx),
          reqt.getColonLoc(),
          layout);
      break;
    }
    }

    requirements.push_back(reqt);
  }

  return GenericParamList::create(ctx,
                                  getLAngleLoc(),
                                  params,
                                  getWhereLoc(),
                                  requirements,
                                  getRAngleLoc());
}

void GenericParamList::addTrailingWhereClause(
       ASTContext &ctx,
       SourceLoc trailingWhereLoc,
       ArrayRef<RequirementRepr> trailingRequirements) {
  assert(TrailingWhereLoc.isInvalid() &&
         "Already have a trailing where clause?");
  TrailingWhereLoc = trailingWhereLoc;
  FirstTrailingWhereArg = Requirements.size();

  // Create a unified set of requirements.
  auto newRequirements = ctx.AllocateUninitialized<RequirementRepr>(
                           Requirements.size() + trailingRequirements.size());
  std::memcpy(newRequirements.data(), Requirements.data(),
              Requirements.size() * sizeof(RequirementRepr));
  std::memcpy(newRequirements.data() + Requirements.size(),
              trailingRequirements.data(),
              trailingRequirements.size() * sizeof(RequirementRepr));

  Requirements = newRequirements;
}

TrailingWhereClause::TrailingWhereClause(
                       SourceLoc whereLoc,
                       ArrayRef<RequirementRepr> requirements)
  : WhereLoc(whereLoc),
    NumRequirements(requirements.size())
{
  std::uninitialized_copy(requirements.begin(), requirements.end(),
                          getTrailingObjects<RequirementRepr>());
}

TrailingWhereClause *TrailingWhereClause::create(
                       ASTContext &ctx,
                       SourceLoc whereLoc,
                       ArrayRef<RequirementRepr> requirements) {
  unsigned size = totalSizeToAlloc<RequirementRepr>(requirements.size());
  void *mem = ctx.Allocate(size, alignof(TrailingWhereClause));
  return new (mem) TrailingWhereClause(whereLoc, requirements);
}

ArrayRef<GenericTypeParamType *>
GenericContext::getInnermostGenericParamTypes() const {
  if (auto sig = getGenericSignature())
    return sig->getInnermostGenericParams();
  else
    return { };
}

/// Retrieve the generic requirements.
ArrayRef<Requirement> GenericContext::getGenericRequirements() const {
  if (auto sig = getGenericSignature())
    return sig->getRequirements();
  else
    return { };
}

void GenericContext::setGenericParams(GenericParamList *params) {
  GenericParams = params;

  if (GenericParams) {
    for (auto param : *GenericParams)
      param->setDeclContext(this);
  }
}

GenericSignature *GenericContext::getGenericSignature() const {
  if (auto genericEnv = GenericSigOrEnv.dyn_cast<GenericEnvironment *>())
    return genericEnv->getGenericSignature();

  if (auto genericSig = GenericSigOrEnv.dyn_cast<GenericSignature *>())
    return genericSig;

  // The signature of a Protocol is trivial (Self: TheProtocol) so let's compute
  // it.
  if (auto PD = dyn_cast<ProtocolDecl>(this)) {
    auto self = PD->getSelfInterfaceType()->castTo<GenericTypeParamType>();
    auto req =
        Requirement(RequirementKind::Conformance, self, PD->getDeclaredType());
    return GenericSignature::get({self}, {req});
  }

  return nullptr;
}

GenericEnvironment *GenericContext::getGenericEnvironment() const {
  // Fast case: we already have a generic environment.
  if (auto genericEnv = GenericSigOrEnv.dyn_cast<GenericEnvironment *>())
    return genericEnv;

  // If we only have a generic signature, build the generic environment.
  if (GenericSigOrEnv.dyn_cast<GenericSignature *>())
    return getLazyGenericEnvironmentSlow();

  return nullptr;
}

bool GenericContext::hasLazyGenericEnvironment() const {
  return GenericSigOrEnv.dyn_cast<GenericSignature *>() != nullptr;
}

void GenericContext::setGenericEnvironment(GenericEnvironment *genericEnv) {
  assert((GenericSigOrEnv.isNull() ||
          getGenericSignature()->getCanonicalSignature() ==
            genericEnv->getGenericSignature()->getCanonicalSignature()) &&
         "set a generic environment with a different generic signature");
  this->GenericSigOrEnv = genericEnv;
  if (genericEnv)
    genericEnv->setOwningDeclContext(this);
}

GenericEnvironment *
GenericContext::getLazyGenericEnvironmentSlow() const {
  assert(GenericSigOrEnv.is<GenericSignature *>() &&
         "not a lazily deserialized generic environment");

  auto contextData = getASTContext().getOrCreateLazyGenericContextData(
    this, nullptr);
  auto *genericEnv = contextData->loader->loadGenericEnvironment(
    this, contextData->genericEnvData);

  const_cast<GenericContext *>(this)->setGenericEnvironment(genericEnv);
  ++NumLazyGenericEnvironmentsLoaded;
  // FIXME: (transitional) increment the redundant "always-on" counter.
  if (getASTContext().Stats)
    getASTContext().Stats->getFrontendCounters().NumLazyGenericEnvironmentsLoaded++;
  return genericEnv;
}

void GenericContext::setLazyGenericEnvironment(LazyMemberLoader *lazyLoader,
                                               GenericSignature *genericSig,
                                               uint64_t genericEnvData) {
  assert(GenericSigOrEnv.isNull() && "already have a generic signature");
  GenericSigOrEnv = genericSig;

  auto contextData =
    getASTContext().getOrCreateLazyGenericContextData(this, lazyLoader);
  contextData->genericEnvData = genericEnvData;

  ++NumLazyGenericEnvironments;
  // FIXME: (transitional) increment the redundant "always-on" counter.
  if (getASTContext().Stats)
    getASTContext().Stats->getFrontendCounters().NumLazyGenericEnvironments++;

}

ImportDecl *ImportDecl::create(ASTContext &Ctx, DeclContext *DC,
                               SourceLoc ImportLoc, ImportKind Kind,
                               SourceLoc KindLoc,
                               ArrayRef<AccessPathElement> Path,
                               ClangNode ClangN) {
  assert(!Path.empty());
  assert(Kind == ImportKind::Module || Path.size() > 1);
  assert(ClangN.isNull() || ClangN.getAsModule() ||
         isa<clang::ImportDecl>(ClangN.getAsDecl()));
  size_t Size = totalSizeToAlloc<AccessPathElement>(Path.size());
  void *ptr = allocateMemoryForDecl<ImportDecl>(Ctx, Size, !ClangN.isNull());
  auto D = new (ptr) ImportDecl(DC, ImportLoc, Kind, KindLoc, Path);
  if (ClangN)
    D->setClangNode(ClangN);
  return D;
}

ImportDecl::ImportDecl(DeclContext *DC, SourceLoc ImportLoc, ImportKind K,
                       SourceLoc KindLoc, ArrayRef<AccessPathElement> Path)
  : Decl(DeclKind::Import, DC), ImportLoc(ImportLoc), KindLoc(KindLoc),
    NumPathElements(Path.size()) {
  ImportDeclBits.ImportKind = static_cast<unsigned>(K);
  assert(getImportKind() == K && "not enough bits for ImportKind");
  std::uninitialized_copy(Path.begin(), Path.end(),
                          getTrailingObjects<AccessPathElement>());
}

ImportKind ImportDecl::getBestImportKind(const ValueDecl *VD) {
  switch (VD->getKind()) {
  case DeclKind::Import:
  case DeclKind::Extension:
  case DeclKind::PatternBinding:
  case DeclKind::TopLevelCode:
  case DeclKind::InfixOperator:
  case DeclKind::PrefixOperator:
  case DeclKind::PostfixOperator:
  case DeclKind::EnumCase:
  case DeclKind::IfConfig:
  case DeclKind::PrecedenceGroup:
  case DeclKind::MissingMember:
    llvm_unreachable("not a ValueDecl");

  case DeclKind::AssociatedType:
  case DeclKind::Constructor:
  case DeclKind::Destructor:
  case DeclKind::GenericTypeParam:
  case DeclKind::Subscript:
  case DeclKind::EnumElement:
  case DeclKind::Param:
    llvm_unreachable("not a top-level ValueDecl");

  case DeclKind::Protocol:
    return ImportKind::Protocol;

  case DeclKind::Class:
    return ImportKind::Class;
  case DeclKind::Enum:
    return ImportKind::Enum;
  case DeclKind::Struct:
    return ImportKind::Struct;

  case DeclKind::TypeAlias: {
    Type type = cast<TypeAliasDecl>(VD)->getDeclaredInterfaceType();
    return getBestImportKind(type->getAnyNominal());
  }

  case DeclKind::Func:
    return ImportKind::Func;

  case DeclKind::Var:
    return ImportKind::Var;

  case DeclKind::Module:
    return ImportKind::Module;
  }
  llvm_unreachable("bad DeclKind");
}

Optional<ImportKind>
ImportDecl::findBestImportKind(ArrayRef<ValueDecl *> Decls) {
  assert(!Decls.empty());
  ImportKind FirstKind = ImportDecl::getBestImportKind(Decls.front());

  // FIXME: Only functions can be overloaded.
  if (Decls.size() == 1)
    return FirstKind;
  if (FirstKind != ImportKind::Func)
    return None;

  for (auto NextDecl : Decls.slice(1)) {
    if (ImportDecl::getBestImportKind(NextDecl) != FirstKind)
      return None;
  }

  return FirstKind;
}

void NominalTypeDecl::setConformanceLoader(LazyMemberLoader *lazyLoader,
                                           uint64_t contextData) {
  assert(!NominalTypeDeclBits.HasLazyConformances &&
         "Already have lazy conformances");
  NominalTypeDeclBits.HasLazyConformances = true;

  ASTContext &ctx = getASTContext();
  auto contextInfo = ctx.getOrCreateLazyIterableContextData(this, lazyLoader);
  contextInfo->allConformancesData = contextData;
}

std::pair<LazyMemberLoader *, uint64_t>
NominalTypeDecl::takeConformanceLoaderSlow() {
  assert(NominalTypeDeclBits.HasLazyConformances && "not lazy conformances");
  NominalTypeDeclBits.HasLazyConformances = false;
  auto contextInfo =
    getASTContext().getOrCreateLazyIterableContextData(this, nullptr);
  return { contextInfo->loader, contextInfo->allConformancesData };
}

ExtensionDecl::ExtensionDecl(SourceLoc extensionLoc,
                             TypeLoc extendedType,
                             MutableArrayRef<TypeLoc> inherited,
                             DeclContext *parent,
                             TrailingWhereClause *trailingWhereClause)
  : Decl(DeclKind::Extension, parent),
    GenericContext(DeclContextKind::ExtensionDecl, parent),
    IterableDeclContext(IterableDeclContextKind::ExtensionDecl),
    ExtensionLoc(extensionLoc),
    ExtendedType(extendedType),
    Inherited(inherited)
{
  ExtensionDeclBits.CheckedInheritanceClause = false;
  ExtensionDeclBits.DefaultAndMaxAccessLevel = 0;
  ExtensionDeclBits.HasLazyConformances = false;
  setTrailingWhereClause(trailingWhereClause);
}

ExtensionDecl *ExtensionDecl::create(ASTContext &ctx, SourceLoc extensionLoc,
                                     TypeLoc extendedType,
                                     MutableArrayRef<TypeLoc> inherited,
                                     DeclContext *parent,
                                     TrailingWhereClause *trailingWhereClause,
                                     ClangNode clangNode) {
  unsigned size = sizeof(ExtensionDecl);

  void *declPtr = allocateMemoryForDecl<ExtensionDecl>(ctx, size,
                                                       !clangNode.isNull());

  // Construct the extension.
  auto result = ::new (declPtr) ExtensionDecl(extensionLoc, extendedType,
                                              inherited, parent,
                                              trailingWhereClause);
  if (clangNode)
    result->setClangNode(clangNode);

  return result;
}

void ExtensionDecl::setConformanceLoader(LazyMemberLoader *lazyLoader,
                                         uint64_t contextData) {
  assert(!ExtensionDeclBits.HasLazyConformances && 
         "Already have lazy conformances");
  ExtensionDeclBits.HasLazyConformances = true;

  ASTContext &ctx = getASTContext();
  auto contextInfo = ctx.getOrCreateLazyIterableContextData(this, lazyLoader);
  contextInfo->allConformancesData = contextData;
}

std::pair<LazyMemberLoader *, uint64_t>
ExtensionDecl::takeConformanceLoaderSlow() {
  assert(ExtensionDeclBits.HasLazyConformances && "no conformance loader?");
  ExtensionDeclBits.HasLazyConformances = false;

  auto contextInfo =
    getASTContext().getOrCreateLazyIterableContextData(this, nullptr);
  return { contextInfo->loader, contextInfo->allConformancesData };
}

bool ExtensionDecl::isConstrainedExtension() const {
  // Non-generic extension.
  if (!getGenericSignature())
    return false;

  auto nominal = getExtendedType()->getAnyNominal();
  assert(nominal);

  // If the generic signature differs from that of the nominal type, it's a
  // constrained extension.
  return getGenericSignature()->getCanonicalSignature()
    != nominal->getGenericSignature()->getCanonicalSignature();
}


PatternBindingDecl::PatternBindingDecl(SourceLoc StaticLoc,
                                       StaticSpellingKind StaticSpelling,
                                       SourceLoc VarLoc,
                                       unsigned NumPatternEntries,
                                       DeclContext *Parent)
  : Decl(DeclKind::PatternBinding, Parent),
    StaticLoc(StaticLoc), VarLoc(VarLoc) {
  PatternBindingDeclBits.IsStatic = StaticLoc.isValid();
  PatternBindingDeclBits.StaticSpelling =
       static_cast<unsigned>(StaticSpelling);
  PatternBindingDeclBits.NumPatternEntries = NumPatternEntries;
}

PatternBindingDecl *
PatternBindingDecl::create(ASTContext &Ctx, SourceLoc StaticLoc,
                           StaticSpellingKind StaticSpelling,
                           SourceLoc VarLoc,
                           Pattern *Pat, Expr *E,
                           DeclContext *Parent) {
  DeclContext *BindingInitContext = nullptr;
  if (!Parent->isLocalContext())
    BindingInitContext = new (Ctx) PatternBindingInitializer(Parent);

  auto Result = create(Ctx, StaticLoc, StaticSpelling, VarLoc,
                       PatternBindingEntry(Pat, E, BindingInitContext),
                       Parent);

  if (BindingInitContext)
    cast<PatternBindingInitializer>(BindingInitContext)->setBinding(Result, 0);

  return Result;
}

PatternBindingDecl *
PatternBindingDecl::create(ASTContext &Ctx, SourceLoc StaticLoc,
                           StaticSpellingKind StaticSpelling,
                           SourceLoc VarLoc,
                           ArrayRef<PatternBindingEntry> PatternList,
                           DeclContext *Parent) {
  size_t Size = totalSizeToAlloc<PatternBindingEntry>(PatternList.size());
  void *D = allocateMemoryForDecl<PatternBindingDecl>(Ctx, Size,
                                                      /*ClangNode*/false);
  auto PBD = ::new (D) PatternBindingDecl(StaticLoc, StaticSpelling, VarLoc,
                                          PatternList.size(), Parent);

  // Set up the patterns.
  auto entries = PBD->getMutablePatternList();
  unsigned elt = 0U-1;
  for (auto pe : PatternList) {
    ++elt;
    auto &newEntry = entries[elt];
    newEntry = pe; // This should take care of initializer with flags
    DeclContext *initContext = pe.getInitContext();
    if (!initContext && !Parent->isLocalContext()) {
      auto pbi = new (Ctx) PatternBindingInitializer(Parent);
      pbi->setBinding(PBD, elt);
      initContext = pbi;
    }

    PBD->setPattern(elt, pe.getPattern(), initContext);
  }
  return PBD;
}

PatternBindingDecl *PatternBindingDecl::createDeserialized(
                      ASTContext &Ctx, SourceLoc StaticLoc,
                      StaticSpellingKind StaticSpelling,
                      SourceLoc VarLoc,
                      unsigned NumPatternEntries,
                      DeclContext *Parent) {
  size_t Size = totalSizeToAlloc<PatternBindingEntry>(NumPatternEntries);
  void *D = allocateMemoryForDecl<PatternBindingDecl>(Ctx, Size,
                                                      /*ClangNode*/false);
  auto PBD = ::new (D) PatternBindingDecl(StaticLoc, StaticSpelling, VarLoc,
                                          NumPatternEntries, Parent);
  for (auto &entry : PBD->getMutablePatternList()) {
    entry = PatternBindingEntry(nullptr, nullptr, nullptr);
  }
  return PBD;
}

ParamDecl *PatternBindingInitializer::getImplicitSelfDecl() {
  if (SelfParam)
    return SelfParam;

  if (auto singleVar = getBinding()->getSingleVar()) {
    auto *DC = singleVar->getDeclContext();
    if (singleVar->getAttrs().hasAttribute<LazyAttr>() &&
        DC->isTypeContext()) {
      bool isInOut = !DC->getDeclaredInterfaceType()->hasReferenceSemantics();
      SelfParam = ParamDecl::createSelf(SourceLoc(), DC,
                                        singleVar->isStatic(),
                                        isInOut);
      SelfParam->setDeclContext(this);
    }
  }

  return SelfParam;
}

static bool patternContainsVarDeclBinding(const Pattern *P, const VarDecl *VD) {
  bool Result = false;
  P->forEachVariable([&](VarDecl *FoundVD) {
    Result |= FoundVD == VD;
  });
  return Result;
}

unsigned PatternBindingDecl::getPatternEntryIndexForVarDecl(const VarDecl *VD) const {
  assert(VD && "Cannot find a null VarDecl");
  
  auto List = getPatternList();
  if (List.size() == 1) {
    assert(patternContainsVarDeclBinding(List[0].getPattern(), VD) &&
           "Single entry PatternBindingDecl is set up wrong");
    return 0;
  }
  
  unsigned Result = 0;
  for (auto entry : List) {
    if (patternContainsVarDeclBinding(entry.getPattern(), VD))
      return Result;
    ++Result;
  }
  
  assert(0 && "PatternBindingDecl doesn't bind the specified VarDecl!");
  return ~0U;
}

SourceRange PatternBindingEntry::getOrigInitRange() const {
  auto Init = InitCheckedAndRemoved.getPointer();
  return Init ? Init->getSourceRange() : SourceRange();
}

void PatternBindingEntry::setInit(Expr *E) {
  auto F = InitCheckedAndRemoved.getInt();
  if (E) {
    InitCheckedAndRemoved.setInt(F - Flags::Removed);
    InitCheckedAndRemoved.setPointer(E);
  } else {
    InitCheckedAndRemoved.setInt(F | Flags::Removed);
  }
}

VarDecl *PatternBindingEntry::getAnchoringVarDecl() const {
  SmallVector<VarDecl *, 8> variables;
  getPattern()->collectVariables(variables);
  assert(variables.size() > 0);
  return variables[0];
}

SourceRange PatternBindingEntry::getSourceRange(bool omitAccessors) const {
  // Patterns end at the initializer, if present.
  SourceLoc endLoc = getOrigInitRange().End;

  // If we're not banned from handling accessors, they follow the initializer.
  if (!omitAccessors) {
    getPattern()->forEachVariable([&](VarDecl *var) {
      auto accessorsEndLoc = var->getBracesRange().End;
      if (accessorsEndLoc.isValid())
        endLoc = accessorsEndLoc;
    });
  }

  // If we didn't find an end yet, check the pattern.
  if (endLoc.isInvalid())
    endLoc = getPattern()->getEndLoc();

  SourceLoc startLoc = getPattern()->getStartLoc();
  if (startLoc.isValid() != endLoc.isValid()) return SourceRange();

  return SourceRange(startLoc, endLoc);
}

SourceRange PatternBindingDecl::getSourceRange() const {
  SourceLoc startLoc = getStartLoc();
  SourceLoc endLoc = getPatternList().back().getSourceRange().End;
  if (startLoc.isValid() != endLoc.isValid()) return SourceRange();
  return { startLoc, endLoc };
}

static StaticSpellingKind getCorrectStaticSpellingForDecl(const Decl *D) {
  if (!D->getDeclContext()->getAsClassOrClassExtensionContext())
    return StaticSpellingKind::KeywordStatic;

  return StaticSpellingKind::KeywordClass;
}

StaticSpellingKind PatternBindingDecl::getCorrectStaticSpelling() const {
  if (!isStatic())
    return StaticSpellingKind::None;
  if (getStaticSpelling() != StaticSpellingKind::None)
    return getStaticSpelling();

  return getCorrectStaticSpellingForDecl(this);
}


bool PatternBindingDecl::hasStorage() const {
  // Walk the pattern, to check to see if any of the VarDecls included in it
  // have storage.
  for (auto entry : getPatternList())
    if (entry.getPattern()->hasStorage())
      return true;
  return false;
}

void PatternBindingDecl::setPattern(unsigned i, Pattern *P,
                                    DeclContext *InitContext) {
  auto PatternList = getMutablePatternList();
  PatternList[i].setPattern(P);
  PatternList[i].setInitContext(InitContext);
  
  // Make sure that any VarDecl's contained within the pattern know about this
  // PatternBindingDecl as their parent.
  if (P)
    P->forEachVariable([&](VarDecl *VD) {
      VD->setParentPatternBinding(this);
    });
}


VarDecl *PatternBindingDecl::getSingleVar() const {
  if (getNumPatternEntries() == 1)
    return getPatternList()[0].getPattern()->getSingleVar();
  return nullptr;
}

/// Check whether the given type representation will be
/// default-initializable.
static bool isDefaultInitializable(const TypeRepr *typeRepr) {
  // Look through most attributes.
  if (const auto attributed = dyn_cast<AttributedTypeRepr>(typeRepr)) {
    // Weak ownership implies optionality.
    if (attributed->getAttrs().getOwnership() == Ownership::Weak)
      return true;

    return isDefaultInitializable(attributed->getTypeRepr());
  }

  // Optional types are default-initializable.
  if (isa<OptionalTypeRepr>(typeRepr) ||
      isa<ImplicitlyUnwrappedOptionalTypeRepr>(typeRepr))
    return true;

  // Tuple types are default-initializable if all of their element
  // types are.
  if (const auto tuple = dyn_cast<TupleTypeRepr>(typeRepr)) {
    // ... but not variadic ones.
    if (tuple->hasEllipsis())
      return false;

    for (const auto elt : tuple->getElements()) {
      if (!isDefaultInitializable(elt.Type))
        return false;
    }

    return true;
  }

  // Not default initializable.
  return false;
}

// @NSManaged properties never get default initialized, nor do debugger
// variables and immutable properties.
bool Pattern::isNeverDefaultInitializable() const {
  bool result = false;

  forEachVariable([&](const VarDecl *var) {
    if (var->getAttrs().hasAttribute<NSManagedAttr>())
      return;

    if (var->isDebuggerVar() ||
        var->isLet())
      result = true;
  });

  return result;
}

bool PatternBindingDecl::isDefaultInitializable(unsigned i) const {
  const auto entry = getPatternList()[i];

  // If it has an initializer expression, this is trivially true.
  if (entry.getInit())
    return true;

  if (entry.getPattern()->isNeverDefaultInitializable())
    return false;

  // If the pattern is typed as optional (or tuples thereof), it is
  // default initializable.
  if (const auto typedPattern = dyn_cast<TypedPattern>(entry.getPattern())) {
    if (const auto typeRepr = typedPattern->getTypeLoc().getTypeRepr()) {
      if (::isDefaultInitializable(typeRepr))
        return true;
    } else if (typedPattern->isImplicit()) {
      // Lazy vars have implicit storage assigned to back them. Because the
      // storage is implicit, the pattern is typed and has a TypeLoc, but not a
      // TypeRepr.
      //
      // All lazy storage is implicitly default initializable, though, because
      // lazy backing storage is optional.
      if (const auto *varDecl = typedPattern->getSingleVar())
        // Lazy storage is never user accessible.
        if (!varDecl->isUserAccessible())
          if (typedPattern->getTypeLoc().getType()->getAnyOptionalObjectType())
            return true;
    }
  }

  // Otherwise, we can't default initialize this binding.
  return false;
}

SourceLoc TopLevelCodeDecl::getStartLoc() const {
  return Body->getStartLoc();
}

SourceRange TopLevelCodeDecl::getSourceRange() const {
  return Body->getSourceRange();
}

SourceRange IfConfigDecl::getSourceRange() const {
  return SourceRange(getLoc(), EndLoc);
}

static bool isPolymorphic(const AbstractStorageDecl *storage) {
  auto nominal = storage->getDeclContext()
      ->getAsNominalTypeOrNominalTypeExtensionContext();
  if (!nominal) return false;

  switch (nominal->getKind()) {
#define DECL(ID, BASE) case DeclKind::ID:
#define NOMINAL_TYPE_DECL(ID, BASE)
#include "swift/AST/DeclNodes.def"
    llvm_unreachable("not a nominal type!");

  case DeclKind::Struct:
  case DeclKind::Enum:
    return false;

  case DeclKind::Protocol:
    return !storage->getDeclContext()->isExtensionContext();

  case DeclKind::Class:
    // Final properties can always be direct, even in classes.
    if (storage->isFinal())
      return false;
    // Extension properties are statically dispatched, unless they're @objc.
    if (storage->getDeclContext()->isExtensionContext()
        && !storage->isObjC())
      return false;
    return true;
  }
  llvm_unreachable("bad DeclKind");
}

/// Determines the access semantics to use in a DeclRefExpr or
/// MemberRefExpr use of this value in the specified context.
AccessSemantics
ValueDecl::getAccessSemanticsFromContext(const DeclContext *UseDC) const {
  // If we're inside a @_transparent function, use the most conservative
  // access pattern, since we may be inlined from a different resilience
  // domain.
  ResilienceExpansion expansion = UseDC->getResilienceExpansion();

  if (auto *var = dyn_cast<AbstractStorageDecl>(this)) {
    // Observing member are accessed directly from within their didSet/willSet
    // specifiers.  This prevents assignments from becoming infinite loops.
    if (auto *UseFD = dyn_cast<FuncDecl>(UseDC))
      if (var->hasStorage() && var->hasAccessorFunctions() &&
          UseFD->getAccessorStorageDecl() == var)
        return AccessSemantics::DirectToStorage;
    
    // "StoredWithTrivialAccessors" are generally always accessed indirectly,
    // but if we know that the trivial accessor will always produce the same
    // thing as the getter/setter (i.e., it can't be overridden), then just do a
    // direct access.
    //
    // This is true in structs and for final properties.
    // TODO: What about static properties?
    switch (var->getStorageKind()) {
    case AbstractStorageDecl::Stored:
    case AbstractStorageDecl::Addressed:
      // The storage is completely trivial. Always do direct access.
      return AccessSemantics::DirectToStorage;

    case AbstractStorageDecl::StoredWithTrivialAccessors:
    case AbstractStorageDecl::AddressedWithTrivialAccessors: {
      // If the property is defined in a non-final class or a protocol, the
      // accessors are dynamically dispatched, and we cannot do direct access.
      if (isPolymorphic(var))
        return AccessSemantics::Ordinary;

      // If the property does not have a fixed layout from the given context,
      // we cannot do direct access.
      if (!var->hasFixedLayout(UseDC->getParentModule(), expansion))
        return AccessSemantics::Ordinary;

      // We know enough about the property to perform direct access.
      return AccessSemantics::DirectToStorage;
    }

    case AbstractStorageDecl::StoredWithObservers:
    case AbstractStorageDecl::InheritedWithObservers:
    case AbstractStorageDecl::Computed:
    case AbstractStorageDecl::ComputedWithMutableAddress:
    case AbstractStorageDecl::AddressedWithObservers:
      // Property is not trivially backed by storage, do not perform
      // direct access.
      break;
    }
  }

  return AccessSemantics::Ordinary;
}

AccessStrategy
AbstractStorageDecl::getAccessStrategy(AccessSemantics semantics,
                                       AccessKind accessKind) const {
  switch (semantics) {
  case AccessSemantics::DirectToStorage:
    switch (getStorageKind()) {
    case Stored:
    case StoredWithTrivialAccessors:
    case StoredWithObservers:
      return AccessStrategy::Storage;

    case Addressed:
    case AddressedWithTrivialAccessors:
    case AddressedWithObservers:
    case ComputedWithMutableAddress:
      return AccessStrategy::Addressor;

    case InheritedWithObservers:
    case Computed:
      llvm_unreachable("cannot have direct-to-storage access to "
                       "computed storage");
    }
    llvm_unreachable("bad storage kind");

  case AccessSemantics::DirectToAccessor:
    assert(hasAccessorFunctions() &&
           "direct-to-accessors access to storage without accessors?");
    return AccessStrategy::DirectToAccessor;

  case AccessSemantics::Ordinary:
    switch (auto storageKind = getStorageKind()) {
    case Stored:
      return AccessStrategy::Storage;
    case Addressed:
      return AccessStrategy::Addressor;

    case StoredWithObservers:
    case InheritedWithObservers:
    case AddressedWithObservers:
      // An observing property backed by its own storage (i.e. which
      // doesn't override anything) has a trivial getter implementation,
      // but its setter is interesting.
      if (accessKind != AccessKind::Read ||
          storageKind == InheritedWithObservers) {
        if (isPolymorphic(this))
          return AccessStrategy::DispatchToAccessor;
        return AccessStrategy::DirectToAccessor;
      }

      // Fall through to the trivial-implementation case.
      LLVM_FALLTHROUGH;

    case StoredWithTrivialAccessors:
    case AddressedWithTrivialAccessors: {
      // If the property is defined in a non-final class or a protocol, the
      // accessors are dynamically dispatched, and we cannot do direct access.
      if (isPolymorphic(this))
        return AccessStrategy::DispatchToAccessor;

      // If we end up here with a stored property of a type that's resilient
      // from some resilience domain, we cannot do direct access.
      //
      // As an optimization, we do want to perform direct accesses of stored
      // properties declared inside the same resilience domain as the access
      // context.
      //
      // This is done by using DirectToStorage semantics above, with the
      // understanding that the access semantics are with respect to the
      // resilience domain of the accessor's caller.
      if (!hasFixedLayout())
        return AccessStrategy::DirectToAccessor;

      if (storageKind == StoredWithObservers ||
          storageKind == StoredWithTrivialAccessors) {
        return AccessStrategy::Storage;
      } else {
        assert(storageKind == AddressedWithObservers ||
               storageKind == AddressedWithTrivialAccessors);
        return AccessStrategy::Addressor;
      }
    }

    case ComputedWithMutableAddress:
      if (isPolymorphic(this))
        return AccessStrategy::DispatchToAccessor;
      if (accessKind == AccessKind::Read)
        return AccessStrategy::DirectToAccessor;
      return AccessStrategy::Addressor;

    case Computed:
      if (isPolymorphic(this))
        return AccessStrategy::DispatchToAccessor;
      return AccessStrategy::DirectToAccessor;
    }
    llvm_unreachable("bad storage kind");
  case AccessSemantics::BehaviorInitialization:
    // Behavior initialization writes to the property as if it has storage.
    // SIL definite initialization will introduce the logical accesses.
    // Reads or inouts still go through the getter.
    switch (accessKind) {
    case AccessKind::Write:
      return AccessStrategy::BehaviorStorage;
    case AccessKind::ReadWrite:
    case AccessKind::Read:
      return AccessStrategy::DispatchToAccessor;
    }
  }
  llvm_unreachable("bad access semantics");
}

static bool hasPrivateOrFilePrivateFormalAccess(const ValueDecl *D) {
  return D->hasAccess() && D->getFormalAccess() <= AccessLevel::FilePrivate;
}

/// Returns true if one of the ancestor DeclContexts of this ValueDecl is either
/// marked private or fileprivate or is a local context.
static bool isInPrivateOrLocalContext(const ValueDecl *D) {
  const DeclContext *DC = D->getDeclContext();
  if (!DC->isTypeContext()) {
    assert((DC->isModuleScopeContext() || DC->isLocalContext()) &&
           "unexpected context kind");
    return DC->isLocalContext();
  }

  auto *nominal = DC->getAsNominalTypeOrNominalTypeExtensionContext();
  if (nominal == nullptr)
    return false;

  if (hasPrivateOrFilePrivateFormalAccess(nominal))
    return true;
  return isInPrivateOrLocalContext(nominal);
}

bool ValueDecl::isOutermostPrivateOrFilePrivateScope() const {
  return hasPrivateOrFilePrivateFormalAccess(this) &&
         !isInPrivateOrLocalContext(this);
}

bool AbstractStorageDecl::hasFixedLayout() const {
  // If we're in a nominal type, just query the type.
  auto *dc = getDeclContext();

  if (dc->isTypeContext()) {
    auto *nominalDecl = dc->getAsNominalTypeOrNominalTypeExtensionContext();
    if (nominalDecl == nullptr)
      return true;
    return nominalDecl->hasFixedLayout();
  }

  // Private and (unversioned) internal variables always have a
  // fixed layout.
  if (!getFormalAccessScope(/*useDC=*/nullptr,
                            /*respectVersionedAttr=*/true).isPublic())
    return true;

  // Check for an explicit @_fixed_layout attribute.
  if (getAttrs().hasAttribute<FixedLayoutAttr>())
    return true;

  // Must use resilient access patterns.
  assert(getDeclContext()->isModuleScopeContext());
  switch (getDeclContext()->getParentModule()->getResilienceStrategy()) {
  case ResilienceStrategy::Resilient:
    return false;
  case ResilienceStrategy::Default:
    return true;
  }

  llvm_unreachable("Unhandled ResilienceStrategy in switch.");
}

bool AbstractStorageDecl::hasFixedLayout(ModuleDecl *M,
                                         ResilienceExpansion expansion) const {
  switch (expansion) {
  case ResilienceExpansion::Minimal:
    return hasFixedLayout();
  case ResilienceExpansion::Maximal:
    return hasFixedLayout() || M == getModuleContext();
  }
  llvm_unreachable("bad resilience expansion");
}


bool ValueDecl::isDefinition() const {
  switch (getKind()) {
  case DeclKind::Import:
  case DeclKind::Extension:
  case DeclKind::PatternBinding:
  case DeclKind::EnumCase:
  case DeclKind::TopLevelCode:
  case DeclKind::InfixOperator:
  case DeclKind::PrefixOperator:
  case DeclKind::PostfixOperator:
  case DeclKind::IfConfig:
  case DeclKind::PrecedenceGroup:
  case DeclKind::MissingMember:
    assert(!isa<ValueDecl>(this));
    llvm_unreachable("non-value decls shouldn't get here");

  case DeclKind::Func:
  case DeclKind::Constructor:
  case DeclKind::Destructor:
    return cast<AbstractFunctionDecl>(this)->hasBody();

  case DeclKind::Subscript:
  case DeclKind::Var:
  case DeclKind::Param:
  case DeclKind::Enum:
  case DeclKind::EnumElement:
  case DeclKind::Struct:
  case DeclKind::Class:
  case DeclKind::TypeAlias:
  case DeclKind::GenericTypeParam:
  case DeclKind::AssociatedType:
  case DeclKind::Protocol:
  case DeclKind::Module:
    return true;
  }
  llvm_unreachable("bad DeclKind");
}

bool ValueDecl::isInstanceMember() const {
  DeclContext *DC = getDeclContext();
  if (!DC->isTypeContext())
    return false;

  switch (getKind()) {
  case DeclKind::Import:
  case DeclKind::Extension:
  case DeclKind::PatternBinding:
  case DeclKind::EnumCase:
  case DeclKind::TopLevelCode:
  case DeclKind::InfixOperator:
  case DeclKind::PrefixOperator:
  case DeclKind::PostfixOperator:
  case DeclKind::IfConfig:
  case DeclKind::PrecedenceGroup:
  case DeclKind::MissingMember:
    llvm_unreachable("Not a ValueDecl");

  case DeclKind::Class:
  case DeclKind::Enum:
  case DeclKind::Protocol:
  case DeclKind::Struct:
  case DeclKind::TypeAlias:
  case DeclKind::GenericTypeParam:
  case DeclKind::AssociatedType:
    // Types are not instance members.
    return false;

  case DeclKind::Constructor:
    // Constructors are not instance members.
    return false;

  case DeclKind::Destructor:
    // Destructors are technically instance members, although they
    // can't actually be referenced as such.
    return true;

  case DeclKind::Func:
    // Non-static methods are instance members.
    return !cast<FuncDecl>(this)->isStatic();

  case DeclKind::EnumElement:
  case DeclKind::Param:
    // enum elements and function parameters are not instance members.
    return false;

  case DeclKind::Subscript:
    // Subscripts are always instance members.
    return true;

  case DeclKind::Var:
    // Non-static variables are instance members.
    return !cast<VarDecl>(this)->isStatic();

  case DeclKind::Module:
    // Modules are never instance members.
    return false;
  }
  llvm_unreachable("bad DeclKind");
}

bool ValueDecl::needsCapture() const {
  // We don't need to capture anything from non-local contexts.
  if (!getDeclContext()->isLocalContext())
    return false;
  // We don't need to capture types.
  return !isa<TypeDecl>(this);
}

ValueDecl *ValueDecl::getOverriddenDecl() const {
  if (auto fd = dyn_cast<FuncDecl>(this))
    return fd->getOverriddenDecl();
  if (auto sdd = dyn_cast<AbstractStorageDecl>(this))
    return sdd->getOverriddenDecl();
  if (auto cd = dyn_cast<ConstructorDecl>(this))
    return cd->getOverriddenDecl();
  if (auto at = dyn_cast<AssociatedTypeDecl>(this))
    return at->getOverriddenDecl();
  return nullptr;
}

bool swift::conflicting(const OverloadSignature& sig1,
                        const OverloadSignature& sig2,
                        bool skipProtocolExtensionCheck) {
  // A member of a protocol extension never conflicts with a member of a
  // protocol.
  if (!skipProtocolExtensionCheck &&
      sig1.InProtocolExtension != sig2.InProtocolExtension)
    return false;

  // If the base names are different, they can't conflict.
  if (sig1.Name.getBaseName() != sig2.Name.getBaseName())
    return false;

  // If one is an operator and the other is not, they can't conflict.
  if (sig1.UnaryOperator != sig2.UnaryOperator)
    return false;

  // If one is an instance and the other is not, they can't conflict.
  if (sig1.IsInstanceMember != sig2.IsInstanceMember)
    return false;

  // If one is a compound name and the other is not, they do not conflict
  // if one is a property and the other is a non-nullary function.
  if (sig1.Name.isCompoundName() != sig2.Name.isCompoundName()) {
    return !((sig1.IsProperty && sig2.Name.getArgumentNames().size() > 0) ||
             (sig2.IsProperty && sig1.Name.getArgumentNames().size() > 0));
  }
  
  return sig1.Name == sig2.Name;
}

static Type mapSignatureFunctionType(ASTContext &ctx, Type type,
                                     bool topLevelFunction,
                                     bool isMethod,
                                     bool isInitializer,
                                     unsigned curryLevels);

/// Map a type within the signature of a declaration.
static Type mapSignatureType(ASTContext &ctx, Type type) {
  return type.transform([&](Type type) -> Type {
      if (type->is<FunctionType>()) {
        return mapSignatureFunctionType(ctx, type, false, false, false, 1);
      }
      
      return type;
    });
}

/// Map a signature type for a parameter.
static Type mapSignatureParamType(ASTContext &ctx, Type type) {
  // Translate implicitly unwrapped optionals into strict optionals.
  if (auto inOutTy = type->getAs<InOutType>()) {
    if (auto uncheckedOptOf =
            inOutTy->getObjectType()
                ->getImplicitlyUnwrappedOptionalObjectType()) {
      type = InOutType::get(OptionalType::get(uncheckedOptOf));
    }
  } else if (auto uncheckedOptOf =
                 type->getImplicitlyUnwrappedOptionalObjectType()) {
    type = OptionalType::get(uncheckedOptOf);
  }

  return mapSignatureType(ctx, type);
}

/// Map an ExtInfo for a function type.
///
/// When checking if two signatures should be equivalent for overloading,
/// we may need to compare the extended information.
///
/// In the type of the function declaration, none of the extended information
/// is relevant. We cannot overload purely on 'throws' or the calling
/// convention of the declaration itself.
///
/// For function parameter types, we do want to be able to overload on
/// 'throws', since that is part of the mangled symbol name, but not
/// @noescape.
static AnyFunctionType::ExtInfo
mapSignatureExtInfo(AnyFunctionType::ExtInfo info,
                    bool topLevelFunction) {
  if (topLevelFunction)
    return AnyFunctionType::ExtInfo();
  return AnyFunctionType::ExtInfo()
      .withRepresentation(info.getRepresentation())
      .withIsAutoClosure(info.isAutoClosure())
      .withThrows(info.throws());
}

/// Map a function's type to the type used for computing signatures,
/// which involves stripping some attributes, stripping default arguments,
/// transforming implicitly unwrapped optionals into strict optionals,
/// stripping 'inout' on the 'self' parameter etc.
static Type mapSignatureFunctionType(ASTContext &ctx, Type type,
                                     bool topLevelFunction,
                                     bool isMethod,
                                     bool isInitializer,
                                     unsigned curryLevels) {
  if (curryLevels == 0) {
    // In an initializer, ignore optionality.
    if (isInitializer) {
      if (auto inOutTy = type->getAs<InOutType>()) {
        if (auto objectType =
                inOutTy->getObjectType()->getAnyOptionalObjectType()) {
          type = InOutType::get(objectType);
        }
      } else if (auto objectType = type->getAnyOptionalObjectType()) {
        type = objectType;
      }
    }

    return mapSignatureParamType(ctx, type);
  }

  auto funcTy = type->castTo<AnyFunctionType>();
  SmallVector<AnyFunctionType::Param, 4> newParams;
  for (const auto &param : funcTy->getParams()) {
    auto newParamType = mapSignatureParamType(ctx, param.getType());
    ParameterTypeFlags newFlags = param.getParameterFlags().withEscaping(false);

    // For the 'self' of a method, strip off 'inout'.
    if (isMethod) {
      newFlags = newFlags.withInOut(false);
    }

    AnyFunctionType::Param newParam(newParamType->getInOutObjectType(),
                                    param.getLabel(), newFlags);
    newParams.push_back(newParam);
  }

  // Map the result type.
  auto resultTy = mapSignatureFunctionType(
    ctx, funcTy->getResult(), topLevelFunction, false, isInitializer,
    curryLevels - 1);

  // Map various attributes differently depending on if we're looking at
  // the declaration, or a function parameter type.
  AnyFunctionType::ExtInfo info = mapSignatureExtInfo(
      funcTy->getExtInfo(), topLevelFunction);

  // Rebuild the resulting function type.
  if (auto genericFuncTy = dyn_cast<GenericFunctionType>(funcTy))
    return GenericFunctionType::get(genericFuncTy->getGenericSignature(),
                                    newParams, resultTy, info);

  return FunctionType::get(newParams, resultTy, info);
}

OverloadSignature ValueDecl::getOverloadSignature() const {
  OverloadSignature signature;

  signature.Name = getFullName();
  signature.InProtocolExtension
    = getDeclContext()->getAsProtocolExtensionContext();
  signature.IsInstanceMember = isInstanceMember();
  signature.IsProperty = isa<VarDecl>(this);

  if (auto func = dyn_cast<FuncDecl>(this)) {
    if (func->isUnaryOperator()) {
      signature.UnaryOperator = func->getAttrs().getUnaryOperatorKind();
    }
  }

  return signature;
}

CanType ValueDecl::getOverloadSignatureType() const {
  if (auto afd = dyn_cast<AbstractFunctionDecl>(this)) {
    return mapSignatureFunctionType(
                           getASTContext(), getInterfaceType(),
                           /*topLevelFunction=*/true,
                           /*isMethod=*/afd->getImplicitSelfDecl() != nullptr,
                           /*isInitializer=*/isa<ConstructorDecl>(afd),
                           afd->getNumParameterLists())->getCanonicalType();
  }

  if (isa<SubscriptDecl>(this)) {
    CanType interfaceType = getInterfaceType()->getCanonicalType();

    // If the subscript declaration occurs within a generic extension context,
    // consider the generic signature of the extension.
    auto ext = dyn_cast<ExtensionDecl>(getDeclContext());
    if (!ext) return interfaceType;

    auto genericSig = ext->getGenericSignature();
    if (!genericSig) return interfaceType;

    if (auto funcTy = interfaceType->getAs<AnyFunctionType>()) {
      return GenericFunctionType::get(genericSig,
                                      funcTy->getParams(),
                                      funcTy->getResult(),
                                      funcTy->getExtInfo())
              ->getCanonicalType();
    }

    return interfaceType;
  }

  if (isa<VarDecl>(this)) {
    // If the variable declaration occurs within a generic extension context,
    // consider the generic signature of the extension.
    auto ext = dyn_cast<ExtensionDecl>(getDeclContext());
    if (!ext) return CanType();

    auto genericSig = ext->getGenericSignature();
    if (!genericSig) return CanType();

    ASTContext &ctx = getASTContext();
    return GenericFunctionType::get(genericSig,
                                    TupleType::getEmpty(ctx),
                                    TupleType::getEmpty(ctx),
                                    AnyFunctionType::ExtInfo())
             ->getCanonicalType();
  }

  return CanType();
}

void ValueDecl::setIsObjC(bool Value) {
  bool CurrentValue = isObjC();
  if (CurrentValue == Value)
    return;

  if (!Value) {
    for (auto *Attr : getAttrs()) {
      if (auto *OA = dyn_cast<ObjCAttr>(Attr))
        OA->setInvalid();
    }
  } else {
    getAttrs().add(ObjCAttr::createUnnamedImplicit(getASTContext()));
  }
}

bool ValueDecl::canBeAccessedByDynamicLookup() const {
  if (!hasName())
    return false;

  // Dynamic lookup can only find @objc members.
  if (!isObjC())
    return false;

  // Dynamic lookup can only find class and protocol members, or extensions of
  // classes.
  auto nominalDC =
    getDeclContext()->getAsNominalTypeOrNominalTypeExtensionContext();
  if (!nominalDC ||
      (!isa<ClassDecl>(nominalDC) && !isa<ProtocolDecl>(nominalDC)))
    return false;

  // Dynamic lookup cannot find results within a non-protocol generic context,
  // because there is no sensible way to infer the generic arguments.
  if (getDeclContext()->isGenericContext() && !isa<ProtocolDecl>(nominalDC))
    return false;

  // Dynamic lookup can find functions, variables, and subscripts.
  if (isa<FuncDecl>(this) || isa<VarDecl>(this) || isa<SubscriptDecl>(this))
    return true;

  return false;
}

ArrayRef<ValueDecl *>
ValueDecl::getSatisfiedProtocolRequirements(bool Sorted) const {
  // Dig out the nominal type.
  NominalTypeDecl *NTD =
    getDeclContext()->getAsNominalTypeOrNominalTypeExtensionContext();
  if (!NTD || isa<ProtocolDecl>(NTD))
    return {};

  return NTD->getSatisfiedProtocolRequirementsForMember(this, Sorted);
}

bool ValueDecl::isProtocolRequirement() const {
  assert(isa<ProtocolDecl>(getDeclContext()));

  if (auto *FD = dyn_cast<FuncDecl>(this))
    if (FD->isAccessor())
      return false;
  if (isa<TypeAliasDecl>(this) ||
      isa<NominalTypeDecl>(this))
    return false;
  return true;
}

bool ValueDecl::hasInterfaceType() const {
  return !TypeAndAccess.getPointer().isNull();
}

Type ValueDecl::getInterfaceType() const {
  assert(hasInterfaceType() && "No interface type was set");
  auto ty = TypeAndAccess.getPointer();
  // FIXME(Remove InOutType): This grossness will go away when Sema is weaned
  // off of InOutType.  Until then we should respect our parameter flags and
  // return the type it expects.
  if (auto *VD = dyn_cast<ParamDecl>(this)) {
    ty = VD->isInOut() ? InOutType::get(ty) : ty;
  }
  return ty;
}

void ValueDecl::setInterfaceType(Type type) {
  if (!type.isNull() && isa<ParamDecl>(this)) {
    assert(!type->is<InOutType>() && "caller did not pass a base type");
  }
  // lldb creates global typealiases with archetypes in them.
  // FIXME: Add an isDebugAlias() flag, like isDebugVar().
  //
  // Also, ParamDecls in closure contexts can have type variables
  // archetype in them during constraint generation.
  if (!type.isNull() &&
      !isa<TypeAliasDecl>(this) &&
      !(isa<ParamDecl>(this) &&
        isa<AbstractClosureExpr>(getDeclContext()))) {
    assert(!type->hasArchetype() &&
           "Archetype in interface type");
    assert(!type->hasTypeVariable() &&
           "Archetype in interface type");
  }
  TypeAndAccess.setPointer(type);
}

Optional<ObjCSelector> ValueDecl::getObjCRuntimeName() const {
  if (auto func = dyn_cast<AbstractFunctionDecl>(this))
    return func->getObjCSelector();

  ASTContext &ctx = getASTContext();
  auto makeSelector = [&](Identifier name) -> ObjCSelector {
    return ObjCSelector(ctx, 0, { name });
  };

  if (auto classDecl = dyn_cast<ClassDecl>(this)) {
    SmallString<32> scratch;
    return makeSelector(
             ctx.getIdentifier(classDecl->getObjCRuntimeName(scratch)));
  }

  if (auto protocol = dyn_cast<ProtocolDecl>(this)) {
    SmallString<32> scratch;
    return makeSelector(
             ctx.getIdentifier(protocol->getObjCRuntimeName(scratch)));
  }

  if (auto var = dyn_cast<VarDecl>(this))
    return makeSelector(var->getObjCPropertyName());

  return None;
}

bool ValueDecl::canInferObjCFromRequirement(ValueDecl *requirement) {
  // Only makes sense for a requirement of an @objc protocol.
  auto proto = cast<ProtocolDecl>(requirement->getDeclContext());
  if (!proto->isObjC()) return false;

  // Only makes sense when this declaration is within a nominal type
  // or extension thereof.
  auto nominal =
    getDeclContext()->getAsNominalTypeOrNominalTypeExtensionContext();
  if (!nominal) return false;

  // If there is already an @objc attribute with an explicit name, we
  // can't infer a name (it's already there).
  if (auto objcAttr = getAttrs().getAttribute<ObjCAttr>()) {
    if (!objcAttr->isNameImplicit()) return false;
  }

  // If the nominal type doesn't conform to the protocol at all, we
  // cannot infer @objc no matter what we do.
  SmallVector<ProtocolConformance *, 1> conformances;
  if (!nominal->lookupConformance(getModuleContext(), proto, conformances))
    return false;

  // If any of the conformances is attributed to the context in which
  // this declaration resides, we can infer @objc or the Objective-C
  // name.
  auto dc = getDeclContext();
  for (auto conformance : conformances) {
    if (conformance->getDeclContext() == dc)
      return true;
  }

  // Nothing to infer from.
  return false;
}

SourceLoc ValueDecl::getAttributeInsertionLoc(bool forModifier) const {
  if (auto var = dyn_cast<VarDecl>(this)) {
    // [attrs] var ...
    // The attributes are part of the VarDecl, but the 'var' is part of the PBD.
    SourceLoc resultLoc = var->getAttrs().getStartLoc(forModifier);
    if (resultLoc.isValid()) {
      return resultLoc;
    } else if (auto pbd = var->getParentPatternBinding()) {
      return pbd->getStartLoc();
    } else {
      return var->getStartLoc();
    }
  }

  SourceLoc resultLoc = getAttrs().getStartLoc(forModifier);
  return resultLoc.isValid() ? resultLoc : getStartLoc();
}

/// Returns true if \p VD needs to be treated as publicly-accessible
/// at the SIL, LLVM, and machine levels due to being versioned.
bool ValueDecl::isVersionedInternalDecl() const {
<<<<<<< HEAD
  assert(getFormalAccess() == Accessibility::Internal);
=======
  assert(getFormalAccess() == AccessLevel::Internal);
>>>>>>> aad14e3c

  if (getAttrs().hasAttribute<VersionedAttr>())
    return true;

  if (auto *FD = dyn_cast<FuncDecl>(this))
    if (auto *ASD = FD->getAccessorStorageDecl())
      if (ASD->getAttrs().hasAttribute<VersionedAttr>())
        return true;

  if (auto *EED = dyn_cast<EnumElementDecl>(this))
    if (EED->getParentEnum()->getAttrs().hasAttribute<VersionedAttr>())
      return true;

  return false;
}

/// Return the access level of an internal or public declaration
/// that's been testably imported.
static AccessLevel getTestableAccess(const ValueDecl *decl) {
  // Non-final classes are considered open to @testable importers.
  if (auto cls = dyn_cast<ClassDecl>(decl)) {
    if (!cls->isFinal())
      return AccessLevel::Open;

  // Non-final overridable class members are considered open to
  // @testable importers.
  } else if (decl->isPotentiallyOverridable()) {
    if (!cast<ValueDecl>(decl)->isFinal())
      return AccessLevel::Open;
  }

  // Everything else is considered public.
  return AccessLevel::Public;
}

<<<<<<< HEAD
Accessibility ValueDecl::getEffectiveAccess() const {
=======
AccessLevel ValueDecl::getEffectiveAccess() const {
>>>>>>> aad14e3c
  auto effectiveAccess = getFormalAccess(/*useDC=*/nullptr,
                                         /*respectVersionedAttr=*/true);

  // Handle @testable.
  switch (effectiveAccess) {
<<<<<<< HEAD
  case Accessibility::Open:
    break;
  case Accessibility::Public:
  case Accessibility::Internal:
=======
  case AccessLevel::Open:
    break;
  case AccessLevel::Public:
  case AccessLevel::Internal:
>>>>>>> aad14e3c
    if (getModuleContext()->isTestingEnabled())
      effectiveAccess = getTestableAccess(this);
    break;
  case AccessLevel::FilePrivate:
    break;
  case AccessLevel::Private:
    effectiveAccess = AccessLevel::FilePrivate;
    break;
  }

<<<<<<< HEAD
  auto restrictToEnclosing =
      [this](Accessibility effectiveAccess,
             Accessibility enclosingAccess) -> Accessibility {
    if (effectiveAccess == Accessibility::Open &&
        enclosingAccess == Accessibility::Public &&
=======
  auto restrictToEnclosing = [this](AccessLevel effectiveAccess,
                                    AccessLevel enclosingAccess) -> AccessLevel{
    if (effectiveAccess == AccessLevel::Open &&
        enclosingAccess == AccessLevel::Public &&
>>>>>>> aad14e3c
        isa<NominalTypeDecl>(this)) {
      // Special case: an open class may be contained in a public
      // class/struct/enum. Leave effectiveAccess as is.
      return effectiveAccess;
    }
    return std::min(effectiveAccess, enclosingAccess);
  };

  if (auto enclosingNominal = dyn_cast<NominalTypeDecl>(getDeclContext())) {
    effectiveAccess =
        restrictToEnclosing(effectiveAccess,
                            enclosingNominal->getEffectiveAccess());

  } else if (auto enclosingExt = dyn_cast<ExtensionDecl>(getDeclContext())) {
    // Just check the base type. If it's a constrained extension, Sema should
    // have already enforced access more strictly.
    if (auto extendedTy = enclosingExt->getExtendedType()) {
      if (auto nominal = extendedTy->getAnyNominal()) {
        effectiveAccess =
            restrictToEnclosing(effectiveAccess, nominal->getEffectiveAccess());
      }
    }

  } else if (getDeclContext()->isLocalContext()) {
    effectiveAccess = AccessLevel::FilePrivate;
  }

  return effectiveAccess;
}

AccessLevel ValueDecl::getFormalAccessImpl(const DeclContext *useDC) const {
  assert((getFormalAccess() == AccessLevel::Internal ||
          getFormalAccess() == AccessLevel::Public) &&
         "should be able to fast-path non-internal cases");
  assert(useDC && "should fast-path non-scoped cases");
  if (auto *useSF = dyn_cast<SourceFile>(useDC->getModuleScopeContext()))
    if (useSF->hasTestableImport(getModuleContext()))
      return getTestableAccess(this);
  return getFormalAccess();
}

AccessScope ValueDecl::getFormalAccessScope(const DeclContext *useDC,
                                            bool respectVersionedAttr) const {
  const DeclContext *result = getDeclContext();
<<<<<<< HEAD
  Accessibility access = getFormalAccess(useDC, respectVersionedAttr);
=======
  AccessLevel access = getFormalAccess(useDC, respectVersionedAttr);
>>>>>>> aad14e3c

  while (!result->isModuleScopeContext()) {
    if (result->isLocalContext() || access == AccessLevel::Private)
      return AccessScope(result, true);

    if (auto enclosingNominal = dyn_cast<NominalTypeDecl>(result)) {
      access = std::min(access,
                        enclosingNominal->getFormalAccess(useDC,
                                                          respectVersionedAttr));

    } else if (auto enclosingExt = dyn_cast<ExtensionDecl>(result)) {
      // Just check the base type. If it's a constrained extension, Sema should
      // have already enforced access more strictly.
      if (auto extendedTy = enclosingExt->getExtendedType()) {
        if (auto nominal = extendedTy->getAnyNominal()) {
          access = std::min(access,
                            nominal->getFormalAccess(useDC,
                                                     respectVersionedAttr));
        }
      }

    } else {
      llvm_unreachable("unknown DeclContext kind");
    }

    result = result->getParent();
  }

  switch (access) {
  case AccessLevel::Private:
  case AccessLevel::FilePrivate:
    assert(result->isModuleScopeContext());
    return AccessScope(result, access == AccessLevel::Private);
  case AccessLevel::Internal:
    return AccessScope(result->getParentModule());
  case AccessLevel::Public:
  case AccessLevel::Open:
    return AccessScope::getPublic();
  }

  llvm_unreachable("unknown access level");
}

void ValueDecl::copyFormalAccessAndVersionedAttrFrom(ValueDecl *source) {
  if (!hasAccess()) {
    setAccess(source->getFormalAccess());
  }

  // Inherit the @_versioned attribute.
  if (source->getAttrs().hasAttribute<VersionedAttr>()) {
    auto &ctx = getASTContext();
    auto *clonedAttr = new (ctx) VersionedAttr(/*implicit=*/true);
    getAttrs().add(clonedAttr);
  }
}

Type TypeDecl::getDeclaredInterfaceType() const {
  if (auto *NTD = dyn_cast<NominalTypeDecl>(this))
    return NTD->getDeclaredInterfaceType();

  if (auto *ATD = dyn_cast<AssociatedTypeDecl>(this)) {
    auto &ctx = getASTContext();
    auto selfTy = getDeclContext()->getSelfInterfaceType();
    if (!selfTy)
      return ErrorType::get(ctx);
    return DependentMemberType::get(
        selfTy, const_cast<AssociatedTypeDecl *>(ATD));
  }

  Type interfaceType = hasInterfaceType() ? getInterfaceType() : nullptr;
  if (interfaceType.isNull() || interfaceType->is<ErrorType>())
    return interfaceType;

  if (isa<ModuleDecl>(this))
    return interfaceType;

  return interfaceType->castTo<MetatypeType>()->getInstanceType();
}

int TypeDecl::compare(const TypeDecl *type1, const TypeDecl *type2) {
  // Order based on the enclosing declaration.
  auto dc1 = type1->getDeclContext();
  auto dc2 = type2->getDeclContext();

  // Prefer lower depths.
  auto depth1 = dc1->getSemanticDepth();
  auto depth2 = dc2->getSemanticDepth();
  if (depth1 != depth2)
    return depth1 < depth2 ? -1 : +1;

  // Prefer module names earlier in the alphabet.
  if (dc1->isModuleScopeContext() && dc2->isModuleScopeContext()) {
    auto module1 = dc1->getParentModule();
    auto module2 = dc2->getParentModule();
    if (int result = module1->getName().str().compare(module2->getName().str()))
      return result;
  }

  auto nominal1 = dc1->getAsNominalTypeOrNominalTypeExtensionContext();
  auto nominal2 = dc2->getAsNominalTypeOrNominalTypeExtensionContext();
  if (static_cast<bool>(nominal1) != static_cast<bool>(nominal2)) {
    return static_cast<bool>(nominal1) ? -1 : +1;
  }
  if (nominal1 && nominal2) {
    if (int result = compare(nominal1, nominal2))
      return result;
  }

  if (int result = type1->getBaseName().getIdentifier().str().compare(
                                  type2->getBaseName().getIdentifier().str()))
    return result;

  // Error case: two type declarations that cannot be distinguished.
  if (type1 < type2)
    return -1;
  if (type1 > type2)
    return +1;
  return 0;
}

bool NominalTypeDecl::hasFixedLayout() const {
  // Private and (unversioned) internal types always have a
  // fixed layout.
  if (!getFormalAccessScope(/*useDC=*/nullptr,
                            /*respectVersionedAttr=*/true).isPublic())
    return true;

  // Check for an explicit @_fixed_layout attribute.
  if (getAttrs().hasAttribute<FixedLayoutAttr>())
    return true;

  // Structs and enums imported from C *always* have a fixed layout.
  // We know their size, and pass them as values in SIL and IRGen.
  if (hasClangNode())
    return true;

  // @objc enums and protocols always have a fixed layout.
  if ((isa<EnumDecl>(this) || isa<ProtocolDecl>(this)) && isObjC())
    return true;

  // Otherwise, access via indirect "resilient" interfaces.
  switch (getParentModule()->getResilienceStrategy()) {
  case ResilienceStrategy::Resilient:
    return false;
  case ResilienceStrategy::Default:
    return true;
  }

  llvm_unreachable("Unhandled ResilienceStrategy in switch.");
}

bool NominalTypeDecl::hasFixedLayout(ModuleDecl *M,
                                     ResilienceExpansion expansion) const {
  switch (expansion) {
  case ResilienceExpansion::Minimal:
    return hasFixedLayout();
  case ResilienceExpansion::Maximal:
    return hasFixedLayout() || M == getModuleContext();
  }
  llvm_unreachable("bad resilience expansion");
}

void NominalTypeDecl::computeType() {
  assert(!hasInterfaceType());

  ASTContext &ctx = getASTContext();

  // A protocol has an implicit generic parameter list consisting of a single
  // generic parameter, Self, that conforms to the protocol itself. This
  // parameter is always implicitly bound.
  //
  // If this protocol has been deserialized, it already has generic parameters.
  // Don't add them again.
  if (auto proto = dyn_cast<ProtocolDecl>(this))
    proto->createGenericParamsIfMissing();

  Type declaredInterfaceTy = getDeclaredInterfaceType();
  setInterfaceType(MetatypeType::get(declaredInterfaceTy, ctx));

  if (declaredInterfaceTy->hasError())
    setInvalid();
}

enum class DeclTypeKind : unsigned {
  DeclaredType,
  DeclaredTypeInContext,
  DeclaredInterfaceType
};

static Type computeNominalType(NominalTypeDecl *decl, DeclTypeKind kind) {
  ASTContext &ctx = decl->getASTContext();

  // Handle the declared type in context.
  if (kind == DeclTypeKind::DeclaredTypeInContext) {
    auto interfaceType =
      computeNominalType(decl, DeclTypeKind::DeclaredInterfaceType);

    if (!decl->isGenericContext())
      return interfaceType;

    auto *genericEnv = decl->getGenericEnvironmentOfContext();
    return GenericEnvironment::mapTypeIntoContext(
        genericEnv, interfaceType);
  }

  // Get the parent type.
  Type Ty;
  DeclContext *dc = decl->getDeclContext();
  if (dc->isTypeContext()) {
    switch (kind) {
    case DeclTypeKind::DeclaredType: {
      auto *nominal = dc->getAsNominalTypeOrNominalTypeExtensionContext();
      if (nominal)
        Ty = nominal->getDeclaredType();
      else
        Ty = ErrorType::get(ctx);
      break;
    }
    case DeclTypeKind::DeclaredTypeInContext:
      llvm_unreachable("Handled above");
    case DeclTypeKind::DeclaredInterfaceType:
      Ty = dc->getDeclaredInterfaceType();
      break;
    }
    if (!Ty)
      return Type();
    if (Ty->is<ErrorType>())
      Ty = Type();
  }

  if (decl->getGenericParams() &&
      !isa<ProtocolDecl>(decl)) {
    switch (kind) {
    case DeclTypeKind::DeclaredType:
      return UnboundGenericType::get(decl, Ty, ctx);
    case DeclTypeKind::DeclaredTypeInContext:
      llvm_unreachable("Handled above");
    case DeclTypeKind::DeclaredInterfaceType: {
      // Note that here, we need to be able to produce a type
      // before the decl has been validated, so we rely on
      // the generic parameter list directly instead of looking
      // at the signature.
      SmallVector<Type, 4> args;
      for (auto param : decl->getGenericParams()->getParams())
        args.push_back(param->getDeclaredInterfaceType());

      return BoundGenericType::get(decl, Ty, args);
    }
    }

    llvm_unreachable("Unhandled DeclTypeKind in switch.");
  } else {
    return NominalType::get(decl, Ty, ctx);
  }
}

Type NominalTypeDecl::getDeclaredType() const {
  if (DeclaredTy)
    return DeclaredTy;

  auto *decl = const_cast<NominalTypeDecl *>(this);
  decl->DeclaredTy = computeNominalType(decl, DeclTypeKind::DeclaredType);
  return DeclaredTy;
}

Type NominalTypeDecl::getDeclaredTypeInContext() const {
  if (DeclaredTyInContext)
    return DeclaredTyInContext;

  auto *decl = const_cast<NominalTypeDecl *>(this);
  decl->DeclaredTyInContext = computeNominalType(decl,
                                                 DeclTypeKind::DeclaredTypeInContext);
  return DeclaredTyInContext;
}

Type NominalTypeDecl::getDeclaredInterfaceType() const {
  if (DeclaredInterfaceTy)
    return DeclaredInterfaceTy;

  auto *decl = const_cast<NominalTypeDecl *>(this);
  decl->DeclaredInterfaceTy = computeNominalType(decl,
                                                 DeclTypeKind::DeclaredInterfaceType);
  return DeclaredInterfaceTy;
}

void NominalTypeDecl::prepareExtensions() {
  // Types in local contexts can't have extensions
  if (getLocalContext() != nullptr) {
    return;
  }
  
  auto &context = Decl::getASTContext();

  // If our list of extensions is out of date, update it now.
  if (context.getCurrentGeneration() > ExtensionGeneration) {
    unsigned previousGeneration = ExtensionGeneration;
    ExtensionGeneration = context.getCurrentGeneration();
    context.loadExtensions(this, previousGeneration);
  }
}

ExtensionRange NominalTypeDecl::getExtensions() {
  prepareExtensions();
  return ExtensionRange(ExtensionIterator(FirstExtension), ExtensionIterator());
}

void NominalTypeDecl::addExtension(ExtensionDecl *extension) {
  assert(!extension->NextExtension.getInt() && "Already added extension");
  extension->NextExtension.setInt(true);
  
  // First extension; set both first and last.
  if (!FirstExtension) {
    FirstExtension = extension;
    LastExtension = extension;
    return;
  }

  // Add to the end of the list.
  LastExtension->NextExtension.setPointer(extension);
  LastExtension = extension;
}

OptionalTypeKind NominalTypeDecl::classifyAsOptionalType() const {
  const ASTContext &ctx = getASTContext();
  if (this == ctx.getOptionalDecl()) {
    return OTK_Optional;
  } else if (this == ctx.getImplicitlyUnwrappedOptionalDecl()) {
    return OTK_ImplicitlyUnwrappedOptional;
  } else {
    return OTK_None;
  }
}

GenericTypeDecl::GenericTypeDecl(DeclKind K, DeclContext *DC,
                                 Identifier name, SourceLoc nameLoc,
                                 MutableArrayRef<TypeLoc> inherited,
                                 GenericParamList *GenericParams) :
    TypeDecl(K, DC, name, nameLoc, inherited),
    GenericContext(DeclContextKind::GenericTypeDecl, DC) {
  setGenericParams(GenericParams);
}

TypeAliasDecl::TypeAliasDecl(SourceLoc TypeAliasLoc, SourceLoc EqualLoc,
                             Identifier Name, SourceLoc NameLoc,
                             GenericParamList *GenericParams, DeclContext *DC)
  : GenericTypeDecl(DeclKind::TypeAlias, DC, Name, NameLoc, {}, GenericParams),
    TypeAliasLoc(TypeAliasLoc), EqualLoc(EqualLoc) {
  TypeAliasDeclBits.IsCompatibilityAlias = false;
}

SourceRange TypeAliasDecl::getSourceRange() const {
  if (UnderlyingTy.hasLocation())
    return { TypeAliasLoc, UnderlyingTy.getSourceRange().End };
  return { TypeAliasLoc, getNameLoc() };
}

void TypeAliasDecl::setUnderlyingType(Type underlying) {
  setValidationStarted();

  // lldb creates global typealiases containing archetypes
  // sometimes...
  if (underlying->hasArchetype() && isGenericContext())
    underlying = underlying->mapTypeOutOfContext();
  UnderlyingTy.setType(underlying);

  // FIXME -- if we already have an interface type, we're changing the
  // underlying type. See the comment in the ProtocolDecl case of
  // validateDecl().
  if (!hasInterfaceType()) {
    // Create a NameAliasType which will resolve to the underlying type.
    ASTContext &Ctx = getASTContext();
    auto aliasTy = new (Ctx, AllocationArena::Permanent) NameAliasType(this);
    aliasTy->setRecursiveProperties(getUnderlyingTypeLoc().getType()
        ->getRecursiveProperties());

    // Set the interface type of this declaration.
    setInterfaceType(MetatypeType::get(aliasTy, Ctx));
  }
}

UnboundGenericType *TypeAliasDecl::getUnboundGenericType() const {
  assert(getGenericParams());

  Type parentTy;
  auto parentDC = getDeclContext();
  if (auto nominal = parentDC->getAsNominalTypeOrNominalTypeExtensionContext())
    parentTy = nominal->getDeclaredType();

  return UnboundGenericType::get(
      const_cast<TypeAliasDecl *>(this),
      parentTy, getASTContext());
}

Type AbstractTypeParamDecl::getSuperclass() const {
  auto *genericEnv = getDeclContext()->getGenericEnvironmentOfContext();
  assert(genericEnv != nullptr && "Too much circularity");

  auto contextTy = genericEnv->mapTypeIntoContext(getDeclaredInterfaceType());
  if (auto *archetype = contextTy->getAs<ArchetypeType>())
    return archetype->getSuperclass();

  // FIXME: Assert that this is never queried.
  return nullptr;
}

ArrayRef<ProtocolDecl *>
AbstractTypeParamDecl::getConformingProtocols() const {
  auto *genericEnv = getDeclContext()->getGenericEnvironmentOfContext();
  assert(genericEnv != nullptr && "Too much circularity");

  auto contextTy = genericEnv->mapTypeIntoContext(getDeclaredInterfaceType());
  if (auto *archetype = contextTy->getAs<ArchetypeType>())
    return archetype->getConformsTo();

  // FIXME: Assert that this is never queried.
  return { };
}

GenericTypeParamDecl::GenericTypeParamDecl(DeclContext *dc, Identifier name,
                                           SourceLoc nameLoc,
                                           unsigned depth, unsigned index)
  : AbstractTypeParamDecl(DeclKind::GenericTypeParam, dc, name, nameLoc),
    Depth(depth), Index(index)
{
  auto &ctx = dc->getASTContext();
  auto type = new (ctx, AllocationArena::Permanent) GenericTypeParamType(this);
  setInterfaceType(MetatypeType::get(type, ctx));
}

SourceRange GenericTypeParamDecl::getSourceRange() const {
  SourceLoc endLoc = getNameLoc();

  if (!getInherited().empty()) {
    endLoc = getInherited().back().getSourceRange().End;
  }
  return SourceRange(getNameLoc(), endLoc);
}

AssociatedTypeDecl::AssociatedTypeDecl(DeclContext *dc, SourceLoc keywordLoc,
                                       Identifier name, SourceLoc nameLoc,
                                       TypeLoc defaultDefinition,
                                       TrailingWhereClause *trailingWhere)
    : AbstractTypeParamDecl(DeclKind::AssociatedType, dc, name, nameLoc),
      KeywordLoc(keywordLoc), DefaultDefinition(defaultDefinition),
      TrailingWhere(trailingWhere) {

  AssociatedTypeDeclBits.ComputedOverridden = false;
  AssociatedTypeDeclBits.HasOverridden = false;
}

AssociatedTypeDecl::AssociatedTypeDecl(DeclContext *dc, SourceLoc keywordLoc,
                                       Identifier name, SourceLoc nameLoc,
                                       TrailingWhereClause *trailingWhere,
                                       LazyMemberLoader *definitionResolver,
                                       uint64_t resolverData)
    : AbstractTypeParamDecl(DeclKind::AssociatedType, dc, name, nameLoc),
      KeywordLoc(keywordLoc), TrailingWhere(trailingWhere),
      Resolver(definitionResolver), ResolverContextData(resolverData) {
  assert(Resolver && "missing resolver");
  AssociatedTypeDeclBits.ComputedOverridden = false;
  AssociatedTypeDeclBits.HasOverridden = false;
}

void AssociatedTypeDecl::computeType() {
  assert(!hasInterfaceType());

  auto &ctx = getASTContext();
  auto interfaceTy = getDeclaredInterfaceType();
  setInterfaceType(MetatypeType::get(interfaceTy, ctx));
}

TypeLoc &AssociatedTypeDecl::getDefaultDefinitionLoc() {
  if (Resolver) {
    DefaultDefinition =
      Resolver->loadAssociatedTypeDefault(this, ResolverContextData);
    Resolver = nullptr;
  }
  return DefaultDefinition;
}

SourceRange AssociatedTypeDecl::getSourceRange() const {
  SourceLoc endLoc = getNameLoc();

  if (!getInherited().empty()) {
    endLoc = getInherited().back().getSourceRange().End;
  }
  return SourceRange(KeywordLoc, endLoc);
}

AssociatedTypeDecl *AssociatedTypeDecl::getAssociatedTypeAnchor() const {
  auto overridden = getOverriddenDecls();

  // If this declaration does not override any other declarations, it's
  // the anchor.
  if (overridden.empty()) return const_cast<AssociatedTypeDecl *>(this);

  // Find the best anchor among the anchors of the overridden decls.
  AssociatedTypeDecl *bestAnchor = nullptr;
  for (auto assocType : overridden) {
    auto anchor = assocType->getAssociatedTypeAnchor();
    if (!bestAnchor || compare(anchor, bestAnchor) < 0)
      bestAnchor = anchor;
  }

  return bestAnchor;
}

AssociatedTypeDecl *AssociatedTypeDecl::getOverriddenDecl() const {
  auto overridden = getOverriddenDecls();
  return overridden.empty() ? nullptr : overridden.front();
}

EnumDecl::EnumDecl(SourceLoc EnumLoc,
                     Identifier Name, SourceLoc NameLoc,
                     MutableArrayRef<TypeLoc> Inherited,
                     GenericParamList *GenericParams, DeclContext *Parent)
  : NominalTypeDecl(DeclKind::Enum, Parent, Name, NameLoc, Inherited,
                    GenericParams),
    EnumLoc(EnumLoc)
{
  EnumDeclBits.Circularity
    = static_cast<unsigned>(CircularityCheck::Unchecked);
  EnumDeclBits.HasAssociatedValues
    = static_cast<unsigned>(AssociatedValueCheck::Unchecked);
}

StructDecl::StructDecl(SourceLoc StructLoc, Identifier Name, SourceLoc NameLoc,
                       MutableArrayRef<TypeLoc> Inherited,
                       GenericParamList *GenericParams, DeclContext *Parent)
  : NominalTypeDecl(DeclKind::Struct, Parent, Name, NameLoc, Inherited,
                    GenericParams),
    StructLoc(StructLoc)
{
  StructDeclBits.HasUnreferenceableStorage = false;
}

ClassDecl::ClassDecl(SourceLoc ClassLoc, Identifier Name, SourceLoc NameLoc,
                     MutableArrayRef<TypeLoc> Inherited,
                     GenericParamList *GenericParams, DeclContext *Parent)
  : NominalTypeDecl(DeclKind::Class, Parent, Name, NameLoc, Inherited,
                    GenericParams),
    ClassLoc(ClassLoc) {
  ClassDeclBits.Circularity
    = static_cast<unsigned>(CircularityCheck::Unchecked);
  ClassDeclBits.RequiresStoredPropertyInits = 0;
  ClassDeclBits.InheritsSuperclassInits
    = static_cast<unsigned>(StoredInheritsSuperclassInits::Unchecked);
  ClassDeclBits.RawForeignKind = 0;
  ClassDeclBits.HasDestructorDecl = 0;
  ObjCKind = 0;
  HasMissingDesignatedInitializers = 0;
  HasMissingVTableEntries = 0;
}

DestructorDecl *ClassDecl::getDestructor() {
  auto results = lookupDirect(DeclBaseName::createDestructor());
  assert(!results.empty() && "Class without destructor?");
  assert(results.size() == 1 && "More than one destructor?");
  return cast<DestructorDecl>(results.front());
}

void ClassDecl::addImplicitDestructor() {
  if (hasDestructor() || isInvalid())
    return;

  auto *selfDecl = ParamDecl::createSelf(getLoc(), this);

  auto &ctx = getASTContext();
  auto *DD = new (ctx) DestructorDecl(getLoc(), selfDecl, this);

  DD->setImplicit();
  DD->setValidationStarted();

  // Create an empty body for the destructor.
  DD->setBody(BraceStmt::create(ctx, getLoc(), { }, getLoc(), true));
  addMember(DD);
  setHasDestructor();

  // Propagate access control and versioned-ness.
  DD->copyFormalAccessAndVersionedAttrFrom(this);

  // Wire up generic environment of DD.
  DD->setGenericEnvironment(getGenericEnvironmentOfContext());

  // Mark DD as ObjC, as all dtors are.
  DD->setIsObjC(true);
  recordObjCMethod(DD);

  // Assign DD the interface type (Self) -> () -> ()
  ArrayRef<AnyFunctionType::Param> noParams;
  AnyFunctionType::ExtInfo info;
  Type selfTy = selfDecl->getInterfaceType();
  Type voidTy = TupleType::getEmpty(ctx);
  Type funcTy = FunctionType::get(noParams, voidTy, info);
  if (auto *sig = DD->getGenericSignature()) {
    DD->setInterfaceType(
      GenericFunctionType::get(sig, {selfTy}, funcTy, info));
  } else {
    DD->setInterfaceType(
      FunctionType::get({selfTy}, funcTy, info));
  }
}


bool ClassDecl::hasMissingDesignatedInitializers() const {
  auto *mutableThis = const_cast<ClassDecl *>(this);
  (void)mutableThis->lookupDirect(getASTContext().Id_init,
                                  /*ignoreNewExtensions*/true);
  return HasMissingDesignatedInitializers;
}

bool ClassDecl::hasMissingVTableEntries() const {
  (void)getMembers();
  return HasMissingVTableEntries;
}

bool ClassDecl::inheritsSuperclassInitializers(LazyResolver *resolver) {
  // Get a resolver from the ASTContext if we don't have one already.
  if (resolver == nullptr)
    resolver = getASTContext().getLazyResolver();

  // Check whether we already have a cached answer.
  switch (static_cast<StoredInheritsSuperclassInits>(
            ClassDeclBits.InheritsSuperclassInits)) {
  case StoredInheritsSuperclassInits::Unchecked:
    // Compute below.
    break;

  case StoredInheritsSuperclassInits::Inherited:
    return true;

  case StoredInheritsSuperclassInits::NotInherited:
    return false;
  }

  // If there's no superclass, there's nothing to inherit.
  ClassDecl *superclassDecl;
  if (!getSuperclass() ||
      !(superclassDecl = getSuperclass()->getClassOrBoundGenericClass())) {
    ClassDeclBits.InheritsSuperclassInits
      = static_cast<unsigned>(StoredInheritsSuperclassInits::NotInherited);
    return false;
  }

  // If the superclass has known-missing designated initializers, inheriting
  // is unsafe.
  if (superclassDecl->hasMissingDesignatedInitializers()) {
    ClassDeclBits.InheritsSuperclassInits
      = static_cast<unsigned>(StoredInheritsSuperclassInits::NotInherited);
    return false;
  }

  // Look at all of the initializers of the subclass to gather the initializers
  // they override from the superclass.
  auto &ctx = getASTContext();
  llvm::SmallPtrSet<ConstructorDecl *, 4> overriddenInits;
  if (resolver)
    resolver->resolveImplicitConstructors(this);
  for (auto member : lookupDirect(ctx.Id_init)) {
    auto ctor = dyn_cast<ConstructorDecl>(member);
    if (!ctor)
      continue;

    // Swift initializers added in extensions of Objective-C classes can never
    // be overrides.
    if (hasClangNode() && !ctor->hasClangNode())
      return false;

    // Resolve this initializer, if needed.
    if (!ctor->hasInterfaceType()) {
      assert(resolver && "Should have a resolver here");
      resolver->resolveDeclSignature(ctor);
    }

    // Ignore any stub implementations.
    if (ctor->hasStubImplementation())
      continue;

    if (auto overridden = ctor->getOverriddenDecl()) {
      if (overridden->isDesignatedInit())
        overriddenInits.insert(overridden);
    }
  }

  // Check all of the designated initializers in the direct superclass.
  // Note: This should be treated as a lookup for intra-module dependency
  // purposes, but a subclass already depends on its superclasses and any
  // extensions for many other reasons.
  for (auto member : superclassDecl->lookupDirect(ctx.Id_init)) {
    if (AvailableAttr::isUnavailable(member))
      continue;

    // We only care about designated initializers.
    auto ctor = dyn_cast<ConstructorDecl>(member);
    if (!ctor || !ctor->isDesignatedInit() || ctor->hasStubImplementation())
      continue;

    // If this designated initializer wasn't overridden, we can't inherit.
    if (overriddenInits.count(ctor) == 0) {
      ClassDeclBits.InheritsSuperclassInits
        = static_cast<unsigned>(StoredInheritsSuperclassInits::NotInherited);
      return false;
    }
  }

  // All of the direct superclass's designated initializers have been overridden
  // by the subclass. Initializers can be inherited.
  ClassDeclBits.InheritsSuperclassInits
    = static_cast<unsigned>(StoredInheritsSuperclassInits::Inherited);
  return true;
}

ObjCClassKind ClassDecl::checkObjCAncestry() const {
  // See if we've already computed this.
  if (ObjCKind)
    return ObjCClassKind(ObjCKind - 1);

  llvm::SmallPtrSet<const ClassDecl *, 8> visited;
  bool genericAncestry = false, isObjC = false;
  const ClassDecl *CD = this;

  for (;;) {
    // If we hit circularity, we will diagnose at some point in typeCheckDecl().
    // However we have to explicitly guard against that here because we get
    // called as part of validateDecl().
    if (!visited.insert(CD).second)
      break;

    if (CD->isGenericContext())
      genericAncestry = true;

    if (CD->isObjC())
      isObjC = true;

    if (!CD->hasSuperclass())
      break;
    CD = CD->getSuperclass()->getClassOrBoundGenericClass();
    // If we don't have a valid class here, we should have diagnosed
    // elsewhere.
    if (!CD)
      break;
  }

  ObjCClassKind kind = ObjCClassKind::ObjC;
  if (!isObjC)
    kind = ObjCClassKind::NonObjC;
  else if (genericAncestry)
    kind = ObjCClassKind::ObjCMembers;
  else if (CD == this || !CD->isObjC())
    kind = ObjCClassKind::ObjCWithSwiftRoot;

  // Save the result for later.
  const_cast<ClassDecl *>(this)->ObjCKind
    = unsigned(kind) + 1;
  return kind;
}

ClassDecl::MetaclassKind ClassDecl::getMetaclassKind() const {
  assert(getASTContext().LangOpts.EnableObjCInterop &&
         "querying metaclass kind without objc interop");
  auto objc = checkObjCAncestry() != ObjCClassKind::NonObjC;
  return objc ? MetaclassKind::ObjC : MetaclassKind::SwiftStub;
}

/// Mangle the name of a protocol or class for use in the Objective-C
/// runtime.
static StringRef mangleObjCRuntimeName(const NominalTypeDecl *nominal,
                                       llvm::SmallVectorImpl<char> &buffer) {
  {
    Mangle::ASTMangler Mangler;
    std::string MangledName = Mangler.mangleObjCRuntimeName(nominal);

    buffer.clear();
    llvm::raw_svector_ostream os(buffer);
    os << MangledName;
  }

  assert(buffer.size() && "Invalid buffer size");
  return StringRef(buffer.data(), buffer.size());
}

StringRef ClassDecl::getObjCRuntimeName(
                       llvm::SmallVectorImpl<char> &buffer) const {
  // If there is a Clang declaration, use it's runtime name.
  if (auto objcClass
        = dyn_cast_or_null<clang::ObjCInterfaceDecl>(getClangDecl()))
    return objcClass->getObjCRuntimeNameAsString();

  // If there is an 'objc' attribute with a name, use that name.
  if (auto attr = getAttrs().getAttribute<ObjCRuntimeNameAttr>())
    return attr->Name;
  if (auto objc = getAttrs().getAttribute<ObjCAttr>()) {
    if (auto name = objc->getName())
      return name->getString(buffer);
  }

  // Produce the mangled name for this class.
  return mangleObjCRuntimeName(this, buffer);
}

ArtificialMainKind ClassDecl::getArtificialMainKind() const {
  if (getAttrs().hasAttribute<UIApplicationMainAttr>())
    return ArtificialMainKind::UIApplicationMain;
  if (getAttrs().hasAttribute<NSApplicationMainAttr>())
    return ArtificialMainKind::NSApplicationMain;
  llvm_unreachable("class has no @ApplicationMain attr?!");
}

AbstractFunctionDecl *
ClassDecl::findOverridingDecl(const AbstractFunctionDecl *Method) const {
  auto Members = getMembers();
  for (auto M : Members) {
    auto *CurMethod = dyn_cast<AbstractFunctionDecl>(M);
    if (!CurMethod)
      continue;
    if (CurMethod->isOverridingDecl(Method)) {
      return CurMethod;
    }
  }
  return nullptr;
}

bool AbstractFunctionDecl::isOverridingDecl(
    const AbstractFunctionDecl *Method) const {
  const AbstractFunctionDecl *CurMethod = this;
  while (CurMethod) {
    if (CurMethod == Method)
      return true;
    CurMethod = CurMethod->getOverriddenDecl();
  }
  return false;
}

AbstractFunctionDecl *
ClassDecl::findImplementingMethod(const AbstractFunctionDecl *Method) const {
  const ClassDecl *C = this;
  while (C) {
    auto Members = C->getMembers();
    for (auto M : Members) {
      auto *CurMethod = dyn_cast<AbstractFunctionDecl>(M);
      if (!CurMethod)
        continue;
      if (Method == CurMethod)
        return CurMethod;
      if (CurMethod->isOverridingDecl(Method)) {
        // This class implements a method
        return CurMethod;
      }
    }
    // Check the superclass
    if (!C->hasSuperclass())
      break;
    C = C->getSuperclass()->getClassOrBoundGenericClass();
  }
  return nullptr;
}


EnumCaseDecl *EnumCaseDecl::create(SourceLoc CaseLoc,
                                   ArrayRef<EnumElementDecl *> Elements,
                                   DeclContext *DC) {
  void *buf = DC->getASTContext()
    .Allocate(sizeof(EnumCaseDecl) +
                    sizeof(EnumElementDecl*) * Elements.size(),
                  alignof(EnumCaseDecl));
  return ::new (buf) EnumCaseDecl(CaseLoc, Elements, DC);
}

EnumElementDecl *EnumDecl::getElement(Identifier Name) const {
  // FIXME: Linear search is not great for large enum decls.
  for (EnumElementDecl *Elt : getAllElements())
    if (Elt->getName() == Name)
      return Elt;
  return nullptr;
}

bool EnumDecl::hasOnlyCasesWithoutAssociatedValues() const {
  // Check whether we already have a cached answer.
  switch (static_cast<AssociatedValueCheck>(
            EnumDeclBits.HasAssociatedValues)) {
    case AssociatedValueCheck::Unchecked:
      // Compute below.
      break;

    case AssociatedValueCheck::NoAssociatedValues:
      return true;

    case AssociatedValueCheck::HasAssociatedValues:
      return false;
  }
  for (auto elt : getAllElements()) {
    if (elt->hasAssociatedValues()) {
      EnumDeclBits.HasAssociatedValues
        = static_cast<unsigned>(AssociatedValueCheck::HasAssociatedValues);
      return false;
    }
  }
  EnumDeclBits.HasAssociatedValues
    = static_cast<unsigned>(AssociatedValueCheck::NoAssociatedValues);
  return true;
}

ProtocolDecl::ProtocolDecl(DeclContext *DC, SourceLoc ProtocolLoc,
                           SourceLoc NameLoc, Identifier Name,
                           MutableArrayRef<TypeLoc> Inherited,
                           TrailingWhereClause *TrailingWhere)
    : NominalTypeDecl(DeclKind::Protocol, DC, Name, NameLoc, Inherited,
                      nullptr),
      ProtocolLoc(ProtocolLoc), TrailingWhere(TrailingWhere) {
  ProtocolDeclBits.RequiresClassValid = false;
  ProtocolDeclBits.RequiresClass = false;
  ProtocolDeclBits.ExistentialConformsToSelfValid = false;
  ProtocolDeclBits.ExistentialConformsToSelf = false;
  ProtocolDeclBits.Circularity
    = static_cast<unsigned>(CircularityCheck::Unchecked);
  HasMissingRequirements = false;
  KnownProtocol = 0;
  NumRequirementsInSignature = 0;
}

llvm::TinyPtrVector<ProtocolDecl *>
ProtocolDecl::getInheritedProtocols() const {
  llvm::TinyPtrVector<ProtocolDecl *> result;

  // FIXME: Gather inherited protocols from the "inherited" list.
  // We shouldn't need this, but it shows up in recursive invocations.
  if (!isRequirementSignatureComputed()) {
    SmallPtrSet<ProtocolDecl *, 4> known;
    if (auto resolver = getASTContext().getLazyResolver())
      resolver->resolveInheritanceClause(const_cast<ProtocolDecl *>(this));
    for (auto inherited : getInherited()) {
      if (auto type = inherited.getType()) {
        // Only protocols can appear in the inheritance clause
        // of a protocol -- anything else should get diagnosed
        // elsewhere.
        if (type->isExistentialType()) {
          auto layout = type->getExistentialLayout();
          for (auto protoTy : layout.getProtocols()) {
            auto *protoDecl = protoTy->getDecl();
            if (known.insert(protoDecl).second)
              result.push_back(protoDecl);
          }
        }
      }
    }
    return result;
  }

  // Gather inherited protocols from the requirement signature.
  auto selfType = getProtocolSelfType();
  for (const auto &req : getRequirementSignature()) {
    if (req.getKind() == RequirementKind::Conformance &&
        req.getFirstType()->isEqual(selfType))
      result.push_back(req.getSecondType()->castTo<ProtocolType>()->getDecl());
  }
  return result;
}

llvm::TinyPtrVector<AssociatedTypeDecl *>
ProtocolDecl::getAssociatedTypeMembers() const {
  llvm::TinyPtrVector<AssociatedTypeDecl *> result;
  if (!isObjC()) {
    for (auto member : getMembers()) {
      if (auto ATD = dyn_cast<AssociatedTypeDecl>(member)) {
        result.push_back(ATD);
      }
    }
  }
  return result;
}

bool ProtocolDecl::walkInheritedProtocols(
              llvm::function_ref<TypeWalker::Action(ProtocolDecl *)> fn) const {
  auto self = const_cast<ProtocolDecl *>(this);

  // Visit all of the inherited protocols.
  SmallPtrSet<ProtocolDecl *, 8> visited;
  SmallVector<ProtocolDecl *, 4> stack;
  stack.push_back(self);
  visited.insert(self);
  while (!stack.empty()) {
    // Pull the next protocol off the stack.
    auto proto = stack.back();
    stack.pop_back();

    switch (fn(proto)) {
    case TypeWalker::Action::Stop:
      return true;

    case TypeWalker::Action::Continue:
      // Add inherited protocols to the stack.
      for (auto inherited : proto->getInheritedProtocols()) {
        if (visited.insert(inherited).second)
          stack.push_back(inherited);
      }
      break;

    case TypeWalker::Action::SkipChildren:
      break;
    }
  }

  return false;

}

bool ProtocolDecl::inheritsFrom(const ProtocolDecl *super) const {
  if (this == super)
    return false;
  
  auto allProtocols = getLocalProtocols();
  return std::find(allProtocols.begin(), allProtocols.end(), super)
           != allProtocols.end();
}

bool ProtocolDecl::requiresClassSlow() {
  // Set this first to catch (invalid) circular inheritance.
  ProtocolDeclBits.RequiresClassValid = true;

  // Quick check: @objc protocols require a class.
  if (isObjC()) {
    ProtocolDeclBits.RequiresClass = true;
    return true;
  }

  // Otherwise, check if the inheritance clause contains a
  // class-constrained existential.
  //
  // FIXME: Use the requirement signature if available.
  ProtocolDeclBits.RequiresClass = false;
  for (auto inherited : getInherited()) {
    auto type = inherited.getType();
    assert(type && "Should have type checked inheritance clause by now");
    if (type->isExistentialType()) {
      auto layout = type->getExistentialLayout();
      if (layout.requiresClass()) {
        ProtocolDeclBits.RequiresClass = true;
        return true;
      }
    }
  }

  return ProtocolDeclBits.RequiresClass;
}

bool ProtocolDecl::existentialConformsToSelfSlow() {
  // Assume for now that the existential conforms to itself; this
  // prevents circularity issues.
  ProtocolDeclBits.ExistentialConformsToSelfValid = true;
  ProtocolDeclBits.ExistentialConformsToSelf = true;

  if (!isObjC()) {
    ProtocolDeclBits.ExistentialConformsToSelf = false;
    return false;
  }

  // Check whether this protocol conforms to itself.
  for (auto member : getMembers()) {
    if (member->isInvalid())
      continue;

    if (auto vd = dyn_cast<ValueDecl>(member)) {
      if (!vd->isInstanceMember()) {
        // A protocol cannot conform to itself if it has static members.
        ProtocolDeclBits.ExistentialConformsToSelf = false;
        return false;
      }
    }
  }

  // Check whether any of the inherited protocols fail to conform to
  // themselves.
  for (auto proto : getInheritedProtocols()) {
    if (!proto->existentialConformsToSelf()) {
      ProtocolDeclBits.ExistentialConformsToSelf = false;
      return false;
    }
  }
  return true;
}

/// Classify usages of Self in the given type.
static SelfReferenceKind
findProtocolSelfReferences(const ProtocolDecl *proto, Type type,
                           bool skipAssocTypes) {
  // Tuples preserve variance.
  if (auto tuple = type->getAs<TupleType>()) {
    auto kind = SelfReferenceKind::None();
    for (auto &elt : tuple->getElements()) {
      kind |= findProtocolSelfReferences(proto, elt.getType(), skipAssocTypes);
    }
    return kind;
  } 

  // Function preserve variance in the result type, and flip variance in
  // the parameter type.
  if (auto funcTy = type->getAs<AnyFunctionType>()) {
    auto inputKind = SelfReferenceKind::None();
    for (auto &elt : funcTy->getParams()) {
      inputKind |= findProtocolSelfReferences(proto, elt.getType(),
                                              skipAssocTypes);
    }
    auto resultKind = findProtocolSelfReferences(proto, funcTy->getResult(),
                                                 skipAssocTypes);

    auto kind = inputKind.flip();
    kind |= resultKind;
    return kind;
  }

  // Metatypes preserve variance.
  if (auto metaTy = type->getAs<MetatypeType>()) {
    return findProtocolSelfReferences(proto, metaTy->getInstanceType(),
                                      skipAssocTypes);
  }

  // Optionals preserve variance.
  if (auto optType = type->getAnyOptionalObjectType()) {
    return findProtocolSelfReferences(proto, optType,
                                      skipAssocTypes);
  }

  // DynamicSelfType preserves variance.
  // FIXME: This shouldn't ever appear in protocol requirement
  // signatures.
  if (auto selfType = type->getAs<DynamicSelfType>()) {
    return findProtocolSelfReferences(proto, selfType->getSelfType(),
                                      skipAssocTypes);
  }

  // InOut types are invariant.
  if (auto inOutType = type->getAs<InOutType>()) {
    if (findProtocolSelfReferences(proto, inOutType->getObjectType(),
                                   skipAssocTypes)) {
      return SelfReferenceKind::Other();
    }
  }

  // Bound generic types are invariant.
  if (auto boundGenericType = type->getAs<BoundGenericType>()) {
    for (auto paramType : boundGenericType->getGenericArgs()) {
      if (findProtocolSelfReferences(proto, paramType,
                                     skipAssocTypes)) {
        return SelfReferenceKind::Other();
      }
    }
  }

  // A direct reference to 'Self' is covariant.
  if (proto->getProtocolSelfType()->isEqual(type))
    return SelfReferenceKind::Result();

  // Special handling for associated types.
  if (!skipAssocTypes && type->is<DependentMemberType>()) {
    type = type->getRootGenericParam();
    if (proto->getProtocolSelfType()->isEqual(type))
      return SelfReferenceKind::Other();
  }

  return SelfReferenceKind::None();
}

/// Find Self references in a generic signature's same-type requirements.
static SelfReferenceKind
findProtocolSelfReferences(const ProtocolDecl *protocol,
                           GenericSignature *genericSig){
  if (!genericSig) return SelfReferenceKind::None();

  auto selfTy = protocol->getSelfInterfaceType();
  for (const auto &req : genericSig->getRequirements()) {
    if (req.getKind() != RequirementKind::SameType)
      continue;

    if (req.getFirstType()->isEqual(selfTy) ||
        req.getSecondType()->isEqual(selfTy))
      return SelfReferenceKind::Requirement();
  }

  return SelfReferenceKind::None();
}

/// Find Self references within the given requirement.
SelfReferenceKind
ProtocolDecl::findProtocolSelfReferences(const ValueDecl *value,
                                         bool allowCovariantParameters,
                                         bool skipAssocTypes) const {
  // Types never refer to 'Self'.
  if (isa<TypeDecl>(value))
    return SelfReferenceKind::None();

  auto type = value->getInterfaceType();

  // FIXME: Deal with broken recursion.
  if (!type)
    return SelfReferenceKind::None();

  // Skip invalid declarations.
  if (type->hasError())
    return SelfReferenceKind::None();

  if (auto func = dyn_cast<AbstractFunctionDecl>(value)) {
    // Skip the 'self' parameter.
    type = type->castTo<AnyFunctionType>()->getResult();

    // Methods of non-final classes can only contain a covariant 'Self'
    // as a function result type.
    if (!allowCovariantParameters) {
      auto inputType = type->castTo<AnyFunctionType>()->getInput();
      auto inputKind = ::findProtocolSelfReferences(this, inputType,
                                                    skipAssocTypes);
      if (inputKind.parameter)
        return SelfReferenceKind::Other();
    }

    // Check the requirements of a generic function.
    if (func->isGeneric()) {
      if (auto result =
            ::findProtocolSelfReferences(this, func->getGenericSignature()))
        return result;
    }

    return ::findProtocolSelfReferences(this, type,
                                        skipAssocTypes);
  } else if (auto subscript = dyn_cast<SubscriptDecl>(value)) {
    // Check the requirements of a generic subscript.
    if (subscript->isGeneric()) {
      if (auto result =
            ::findProtocolSelfReferences(this,
                                         subscript->getGenericSignature()))
        return result;
    }

    return ::findProtocolSelfReferences(this, type,
                                        skipAssocTypes);
  } else {
    if (::findProtocolSelfReferences(this, type,
                                     skipAssocTypes)) {
      return SelfReferenceKind::Other();
    }
    return SelfReferenceKind::None();
  }
}

bool ProtocolDecl::isAvailableInExistential(const ValueDecl *decl) const {
  // If the member type uses 'Self' in non-covariant position,
  // we cannot use the existential type.
  auto selfKind = findProtocolSelfReferences(decl,
                                             /*allowCovariantParameters=*/true,
                                             /*skipAssocTypes=*/false);
  if (selfKind.parameter || selfKind.other)
    return false;

  return true;
}

bool ProtocolDecl::existentialTypeSupportedSlow(LazyResolver *resolver) {
  // Assume for now that the existential type is supported; this
  // prevents circularity issues.
  ProtocolDeclBits.ExistentialTypeSupportedValid = true;
  ProtocolDeclBits.ExistentialTypeSupported = true;

  // ObjC protocols can always be existential.
  if (isObjC())
    return true;

  // Resolve the protocol's type.
  if (resolver && !hasInterfaceType())
    resolver->resolveDeclSignature(this);

  for (auto member : getMembers()) {
    if (auto vd = dyn_cast<ValueDecl>(member)) {
      if (resolver && !vd->hasInterfaceType())
        resolver->resolveDeclSignature(vd);
    }

    if (member->isInvalid())
      continue;

    // Check for associated types.
    if (isa<AssociatedTypeDecl>(member)) {
      // An existential type cannot be used if the protocol has an
      // associated type.
      ProtocolDeclBits.ExistentialTypeSupported = false;
      return false;
    }

    // For value members, look at their type signatures.
    if (auto valueMember = dyn_cast<ValueDecl>(member)) {
      // materializeForSet has a funny type signature.
      if (auto func = dyn_cast<FuncDecl>(member)) {
        if (func->getAccessorKind() == AccessorKind::IsMaterializeForSet)
          continue;
      }

      if (!isAvailableInExistential(valueMember)) {
        ProtocolDeclBits.ExistentialTypeSupported = false;
        return false;
      }
    }
  }

  // Check whether all of the inherited protocols can have existential
  // types themselves.
  for (auto proto : getInheritedProtocols()) {
    if (!proto->existentialTypeSupported(resolver)) {
      ProtocolDeclBits.ExistentialTypeSupported = false;
      return false;
    }
  }
  return true;
}

StringRef ProtocolDecl::getObjCRuntimeName(
                          llvm::SmallVectorImpl<char> &buffer) const {
  // If there is an 'objc' attribute with a name, use that name.
  if (auto objc = getAttrs().getAttribute<ObjCAttr>()) {
    if (auto name = objc->getName())
      return name->getString(buffer);
  }

  // Produce the mangled name for this protocol.
  return mangleObjCRuntimeName(this, buffer);
}

GenericParamList *ProtocolDecl::createGenericParams(DeclContext *dc) {
  auto *outerGenericParams = getParent()->getGenericParamsOfContext();

  // The generic parameter 'Self'.
  auto &ctx = getASTContext();
  auto selfId = ctx.Id_Self;
  auto selfDecl = new (ctx) GenericTypeParamDecl(
      dc, selfId,
      SourceLoc(),
      GenericTypeParamDecl::InvalidDepth, /*index=*/0);
  auto protoType = getDeclaredType();
  TypeLoc selfInherited[1] = { TypeLoc::withoutLoc(protoType) };
  selfDecl->setInherited(ctx.AllocateCopy(selfInherited));
  selfDecl->setImplicit();

  // The generic parameter list itself.
  auto result = GenericParamList::create(ctx, SourceLoc(), selfDecl,
                                         SourceLoc());
  result->setOuterParameters(outerGenericParams);
  return result;
}

void ProtocolDecl::createGenericParamsIfMissing() {
  if (!getGenericParams())
    setGenericParams(createGenericParams(this));
}

void ProtocolDecl::computeRequirementSignature() {
  assert(!RequirementSignature && "already computed requirement signature");

<<<<<<< HEAD
  auto module = getParentModule();

  auto selfType = getSelfInterfaceType()->castTo<GenericTypeParamType>();
  auto requirement =
    Requirement(RequirementKind::Conformance, selfType,
                getDeclaredInterfaceType());

  GenericSignatureBuilder builder(getASTContext(),
                                  LookUpConformanceInModule(module));
  builder.addGenericParameter(selfType);
  auto selfPA =
      builder.resolveArchetype(selfType,
                               ArchetypeResolutionKind::CompleteWellFormed);

  builder.addRequirement(
         requirement,
         GenericSignatureBuilder::RequirementSource
           ::forRequirementSignature(selfPA, this),
         nullptr);

  // Compute and record the signature.
  auto requirementSig = builder.computeGenericSignature(SourceLoc());
  RequirementSignature = requirementSig->getRequirements().data();
  assert(RequirementSignature != nullptr);
  NumRequirementsInSignature = requirementSig->getRequirements().size();
}

=======
  // Compute and record the signature.
  auto requirementSig =
    GenericSignatureBuilder::computeRequirementSignature(this);
  RequirementSignature = requirementSig->getRequirements().data();
  assert(RequirementSignature != nullptr);
  NumRequirementsInSignature = requirementSig->getRequirements().size();
}

>>>>>>> aad14e3c
void ProtocolDecl::setRequirementSignature(ArrayRef<Requirement> requirements) {
  assert(!RequirementSignature && "already computed requirement signature");
  if (requirements.empty()) {
    RequirementSignature = reinterpret_cast<Requirement *>(this + 1);
    NumRequirementsInSignature = 0;
  } else {
    RequirementSignature = getASTContext().AllocateCopy(requirements).data();
    NumRequirementsInSignature = requirements.size();
  }
}

/// Returns the default witness for a requirement, or nullptr if there is
/// no default.
Witness ProtocolDecl::getDefaultWitness(ValueDecl *requirement) const {
  loadAllMembers();

  auto found = DefaultWitnesses.find(requirement);
  if (found == DefaultWitnesses.end())
    return Witness();
  return found->second;
}

/// Record the default witness for a requirement.
void ProtocolDecl::setDefaultWitness(ValueDecl *requirement, Witness witness) {
  assert(witness);
  // The first type we insert a default witness, register a destructor for
  // this type.
  if (DefaultWitnesses.empty())
    getASTContext().addDestructorCleanup(DefaultWitnesses);
  auto pair = DefaultWitnesses.insert(std::make_pair(requirement, witness));
  assert(pair.second && "Already have a default witness!");
  (void) pair;
}

FuncDecl *AbstractStorageDecl::getAccessorFunction(AccessorKind kind) const {
  switch (kind) {
  case AccessorKind::IsGetter: return getGetter();
  case AccessorKind::IsSetter: return getSetter();
  case AccessorKind::IsMaterializeForSet: return getMaterializeForSetFunc();
  case AccessorKind::IsAddressor: return getAddressor();
  case AccessorKind::IsMutableAddressor: return getMutableAddressor();
  case AccessorKind::IsDidSet: return getDidSetFunc();
  case AccessorKind::IsWillSet: return getWillSetFunc();
  case AccessorKind::NotAccessor: llvm_unreachable("called with NotAccessor");
  }
  llvm_unreachable("bad accessor kind!");
}

void AbstractStorageDecl::getAllAccessorFunctions(
    SmallVectorImpl<Decl *> &decls) const {
  auto tryPush = [&](Decl *decl) {
    if (decl)
      decls.push_back(decl);
  };

  tryPush(getGetter());
  tryPush(getSetter());
  tryPush(getMaterializeForSetFunc());

  if (hasObservers()) {
    tryPush(getDidSetFunc());
    tryPush(getWillSetFunc());
  }

  if (hasAddressors()) {
    tryPush(getAddressor());
    tryPush(getMutableAddressor());
  }
}

void AbstractStorageDecl::configureGetSetRecord(GetSetRecord *getSetInfo,
                                                FuncDecl *getter,
                                                FuncDecl *setter,
                                                FuncDecl *materializeForSet) {
  getSetInfo->Get = getter;
  if (getter)
    getter->makeAccessor(this, AccessorKind::IsGetter);

  configureSetRecord(getSetInfo, setter, materializeForSet);
}

void AbstractStorageDecl::configureSetRecord(GetSetRecord *getSetInfo,
                                             FuncDecl *setter,
                                             FuncDecl *materializeForSet) {
  getSetInfo->Set = setter;
  getSetInfo->MaterializeForSet = materializeForSet;

  auto setSetterAccess = [&](FuncDecl *fn) {
    if (auto setterAccess = GetSetInfo.getInt()) {
      assert(!fn->hasAccess() ||
             fn->getFormalAccess() == setterAccess.getValue());
      fn->overwriteAccess(setterAccess.getValue());
    }    
  };

  if (setter) {
    setter->makeAccessor(this, AccessorKind::IsSetter);
    setSetterAccess(setter);
  }

  if (materializeForSet) {
    materializeForSet->makeAccessor(this, AccessorKind::IsMaterializeForSet);
    setSetterAccess(materializeForSet);
  }
}

void AbstractStorageDecl::configureAddressorRecord(AddressorRecord *record,
                                                   FuncDecl *addressor,
                                                   FuncDecl *mutableAddressor) {
  record->Address = addressor;
  record->MutableAddress = mutableAddressor;

  if (addressor) {
    addressor->makeAccessor(this, AccessorKind::IsAddressor);
  }

  if (mutableAddressor) {
    mutableAddressor->makeAccessor(this, AccessorKind::IsMutableAddressor);
  }
}

void AbstractStorageDecl::configureObservingRecord(ObservingRecord *record,
                                                   FuncDecl *willSet,
                                                   FuncDecl *didSet) {
  record->WillSet = willSet;
  record->DidSet = didSet;

  if (willSet) {
    willSet->makeAccessor(this, AccessorKind::IsWillSet);
  }

  if (didSet) {
    didSet->makeAccessor(this, AccessorKind::IsDidSet);
  }
}

void AbstractStorageDecl::makeComputed(SourceLoc LBraceLoc,
                                       FuncDecl *Get, FuncDecl *Set,
                                       FuncDecl *MaterializeForSet,
                                       SourceLoc RBraceLoc) {
  assert(getStorageKind() == Stored && "StorageKind already set");
  auto &Context = getASTContext();
  void *Mem = Context.Allocate(sizeof(GetSetRecord), alignof(GetSetRecord));
  auto *getSetInfo = new (Mem) GetSetRecord();
  getSetInfo->Braces = SourceRange(LBraceLoc, RBraceLoc);
  GetSetInfo.setPointer(getSetInfo);
  configureGetSetRecord(getSetInfo, Get, Set, MaterializeForSet);

  // Mark that this is a computed property.
  setStorageKind(Computed);
}

void AbstractStorageDecl::setComputedSetter(FuncDecl *Set) {
  assert(getStorageKind() == Computed && "Not a computed variable");
  assert(getGetter() && "sanity check: missing getter");
  assert(!getSetter() && "already has a setter");
  assert(hasClangNode() && "should only be used for ObjC properties");
  assert(Set && "should not be called for readonly properties");
  GetSetInfo.getPointer()->Set = Set;
  Set->makeAccessor(this, AccessorKind::IsSetter);
  if (auto setterAccess = GetSetInfo.getInt()) {
    assert(!Set->hasAccess() ||
           Set->getFormalAccess() == setterAccess.getValue());
    Set->overwriteAccess(setterAccess.getValue());
  }
}

void AbstractStorageDecl::addBehavior(TypeRepr *Type,
                                      Expr *Param) {
  assert(BehaviorInfo.getPointer() == nullptr && "already set behavior!");
  auto mem = getASTContext().Allocate(sizeof(BehaviorRecord),
                                      alignof(BehaviorRecord));
  auto behavior = new (mem) BehaviorRecord{Type, Param};
  BehaviorInfo.setPointer(behavior);
}

void AbstractStorageDecl::makeComputedWithMutableAddress(SourceLoc lbraceLoc,
                                                FuncDecl *get, FuncDecl *set,
                                                FuncDecl *materializeForSet,
                                                FuncDecl *mutableAddressor,
                                                SourceLoc rbraceLoc) {
  assert(getStorageKind() == Stored && "StorageKind already set");
  assert(get);
  assert(mutableAddressor);
  auto &ctx = getASTContext();

  static_assert(alignof(AddressorRecord) == alignof(GetSetRecord),
                "inconsistent alignment");
  void *mem = ctx.Allocate(sizeof(AddressorRecord) + sizeof(GetSetRecord),
                           alignof(AddressorRecord));
  auto addressorInfo = new (mem) AddressorRecord();
  auto info = new (addressorInfo->getGetSet()) GetSetRecord();
  info->Braces = SourceRange(lbraceLoc, rbraceLoc);
  GetSetInfo.setPointer(info);
  setStorageKind(ComputedWithMutableAddress);

  configureAddressorRecord(addressorInfo, nullptr, mutableAddressor);
  configureGetSetRecord(info, get, set, materializeForSet);
}

void AbstractStorageDecl::setMaterializeForSetFunc(FuncDecl *accessor) {
  assert(hasAccessorFunctions() && "No accessors for declaration!");
  assert(getSetter() && "declaration is not settable");
  assert(!getMaterializeForSetFunc() && "already has a materializeForSet");
  GetSetInfo.getPointer()->MaterializeForSet = accessor;
  accessor->makeAccessor(this, AccessorKind::IsMaterializeForSet);
  if (auto setterAccess = GetSetInfo.getInt()) {
    assert(!accessor->hasAccess() ||
           accessor->getFormalAccess() == setterAccess.getValue());
    accessor->overwriteAccess(setterAccess.getValue());
  }
}

/// \brief Turn this into a StoredWithTrivialAccessors var, specifying the
/// accessors (getter and setter) that go with it.
void AbstractStorageDecl::addTrivialAccessors(FuncDecl *Get,
                                 FuncDecl *Set, FuncDecl *MaterializeForSet) {
  assert((getStorageKind() == Stored ||
          getStorageKind() == Addressed) && "StorageKind already set");
  assert(Get);

  auto &ctx = getASTContext();
  GetSetRecord *getSetInfo;
  if (getStorageKind() == Addressed) {
    getSetInfo = GetSetInfo.getPointer();
    setStorageKind(AddressedWithTrivialAccessors);
  } else {
    void *mem = ctx.Allocate(sizeof(GetSetRecord), alignof(GetSetRecord));
    getSetInfo = new (mem) GetSetRecord();
    getSetInfo->Braces = SourceRange();
    GetSetInfo.setPointer(getSetInfo);
    setStorageKind(StoredWithTrivialAccessors);
  }
  configureGetSetRecord(getSetInfo, Get, Set, MaterializeForSet);
}

void AbstractStorageDecl::makeAddressed(SourceLoc lbraceLoc, FuncDecl *addressor,
                                        FuncDecl *mutableAddressor,
                                        SourceLoc rbraceLoc) {
  assert(getStorageKind() == Stored && "StorageKind already set");
  assert(addressor && "addressed mode, but no addressor function?");

  auto &ctx = getASTContext();

  static_assert(alignof(AddressorRecord) == alignof(GetSetRecord),
                "inconsistent alignment");
  void *mem = ctx.Allocate(sizeof(AddressorRecord) + sizeof(GetSetRecord),
                           alignof(AddressorRecord));
  auto addressorInfo = new (mem) AddressorRecord();
  auto info = new (addressorInfo->getGetSet()) GetSetRecord();
  info->Braces = SourceRange(lbraceLoc, rbraceLoc);
  GetSetInfo.setPointer(info);
  setStorageKind(Addressed);

  configureAddressorRecord(addressorInfo, addressor, mutableAddressor);
}

void AbstractStorageDecl::makeStoredWithObservers(SourceLoc LBraceLoc,
                                                  FuncDecl *WillSet,
                                                  FuncDecl *DidSet,
                                                  SourceLoc RBraceLoc) {
  assert(getStorageKind() == Stored && "VarDecl StorageKind already set");
  assert((WillSet || DidSet) &&
         "Can't be Observing without one or the other");
  auto &Context = getASTContext();
  void *Mem = Context.Allocate(sizeof(ObservingRecord),
                               alignof(ObservingRecord));
  auto *observingInfo = new (Mem) ObservingRecord;
  observingInfo->Braces = SourceRange(LBraceLoc, RBraceLoc);
  GetSetInfo.setPointer(observingInfo);

  // Mark that this is an observing property.
  setStorageKind(StoredWithObservers);

  configureObservingRecord(observingInfo, WillSet, DidSet);
}

void AbstractStorageDecl::makeInheritedWithObservers(SourceLoc lbraceLoc,
                                                     FuncDecl *willSet,
                                                     FuncDecl *didSet,
                                                     SourceLoc rbraceLoc) {
  assert(getStorageKind() == Stored && "StorageKind already set");
  assert((willSet || didSet) &&
         "Can't be Observing without one or the other");
  auto &ctx = getASTContext();
  void *mem = ctx.Allocate(sizeof(ObservingRecord), alignof(ObservingRecord));
  auto *observingInfo = new (mem) ObservingRecord;
  observingInfo->Braces = SourceRange(lbraceLoc, rbraceLoc);
  GetSetInfo.setPointer(observingInfo);

  // Mark that this is an observing property.
  setStorageKind(InheritedWithObservers);

  configureObservingRecord(observingInfo, willSet, didSet);
}

void AbstractStorageDecl::makeAddressedWithObservers(SourceLoc lbraceLoc,
                                                     FuncDecl *addressor,
                                                     FuncDecl *mutableAddressor,
                                                     FuncDecl *willSet,
                                                     FuncDecl *didSet,
                                                     SourceLoc rbraceLoc) {
  assert(getStorageKind() == Stored && "VarDecl StorageKind already set");
  assert(addressor);
  assert(mutableAddressor && "observing but immutable?");
  assert((willSet || didSet) &&
         "Can't be Observing without one or the other");

  auto &ctx = getASTContext();
  static_assert(alignof(AddressorRecord) == alignof(ObservingRecord),
                "inconsistent alignment");
  void *mem = ctx.Allocate(sizeof(AddressorRecord) + sizeof(ObservingRecord),
                           alignof(AddressorRecord));
  auto addressorInfo = new (mem) AddressorRecord();
  auto observerInfo = new (addressorInfo->getGetSet()) ObservingRecord();
  observerInfo->Braces = SourceRange(lbraceLoc, rbraceLoc);
  GetSetInfo.setPointer(observerInfo);
  setStorageKind(AddressedWithObservers);

  configureAddressorRecord(addressorInfo, addressor, mutableAddressor);
  configureObservingRecord(observerInfo, willSet, didSet);
}

/// \brief Specify the synthesized get/set functions for a Observing var.
/// This is used by Sema.
void AbstractStorageDecl::setObservingAccessors(FuncDecl *Get,
                                                FuncDecl *Set,
                                                FuncDecl *MaterializeForSet) {
  assert(hasObservers() && "VarDecl is wrong type");
  assert(!getGetter() && !getSetter() && "getter and setter already set");
  assert(Get && Set && "Must specify getter and setter");
  configureGetSetRecord(GetSetInfo.getPointer(), Get, Set, MaterializeForSet);
}

void AbstractStorageDecl::setInvalidBracesRange(SourceRange BracesRange) {
  assert(!GetSetInfo.getPointer() && "Braces range has already been set");

  auto &Context = getASTContext();
  void *Mem = Context.Allocate(sizeof(GetSetRecord), alignof(GetSetRecord));
  auto *getSetInfo = new (Mem) GetSetRecord();
  getSetInfo->Braces = BracesRange;
  getSetInfo->Get = nullptr;
  getSetInfo->Set = nullptr;
  getSetInfo->MaterializeForSet = nullptr;
  GetSetInfo.setPointer(getSetInfo);
}

static Optional<ObjCSelector>
getNameFromObjcAttribute(const ObjCAttr *attr, DeclName preferredName) {
  if (!attr)
    return None;
  if (auto name = attr->getName()) {
    if (attr->isNameImplicit()) {
      // preferredName > implicit name, because implicit name is just cached
      // actual name.
      if (!preferredName)
        return *name;
    } else {
      // explicit name > preferred name.
      return *name;
    }
  }
  return None;
}

ObjCSelector AbstractStorageDecl::getObjCGetterSelector(
               LazyResolver *resolver, Identifier preferredName) const {
  // If the getter has an @objc attribute with a name, use that.
  if (auto getter = getGetter()) {
      if (auto name = getNameFromObjcAttribute(getter->getAttrs().
          getAttribute<ObjCAttr>(), preferredName))
        return *name;
  }

  // Subscripts use a specific selector.
  auto &ctx = getASTContext();
  if (auto *SD = dyn_cast<SubscriptDecl>(this)) {
    switch (SD->getObjCSubscriptKind(resolver)) {
    case ObjCSubscriptKind::None:
      llvm_unreachable("Not an Objective-C subscript");
    case ObjCSubscriptKind::Indexed:
      return ObjCSelector(ctx, 1, ctx.Id_objectAtIndexedSubscript);
    case ObjCSubscriptKind::Keyed:
      return ObjCSelector(ctx, 1, ctx.Id_objectForKeyedSubscript);
    }
  }

  // The getter selector is the property name itself.
  auto var = cast<VarDecl>(this);
  auto name = var->getObjCPropertyName();

  // Use preferred name is specified.
  if (!preferredName.empty())
    name = preferredName;
  return VarDecl::getDefaultObjCGetterSelector(ctx, name);
}

ObjCSelector AbstractStorageDecl::getObjCSetterSelector(
               LazyResolver *resolver, Identifier preferredName) const {
  // If the setter has an @objc attribute with a name, use that.
  auto setter = getSetter();
  auto objcAttr = setter ? setter->getAttrs().getAttribute<ObjCAttr>()
                         : nullptr;
  if (auto name = getNameFromObjcAttribute(objcAttr, DeclName(preferredName))) {
    return *name;
  }

  // Subscripts use a specific selector.
  auto &ctx = getASTContext();
  if (auto *SD = dyn_cast<SubscriptDecl>(this)) {
    switch (SD->getObjCSubscriptKind(resolver)) {
    case ObjCSubscriptKind::None:
      llvm_unreachable("Not an Objective-C subscript");

    case ObjCSubscriptKind::Indexed:
      return ObjCSelector(ctx, 2,
                          { ctx.Id_setObject, ctx.Id_atIndexedSubscript });
    case ObjCSubscriptKind::Keyed:
      return ObjCSelector(ctx, 2,
                          { ctx.Id_setObject, ctx.Id_forKeyedSubscript });
    }
  }
  

  // The setter selector for, e.g., 'fooBar' is 'setFooBar:', with the
  // property name capitalized and preceded by 'set'.
  auto var = cast<VarDecl>(this);
  Identifier Name = var->getObjCPropertyName();
  if (!preferredName.empty())
    Name = preferredName;
  auto result = VarDecl::getDefaultObjCSetterSelector(ctx, Name);

  // Cache the result, so we don't perform string manipulation again.
  if (objcAttr && preferredName.empty())
    const_cast<ObjCAttr *>(objcAttr)->setName(result, /*implicit=*/true);

  return result;
}

SourceLoc AbstractStorageDecl::getOverrideLoc() const {
  if (auto *Override = getAttrs().getAttribute<OverrideAttr>())
    return Override->getLocation();
  return SourceLoc();
}

static bool isSettable(const AbstractStorageDecl *decl) {
  switch (decl->getStorageKind()) {
  case AbstractStorageDecl::Stored:
    return true;

  case AbstractStorageDecl::StoredWithTrivialAccessors:
    return decl->getSetter() != nullptr;

  case AbstractStorageDecl::Addressed:
  case AbstractStorageDecl::AddressedWithTrivialAccessors:
    return decl->getMutableAddressor() != nullptr;

  case AbstractStorageDecl::StoredWithObservers:
  case AbstractStorageDecl::InheritedWithObservers:
  case AbstractStorageDecl::AddressedWithObservers:
  case AbstractStorageDecl::ComputedWithMutableAddress:
    return true;

  case AbstractStorageDecl::Computed:
    return decl->getSetter() != nullptr;
  }
  llvm_unreachable("bad storage kind");
}

Type VarDecl::getType() const {
  if (!typeInContext) {
    const_cast<VarDecl *>(this)->typeInContext =
      getDeclContext()->mapTypeIntoContext(
        getInterfaceType())->getInOutObjectType();
  }

  // FIXME(Remove InOutType): This grossness will go away when Sema is weaned
  // off of InOutType.  Until then we should respect our parameter flags and
  // return the type it expects.
  if (isInOut()) return InOutType::get(typeInContext);
  return typeInContext;
}

void VarDecl::setType(Type t) {
  assert(t.isNull() || !t->is<InOutType>());
  typeInContext = t;
  if (t && t->hasError())
    setInvalid();
}

void VarDecl::markInvalid() {
  auto &Ctx = getASTContext();
  setType(ErrorType::get(Ctx));
  setInterfaceType(ErrorType::get(Ctx));
  setInvalid();
}

/// \brief Returns whether the var is settable in the specified context: this
/// is either because it is a stored var, because it has a custom setter, or
/// is a let member in an initializer.
bool VarDecl::isSettable(const DeclContext *UseDC,
                         const DeclRefExpr *base) const {
  // If this is a 'var' decl, then we're settable if we have storage or a
  // setter.
  if (!isLet() && !isShared())
    return ::isSettable(this);

  // If the decl has a value bound to it but has no PBD, then it is
  // initialized.
  if (hasNonPatternBindingInit())
    return false;
  
  // 'let' parameters are never settable.
  if (isa<ParamDecl>(this))
    return false;
  
  // Properties in structs/classes are only ever mutable in their designated
  // initializer(s).
  if (isInstanceMember()) {
    auto *CD = dyn_cast_or_null<ConstructorDecl>(UseDC);
    if (!CD) return false;
    
    auto *CDC = CD->getDeclContext();

    // 'let' properties are not valid inside protocols.
    if (CDC->getAsProtocolExtensionContext())
      return false;

    // If this init is defined inside of the same type (or in an extension
    // thereof) as the let property, then it is mutable.
    if (!CDC->isTypeContext() ||
        CDC->getAsNominalTypeOrNominalTypeExtensionContext() !=
        getDeclContext()->getAsNominalTypeOrNominalTypeExtensionContext())
      return false;

    if (base && CD->getImplicitSelfDecl() != base->getDecl())
      return false;

    // If this is a convenience initializer (i.e. one that calls
    // self.init), then let properties are never mutable in it.  They are
    // only mutable in designated initializers.
    if (CD->getDelegatingOrChainedInitKind(nullptr) ==
        ConstructorDecl::BodyInitKind::Delegating)
      return false;

    return true;
  }

  // If the decl has an explicitly written initializer with a pattern binding,
  // then it isn't settable.
  if (getParentInitializer() != nullptr)
    return false;

  // Normal lets (e.g. globals) are only mutable in the context of the
  // declaration.  To handle top-level code properly, we look through
  // the TopLevelCode decl on the use (if present) since the vardecl may be
  // one level up.
  if (getDeclContext() == UseDC)
    return true;

  if (UseDC && isa<TopLevelCodeDecl>(UseDC) &&
      getDeclContext() == UseDC->getParent())
    return true;

  return false;
}

bool SubscriptDecl::isSettable() const {
  return ::isSettable(this);
}

SourceRange VarDecl::getSourceRange() const {
  if (auto Param = dyn_cast<ParamDecl>(this))
    return Param->getSourceRange();
  return getNameLoc();
}

SourceRange VarDecl::getTypeSourceRangeForDiagnostics() const {
  // For a parameter, map back to its parameter to get the TypeLoc.
  if (auto *PD = dyn_cast<ParamDecl>(this)) {
    if (auto typeRepr = PD->getTypeLoc().getTypeRepr())
      return typeRepr->getSourceRange();
  }
  
  Pattern *Pat = getParentPattern();
  if (!Pat || Pat->isImplicit())
    return SourceRange();

  if (auto *VP = dyn_cast<VarPattern>(Pat))
    Pat = VP->getSubPattern();
  if (auto *TP = dyn_cast<TypedPattern>(Pat))
    if (auto typeRepr = TP->getTypeLoc().getTypeRepr())
      return typeRepr->getSourceRange();

  return SourceRange();
}

static bool isVarInPattern(const VarDecl *VD, Pattern *P) {
  bool foundIt = false;
  P->forEachVariable([&](VarDecl *FoundFD) {
    foundIt |= FoundFD == VD;
  });
  return foundIt;
}

/// Return the Pattern involved in initializing this VarDecl.  Recall that the
/// Pattern may be involved in initializing more than just this one vardecl
/// though.  For example, if this is a VarDecl for "x", the pattern may be
/// "(x, y)" and the initializer on the PatternBindingDecl may be "(1,2)" or
/// "foo()".
///
/// If this has no parent pattern binding decl or statement associated, it
/// returns null.
///
Pattern *VarDecl::getParentPattern() const {
  // If this has a PatternBindingDecl parent, use its pattern.
  if (auto *PBD = getParentPatternBinding())
    return PBD->getPatternEntryForVarDecl(this).getPattern();
  
  // If this is a statement parent, dig the pattern out of it.
  if (auto *stmt = getParentPatternStmt()) {
    if (auto *FES = dyn_cast<ForEachStmt>(stmt))
      return FES->getPattern();
    
    if (auto *CS = dyn_cast<CatchStmt>(stmt))
      return CS->getErrorPattern();
    
    if (auto *cs = dyn_cast<CaseStmt>(stmt)) {
      // In a case statement, search for the pattern that contains it.  This is
      // a bit silly, because you can't have something like "case x, y:" anyway.
      for (auto items : cs->getCaseLabelItems()) {
        if (isVarInPattern(this, items.getPattern()))
          return items.getPattern();
      }
    } else if (auto *LCS = dyn_cast<LabeledConditionalStmt>(stmt)) {
      for (auto &elt : LCS->getCond())
        if (auto pat = elt.getPatternOrNull())
          if (isVarInPattern(this, pat))
            return pat;
    }
    
    //stmt->dump();
    assert(0 && "Unknown parent pattern statement?");
  }
  
  return nullptr;
}

bool VarDecl::isSelfParameter() const {
  if (isa<ParamDecl>(this)) {
    if (auto *AFD = dyn_cast<AbstractFunctionDecl>(getDeclContext()))
      return AFD->getImplicitSelfDecl() == this;
    if (auto *PBI = dyn_cast<PatternBindingInitializer>(getDeclContext()))
      return PBI->getImplicitSelfDecl() == this;
  }

  return false;
}

/// Return true if this stored property needs to be accessed with getters and
/// setters for Objective-C.
bool AbstractStorageDecl::hasForeignGetterAndSetter() const {
  if (auto override = getOverriddenDecl())
    return override->hasForeignGetterAndSetter();

  if (!isObjC())
    return false;

  return true;
}

bool AbstractStorageDecl::requiresForeignGetterAndSetter() const {
  if (isFinal())
    return false;
  if (hasAccessorFunctions() && getGetter()->isImportAsMember())
    return true;
  if (!hasForeignGetterAndSetter())
    return false;
  // Imported accessors are foreign and only have objc entry points.
  if (hasClangNode())
    return true;
  // Otherwise, we only dispatch by @objc if the declaration is dynamic or
  // NSManaged.
  return isDynamic() || getAttrs().hasAttribute<NSManagedAttr>();
}


bool VarDecl::isAnonClosureParam() const {
  auto name = getName();
  if (name.empty())
    return false;

  auto nameStr = name.str();
  if (nameStr.empty())
    return false;

  return nameStr[0] == '$';
}

StaticSpellingKind VarDecl::getCorrectStaticSpelling() const {
  if (!isStatic())
    return StaticSpellingKind::None;
  if (auto *PBD = getParentPatternBinding()) {
    if (PBD->getStaticSpelling() != StaticSpellingKind::None)
      return PBD->getStaticSpelling();
  }

  return getCorrectStaticSpellingForDecl(this);
}

Identifier VarDecl::getObjCPropertyName() const {
  if (auto attr = getAttrs().getAttribute<ObjCAttr>()) {
    if (auto name = attr->getName())
      return name->getSelectorPieces()[0];
  }

  return getName();
}

ObjCSelector VarDecl::getDefaultObjCGetterSelector(ASTContext &ctx,
                                                   Identifier propertyName) {
  return ObjCSelector(ctx, 0, propertyName);
}


ObjCSelector VarDecl::getDefaultObjCSetterSelector(ASTContext &ctx,
                                                   Identifier propertyName) {
  llvm::SmallString<16> scratch;
  scratch += "set";
  camel_case::appendSentenceCase(scratch, propertyName.str());

  return ObjCSelector(ctx, 1, ctx.getIdentifier(scratch));
}

/// If this is a simple 'let' constant, emit a note with a fixit indicating
/// that it can be rewritten to a 'var'.  This is used in situations where the
/// compiler detects obvious attempts to mutate a constant.
void VarDecl::emitLetToVarNoteIfSimple(DeclContext *UseDC) const {
  // If it isn't a 'let', don't touch it.
  if (!isLet()) return;

  // If this is the 'self' argument of a non-mutating method in a value type,
  // suggest adding 'mutating' to the method.
  if (isSelfParameter() && UseDC) {
    // If the problematic decl is 'self', then we might be trying to mutate
    // a property in a non-mutating method.
    auto FD = dyn_cast_or_null<FuncDecl>(UseDC->getInnermostMethodContext());

    if (FD && !FD->isMutating() && !FD->isImplicit() && FD->isInstanceMember()&&
        !FD->getDeclContext()->getDeclaredInterfaceType()
                 ->hasReferenceSemantics()) {
      // Do not suggest the fix it in implicit getters
      if (FD->isGetter() && !FD->getAccessorKeywordLoc().isValid()) return;
                   
      auto &d = getASTContext().Diags;
      d.diagnose(FD->getFuncLoc(), diag::change_to_mutating, FD->isAccessor())
       .fixItInsert(FD->getFuncLoc(), "mutating ");
      return;
    }
  }

  // Besides self, don't suggest mutability for explicit function parameters.
  if (isa<ParamDecl>(this)) return;

  // Don't suggest any fixes for capture list elements.
  if (isCaptureList()) return;

  // If this is a normal variable definition, then we can change 'let' to 'var'.
  // We even are willing to suggest this for multi-variable binding, like
  //   "let (a,b) = "
  // since the user has to choose to apply this anyway.
  if (auto *PBD = getParentPatternBinding()) {
    // Don't touch generated or invalid code.
    if (PBD->getLoc().isInvalid() || PBD->isImplicit())
      return;

    auto &d = getASTContext().Diags;
    d.diagnose(PBD->getLoc(), diag::convert_let_to_var)
     .fixItReplace(PBD->getLoc(), "var");
    return;
  }
}

ParamDecl::ParamDecl(Specifier specifier,
                     SourceLoc specifierLoc, SourceLoc argumentNameLoc,
                     Identifier argumentName, SourceLoc parameterNameLoc,
                     Identifier parameterName, Type ty, DeclContext *dc)
  : VarDecl(DeclKind::Param, /*IsStatic*/false, specifier,
            /*IsCaptureList*/false, parameterNameLoc, parameterName, ty, dc),
  ArgumentName(argumentName), ArgumentNameLoc(argumentNameLoc),
  SpecifierLoc(specifierLoc) {
    assert(specifier != Specifier::Var &&
           "'var' cannot appear on parameters; you meant 'inout'");
}

/// Clone constructor, allocates a new ParamDecl identical to the first.
/// Intentionally not defined as a copy constructor to avoid accidental copies.
ParamDecl::ParamDecl(ParamDecl *PD, bool withTypes)
  : VarDecl(DeclKind::Param, /*IsStatic*/false, PD->getSpecifier(),
            /*IsCaptureList*/false, PD->getNameLoc(), PD->getName(),
            PD->hasType() && withTypes
              ? PD->getType()->getInOutObjectType()
              : Type(),
            PD->getDeclContext()),
    ArgumentName(PD->getArgumentName()),
    ArgumentNameLoc(PD->getArgumentNameLoc()),
    SpecifierLoc(PD->getSpecifierLoc()),
    DefaultValueAndIsVariadic(nullptr, PD->DefaultValueAndIsVariadic.getInt()),
    IsTypeLocImplicit(PD->IsTypeLocImplicit),
    defaultArgumentKind(PD->defaultArgumentKind) {
  typeLoc = PD->getTypeLoc().clone(PD->getASTContext());
  if (!withTypes && typeLoc.getTypeRepr())
    typeLoc.setType(Type());

  if (withTypes && PD->hasInterfaceType())
    setInterfaceType(PD->getInterfaceType()->getInOutObjectType());
}


/// \brief Retrieve the type of 'self' for the given context.
Type DeclContext::getSelfTypeInContext() const {
  assert(isTypeContext());

  // For a protocol or extension thereof, the type is 'Self'.
  if (getAsProtocolOrProtocolExtensionContext())
    return mapTypeIntoContext(getProtocolSelfType());
  return getDeclaredTypeInContext();
}

/// \brief Retrieve the interface type of 'self' for the given context.
Type DeclContext::getSelfInterfaceType() const {
  assert(isTypeContext());

  // For a protocol or extension thereof, the type is 'Self'.
  if (getAsProtocolOrProtocolExtensionContext())
    return getProtocolSelfType();
  return getDeclaredInterfaceType();
}

/// Create an implicit 'self' decl for a method in the specified decl context.
/// If 'static' is true, then this is self for a static method in the type.
///
/// Note that this decl is created, but it is returned with an incorrect
/// DeclContext that needs to be set correctly.  This is automatically handled
/// when a function is created with this as part of its argument list.
/// For a generic context, this also gives the parameter an unbound generic
/// type with the expectation that type-checking will fill in the context
/// generic parameters.
ParamDecl *ParamDecl::createUnboundSelf(SourceLoc loc, DeclContext *DC) {
  ASTContext &C = DC->getASTContext();
  auto *selfDecl = new (C) ParamDecl(VarDecl::Specifier::Owned, SourceLoc(), SourceLoc(),
                                     Identifier(), loc, C.Id_self, Type(), DC);
  selfDecl->setImplicit();
  return selfDecl;
}

/// Create an implicit 'self' decl for a method in the specified decl context.
/// If 'static' is true, then this is self for a static method in the type.
///
/// Note that this decl is created, but it is returned with an incorrect
/// DeclContext that needs to be set correctly.  This is automatically handled
/// when a function is created with this as part of its argument list.
/// For a generic context, this also gives the parameter an unbound generic
/// type with the expectation that type-checking will fill in the context
/// generic parameters.
ParamDecl *ParamDecl::createSelf(SourceLoc loc, DeclContext *DC,
                                 bool isStaticMethod, bool isInOut) {
  ASTContext &C = DC->getASTContext();
  auto selfInterfaceType = DC->getSelfInterfaceType();
  auto specifier = VarDecl::Specifier::Owned;
  assert(selfInterfaceType);

  if (isStaticMethod) {
    selfInterfaceType = MetatypeType::get(selfInterfaceType);
  }

  if (isInOut) {
    specifier = VarDecl::Specifier::InOut;
  }

  auto *selfDecl = new (C) ParamDecl(specifier, SourceLoc(),SourceLoc(),
                                     Identifier(), loc, C.Id_self, Type(), DC);
  selfDecl->setImplicit();
  selfDecl->setInterfaceType(selfInterfaceType);
  selfDecl->setValidationStarted();
  return selfDecl;
}

ParameterTypeFlags ParamDecl::getParameterFlags() const {
  return ParameterTypeFlags::fromParameterType(getType(), isVariadic(), isShared())
            .withInOut(isInOut());
}

/// Return the full source range of this parameter.
SourceRange ParamDecl::getSourceRange() const {
  SourceLoc APINameLoc = getArgumentNameLoc();
  SourceLoc nameLoc = getNameLoc();

  SourceLoc startLoc;
  if (APINameLoc.isValid())
    startLoc = APINameLoc;
  else if (nameLoc.isValid())
    startLoc = nameLoc;
  else {
    startLoc = getTypeLoc().getSourceRange().Start;
  }
  if (startLoc.isInvalid())
    return SourceRange();

  // It would be nice to extend the front of the range to show where inout is,
  // but we don't have that location info.  Extend the back of the range to the
  // location of the default argument, or the typeloc if they are valid.
  if (auto expr = getDefaultValue()) {
    auto endLoc = expr->getEndLoc();
    if (endLoc.isValid())
      return SourceRange(startLoc, endLoc);
  }
  
  // If the typeloc has a valid location, use it to end the range.
  if (auto typeRepr = getTypeLoc().getTypeRepr()) {
    auto endLoc = typeRepr->getEndLoc();
    if (endLoc.isValid() && !isTypeLocImplicit())
      return SourceRange(startLoc, endLoc);
  }

  // The name has a location we can use.
  if (nameLoc.isValid())
    return SourceRange(startLoc, nameLoc);

  return startLoc;
}

Type ParamDecl::getVarargBaseTy(Type VarArgT) {
  TypeBase *T = VarArgT.getPointer();
  if (auto *AT = dyn_cast<ArraySliceType>(T))
    return AT->getBaseType();
  if (auto *BGT = dyn_cast<BoundGenericType>(T)) {
    // It's the stdlib Array<T>.
    return BGT->getGenericArgs()[0];
  }
  assert(T->hasError());
  return T;
}

void ParamDecl::setDefaultValue(Expr *E) {
  if (!DefaultValueAndIsVariadic.getPointer()) {
    if (!E) return;

    DefaultValueAndIsVariadic.setPointer(
      getASTContext().Allocate<StoredDefaultArgument>());
  }

  DefaultValueAndIsVariadic.getPointer()->DefaultArg = E;
}

void ParamDecl::setDefaultArgumentInitContext(Initializer *initContext) {
  assert(DefaultValueAndIsVariadic.getPointer());
  DefaultValueAndIsVariadic.getPointer()->InitContext = initContext;
}

void DefaultArgumentInitializer::changeFunction(AbstractFunctionDecl *parent) {
  assert(parent->isLocalContext());
  setParent(parent);

  unsigned offset = getIndex();
  for (auto list : parent->getParameterLists()) {
    if (offset < list->size()) {
      auto param = list->get(offset);
      if (param->getDefaultValue())
        param->setDefaultArgumentInitContext(this);
      return;
    }

    offset -= list->size();
  }
}

/// Determine whether the given Swift type is an integral type, i.e.,
/// a type that wraps a builtin integer.
static bool isIntegralType(Type type) {
  // Consider structs in the standard library module that wrap a builtin
  // integer type to be integral types.
  if (auto structTy = type->getAs<StructType>()) {
    auto structDecl = structTy->getDecl();
    const DeclContext *DC = structDecl->getDeclContext();
    if (!DC->isModuleScopeContext() || !DC->getParentModule()->isStdlibModule())
      return false;

    // Find the single ivar.
    VarDecl *singleVar = nullptr;
    for (auto member : structDecl->getStoredProperties()) {
      if (singleVar)
        return false;
      singleVar = member;
    }

    if (!singleVar)
      return false;

    // Check whether it has integer type.
    return singleVar->getInterfaceType()->is<BuiltinIntegerType>();
  }

  return false;
}

void SubscriptDecl::setIndices(ParameterList *p) {
  Indices = p;
  
  if (Indices)
    Indices->setDeclContextOfParamDecls(this);
}

Type SubscriptDecl::getIndicesInterfaceType() const {
  auto indicesTy = getInterfaceType();
  if (indicesTy->hasError())
    return indicesTy;
  return indicesTy->castTo<AnyFunctionType>()->getInput();
}

Type SubscriptDecl::getElementInterfaceType() const {
  auto elementTy = getInterfaceType();
  if (elementTy->hasError())
    return elementTy;
  return elementTy->castTo<AnyFunctionType>()->getResult();
}

ObjCSubscriptKind SubscriptDecl::getObjCSubscriptKind(
                    LazyResolver *resolver) const {
  auto indexTy = getIndicesInterfaceType();

  // Look through a named 1-tuple.
  indexTy = indexTy->getWithoutImmediateLabel();

  // If the index type is an integral type, we have an indexed
  // subscript.
  if (isIntegralType(indexTy))
    return ObjCSubscriptKind::Indexed;

  // If the index type is an object type in Objective-C, we have a
  // keyed subscript.
  if (Type objectTy = indexTy->getAnyOptionalObjectType())
    indexTy = objectTy;

  return ObjCSubscriptKind::Keyed;
}

SourceRange SubscriptDecl::getSourceRange() const {
  if (getBracesRange().isValid()) {
    return { getSubscriptLoc(), getBracesRange().End };
  } else if (ElementTy.getSourceRange().End.isValid()) {
    return { getSubscriptLoc(), ElementTy.getSourceRange().End };
  } else if (ArrowLoc.isValid()) {
    return { getSubscriptLoc(), ArrowLoc };
  } else {
    return getSubscriptLoc();
  }
}

SourceRange SubscriptDecl::getSignatureSourceRange() const {
  if (isImplicit())
    return SourceRange();
  if (auto Indices = getIndices()) {
    auto End = Indices->getEndLoc();
    if (End.isValid()) {
      return SourceRange(getSubscriptLoc(), End);
    }
  }
  return getSubscriptLoc();
}

DeclName AbstractFunctionDecl::getEffectiveFullName() const {
  if (getFullName())
    return getFullName();

  if (auto func = dyn_cast<FuncDecl>(this)) {
    if (auto afd = func->getAccessorStorageDecl()) {
      auto &ctx = getASTContext();
      auto subscript = dyn_cast<SubscriptDecl>(afd);
      switch (auto accessorKind = func->getAccessorKind()) {
        case AccessorKind::NotAccessor:
          break;

        // These don't have any extra implicit parameters.
        case AccessorKind::IsAddressor:
        case AccessorKind::IsMutableAddressor:
        case AccessorKind::IsGetter:
          return subscript ? subscript->getFullName()
                           : DeclName(ctx, afd->getBaseName(),
                                      ArrayRef<Identifier>());

        case AccessorKind::IsSetter:
        case AccessorKind::IsMaterializeForSet:
        case AccessorKind::IsDidSet:
        case AccessorKind::IsWillSet: {
          SmallVector<Identifier, 4> argNames;
          // The implicit value/buffer parameter.
          argNames.push_back(Identifier());
          // The callback storage parameter on materializeForSet.
          if (accessorKind  == AccessorKind::IsMaterializeForSet)
            argNames.push_back(Identifier());
          // The subscript index parameters.
          if (subscript) {
            argNames.append(subscript->getFullName().getArgumentNames().begin(),
                            subscript->getFullName().getArgumentNames().end());
          }
          return DeclName(ctx, afd->getBaseName(), argNames);
        }
      }
    }
  }

  return DeclName();
}

/// \brief This method returns the implicit 'self' decl.
///
/// Note that some functions don't have an implicit 'self' decl, for example,
/// free functions.  In this case nullptr is returned.
ParamDecl *AbstractFunctionDecl::getImplicitSelfDecl() {
  if (!getDeclContext()->isTypeContext())
    return nullptr;

  // "self" is always the first parameter list.
  auto paramLists = getParameterLists();
  assert(paramLists.size() >= 1);
  assert(paramLists[0]->size() == 1);

  auto selfParam = paramLists[0]->get(0);
  assert(selfParam->getName() == getASTContext().Id_self);
  assert(selfParam->isImplicit());

  return selfParam;
}

std::pair<DefaultArgumentKind, Type>
AbstractFunctionDecl::getDefaultArg(unsigned Index) const {
  auto paramLists = getParameterLists();

  if (getImplicitSelfDecl()) // Skip the 'self' parameter; it is not counted.
    paramLists = paramLists.slice(1);

  for (auto paramList : paramLists) {
    if (Index < paramList->size()) {
      auto param = paramList->get(Index);
      return { param->getDefaultArgumentKind(), param->getInterfaceType() };
    }
    
    Index -= paramList->size();
  }

  llvm_unreachable("Invalid parameter index");
}

Type AbstractFunctionDecl::getMethodInterfaceType() const {
  assert(getDeclContext()->isTypeContext());
  auto Ty = getInterfaceType();
  if (Ty->hasError())
    return ErrorType::get(getASTContext());
  return Ty->castTo<AnyFunctionType>()->getResult();
}

bool AbstractFunctionDecl::argumentNameIsAPIByDefault() const {
  // Initializers have argument labels.
  if (isa<ConstructorDecl>(this))
    return true;

  if (auto func = dyn_cast<FuncDecl>(this)) {
    // Operators do not have argument labels.
    if (func->isOperator())
      return false;

    // Other functions have argument labels for all arguments
    return true;
  }

  assert(isa<DestructorDecl>(this));
  return false;
}

SourceRange AbstractFunctionDecl::getBodySourceRange() const {
  switch (getBodyKind()) {
  case BodyKind::None:
  case BodyKind::MemberwiseInitializer:
    return SourceRange();

  case BodyKind::Parsed:
  case BodyKind::Synthesize:
  case BodyKind::TypeChecked:
    if (auto body = getBody())
      return body->getSourceRange();

    return SourceRange();

  case BodyKind::Skipped:
  case BodyKind::Unparsed:
    return BodyRange;
  }
  llvm_unreachable("bad BodyKind");
}

SourceRange AbstractFunctionDecl::getSignatureSourceRange() const {
  if (isImplicit())
    return SourceRange();

  auto paramLists = getParameterLists();
  if (paramLists.empty())
    return getNameLoc();

  for (auto *paramList : reversed(paramLists)) {
    auto endLoc = paramList->getSourceRange().End;
    if (endLoc.isValid())
      return SourceRange(getNameLoc(), endLoc);
  }
  return getNameLoc();
}

ObjCSelector AbstractFunctionDecl::getObjCSelector(
               LazyResolver *resolver, DeclName preferredName) const {
  // If there is an @objc attribute with a name, use that name.
  auto *objc = getAttrs().getAttribute<ObjCAttr>();
  if (auto name = getNameFromObjcAttribute(objc, preferredName)) {
    return *name;
  }

  auto &ctx = getASTContext();

  Identifier baseName;
  if (isa<DestructorDecl>(this)) {
    // Deinitializers are always called "dealloc".
    return ObjCSelector(ctx, 0, ctx.Id_dealloc);
  } else if (auto func = dyn_cast<FuncDecl>(this)) {
    // Otherwise cast this to be able to access getName()
    baseName = func->getName();
  } else if (auto ctor = dyn_cast<ConstructorDecl>(this)) {
    baseName = ctor->getName();
  } else {
    llvm_unreachable("Unknown subclass of AbstractFunctionDecl");
  }

  auto argNames = getFullName().getArgumentNames();

  // Use the preferred name if specified
  if (preferredName) {
    // Return invalid selector if argument count doesn't match.
    if (argNames.size() != preferredName.getArgumentNames().size()) {
      return ObjCSelector();
    }
    baseName = preferredName.getBaseIdentifier();
    argNames = preferredName.getArgumentNames();
  }

  auto func = dyn_cast<FuncDecl>(this);
  if (func) {
    // For a getter or setter, go through the variable or subscript decl.
    if (func->isGetterOrSetter()) {
      auto asd = cast<AbstractStorageDecl>(func->getAccessorStorageDecl());
      return func->isGetter() ?
        asd->getObjCGetterSelector(resolver, baseName) :
        asd->getObjCSetterSelector(resolver, baseName);
    }
  }


  // If this is a zero-parameter initializer with a long selector
  // name, form that selector.
  auto ctor = dyn_cast<ConstructorDecl>(this);
  if (ctor && ctor->isObjCZeroParameterWithLongSelector()) {
    Identifier firstName = argNames[0];
    llvm::SmallString<16> scratch;
    scratch += "init";

    // If the first argument name doesn't start with a preposition, add "with".
    if (getPrepositionKind(camel_case::getFirstWord(firstName.str()))
          == PK_None) {
      camel_case::appendSentenceCase(scratch, "With");
    }

    camel_case::appendSentenceCase(scratch, firstName.str());
    return ObjCSelector(ctx, 0, ctx.getIdentifier(scratch));
  }

  // The number of selector pieces we'll have.
  Optional<ForeignErrorConvention> errorConvention
    = getForeignErrorConvention();
  unsigned numSelectorPieces
    = argNames.size() + (errorConvention.hasValue() ? 1 : 0);

  // If we have no arguments, it's a nullary selector.
  if (numSelectorPieces == 0) {
    return ObjCSelector(ctx, 0, baseName);
  }

 // If it's a unary selector with no name for the first argument, we're done.
  if (numSelectorPieces == 1 && argNames.size() == 1 && argNames[0].empty()) {
    return ObjCSelector(ctx, 1, baseName);
  }

  /// Collect the selector pieces.
  SmallVector<Identifier, 4> selectorPieces;
  selectorPieces.reserve(numSelectorPieces);
  bool didStringManipulation = false;
  unsigned argIndex = 0;
  for (unsigned piece = 0; piece != numSelectorPieces; ++piece) {
    if (piece > 0) {
      // If we have an error convention that inserts an error parameter
      // here, add "error".
      if (errorConvention &&
          piece == errorConvention->getErrorParameterIndex()) {
        selectorPieces.push_back(ctx.Id_error);
        continue;
      }

      // Selector pieces beyond the first are simple.
      selectorPieces.push_back(argNames[argIndex++]);
      continue;
    }

    // For the first selector piece, attach either the first parameter
    // or "AndReturnError" to the base name, if appropriate.
    auto firstPiece = baseName;
    llvm::SmallString<32> scratch;
    scratch += firstPiece.str();
    if (errorConvention && piece == errorConvention->getErrorParameterIndex()) {
      // The error is first; append "AndReturnError".
      camel_case::appendSentenceCase(scratch, "AndReturnError");

      firstPiece = ctx.getIdentifier(scratch);
      didStringManipulation = true;
    } else if (!argNames[argIndex].empty()) {
      // If the first argument name doesn't start with a preposition, and the
      // method name doesn't end with a preposition, add "with".
      auto firstName = argNames[argIndex++];
      if (getPrepositionKind(camel_case::getFirstWord(firstName.str()))
            == PK_None &&
          getPrepositionKind(camel_case::getLastWord(firstPiece.str()))
            == PK_None) {
        camel_case::appendSentenceCase(scratch, "With");
      }

      camel_case::appendSentenceCase(scratch, firstName.str());
      firstPiece = ctx.getIdentifier(scratch);
      didStringManipulation = true;
    } else {
      ++argIndex;
    }

    selectorPieces.push_back(firstPiece);
  }
  assert(argIndex == argNames.size());

  // Form the result.
  auto result = ObjCSelector(ctx, selectorPieces.size(), selectorPieces);

  // If we did any string manipulation, cache the result. We don't want to
  // do that again.
  if (didStringManipulation && objc && !preferredName)
    const_cast<ObjCAttr *>(objc)->setName(result, /*implicit=*/true);

  return result;
}

bool AbstractFunctionDecl::isObjCInstanceMethod() const {
  return isInstanceMember() || isa<ConstructorDecl>(this);
}

AbstractFunctionDecl *AbstractFunctionDecl::getOverriddenDecl() const {
  if (auto func = dyn_cast<FuncDecl>(this))
    return func->getOverriddenDecl();
  if (auto ctor = dyn_cast<ConstructorDecl>(this))
    return ctor->getOverriddenDecl();
  
  return nullptr;
}

static bool requiresNewVTableEntry(const AbstractFunctionDecl *decl) {
  assert(isa<FuncDecl>(decl) || isa<ConstructorDecl>(decl));

  // Final members are always be called directly.
  // Dynamic methods are always accessed by objc_msgSend().
  if (decl->isFinal() || decl->isDynamic())
    return false;

  if (auto *fd = dyn_cast<FuncDecl>(decl)) {
    switch (fd->getAccessorKind()) {
    case AccessorKind::NotAccessor:
    case AccessorKind::IsGetter:
    case AccessorKind::IsSetter:
      break;
    case AccessorKind::IsAddressor:
    case AccessorKind::IsMutableAddressor:
      return false;
    case AccessorKind::IsMaterializeForSet:
      // Special case -- materializeForSet on dynamic storage is not
      // itself dynamic, but should be treated as such for the
      // purpose of constructing a vtable.
      // FIXME: It should probably just be 'final'.
      if (fd->getAccessorStorageDecl()->isDynamic())
        return false;
      break;
    case AccessorKind::IsWillSet:
    case AccessorKind::IsDidSet:
      return false;
    }
  }

  auto base = decl->getOverriddenDecl();
  if (!base || base->hasClangNode())
    return true;

  // If the method overrides something, we only need a new entry if the
  // override has a more general AST type. However an abstraction
  // change is OK; we don't want to add a whole new vtable entry just
  // because an @in parameter because @owned, or whatever.
  auto baseInterfaceTy = base->getInterfaceType();
  auto derivedInterfaceTy = decl->getInterfaceType();

  auto selfInterfaceTy = decl->getDeclContext()->getDeclaredInterfaceType();

  auto overrideInterfaceTy = selfInterfaceTy->adjustSuperclassMemberDeclType(
      base, decl, baseInterfaceTy);

  return !derivedInterfaceTy->matches(overrideInterfaceTy,
                                      TypeMatchFlags::AllowABICompatible,
                                      /*resolver*/nullptr);
}

void AbstractFunctionDecl::computeNeedsNewVTableEntry() {
  setNeedsNewVTableEntry(requiresNewVTableEntry(this));
}


FuncDecl *FuncDecl::createImpl(ASTContext &Context,
                               SourceLoc StaticLoc,
                               StaticSpellingKind StaticSpelling,
                               SourceLoc FuncLoc,
                               DeclName Name, SourceLoc NameLoc,
                               bool Throws, SourceLoc ThrowsLoc,
                               SourceLoc AccessorKeywordLoc,
                               GenericParamList *GenericParams,
                               unsigned NumParamPatterns,
                               DeclContext *Parent,
                               ClangNode ClangN) {
  assert(NumParamPatterns > 0);
  size_t Size = totalSizeToAlloc<ParameterList *>(NumParamPatterns);
  void *DeclPtr = allocateMemoryForDecl<FuncDecl>(Context, Size,
                                                  !ClangN.isNull());
  auto D = ::new (DeclPtr)
      FuncDecl(StaticLoc, StaticSpelling, FuncLoc,
               Name, NameLoc, Throws, ThrowsLoc,
               AccessorKeywordLoc, NumParamPatterns,
               GenericParams, Parent);
  if (ClangN)
    D->setClangNode(ClangN);
  return D;
}

FuncDecl *FuncDecl::createDeserialized(ASTContext &Context,
                                       SourceLoc StaticLoc,
                                       StaticSpellingKind StaticSpelling,
                                       SourceLoc FuncLoc,
                                       DeclName Name, SourceLoc NameLoc,
                                       bool Throws, SourceLoc ThrowsLoc,
                                       SourceLoc AccessorKeywordLoc,
                                       GenericParamList *GenericParams,
                                       unsigned NumParamPatterns,
                                       DeclContext *Parent) {
  return createImpl(Context, StaticLoc, StaticSpelling, FuncLoc,
                    Name, NameLoc, Throws, ThrowsLoc,
                    AccessorKeywordLoc, GenericParams,
                    NumParamPatterns, Parent,
                    ClangNode());
}

FuncDecl *FuncDecl::create(ASTContext &Context, SourceLoc StaticLoc,
                           StaticSpellingKind StaticSpelling,
                           SourceLoc FuncLoc,
                           DeclName Name, SourceLoc NameLoc,
                           bool Throws, SourceLoc ThrowsLoc,
                           SourceLoc AccessorKeywordLoc,
                           GenericParamList *GenericParams,
                           ArrayRef<ParameterList*> BodyParams,
                           TypeLoc FnRetType, DeclContext *Parent,
                           ClangNode ClangN) {
  const unsigned NumParamPatterns = BodyParams.size();
  auto *FD = FuncDecl::createImpl(
      Context, StaticLoc, StaticSpelling, FuncLoc,
      Name, NameLoc, Throws, ThrowsLoc,
      AccessorKeywordLoc, GenericParams,
      NumParamPatterns, Parent, ClangN);
  FD->setDeserializedSignature(BodyParams, FnRetType);
  return FD;
}

StaticSpellingKind FuncDecl::getCorrectStaticSpelling() const {
  assert(getDeclContext()->isTypeContext());
  if (!isStatic())
    return StaticSpellingKind::None;
  if (getStaticSpelling() != StaticSpellingKind::None)
    return getStaticSpelling();

  return getCorrectStaticSpellingForDecl(this);
}

bool FuncDecl::isExplicitNonMutating() const {
  return !isMutating() &&
         isAccessor() && !isGetter() &&
         isInstanceMember() &&
         !getDeclContext()->getDeclaredInterfaceType()->hasReferenceSemantics();
}

void FuncDecl::setDeserializedSignature(ArrayRef<ParameterList *> BodyParams,
                                        TypeLoc FnRetType) {
  MutableArrayRef<ParameterList *> BodyParamsRef = getParameterLists();
  unsigned NumParamPatterns = BodyParamsRef.size();

#ifndef NDEBUG
  unsigned NumParams = BodyParams[getDeclContext()->isTypeContext()]->size();
  auto Name = getFullName();
  assert((!Name || !Name.isSimpleName()) && "Must have a simple name");
  assert(!Name || (Name.getArgumentNames().size() == NumParams));
#endif

  for (unsigned i = 0; i != NumParamPatterns; ++i)
    BodyParamsRef[i] = BodyParams[i];

  // Set the decl context of any vardecls to this FuncDecl.
  for (auto P : BodyParams)
    if (P)
      P->setDeclContextOfParamDecls(this);

  this->FnRetType = FnRetType;
}

Type FuncDecl::getResultInterfaceType() const {
  if (!hasInterfaceType())
    return nullptr;

  Type resultTy = getInterfaceType();
  if (resultTy->hasError())
    return resultTy;

  for (unsigned i = 0, e = getNumParameterLists(); i != e; ++i)
    resultTy = resultTy->castTo<AnyFunctionType>()->getResult();

  if (!resultTy)
    resultTy = TupleType::getEmpty(getASTContext());

  return resultTy;
}

bool FuncDecl::isUnaryOperator() const {
  if (!isOperator())
    return false;
  
  auto *params = getParameterList(getDeclContext()->isTypeContext());
  return params->size() == 1 && !params->get(0)->isVariadic();
}

bool FuncDecl::isBinaryOperator() const {
  if (!isOperator())
    return false;
  
  auto *params = getParameterList(getDeclContext()->isTypeContext());
  return params->size() == 2 &&
    !params->get(0)->isVariadic() &&
    !params->get(1)->isVariadic();
}

ConstructorDecl::ConstructorDecl(DeclName Name, SourceLoc ConstructorLoc,
                                 OptionalTypeKind Failability, 
                                 SourceLoc FailabilityLoc,
                                 bool Throws,
                                 SourceLoc ThrowsLoc,
                                 ParamDecl *SelfDecl,
                                 ParameterList *BodyParams,
                                 GenericParamList *GenericParams,
                                 DeclContext *Parent)
  : AbstractFunctionDecl(DeclKind::Constructor, Parent, Name, ConstructorLoc,
                         Throws, ThrowsLoc, /*NumParameterLists=*/2,
                         GenericParams),
    FailabilityLoc(FailabilityLoc)
{
  setParameterLists(SelfDecl, BodyParams);
  
  ConstructorDeclBits.ComputedBodyInitKind = 0;
  this->HasStubImplementation = 0;
  this->InitKind = static_cast<unsigned>(CtorInitializerKind::Designated);
  this->Failability = static_cast<unsigned>(Failability);
}

void ConstructorDecl::setParameterLists(ParamDecl *selfDecl,
                                        ParameterList *bodyParams) {
  if (selfDecl) {
    ParameterLists[0] = ParameterList::createWithoutLoc(selfDecl);
    ParameterLists[0]->setDeclContextOfParamDecls(this);
  } else {
    ParameterLists[0] = nullptr;
  }
  
  ParameterLists[1] = bodyParams;
  if (bodyParams)
    bodyParams->setDeclContextOfParamDecls(this);
  
  assert(!getFullName().isSimpleName() && "Constructor name must be compound");
  assert(!bodyParams || 
         (getFullName().getArgumentNames().size() == bodyParams->size()));
}

bool ConstructorDecl::isObjCZeroParameterWithLongSelector() const {
  // The initializer must have a single, non-empty argument name.
  if (getFullName().getArgumentNames().size() != 1 ||
      getFullName().getArgumentNames()[0].empty())
    return false;

  auto *params = getParameterList(1);
  if (params->size() != 1)
    return false;

  return params->get(0)->getInterfaceType()->isVoid();
}

DestructorDecl::DestructorDecl(SourceLoc DestructorLoc, ParamDecl *selfDecl,
                               DeclContext *Parent)
  : AbstractFunctionDecl(DeclKind::Destructor, Parent,
                         DeclBaseName::createDestructor(), DestructorLoc,
                         /*Throws=*/false, /*ThrowsLoc=*/SourceLoc(),
                         /*NumParameterLists=*/1, nullptr) {
  setSelfDecl(selfDecl);
}

void DestructorDecl::setSelfDecl(ParamDecl *selfDecl) {
  if (selfDecl) {
    SelfParameter = ParameterList::createWithoutLoc(selfDecl);
    SelfParameter->setDeclContextOfParamDecls(this);
  } else {
    SelfParameter = nullptr;
  }
}

SourceRange FuncDecl::getSourceRange() const {
  SourceLoc StartLoc = getStartLoc();
  if (StartLoc.isInvalid() ||
      getBodyKind() == BodyKind::Synthesize)
    return SourceRange();

  if (getBodyKind() == BodyKind::Unparsed ||
      getBodyKind() == BodyKind::Skipped)
    return { StartLoc, BodyRange.End };

  if (auto *B = getBody()) {
    if (!B->isImplicit())
      return { StartLoc, B->getEndLoc() };
  }

  if (this->isAccessor())
    return StartLoc;

  if (getBodyResultTypeLoc().hasLocation() &&
      getBodyResultTypeLoc().getSourceRange().End.isValid())
    return { StartLoc, getBodyResultTypeLoc().getSourceRange().End };
  auto LastParamListEndLoc = getParameterLists().back()->getSourceRange().End;
  if (LastParamListEndLoc.isValid())
    return { StartLoc, LastParamListEndLoc };
  return StartLoc;
}

SourceRange EnumElementDecl::getSourceRange() const {
  if (RawValueExpr && !RawValueExpr->isImplicit())
    return {getStartLoc(), RawValueExpr->getEndLoc()};
  if (ArgumentType.hasLocation())
    return {getStartLoc(), ArgumentType.getSourceRange().End};
  return {getStartLoc(), getNameLoc()};
}

bool EnumElementDecl::computeType() {
  assert(!hasInterfaceType());

  EnumDecl *ED = getParentEnum();
  Type resultTy = ED->getDeclaredInterfaceType();

  if (resultTy->hasError()) {
    setInterfaceType(resultTy);
    setInvalid();
    return false;
  }

  Type selfTy = MetatypeType::get(resultTy);

  // The type of the enum element is either (T) -> T or (T) -> ArgType -> T.
  if (auto inputTy = getArgumentTypeLoc().getType()) {
    resultTy = FunctionType::get(inputTy->mapTypeOutOfContext(), resultTy);
  }

  if (auto *genericSig = ED->getGenericSignatureOfContext())
    resultTy = GenericFunctionType::get(genericSig, selfTy, resultTy,
                                        AnyFunctionType::ExtInfo());
  else
    resultTy = FunctionType::get(selfTy, resultTy);

  // Record the interface type.
  setInterfaceType(resultTy);

  return true;
}

Type EnumElementDecl::getArgumentInterfaceType() const {
  if (!EnumElementDeclBits.HasArgumentType)
    return nullptr;

  auto interfaceType = getInterfaceType();
  if (interfaceType->hasError()) {
    return interfaceType;
  }

  auto funcTy = interfaceType->castTo<AnyFunctionType>();
  funcTy = funcTy->getResult()->castTo<AnyFunctionType>();
  return funcTy->getInput();
}

EnumCaseDecl *EnumElementDecl::getParentCase() const {
  for (EnumCaseDecl *EC : getParentEnum()->getAllCases()) {
    ArrayRef<EnumElementDecl *> CaseElements = EC->getElements();
    if (std::find(CaseElements.begin(), CaseElements.end(), this) !=
        CaseElements.end()) {
      return EC;
    }
  }

  llvm_unreachable("enum element not in case of parent enum");
}

SourceRange ConstructorDecl::getSourceRange() const {
  if (isImplicit())
    return getConstructorLoc();

  if (getBodyKind() == BodyKind::Unparsed ||
      getBodyKind() == BodyKind::Skipped)
    return { getConstructorLoc(), BodyRange.End };

  SourceLoc End;
  if (auto body = getBody())
    End = body->getEndLoc();
  if (End.isInvalid())
    End = getSignatureSourceRange().End;

  return { getConstructorLoc(), End };
}

Type ConstructorDecl::getArgumentInterfaceType() const {
  Type ArgTy = getInterfaceType();
  ArgTy = ArgTy->castTo<AnyFunctionType>()->getResult();
  ArgTy = ArgTy->castTo<AnyFunctionType>()->getInput();
  return ArgTy;
}

Type ConstructorDecl::getResultInterfaceType() const {
  Type ArgTy = getInterfaceType();
  ArgTy = ArgTy->castTo<AnyFunctionType>()->getResult();
  ArgTy = ArgTy->castTo<AnyFunctionType>()->getResult();
  return ArgTy;
}

Type ConstructorDecl::getInitializerInterfaceType() {
  return InitializerInterfaceType;
}

void ConstructorDecl::setInitializerInterfaceType(Type t) {
  InitializerInterfaceType = t;
}

ConstructorDecl::BodyInitKind
ConstructorDecl::getDelegatingOrChainedInitKind(DiagnosticEngine *diags,
                                                ApplyExpr **init) const {
  assert(hasBody() && "Constructor does not have a definition");

  if (init)
    *init = nullptr;

  // If we already computed the result, return it.
  if (ConstructorDeclBits.ComputedBodyInitKind) {
    return static_cast<BodyInitKind>(
             ConstructorDeclBits.ComputedBodyInitKind - 1);
  }


  struct FindReferenceToInitializer : ASTWalker {
    const ConstructorDecl *Decl;
    BodyInitKind Kind = BodyInitKind::None;
    ApplyExpr *InitExpr = nullptr;
    DiagnosticEngine *Diags;

    FindReferenceToInitializer(const ConstructorDecl *decl,
                               DiagnosticEngine *diags)
        : Decl(decl), Diags(diags) { }

    bool isSelfExpr(Expr *E) {
      E = E->getSemanticsProvidingExpr();

      if (auto ATSE = dyn_cast<ArchetypeToSuperExpr>(E))
        E = ATSE->getSubExpr();
      if (auto IOE = dyn_cast<InOutExpr>(E))
        E = IOE->getSubExpr();
      if (auto LE = dyn_cast<LoadExpr>(E))
        E = LE->getSubExpr();
      if (auto DRE = dyn_cast<DeclRefExpr>(E))
        return DRE->getDecl() == Decl->getImplicitSelfDecl();

      return false;
    }

    bool walkToDeclPre(class Decl *D) override {
      // Don't walk into further nominal decls.
      return !isa<NominalTypeDecl>(D);
    }
    
    std::pair<bool, Expr*> walkToExprPre(Expr *E) override {
      // Don't walk into closures.
      if (isa<ClosureExpr>(E))
        return { false, E };
      
      // Look for calls of a constructor on self or super.
      auto apply = dyn_cast<ApplyExpr>(E);
      if (!apply)
        return { true, E };

      auto Callee = apply->getSemanticFn();
      
      Expr *arg;

      if (isa<OtherConstructorDeclRefExpr>(Callee)) {
        arg = apply->getArg();
      } else if (auto *CRE = dyn_cast<ConstructorRefCallExpr>(Callee)) {
        arg = CRE->getArg();
      } else if (auto *dotExpr = dyn_cast<UnresolvedDotExpr>(Callee)) {
        if (dotExpr->getName().getBaseName() != "init")
          return { true, E };

        arg = dotExpr->getBase();
      } else {
        // Not a constructor call.
        return { true, E };
      }

      // Look for a base of 'self' or 'super'.
      BodyInitKind myKind;
      if (arg->isSuperExpr())
        myKind = BodyInitKind::Chained;
      else if (isSelfExpr(arg))
        myKind = BodyInitKind::Delegating;
      else {
        // We're constructing something else.
        return { true, E };
      }
      
      if (Kind == BodyInitKind::None) {
        Kind = myKind;

        // If we're not emitting diagnostics, we're done.
        if (!Diags)
          return { false, nullptr };

        InitExpr = apply;
        return { true, E };
      }

      assert(Diags && "Failed to abort traversal early");

      // If the kind changed, complain.
      if (Kind != myKind) {
        // The kind changed. Complain.
        Diags->diagnose(E->getLoc(), diag::init_delegates_and_chains);
        Diags->diagnose(InitExpr->getLoc(), diag::init_delegation_or_chain,
                        Kind == BodyInitKind::Chained);
      }

      return { true, E };
    }
  };
  
  FindReferenceToInitializer finder(this, diags);
  getBody()->walk(finder);

  // get the kind out of the finder.
  auto Kind = finder.Kind;

  auto *NTD = getDeclContext()->getAsNominalTypeOrNominalTypeExtensionContext();

  // Protocol extension and enum initializers are always delegating.
  if (Kind == BodyInitKind::None) {
    if (isa<ProtocolDecl>(NTD) || isa<EnumDecl>(NTD)) {
      Kind = BodyInitKind::Delegating;
    }
  }

  // Struct initializers that cannot see the layout of the struct type are
  // always delegating. This occurs if the struct type is not fixed layout,
  // and the constructor is either inlinable or defined in another module.
  if (Kind == BodyInitKind::None && isa<StructDecl>(NTD)) {
    if (getResilienceExpansion() == ResilienceExpansion::Minimal &&
        !NTD->hasFixedLayout()) {
      Kind = BodyInitKind::Delegating;

    } else if (isa<ExtensionDecl>(getDeclContext())) {
      const ModuleDecl *containingModule = getParentModule();
      // Prior to Swift 5, cross-module initializers were permitted to be
      // non-delegating. However, if the struct isn't fixed-layout, we have to
      // be delegating because, well, we don't know the layout.
      if (!NTD->hasFixedLayout() ||
          containingModule->getASTContext().isSwiftVersionAtLeast(5)) {
        if (containingModule != NTD->getParentModule())
          Kind = BodyInitKind::Delegating;
      }
    }
  }

  // If we didn't find any delegating or chained initializers, check whether
  // the initializer was explicitly marked 'convenience'.
  if (Kind == BodyInitKind::None && getAttrs().hasAttribute<ConvenienceAttr>())
    Kind = BodyInitKind::Delegating;

  // If we still don't know, check whether we have a class with a superclass: it
  // gets an implicit chained initializer.
  if (Kind == BodyInitKind::None) {
    if (auto classDecl = getDeclContext()->getAsClassOrClassExtensionContext()) {
      if (classDecl->getSuperclass())
        Kind = BodyInitKind::ImplicitChained;
    }
  }

  // Cache the result if it is trustworthy.
  if (diags) {
    auto *mutableThis = const_cast<ConstructorDecl *>(this);
    mutableThis->ConstructorDeclBits.ComputedBodyInitKind =
        static_cast<unsigned>(Kind) + 1;
    if (init)
      *init = finder.InitExpr;
  }

  return Kind;
}

SourceRange DestructorDecl::getSourceRange() const {
  if (getBodyKind() == BodyKind::Unparsed ||
      getBodyKind() == BodyKind::Skipped)
    return { getDestructorLoc(), BodyRange.End };

  if (getBodyKind() == BodyKind::None)
    return getDestructorLoc();

  return { getDestructorLoc(), getBody()->getEndLoc() };
}

PrecedenceGroupDecl *
PrecedenceGroupDecl::create(DeclContext *dc,
                            SourceLoc precedenceGroupLoc,
                            SourceLoc nameLoc,
                            Identifier name,
                            SourceLoc lbraceLoc,
                            SourceLoc associativityKeywordLoc,
                            SourceLoc associativityValueLoc,
                            Associativity associativity,
                            SourceLoc assignmentKeywordLoc,
                            SourceLoc assignmentValueLoc,
                            bool isAssignment,
                            SourceLoc higherThanLoc,
                            ArrayRef<Relation> higherThan,
                            SourceLoc lowerThanLoc,
                            ArrayRef<Relation> lowerThan,
                            SourceLoc rbraceLoc) {
  void *memory = dc->getASTContext().Allocate(sizeof(PrecedenceGroupDecl) +
                    (higherThan.size() + lowerThan.size()) * sizeof(Relation),
                                              alignof(PrecedenceGroupDecl));
  return new (memory) PrecedenceGroupDecl(dc, precedenceGroupLoc, nameLoc, name,
                                          lbraceLoc, associativityKeywordLoc,
                                          associativityValueLoc, associativity,
                                          assignmentKeywordLoc,
                                          assignmentValueLoc, isAssignment,
                                          higherThanLoc, higherThan,
                                          lowerThanLoc, lowerThan, rbraceLoc);
}

PrecedenceGroupDecl::PrecedenceGroupDecl(DeclContext *dc,
                                         SourceLoc precedenceGroupLoc,
                                         SourceLoc nameLoc,
                                         Identifier name,
                                         SourceLoc lbraceLoc,
                                         SourceLoc associativityKeywordLoc,
                                         SourceLoc associativityValueLoc,
                                         Associativity associativity,
                                         SourceLoc assignmentKeywordLoc,
                                         SourceLoc assignmentValueLoc,
                                         bool isAssignment,
                                         SourceLoc higherThanLoc,
                                         ArrayRef<Relation> higherThan,
                                         SourceLoc lowerThanLoc,
                                         ArrayRef<Relation> lowerThan,
                                         SourceLoc rbraceLoc)
  : Decl(DeclKind::PrecedenceGroup, dc),
    PrecedenceGroupLoc(precedenceGroupLoc), NameLoc(nameLoc),
    LBraceLoc(lbraceLoc), RBraceLoc(rbraceLoc),
    AssociativityKeywordLoc(associativityKeywordLoc),
    AssociativityValueLoc(associativityValueLoc),
    AssignmentKeywordLoc(assignmentKeywordLoc),
    AssignmentValueLoc(assignmentValueLoc),
    HigherThanLoc(higherThanLoc), LowerThanLoc(lowerThanLoc), Name(name),
    NumHigherThan(higherThan.size()), NumLowerThan(lowerThan.size()) {
  PrecedenceGroupDeclBits.Associativity = unsigned(associativity);
  PrecedenceGroupDeclBits.IsAssignment = isAssignment;
  memcpy(getHigherThanBuffer(), higherThan.data(),
         higherThan.size() * sizeof(Relation));
  memcpy(getLowerThanBuffer(), lowerThan.data(),
         lowerThan.size() * sizeof(Relation));
}

bool FuncDecl::isDeferBody() const {
  return getName() == getASTContext().getIdentifier("$defer");
}

bool FuncDecl::isPotentialIBActionTarget() const {
  return isInstanceMember() &&
    getDeclContext()->getAsClassOrClassExtensionContext() &&
    !isAccessor();
}

Type TypeBase::getSwiftNewtypeUnderlyingType() {
  auto structDecl = getStructOrBoundGenericStruct();
  if (!structDecl)
    return {};

  // Make sure the clang node has swift_newtype attribute
  auto clangNode = structDecl->getClangDecl();
  if (!clangNode || !clangNode->hasAttr<clang::SwiftNewtypeAttr>())
    return {};

  // Underlying type is the type of rawValue
  for (auto member : structDecl->getMembers())
    if (auto varDecl = dyn_cast<VarDecl>(member))
      if (varDecl->getName() == getASTContext().Id_rawValue)
        return varDecl->getType();

  return {};
}

ClassDecl *ClassDecl::getSuperclassDecl() const {
  if (auto superclass = getSuperclass())
    return superclass->getClassOrBoundGenericClass();
  return nullptr;
}

void ClassDecl::setSuperclass(Type superclass) {
  assert((!superclass || !superclass->hasArchetype())
         && "superclass must be interface type");
  LazySemanticInfo.Superclass.setPointerAndInt(superclass, true);
}<|MERGE_RESOLUTION|>--- conflicted
+++ resolved
@@ -2056,11 +2056,7 @@
 /// Returns true if \p VD needs to be treated as publicly-accessible
 /// at the SIL, LLVM, and machine levels due to being versioned.
 bool ValueDecl::isVersionedInternalDecl() const {
-<<<<<<< HEAD
-  assert(getFormalAccess() == Accessibility::Internal);
-=======
   assert(getFormalAccess() == AccessLevel::Internal);
->>>>>>> aad14e3c
 
   if (getAttrs().hasAttribute<VersionedAttr>())
     return true;
@@ -2096,27 +2092,16 @@
   return AccessLevel::Public;
 }
 
-<<<<<<< HEAD
-Accessibility ValueDecl::getEffectiveAccess() const {
-=======
 AccessLevel ValueDecl::getEffectiveAccess() const {
->>>>>>> aad14e3c
   auto effectiveAccess = getFormalAccess(/*useDC=*/nullptr,
                                          /*respectVersionedAttr=*/true);
 
   // Handle @testable.
   switch (effectiveAccess) {
-<<<<<<< HEAD
-  case Accessibility::Open:
-    break;
-  case Accessibility::Public:
-  case Accessibility::Internal:
-=======
   case AccessLevel::Open:
     break;
   case AccessLevel::Public:
   case AccessLevel::Internal:
->>>>>>> aad14e3c
     if (getModuleContext()->isTestingEnabled())
       effectiveAccess = getTestableAccess(this);
     break;
@@ -2127,18 +2112,10 @@
     break;
   }
 
-<<<<<<< HEAD
-  auto restrictToEnclosing =
-      [this](Accessibility effectiveAccess,
-             Accessibility enclosingAccess) -> Accessibility {
-    if (effectiveAccess == Accessibility::Open &&
-        enclosingAccess == Accessibility::Public &&
-=======
   auto restrictToEnclosing = [this](AccessLevel effectiveAccess,
                                     AccessLevel enclosingAccess) -> AccessLevel{
     if (effectiveAccess == AccessLevel::Open &&
         enclosingAccess == AccessLevel::Public &&
->>>>>>> aad14e3c
         isa<NominalTypeDecl>(this)) {
       // Special case: an open class may be contained in a public
       // class/struct/enum. Leave effectiveAccess as is.
@@ -2183,11 +2160,7 @@
 AccessScope ValueDecl::getFormalAccessScope(const DeclContext *useDC,
                                             bool respectVersionedAttr) const {
   const DeclContext *result = getDeclContext();
-<<<<<<< HEAD
-  Accessibility access = getFormalAccess(useDC, respectVersionedAttr);
-=======
   AccessLevel access = getFormalAccess(useDC, respectVersionedAttr);
->>>>>>> aad14e3c
 
   while (!result->isModuleScopeContext()) {
     if (result->isLocalContext() || access == AccessLevel::Private)
@@ -3542,35 +3515,6 @@
 void ProtocolDecl::computeRequirementSignature() {
   assert(!RequirementSignature && "already computed requirement signature");
 
-<<<<<<< HEAD
-  auto module = getParentModule();
-
-  auto selfType = getSelfInterfaceType()->castTo<GenericTypeParamType>();
-  auto requirement =
-    Requirement(RequirementKind::Conformance, selfType,
-                getDeclaredInterfaceType());
-
-  GenericSignatureBuilder builder(getASTContext(),
-                                  LookUpConformanceInModule(module));
-  builder.addGenericParameter(selfType);
-  auto selfPA =
-      builder.resolveArchetype(selfType,
-                               ArchetypeResolutionKind::CompleteWellFormed);
-
-  builder.addRequirement(
-         requirement,
-         GenericSignatureBuilder::RequirementSource
-           ::forRequirementSignature(selfPA, this),
-         nullptr);
-
-  // Compute and record the signature.
-  auto requirementSig = builder.computeGenericSignature(SourceLoc());
-  RequirementSignature = requirementSig->getRequirements().data();
-  assert(RequirementSignature != nullptr);
-  NumRequirementsInSignature = requirementSig->getRequirements().size();
-}
-
-=======
   // Compute and record the signature.
   auto requirementSig =
     GenericSignatureBuilder::computeRequirementSignature(this);
@@ -3579,7 +3523,6 @@
   NumRequirementsInSignature = requirementSig->getRequirements().size();
 }
 
->>>>>>> aad14e3c
 void ProtocolDecl::setRequirementSignature(ArrayRef<Requirement> requirements) {
   assert(!RequirementSignature && "already computed requirement signature");
   if (requirements.empty()) {
