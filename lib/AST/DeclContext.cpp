--- conflicted
+++ resolved
@@ -644,11 +644,7 @@
 
 unsigned DeclContext::getSemanticDepth() const {
   // For extensions, count the depth of the nominal type being extended.
-<<<<<<< HEAD
-  if (auto ext = dyn_cast<ExtensionDecl>(this)) {
-=======
   if (isa<ExtensionDecl>(this)) {
->>>>>>> aad14e3c
     if (auto nominal = getAsNominalTypeOrNominalTypeExtensionContext())
       return nominal->getSemanticDepth();
 
