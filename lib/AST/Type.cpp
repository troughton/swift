--- conflicted
+++ resolved
@@ -803,17 +803,8 @@
   }
       
   case TypeKind::Paren: {
-<<<<<<< HEAD
-    CallArgParam argParam;
-    argParam.Ty = cast<ParenType>(type.getPointer())->getUnderlyingType();
-    argParam.HasDefaultArgument =
-        paramList && paramList->size() == 1 &&
-        paramList->get(0)->isDefaultArgument();
-    result.push_back(argParam);
-=======
     outDefaultMap.push_back(paramList && paramList->size() == 1 &&
                             paramList->get(0)->isDefaultArgument());
->>>>>>> aad14e3c
     break;
   }
       
