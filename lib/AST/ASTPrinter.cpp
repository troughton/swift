--- conflicted
+++ resolved
@@ -594,21 +594,10 @@
                     bool openBracket = true, bool closeBracket = true);
   void printNominalDeclGenericParams(NominalTypeDecl *decl);
   void printNominalDeclGenericRequirements(NominalTypeDecl *decl);
-<<<<<<< HEAD
-  void printInherited(const Decl *decl,
-                      ArrayRef<TypeLoc> inherited,
-                      ArrayRef<ProtocolDecl *> protos,
-                      Type superclass = {});
-
-  void printInherited(const NominalTypeDecl *decl);
-  void printInherited(const EnumDecl *D);
-  void printInherited(const ExtensionDecl *decl);
-=======
   void printInherited(const Decl *decl, ArrayRef<TypeLoc> inherited);
 
   void printInherited(const NominalTypeDecl *D);
   void printInherited(const ExtensionDecl *D);
->>>>>>> aad14e3c
   void printInherited(const GenericTypeParamDecl *D);
   void printInherited(const AssociatedTypeDecl *D);
 
@@ -923,26 +912,7 @@
     auto result = findRelevantDeclAndDirectUse(subject);
 
     bestDecl = result.first;
-<<<<<<< HEAD
-
-    // A requirement like Self : Protocol or Self.T : Class might be from an
-    // inheritance, or might be a where clause.
-    if (result.second) {
-      Type inherited;
-      if (req.getKind() == RequirementKind::Layout)
-        inherited = proto->getASTContext().getAnyObjectType();
-      else
-        inherited = req.getSecondType();
-      inWhereClause =
-          none_of(result.first->getInherited(), [&](const TypeLoc &loc) {
-            return loc.getType()->isEqual(inherited);
-          });
-    } else {
-      inWhereClause = true;
-    }
-=======
     inWhereClause = !bestDecl || !result.second;
->>>>>>> aad14e3c
     break;
   }
   case RequirementKind::SameType: {
@@ -1686,31 +1656,6 @@
       printGenericSignature(GenericSig, PrintRequirements | InnermostOnly);
 }
 
-<<<<<<< HEAD
-void PrintAST::printInherited(const Decl *decl,
-                              ArrayRef<TypeLoc> inherited,
-                              ArrayRef<ProtocolDecl *> protos,
-                              Type superclass) {
-  if (inherited.empty() && superclass.isNull()) {
-    if (protos.empty())
-      return;
-  }
-
-  if (inherited.empty()) {
-    bool PrintedColon = false;
-    bool PrintedInherited = false;
-
-    if (superclass) {
-      bool ShouldPrintSuper = true;
-      if (auto NTD = superclass->getAnyNominal()) {
-        ShouldPrintSuper = shouldPrint(NTD);
-      }
-      if (ShouldPrintSuper) {
-        Printer << " : ";
-        superclass.print(Printer, Options);
-        PrintedInherited = true;
-      }
-=======
 void PrintAST::printInherited(const Decl *decl, ArrayRef<TypeLoc> inherited) {
   SmallVector<TypeLoc, 6> TypesToPrint;
   for (auto TL : inherited) {
@@ -1718,7 +1663,6 @@
       if (auto NTD = Ty->getAnyNominal())
         if (!shouldPrint(NTD))
           continue;
->>>>>>> aad14e3c
     }
     TypesToPrint.push_back(TL);
   }
@@ -1738,18 +1682,6 @@
   if (TypesToPrint.empty())
     return;
 
-<<<<<<< HEAD
-    interleave(TypesToPrint, [&](TypeLoc TL) {
-      printTypeLoc(TL);
-    }, [&]() {
-      Printer << ", ";
-    });
-  }
-}
-
-void PrintAST::printInherited(const NominalTypeDecl *decl) {
-  printInherited(decl, decl->getInherited(), { }, nullptr);
-=======
   Printer << " : ";
 
   interleave(TypesToPrint, [&](TypeLoc TL) {
@@ -1761,7 +1693,6 @@
 
 void PrintAST::printInherited(const NominalTypeDecl *D) {
   printInherited(D, D->getInherited());
->>>>>>> aad14e3c
 }
 
 void PrintAST::printInherited(const ExtensionDecl *D) {
@@ -1959,11 +1890,7 @@
   // after type-checking, but it's close enough for now.
   if (anyVar) {
     printAttributes(anyVar);
-<<<<<<< HEAD
-    printAccessibility(anyVar);
-=======
     printAccess(anyVar);
->>>>>>> aad14e3c
   }
 
   if (decl->isStatic())
@@ -2194,15 +2121,11 @@
         Printer.printName(decl->getName());
       });
 
-<<<<<<< HEAD
-    printInherited(decl);
-=======
     if (decl->isRequirementSignatureComputed()) {
       printInheritedFromRequirementSignature(decl, decl);
     } else {
       printInherited(decl);
     }
->>>>>>> aad14e3c
 
     // The trailing where clause is a syntactic thing, which isn't serialized
     // (etc.) and thus isn't available for printing things out of
