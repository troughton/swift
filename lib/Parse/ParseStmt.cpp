--- conflicted
+++ resolved
@@ -1878,12 +1878,9 @@
     Status |= Container;
     if (Container.isNull())
       Container = makeParserErrorResult(new (Context) ErrorExpr(Tok.getLoc()));
-<<<<<<< HEAD
-=======
     if (Container.isParseError())
       // Recover.
       skipUntilDeclStmtRBrace(tok::l_brace, tok::kw_where);
->>>>>>> aad14e3c
   }
 
   // Introduce a new scope and place the variables in the pattern into that
