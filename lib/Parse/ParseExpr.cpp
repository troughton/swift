//===--- ParseExpr.cpp - Swift Language Parser for Expressions ------------===//
//
// This source file is part of the Swift.org open source project
//
// Copyright (c) 2014 - 2017 Apple Inc. and the Swift project authors
// Licensed under Apache License v2.0 with Runtime Library Exception
//
// See https://swift.org/LICENSE.txt for license information
// See https://swift.org/CONTRIBUTORS.txt for the list of Swift project authors
//
//===----------------------------------------------------------------------===//
//
// Expression Parsing and AST Building
//
//===----------------------------------------------------------------------===//

#include "swift/Parse/Parser.h"
#include "swift/AST/DiagnosticsParse.h"
#include "swift/Basic/EditorPlaceholder.h"
#include "swift/Parse/CodeCompletionCallbacks.h"
#include "swift/Syntax/SyntaxFactory.h"
#include "swift/Syntax/TokenSyntax.h"
#include "swift/Syntax/SyntaxParsingContext.h"
#include "llvm/ADT/SmallString.h"
#include "llvm/ADT/StringSwitch.h"
#include "llvm/ADT/Twine.h"
#include "swift/Basic/StringExtras.h"
#include "llvm/Support/Compiler.h"
#include "llvm/Support/SaveAndRestore.h"
#include "llvm/Support/raw_ostream.h"

using namespace swift;
using namespace swift::syntax;

/// parseExpr
///
///   expr:
///     expr-sequence(basic | trailing-closure)
///
/// \param isExprBasic Whether we're only parsing an expr-basic.
ParserResult<Expr> Parser::parseExprImpl(Diag<> Message, bool isExprBasic) {
  // Start a context for creating expression syntax.
  SyntaxParsingContext ExprParsingContext(SyntaxContext, SyntaxContextKind::Expr);

  // If we are parsing a refutable pattern, check to see if this is the start
  // of a let/var/is pattern.  If so, parse it to an UnresolvedPatternExpr and
  // name binding will perform final validation.
  //
  // Only do this if we're parsing a pattern, to improve QoI on malformed
  // expressions followed by (e.g.) let/var decls.
  //
  if (InVarOrLetPattern && isOnlyStartOfMatchingPattern()) {
    ParserResult<Pattern> pattern = parseMatchingPattern(/*isExprBasic*/false);
    if (pattern.hasCodeCompletion())
      return makeParserCodeCompletionResult<Expr>();
    if (pattern.isNull())
      return nullptr;
    return makeParserResult(new (Context) UnresolvedPatternExpr(pattern.get()));
  }
  
  ParserResult<Expr> expr = parseExprSequence(Message, isExprBasic);
  if (expr.hasCodeCompletion())
    return expr;
  if (expr.isNull())
    return nullptr;
  
  return makeParserResult(expr.get());
}

/// parseExprIs
///   expr-is:
///     'is' type
ParserResult<Expr> Parser::parseExprIs() {
  SourceLoc isLoc = consumeToken(tok::kw_is);

  ParserResult<TypeRepr> type = parseType(diag::expected_type_after_is);
  if (type.hasCodeCompletion())
    return makeParserCodeCompletionResult<Expr>();
  if (type.isNull())
    return nullptr;

  return makeParserResult(new (Context) IsExpr(isLoc, type.get()));
}

/// parseExprAs
///   expr-as:
///     'as' type
///     'as?' type
///     'as!' type
ParserResult<Expr> Parser::parseExprAs() {
  // Parse the 'as'.
  SourceLoc asLoc = consumeToken(tok::kw_as);

  // Parse the postfix '?'.
  SourceLoc questionLoc;
  SourceLoc exclaimLoc;
  if (Tok.is(tok::question_postfix)) {
    questionLoc = consumeToken(tok::question_postfix);
  } else if (Tok.is(tok::exclaim_postfix)) {
    exclaimLoc = consumeToken(tok::exclaim_postfix);
  }

  ParserResult<TypeRepr> type = parseType(diag::expected_type_after_as);

  if (type.hasCodeCompletion())
    return makeParserCodeCompletionResult<Expr>();
  if (type.isNull())
    return nullptr;

  Expr *parsed;
  if (questionLoc.isValid()) {
    parsed = new (Context) ConditionalCheckedCastExpr(asLoc, questionLoc,
                                                      type.get());
  } else if (exclaimLoc.isValid()) {
    parsed = new (Context) ForcedCheckedCastExpr(asLoc, exclaimLoc, type.get());
  } else {
    parsed = new (Context) CoerceExpr(asLoc, type.get());
  }
  return makeParserResult(parsed);
}

/// parseExprArrow
///
///   expr-arrow:
///     '->'
///     'throws' '->'
ParserResult<Expr> Parser::parseExprArrow() {
  SourceLoc throwsLoc, arrowLoc;
  if (Tok.is(tok::kw_throws)) {
    throwsLoc = consumeToken(tok::kw_throws);
    if (!Tok.is(tok::arrow)) {
      diagnose(throwsLoc, diag::throws_in_wrong_position);
      return nullptr;
    }
  }
  arrowLoc = consumeToken(tok::arrow);
  if (Tok.is(tok::kw_throws)) {
    diagnose(Tok.getLoc(), diag::throws_in_wrong_position);
    throwsLoc = consumeToken(tok::kw_throws);
  }
  auto arrow = new (Context) ArrowExpr(throwsLoc, arrowLoc);
  return makeParserResult(arrow);
}

/// parseExprSequence
///
///   expr-sequence(Mode):
///     expr-sequence-element(Mode) expr-binary(Mode)*
///   expr-binary(Mode):
///     operator-binary expr-sequence-element(Mode)
///     '?' expr-sequence(Mode) ':' expr-sequence-element(Mode)
///     '=' expr-unary
///     expr-is
///     expr-as
///
/// The sequencing for binary exprs is not structural, i.e., binary operators
/// are not inherently right-associative. If present, '?' and ':' tokens must
/// match.
///
/// Similarly, the parsing of 'try' as part of expr-sequence-element
/// is not structural.  'try' is not permitted at arbitrary points in
/// a sequence; in the places it's permitted, it's hoisted out to
/// apply to everything to its right.
ParserResult<Expr> Parser::parseExprSequence(Diag<> Message,
                                             bool isExprBasic,
                                             bool isForConditionalDirective) {
  SyntaxParsingContext ExprSequnceContext(SyntaxContext, SyntaxContextKind::Expr);

  SmallVector<Expr*, 8> SequencedExprs;
  SourceLoc startLoc = Tok.getLoc();
  bool HasCodeCompletion = false;
  bool PendingTernary = false;

  while (true) {
    if (isForConditionalDirective && Tok.isAtStartOfLine())
      break;
    
    // Parse a unary expression.
    ParserResult<Expr> Primary =
      parseExprSequenceElement(Message, isExprBasic);
    HasCodeCompletion |= Primary.hasCodeCompletion();
    if (Primary.isNull()) {
      if (Primary.hasCodeCompletion()) {
        if (CodeCompletion) {
          CodeCompletion->setLeadingSequenceExprs(SequencedExprs);
        }
        return Primary;
      } else {
        return nullptr;
      }
    }
    SequencedExprs.push_back(Primary.get());

    // We know we can make a syntax node for ternary expression.
    if (PendingTernary) {
      SyntaxContext->createNodeInPlace(SyntaxKind::TernaryExpr);
      PendingTernary = false;
    }

    if (isForConditionalDirective && Tok.isAtStartOfLine())
      break;
    
parse_operator:
    switch (Tok.getKind()) {
    case tok::oper_binary_spaced:
    case tok::oper_binary_unspaced: {
      // If this is an "&& #available()" expression (or related things that
      // show up in a stmt-condition production), then don't eat it.
      //
      // These are not general expressions, and && is an infix operator,
      // so the code is invalid.  We get better recovery if we bail out from
      // this, because then we can produce a fixit to rewrite the && into a ,
      // if we're in a stmt-condition.
      if (Tok.getText() == "&&" &&
          peekToken().isAny(tok::pound_available,
                            tok::kw_let, tok::kw_var, tok::kw_case))
        goto done;
      
      // Parse the operator.
      SyntaxParsingContext OperatorContext(SyntaxContext,
                                           SyntaxKind::BinaryOperatorExpr);
      Expr *Operator = parseExprOperator();
      SequencedExprs.push_back(Operator);
      
      // The message is only valid for the first subexpr.
      Message = diag::expected_expr_after_operator;
      break;
    }
    
    case tok::question_infix: {
      // Save the '?'.
      SourceLoc questionLoc = consumeToken();
      
      // Parse the middle expression of the ternary.
      ParserResult<Expr> middle =
          parseExprSequence(diag::expected_expr_after_if_question, isExprBasic);
      if (middle.hasCodeCompletion())
        return makeParserCodeCompletionResult<Expr>();
      if (middle.isNull())
        return nullptr;
      
      // Make sure there's a matching ':' after the middle expr.
      if (!Tok.is(tok::colon)) {
        diagnose(questionLoc, diag::expected_colon_after_if_question);

        return makeParserErrorResult(new (Context) ErrorExpr(
            {startLoc, middle.get()->getSourceRange().End}));
      }
      
      SourceLoc colonLoc = consumeToken();
      
      auto *unresolvedIf
        = new (Context) IfExpr(questionLoc,
                               middle.get(),
                               colonLoc);
      SequencedExprs.push_back(unresolvedIf);
      Message = diag::expected_expr_after_if_colon;

      // Wait for the next expression to make a syntax node for ternary
      // expression.
      PendingTernary = true;
      break;
    }
        
    case tok::equal: {
      // If we're parsing an expression as the body of a refutable var/let
      // pattern, then an assignment doesn't make sense.  In a "if let"
      // statement the equals is the start of the condition, so don't parse it
      // as a binary operator.
      if (InVarOrLetPattern)
        goto done;
      SyntaxParsingContext AssignContext(SyntaxContext,
                                         SyntaxKind::AssignmentExpr);
      SourceLoc equalsLoc = consumeToken();
      auto *assign = new (Context) AssignExpr(equalsLoc);
      SequencedExprs.push_back(assign);
      Message = diag::expected_expr_assignment;
      if (Tok.is(tok::code_complete)) {
        if (CodeCompletion) {
          auto RHS = new (Context) ErrorExpr(
            SourceRange(Tok.getRange().getStart(), Tok.getRange().getEnd()));
          assign->setSrc(RHS);
          SequencedExprs.pop_back();
          assign->setDest(SequencedExprs.back());
          SequencedExprs.pop_back();
          SequencedExprs.push_back(assign);
          CodeCompletion->completeAssignmentRHS(assign);
        }
        consumeToken();
        if (SequencedExprs.size() > 0 && (SequencedExprs.size() & 1) == 0) {
          // Make sure we have odd number of sequence exprs.
          SequencedExprs.pop_back();
        }
        auto Result = SequencedExprs.size() == 1 ?
          makeParserResult(SequencedExprs[0]):
          makeParserResult(SequenceExpr::create(Context, SequencedExprs));
        Result.setHasCodeCompletion();
        return Result;
      }
      break;
    }
        
    case tok::kw_is: {
      SyntaxParsingContext IsContext(SyntaxContext, SyntaxKind::IsExpr);
      // Parse a type after the 'is' token instead of an expression.
      ParserResult<Expr> is = parseExprIs();
      if (is.isNull() || is.hasCodeCompletion())
        return is;
      
      // Store the expr itself as a placeholder RHS. The real RHS is the
      // type parameter stored in the node itself.
      SequencedExprs.push_back(is.get());
      SequencedExprs.push_back(is.get());
      
      // We already parsed the right operand as part of the 'is' production.
      // Jump directly to parsing another operator.
      goto parse_operator;
    }
        
    case tok::kw_as: {
      SyntaxParsingContext AsContext(SyntaxContext, SyntaxKind::AsExpr);
      ParserResult<Expr> as = parseExprAs();
      if (as.isNull() || as.hasCodeCompletion())
        return as;
        
      // Store the expr itself as a placeholder RHS. The real RHS is the
      // type parameter stored in the node itself.
      SequencedExprs.push_back(as.get());
      SequencedExprs.push_back(as.get());
      
      // We already parsed the right operand as part of the 'is' production.
      // Jump directly to parsing another operator.
      goto parse_operator;
    }

    case tok::arrow:
    case tok::kw_throws: {
      ParserResult<Expr> arrow = parseExprArrow();
      if (arrow.isNull() || arrow.hasCodeCompletion())
        return arrow;
      SequencedExprs.push_back(arrow.get());
      break;
    }
        
    default:
      // If the next token is not a binary operator, we're done.
      goto done;
    }
  }
done:

  // For conditional directives, we stop parsing after a line break.
  if (isForConditionalDirective && (SequencedExprs.size() & 1) == 0) {
    diagnose(getEndOfPreviousLoc(),
             diag::incomplete_conditional_compilation_directive);
    return makeParserError();
  }

  // If we had semantic errors, just fail here.
  assert(!SequencedExprs.empty());

  // If we saw no operators, don't build a sequence.
  if (SequencedExprs.size() == 1) {
    auto Result = makeParserResult(SequencedExprs[0]);
    if (HasCodeCompletion)
      Result.setHasCodeCompletion();
    return Result;
  }

  ExprSequnceContext.createNodeInPlace(SyntaxKind::ExprList);
  ExprSequnceContext.setCreateSyntax(SyntaxKind::SequenceExpr);
  auto Result = makeParserResult(SequenceExpr::create(Context, SequencedExprs));
  if (HasCodeCompletion)
    Result.setHasCodeCompletion();
  return Result;
}

/// parseExprSequenceElement
///
///   expr-sequence-element(Mode):
///     'try' expr-unary(Mode)
///     'try' '?' expr-unary(Mode)
///     'try' '!' expr-unary(Mode)
///     expr-unary(Mode)
///
/// 'try' is not actually allowed at an arbitrary position of a
/// sequence, but this isn't enforced until sequence-folding.
ParserResult<Expr> Parser::parseExprSequenceElement(Diag<> message,
                                                    bool isExprBasic) {
  SyntaxParsingContext ElementContext(SyntaxContext,
                                      SyntaxContextKind::Expr);
  SourceLoc tryLoc;
  bool hadTry = consumeIf(tok::kw_try, tryLoc);
  Optional<Token> trySuffix;
  if (hadTry && Tok.isAny(tok::exclaim_postfix, tok::question_postfix)) {
    trySuffix = Tok;
    consumeToken();
  }

  // Try to parse '@' sign or 'inout' as a attributed typerepr.
  if (Tok.isAny(tok::at_sign, tok::kw_inout)) {
    bool isType = false;
    {
      BacktrackingScope backtrack(*this);
      isType = canParseType();
    }
    if (isType) {
      ParserResult<TypeRepr> ty = parseType();
      if (ty.isNonNull())
        return makeParserResult(
            new (Context) TypeExpr(TypeLoc(ty.get(), Type())));
      checkForInputIncomplete();
      return nullptr;
    }
  }

  ParserResult<Expr> sub = parseExprUnary(message, isExprBasic);

  if (hadTry && !sub.hasCodeCompletion() && !sub.isNull()) {
    switch (trySuffix ? trySuffix->getKind() : tok::NUM_TOKENS) {
    case tok::exclaim_postfix:
      sub = makeParserResult(
          new (Context) ForceTryExpr(tryLoc, sub.get(), trySuffix->getLoc()));
      break;
    case tok::question_postfix:
      sub = makeParserResult(
          new (Context) OptionalTryExpr(tryLoc, sub.get(),
                                        trySuffix->getLoc()));
      break;
    default:
      // If this is a simple "try expr" situation, where the expr is a closure
      // literal, and the next token is a 'catch', then the user wrote
      // try/catch instead of do/catch.  Emit a fixit hint to rewrite to the
      // correct do/catch construct.
      if (Tok.is(tok::kw_catch) && isa<ClosureExpr>(sub.get())) {
        diagnose(tryLoc, diag::docatch_not_trycatch)
          .fixItReplace(tryLoc, "do");
        
        // Eat all of the catch clauses, so we don't trip over them in error
        // recovery.
        while (Tok.is(tok::kw_catch)) {
          ParserResult<CatchStmt> clause = parseStmtCatch();
          if (clause.hasCodeCompletion() && clause.isNull())
            break;
        }

        return makeParserResult(new (Context) ErrorExpr(tryLoc));
      }
        
      sub = makeParserResult(new (Context) TryExpr(tryLoc, sub.get()));
      break;
    }
  }

  return sub;
}

/// parseExprUnary
///
///   expr-unary(Mode):
///     expr-postfix(Mode)
///     operator-prefix expr-unary(Mode)
///     '&' expr-unary(Mode)
///
ParserResult<Expr> Parser::parseExprUnary(Diag<> Message, bool isExprBasic) {
  SyntaxParsingContext UnaryContext(SyntaxContext, SyntaxContextKind::Expr);
  UnresolvedDeclRefExpr *Operator;
  switch (Tok.getKind()) {
  default:
    // If the next token is not an operator, just parse this as expr-postfix.
    return parseExprPostfix(Message, isExprBasic);

  case tok::amp_prefix: {
    SourceLoc Loc = consumeToken(tok::amp_prefix);

    ParserResult<Expr> SubExpr = parseExprUnary(Message, isExprBasic);
    if (SubExpr.hasCodeCompletion())
      return makeParserCodeCompletionResult<Expr>();
    if (SubExpr.isNull())
      return nullptr;
    return makeParserResult(
        new (Context) InOutExpr(Loc, SubExpr.get(), Type()));
  }

  case tok::pound_keyPath:
    return parseExprKeyPathObjC();
  case tok::backslash:
    return parseExprKeyPath();

  case tok::oper_postfix:
    // Postfix operators cannot start a subexpression, but can happen
    // syntactically because the operator may just follow whatever precedes this
    // expression (and that may not always be an expression).
    diagnose(Tok, diag::invalid_postfix_operator);
    Tok.setKind(tok::oper_prefix);
    LLVM_FALLTHROUGH;
  case tok::oper_prefix:
    Operator = parseExprOperator();
    break;
  case tok::oper_binary_spaced:
  case tok::oper_binary_unspaced: {
    // For recovery purposes, accept an oper_binary here.
    SourceLoc OperEndLoc = Tok.getLoc().getAdvancedLoc(Tok.getLength());
    Tok.setKind(tok::oper_prefix);
    Operator = parseExprOperator();

    if (OperEndLoc == Tok.getLoc())
      diagnose(PreviousLoc, diag::expected_expr_after_unary_operator);
    else
      diagnose(PreviousLoc, diag::expected_prefix_operator)
          .fixItRemoveChars(OperEndLoc, Tok.getLoc());
    break;
  }
  }

  ParserResult<Expr> SubExpr = parseExprUnary(Message, isExprBasic);
  if (SubExpr.hasCodeCompletion())
    return makeParserCodeCompletionResult<Expr>();
  if (SubExpr.isNull())
    return nullptr;

  // We are sure we can create a prefix prefix operator expr now.
  UnaryContext.setCreateSyntax(SyntaxKind::PrefixOperatorExpr);

  // Check if we have a unary '-' with number literal sub-expression, for
  // example, "-42" or "-1.25".
  if (auto *LE = dyn_cast<NumberLiteralExpr>(SubExpr.get())) {
    if (Operator->hasName() && Operator->getName().getBaseName() == "-") {
      LE->setNegative(Operator->getLoc());
      return makeParserResult(LE);
    }
  }

  return makeParserResult(
      new (Context) PrefixUnaryExpr(Operator, SubExpr.get()));
}

/// expr-keypath-swift:
///   \ type? . initial-key-path-component key-path-components
///
/// key-path-components:
//    key-path-component*
///   <empty>
///
/// key-path-component:
///   .identifier
///   ?
///   !
///   [ expression ]
///
/// initial-key-path-component:
///   identifier
///   ?
///   !
///   [ expression ]
ParserResult<Expr> Parser::parseExprKeyPath() {
  // Consume '\'.
  SourceLoc backslashLoc = consumeToken(tok::backslash);
  llvm::SaveAndRestore<SourceLoc> slashLoc(SwiftKeyPathSlashLoc, backslashLoc);

  // FIXME: diagnostics
  ParserResult<Expr> rootResult, pathResult;
  if (!startsWithSymbol(Tok, '.')) {
    llvm::SaveAndRestore<bool> S(InSwiftKeyPath, true);
    rootResult = parseExprPostfix(diag::expr_keypath_expected_expr,
                                  /*isBasic=*/true);

    if (rootResult.isParseError() || rootResult.hasCodeCompletion())
      return rootResult;
  }

  if (startsWithSymbol(Tok, '.')) {
    llvm::SaveAndRestore<Expr*> S(SwiftKeyPathRoot, rootResult.getPtrOrNull());

    // For uniformity, \.foo is parsed as if it were MAGIC.foo, so we need to
    // make sure the . is there, but parsing the ? in \.? as .? doesn't make
    // sense. This is all made more complicated by .?. being considered an
    // operator token, and a single one at that (which means
    // peekToken().is(tok::identifier) is incorrect: it is true for .?.foo).
    auto position = getParserPosition();
    auto dotLoc = consumeStartingCharacterOfCurrentToken(tok::period);
    if (Tok.is(tok::identifier))
      backtrackToPosition(position);

    auto inner = makeParserResult(new (Context) KeyPathDotExpr(dotLoc));
    bool unusedHasBindOptional = false;

    // Inside a keypath's path, the period always behaves normally: the key path
    // behavior is only the separation between type and path.
    pathResult = parseExprPostfixSuffix(inner, /*isExprBasic=*/true,
                                        /*periodHasKeyPathBehavior=*/false,
                                        unusedHasBindOptional);
    if (pathResult.isParseError() || pathResult.hasCodeCompletion())
      return pathResult;
  }

  auto keypath = new (Context) KeyPathExpr(
      backslashLoc, rootResult.getPtrOrNull(), pathResult.getPtrOrNull());
  return makeParserResult(keypath);
}

///   expr-keypath-objc:
///     '#keyPath' '(' unqualified-name ('.' unqualified-name) * ')'
///
ParserResult<Expr> Parser::parseExprKeyPathObjC() {
  // Consume '#keyPath'.
  SourceLoc keywordLoc = consumeToken(tok::pound_keyPath);

  // Parse the leading '('.
  if (!Tok.is(tok::l_paren)) {
    diagnose(Tok, diag::expr_keypath_expected_lparen);
    return makeParserError();
  }
  SourceLoc lParenLoc = consumeToken(tok::l_paren);

  SmallVector<KeyPathExpr::Component, 4> components;
  /// Handler for code completion.
  auto handleCodeCompletion = [&](bool hasDot) -> ParserResult<Expr> {
    KeyPathExpr *expr = nullptr;
    if (!components.empty()) {
      expr = new (Context)
          KeyPathExpr(Context, keywordLoc, lParenLoc, components, Tok.getLoc());
    }

    if (CodeCompletion)
      CodeCompletion->completeExprKeyPath(expr, hasDot);

    // Eat the code completion token because we handled it.
    consumeToken(tok::code_complete);
    return makeParserCodeCompletionResult(expr);
  };

  // Parse the sequence of unqualified-names.
  ParserStatus status;
  while (true) {
    // Handle code completion.
    if (Tok.is(tok::code_complete))
      return handleCodeCompletion(!components.empty());

    // Parse the next name.
    DeclNameLoc nameLoc;
    bool afterDot = !components.empty();
    auto name = parseUnqualifiedDeclName(
                  afterDot, nameLoc, 
                  diag::expr_keypath_expected_property_or_type);
    if (!name) {
      status.setIsParseError();
      break;
    }

    // Record the name we parsed.
    auto component = KeyPathExpr::Component::forUnresolvedProperty(name,
                                                      nameLoc.getBaseNameLoc());
    components.push_back(component);

    // Handle code completion.
    if (Tok.is(tok::code_complete))
      return handleCodeCompletion(false);

    // Parse the next period to continue the path.
    if (consumeIf(tok::period))
      continue;

    break;
  }

  // Parse the closing ')'.
  SourceLoc rParenLoc;
  if (status.isError()) {
    skipUntilDeclStmtRBrace(tok::r_paren);
    if (Tok.is(tok::r_paren))
      rParenLoc = consumeToken();
    else
      rParenLoc = PreviousLoc;
  } else {
    parseMatchingToken(tok::r_paren, rParenLoc,
                       diag::expr_keypath_expected_rparen, lParenLoc);
  }

  // If we cannot build a useful expression, just return an error
  // expression.
  if (components.empty() || status.isError()) {
    return makeParserResult<Expr>(
             new (Context) ErrorExpr(SourceRange(keywordLoc, rParenLoc)));
  }

  // We're done: create the key-path expression.
  return makeParserResult<Expr>(new (Context) KeyPathExpr(
      Context, keywordLoc, lParenLoc, components, rParenLoc));
}

/// parseExprSelector
///
///   expr-selector:
///     '#selector' '(' expr ')'
///     '#selector' '(' 'getter' ':' expr ')'
///     '#selector' '(' 'setter' ':' expr ')'
///
ParserResult<Expr> Parser::parseExprSelector() {
  // Consume '#selector'.
  SourceLoc keywordLoc = consumeToken(tok::pound_selector);

  // Parse the leading '('.
  if (!Tok.is(tok::l_paren)) {
    diagnose(Tok, diag::expr_selector_expected_lparen);
    return makeParserError();
  }
  SourceLoc lParenLoc = consumeToken(tok::l_paren);
  SourceLoc modifierLoc;

  // Parse possible 'getter:' or 'setter:' modifiers, and determine
  // the kind of selector we're working with.
  ObjCSelectorExpr::ObjCSelectorKind selectorKind;
  if (peekToken().is(tok::colon) &&
      (Tok.isContextualKeyword("getter") ||
       Tok.isContextualKeyword("setter"))) {
    // Parse the modifier.
    if (Tok.isContextualKeyword("getter"))
      selectorKind = ObjCSelectorExpr::Getter;
    else
      selectorKind = ObjCSelectorExpr::Setter;

    modifierLoc = consumeToken(tok::identifier);
    (void)consumeToken(tok::colon);
  } else {
    selectorKind = ObjCSelectorExpr::Method;
  }

  ObjCSelectorContext selectorContext;
  switch (selectorKind) {
  case ObjCSelectorExpr::Getter:
    selectorContext = ObjCSelectorContext::GetterSelector;
    break;
  case ObjCSelectorExpr::Setter:
    selectorContext = ObjCSelectorContext::SetterSelector;
    break;
  case ObjCSelectorExpr::Method:
    selectorContext = ObjCSelectorContext::MethodSelector;
  }

  // Parse the subexpression.
  CodeCompletionCallbacks::InObjCSelectorExprRAII
    InObjCSelectorExpr(CodeCompletion, selectorContext);
  ParserResult<Expr> subExpr =
    parseExpr(selectorKind == ObjCSelectorExpr::Method
                ? diag::expr_selector_expected_method_expr
                : diag::expr_selector_expected_property_expr);
  if (subExpr.hasCodeCompletion())
    return makeParserCodeCompletionResult<Expr>();

  // Parse the closing ')'.
  SourceLoc rParenLoc;
  if (subExpr.isParseError()) {
    skipUntilDeclStmtRBrace(tok::r_paren);
    if (Tok.is(tok::r_paren))
      rParenLoc = consumeToken();
    else
      rParenLoc = PreviousLoc;
  } else {
    parseMatchingToken(tok::r_paren, rParenLoc,
                       diag::expr_selector_expected_rparen, lParenLoc);
  }

  // If the subexpression was in error, just propagate the error.
  if (subExpr.isParseError())
    return makeParserResult<Expr>(
      new (Context) ErrorExpr(SourceRange(keywordLoc, rParenLoc)));

  return makeParserResult<Expr>(
    new (Context) ObjCSelectorExpr(selectorKind, keywordLoc, lParenLoc,
                                   modifierLoc, subExpr.get(), rParenLoc));
}

static DeclRefKind getDeclRefKindForOperator(tok kind) {
  switch (kind) {
  case tok::oper_binary_spaced:
  case tok::oper_binary_unspaced:  return DeclRefKind::BinaryOperator;
  case tok::oper_postfix: return DeclRefKind::PostfixOperator;
  case tok::oper_prefix:  return DeclRefKind::PrefixOperator;
  default: llvm_unreachable("bad operator token kind");
  }
}

/// parseExprOperator - Parse an operator reference expression.  These
/// are not "proper" expressions; they can only appear in binary/unary
/// operators.
UnresolvedDeclRefExpr *Parser::parseExprOperator() {
  assert(Tok.isAnyOperator());
  DeclRefKind refKind = getDeclRefKindForOperator(Tok.getKind());
  SourceLoc loc = Tok.getLoc();
  Identifier name = Context.getIdentifier(Tok.getText());
  consumeToken();
  // Bypass local lookup.
  return new (Context) UnresolvedDeclRefExpr(name, refKind, DeclNameLoc(loc));
}

static VarDecl *getImplicitSelfDeclForSuperContext(Parser &P,
                                                   DeclContext *DC,
                                                   SourceLoc Loc) {
  auto *methodContext = DC->getInnermostMethodContext();
  if (!methodContext) {
    P.diagnose(Loc, diag::super_not_in_class_method);
    return nullptr;
  }

  // Do an actual lookup for 'self' in case it shows up in a capture list.
  auto *methodSelf = methodContext->getImplicitSelfDecl();
  auto *lookupSelf = P.lookupInScope(P.Context.Id_self);
  if (lookupSelf && lookupSelf != methodSelf) {
    // FIXME: This is the wrong diagnostic for if someone manually declares a
    // variable named 'self' using backticks.
    P.diagnose(Loc, diag::super_in_closure_with_capture);
    P.diagnose(lookupSelf->getLoc(), diag::super_in_closure_with_capture_here);
    return nullptr;
  }

  return methodSelf;
}

/// parseExprSuper
///
///   expr-super:
///     expr-super-member
///     expr-super-init
///     expr-super-subscript
///   expr-super-member:
///     'super' '.' identifier
///   expr-super-init:
///     'super' '.' 'init'
///   expr-super-subscript:
///     'super' '[' expr ']'
ParserResult<Expr> Parser::parseExprSuper(bool isExprBasic) {
  // Parse the 'super' reference.
  SourceLoc superLoc = consumeToken(tok::kw_super);
  
  VarDecl *selfDecl = getImplicitSelfDeclForSuperContext(*this,
                                                         CurDeclContext,
                                                         superLoc);
  bool ErrorOccurred = selfDecl == nullptr;

  Expr *superRef = !ErrorOccurred
    ? cast<Expr>(new (Context) SuperRefExpr(selfDecl, superLoc,
                                            /*Implicit=*/false))
    : cast<Expr>(new (Context) ErrorExpr(superLoc));
  
  if (Tok.isAny(tok::period, tok::period_prefix)) {
    // 'super.' must be followed by a member or initializer ref.

    SourceLoc dotLoc = consumeToken();
    
    if (Tok.is(tok::code_complete)) {
      if (CodeCompletion) {
        if (auto *SRE = dyn_cast<SuperRefExpr>(superRef))
          CodeCompletion->completeExprSuperDot(SRE);
      }

      // Eat the code completion token because we handled it.
      consumeToken(tok::code_complete);
      return makeParserCodeCompletionResult(superRef);
    }

    DeclNameLoc nameLoc;
    DeclName name = parseUnqualifiedDeclName(/*afterDot=*/true, nameLoc,
                      diag::expected_identifier_after_super_dot_expr);
    if (!name)
      return nullptr;

    return makeParserResult(
             new (Context) UnresolvedDotExpr(superRef, dotLoc, name, nameLoc,
                                             /*Implicit=*/false));
  }

  // NOTE: l_square_lit is for migrating the old object literal syntax.
  // Eventually this block can be removed.
  if (Tok.is(tok::l_square_lit) && !Tok.isAtStartOfLine() &&
      isCollectionLiteralStartingWithLSquareLit()) {
    assert(Tok.getLength() == 1);
    Tok.setKind(tok::l_square);
  }

  if (Tok.isFollowingLSquare()) {
    // super[expr]
    SourceLoc lSquareLoc, rSquareLoc;
    SmallVector<Expr *, 2> indexArgs;
    SmallVector<Identifier, 2> indexArgLabels;
    SmallVector<SourceLoc, 2> indexArgLabelLocs;
    Expr *trailingClosure;

    ParserStatus status = parseExprList(tok::l_square, tok::r_square,
                                        /*isPostfix=*/true, isExprBasic,
                                        lSquareLoc, indexArgs, indexArgLabels,
                                        indexArgLabelLocs,
                                        rSquareLoc,
                                        trailingClosure,
                                        SyntaxKind::Unknown);
    if (status.hasCodeCompletion())
      return makeParserCodeCompletionResult<Expr>();
    if (status.isError())
      return nullptr;
    return makeParserResult(
      SubscriptExpr::create(Context, superRef, lSquareLoc, indexArgs,
                            indexArgLabels, indexArgLabelLocs, rSquareLoc,
                            trailingClosure, ConcreteDeclRef(),
                            /*implicit=*/false));
  }

  if (Tok.is(tok::code_complete)) {
    if (CodeCompletion) {
      if (auto *SRE = dyn_cast<SuperRefExpr>(superRef))
      CodeCompletion->completeExprSuper(SRE);
    }
    // Eat the code completion token because we handled it.
    consumeToken(tok::code_complete);
    return makeParserCodeCompletionResult(superRef);
  }
  
  if (consumeIf(tok::unknown))
    return nullptr;
  
  diagnose(Tok, diag::expected_dot_or_subscript_after_super);
  return nullptr;
}

/// Copy a numeric literal value into AST-owned memory, stripping underscores
/// so the semantic part of the value can be parsed by APInt/APFloat parsers.
static StringRef copyAndStripUnderscores(ASTContext &C, StringRef orig) {
  char *start = static_cast<char*>(C.Allocate(orig.size(), 1));
  char *p = start;

  if (p) {
    for (char c : orig) {
      if (c != '_') {
        *p++ = c;
      }
    }
  }
  
  return StringRef(start, p - start);
}

/// Disambiguate the parse after '{' token that is in a place that might be
/// the start of a trailing closure, or start the variable accessor block.
///
/// Check to see if the '{' is followed by a 'didSet' or a 'willSet' label,
/// possibly preceded by attributes.  If so, we disambiguate the parse as the
/// start of a get-set block in a variable definition (not as a trailing
/// closure).
static bool isStartOfGetSetAccessor(Parser &P) {
  assert(P.Tok.is(tok::l_brace) && "not checking a brace?");
  
  // The only case this can happen is if the accessor label is immediately after
  // a brace (possibly preceded by attributes).  "get" is implicit, so it can't
  // be checked for.  Conveniently however, get/set properties are not allowed
  // to have initializers, so we don't have an ambiguity, we just have to check
  // for observing accessors.
  //
  // If we have a 'didSet' or a 'willSet' label, disambiguate immediately as
  // an accessor block.
  Token NextToken = P.peekToken();
  if (NextToken.isContextualKeyword("didSet") ||
      NextToken.isContextualKeyword("willSet"))
    return true;

  // If we don't have attributes, then it cannot be an accessor block.
  if (NextToken.isNot(tok::at_sign))
    return false;

  Parser::BacktrackingScope Backtrack(P);

  // Eat the "{".
  P.consumeToken(tok::l_brace);

  // Eat attributes, if present.
  while (P.consumeIf(tok::at_sign)) {
    if (!P.consumeIf(tok::identifier)) return false;
    // Eat paren after attribute name; e.g. @foo(x)
    if (P.Tok.is(tok::l_paren)) P.skipSingle();
  }

  // Check if we have 'didSet'/'willSet' after attributes.
  return P.Tok.isContextualKeyword("didSet") ||
         P.Tok.isContextualKeyword("willSet");
}

/// Recover invalid uses of trailing closures in a situation
/// where the parser requires an expr-basic (which does not allow them).  We
/// handle this by doing some lookahead in common situations. And later, Sema
/// will emit a diagnostic with a fixit to add wrapping parens.
static bool isValidTrailingClosure(bool isExprBasic, Parser &P){
  assert(P.Tok.is(tok::l_brace) && "Couldn't be a trailing closure");
  
  // If this is the start of a get/set accessor, then it isn't a trailing
  // closure.
  if (isStartOfGetSetAccessor(P))
    return false;

  // If this is a normal expression (not an expr-basic) then trailing closures
  // are allowed, so this is obviously one.
  // TODO: We could handle try to disambiguate cases like:
  //   let x = foo
  //   {...}()
  // by looking ahead for the ()'s, but this has been replaced by do{}, so this
  // probably isn't worthwhile.
  //
  if (!isExprBasic)
    return true;
  
  // If this is an expr-basic, then a trailing closure is not allowed.  However,
  // it is very common for someone to write something like:
  //
  //    for _ in numbers.filter {$0 > 4} {
  //
  // and we want to recover from this very well.   We need to perform arbitrary
  // look-ahead to disambiguate this case, so we only do this in the case where
  // the token after the { is on the same line as the {.
  if (P.peekToken().isAtStartOfLine())
    return false;
  
  
  // Determine if the {} goes with the expression by eating it, and looking
  // to see if it is immediately followed by '{', 'where', or comma.  If so,
  // we consider it to be part of the proceeding expression.
  Parser::BacktrackingScope backtrack(P);
  P.consumeToken(tok::l_brace);
  P.skipUntil(tok::r_brace);
  SourceLoc endLoc;
  if (!P.consumeIf(tok::r_brace, endLoc) ||
      P.Tok.isNot(tok::l_brace, tok::kw_where, tok::comma)) {
    return false;
  }

  // Recoverable case. Just return true here and Sema will emit a diagnostic
  // later. see: Sema/MiscDiagnostics.cpp#checkStmtConditionTrailingClosure
  return true;
}



/// Map magic literal tokens such as #file to their
/// MagicIdentifierLiteralExpr kind.
static MagicIdentifierLiteralExpr::Kind
getMagicIdentifierLiteralKind(tok Kind) {
  switch (Kind) {
  case tok::kw___COLUMN__:
  case tok::pound_column:
    return MagicIdentifierLiteralExpr::Kind::Column;
  case tok::kw___FILE__:
  case tok::pound_file:
    return MagicIdentifierLiteralExpr::Kind::File;
  case tok::kw___FUNCTION__:
  case tok::pound_function:
    return MagicIdentifierLiteralExpr::Kind::Function;
  case tok::kw___LINE__:
  case tok::pound_line:
    return MagicIdentifierLiteralExpr::Kind::Line;
  case tok::kw___DSO_HANDLE__:
  case tok::pound_dsohandle:
    return MagicIdentifierLiteralExpr::Kind::DSOHandle;

  default:
    llvm_unreachable("not a magic literal");
  }
}

/// See if type(of: <expr>) can be parsed backtracking on failure.
static bool canParseTypeOf(Parser &P) {
  // We parsed `type(of:)` as a special syntactic form in Swift 3. In Swift 4
  // it is handled by overload resolution.
  if (!P.Context.LangOpts.isSwiftVersion3())
    return false;

  if (!(P.Tok.getText() == "type" && P.peekToken().is(tok::l_paren))) {
    return false;
  }
  // Look ahead to parse the parenthesized expression.
  Parser::BacktrackingScope Backtrack(P);
  P.consumeToken(tok::identifier);
  P.consumeToken(tok::l_paren);
  // The first argument label must be 'of'.
  if (!(P.Tok.getText() == "of" && P.peekToken().is(tok::colon))) {
    return false;
  }

  // Parse to the closing paren.
  while (!P.Tok.is(tok::r_paren) && !P.Tok.is(tok::eof)) {
    // Anything that looks like another argument label is bogus.  It is
    // sufficient to parse for a single trailing comma.  Backtracking will
    // fall back to an unresolved decl.
    if (P.Tok.is(tok::comma)) {
      return false;
    }
    P.skipSingle();
  }
  return true;
}

ParserResult<Expr>
Parser::parseExprPostfixSuffix(ParserResult<Expr> Result, bool isExprBasic,
                               bool periodHasKeyPathBehavior,
                               bool &hasBindOptional) {
  hasBindOptional = false;

  // Handle suffix expressions.
  while (1) {
    // FIXME: Better recovery.
    if (Result.isNull())
      return Result;

    // Check for a .foo suffix.
    SourceLoc TokLoc = Tok.getLoc();
    if (Tok.is(tok::period) || Tok.is(tok::period_prefix)) {
      // A key path is special, because it allows .[, unlike anywhere else. The
      // period itself should be left in the token stream. (.? and .! end up
      // being operators, and so aren't handled here.)
      if (periodHasKeyPathBehavior && peekToken().is(tok::l_square)) {
        break;
      }

      consumeToken();

      // Handle "x.42" - a tuple index.
      if (Tok.is(tok::integer_literal)) {
        DeclName name = Context.getIdentifier(Tok.getText());
        SourceLoc nameLoc = consumeToken(tok::integer_literal);

        // Don't allow '.<integer literal>' following a numeric literal
        // expression (unless in #if env, for 1.2.3.4 version numbers)
        if (!InPoundIfEnvironment && Result.isNonNull() &&
            isa<NumberLiteralExpr>(Result.get())) {
          diagnose(nameLoc, diag::numeric_literal_numeric_member)
              .highlight(Result.get()->getSourceRange());
          continue;
        }

        Result = makeParserResult(new (Context) UnresolvedDotExpr(
            Result.get(), TokLoc, name, DeclNameLoc(nameLoc),
            /*Implicit=*/false));
        continue;
      }

      // Handle "x.self" expr.
      if (Tok.is(tok::kw_self)) {
        Result = makeParserResult(
            new (Context) DotSelfExpr(Result.get(), TokLoc, consumeToken()));
        continue;
      }

      // Handle the deprecated 'x.dynamicType' and migrate it to `type(of: x)`
      if (Tok.getText() == "dynamicType") {
        auto range = Result.get()->getSourceRange();
        auto dynamicTypeExprRange = SourceRange(TokLoc, Tok.getLoc());
        diagnose(TokLoc, diag::expr_dynamictype_deprecated)
            .highlight(dynamicTypeExprRange)
            .fixItReplace(dynamicTypeExprRange, ")")
            .fixItInsert(range.Start, "type(of: ");

        // fallthrough to an UnresolvedDotExpr.
      }

      // If we have '.<keyword><code_complete>', try to recover by creating
      // an identifier with the same spelling as the keyword.
      if (Tok.isKeyword() && peekToken().is(tok::code_complete)) {
        Identifier Name = Context.getIdentifier(Tok.getText());
        Result = makeParserResult(new (Context) UnresolvedDotExpr(
            Result.get(), TokLoc, Name, DeclNameLoc(Tok.getLoc()),
            /*Implicit=*/false));
        consumeToken();
        // Fall into the next code completion handler.
      }

      // Handle "x.<tab>" for code completion.
      if (Tok.is(tok::code_complete)) {
        if (CodeCompletion && Result.isNonNull()) {
          if (InSwiftKeyPath) {
            Result = makeParserResult(
              new (Context) KeyPathExpr(SwiftKeyPathSlashLoc, Result.get(),
                                        nullptr));
          } else if (SwiftKeyPathRoot) {
            Result = makeParserResult(
              new (Context) KeyPathExpr(SwiftKeyPathSlashLoc, SwiftKeyPathRoot,
                                        Result.get()));
          }
          CodeCompletion->completeDotExpr(Result.get(), /*DotLoc=*/TokLoc);
        }
        // Eat the code completion token because we handled it.
        consumeToken(tok::code_complete);
        Result.setHasCodeCompletion();
        return Result;
      }

      DeclNameLoc NameLoc;
      DeclName Name = parseUnqualifiedDeclName(/*afterDot=*/true, NameLoc,
                                               diag::expected_member_name);
      if (!Name)
        return nullptr;
      SyntaxContext->createNodeInPlace(SyntaxKind::MemberAccessExpr);
      Result = makeParserResult(
          new (Context) UnresolvedDotExpr(Result.get(), TokLoc, Name, NameLoc,
                                          /*Implicit=*/false));

      if (canParseAsGenericArgumentList()) {
        SmallVector<TypeRepr *, 8> args;
        SourceLoc LAngleLoc, RAngleLoc;
        if (parseGenericArguments(args, LAngleLoc, RAngleLoc)) {
          diagnose(LAngleLoc, diag::while_parsing_as_left_angle_bracket);
        }

        SmallVector<TypeLoc, 8> locArgs;
        for (auto ty : args)
          locArgs.push_back(ty);
        Result = makeParserResult(new (Context) UnresolvedSpecializeExpr(
            Result.get(), LAngleLoc, Context.AllocateCopy(locArgs), RAngleLoc));
      }

      continue;
    }

    // If there is an expr-call-suffix, parse it and form a call.
    if (Tok.isFollowingLParen()) {
      Result = parseExprCallSuffix(Result, isExprBasic);
      continue;
    }

    // NOTE: l_square_lit is for migrating the old object literal syntax.
    // Eventually this block can be removed.
    if (Tok.is(tok::l_square_lit) && !Tok.isAtStartOfLine() &&
        isCollectionLiteralStartingWithLSquareLit()) {
      assert(Tok.getLength() == 1);
      Tok.setKind(tok::l_square);
    }

    // Check for a [expr] suffix.
    // Note that this cannot be the start of a new line.
    if (Tok.isFollowingLSquare()) {
      SourceLoc lSquareLoc, rSquareLoc;
      SmallVector<Expr *, 2> indexArgs;
      SmallVector<Identifier, 2> indexArgLabels;
      SmallVector<SourceLoc, 2> indexArgLabelLocs;
      Expr *trailingClosure;

      ParserStatus status = parseExprList(
          tok::l_square, tok::r_square,
          /*isPostfix=*/true, isExprBasic, lSquareLoc, indexArgs,
          indexArgLabels, indexArgLabelLocs, rSquareLoc, trailingClosure,
          SyntaxKind::Unknown);
      if (status.hasCodeCompletion())
        return makeParserCodeCompletionResult<Expr>();
      if (status.isError() || Result.isNull())
        return nullptr;
      Result = makeParserResult(SubscriptExpr::create(
          Context, Result.get(), lSquareLoc, indexArgs, indexArgLabels,
          indexArgLabelLocs, rSquareLoc, trailingClosure, ConcreteDeclRef(),
          /*implicit=*/false));
      continue;
    }

    // Check for a trailing closure, if allowed.
    if (Tok.is(tok::l_brace) && isValidTrailingClosure(isExprBasic, *this)) {
      // FIXME: if Result has a trailing closure, break out.

      // Stop after literal expressions, which may never have trailing closures.
      const auto *callee = Result.get();
      if (isa<LiteralExpr>(callee) || isa<CollectionExpr>(callee) ||
          isa<TupleExpr>(callee))
        break;

      ParserResult<Expr> closure =
          parseTrailingClosure(callee->getSourceRange());
      if (closure.isNull())
        return nullptr;

      // Trailing closure implicitly forms a call.
      Result = makeParserResult(
          ParserStatus(closure),
          CallExpr::create(Context, Result.get(), SourceLoc(), {}, {}, {},
                           SourceLoc(), closure.get(), /*implicit=*/false));

      if (Result.hasCodeCompletion())
        return Result;

      // We only allow a single trailing closure on a call.  This could be
      // generalized in the future, but needs further design.
      if (Tok.is(tok::l_brace))
        break;
      continue;
    }

    // Check for a ? suffix.
    if (consumeIf(tok::question_postfix)) {
      Result = makeParserResult(
          new (Context) BindOptionalExpr(Result.get(), TokLoc, /*depth*/ 0));
      hasBindOptional = true;
      continue;
    }

    // Check for a ! suffix.
    if (consumeIf(tok::exclaim_postfix)) {
      Result =
          makeParserResult(new (Context) ForceValueExpr(Result.get(), TokLoc));
      continue;
    }

    // Check for a postfix-operator suffix.
    if (Tok.is(tok::oper_postfix)) {
      // KeyPaths are more restricted in what can go after a ., and so we treat
      // them specially.
      if (periodHasKeyPathBehavior && startsWithSymbol(Tok, '.'))
        break;

      Expr *oper = parseExprOperator();
      Result =
          makeParserResult(new (Context) PostfixUnaryExpr(oper, Result.get()));
      continue;
    }

    if (Tok.is(tok::code_complete)) {
      if (Tok.isAtStartOfLine()) {
        // Postfix expression is located on a different line than the code
        // completion token, and thus they are not related.
        return Result;
      }

      if (CodeCompletion && Result.isNonNull()) {
        bool hasSpace = Tok.getLoc() != getEndOfPreviousLoc();
        CodeCompletion->completePostfixExpr(Result.get(), hasSpace);
      }
      // Eat the code completion token because we handled it.
      consumeToken(tok::code_complete);
      return makeParserCodeCompletionResult<Expr>();
    }

    // If we end up with an unknown token on this line, return an ErrorExpr
    // covering the range of the token.
    if (!Tok.isAtStartOfLine() && consumeIf(tok::unknown)) {
      Result = makeParserResult(new (Context)
                                    ErrorExpr(Result.get()->getSourceRange()));
      continue;
    }

    // Otherwise, we don't know what this token is, it must end the expression.
    break;
  }

  return Result;
}

/// parseExprPostfix
///
///   expr-literal:
///     integer_literal
///     floating_literal
///     string_literal
///     nil
///     true
///     false
///     #file
///     #line
///     #column
///     #function
///     #dsohandle
///
///   expr-primary:
///     expr-literal
///     expr-identifier expr-call-suffix?
///     expr-closure
///     expr-anon-closure-argument
///     expr-delayed-identifier
///     expr-paren
///     expr-super
///     expr-discard
///     expr-selector
///
///   expr-delayed-identifier:
///     '.' identifier
///
///   expr-discard:
///     '_'
///
///   expr-dot:
///     expr-postfix '.' 'type'
///     expr-postfix '.' (identifier|keyword) generic-args? expr-call-suffix?
///     expr-postfix '.' integer_literal
///
///   expr-subscript:
///     expr-postfix '[' expr ']'
///
///   expr-call:
///     expr-postfix expr-paren
///
///   expr-force-value:
///     expr-postfix '!'
///
///   expr-trailing-closure:
///     expr-postfix(trailing-closure) expr-closure
///
///   expr-postfix(Mode):
///     expr-postfix(Mode) operator-postfix
///
///   expr-postfix(basic):
///     expr-primary
///     expr-dot
///     expr-metatype
///     expr-init
///     expr-subscript
///     expr-call
///     expr-force-value
///
///   expr-postfix(trailing-closure):
///     expr-postfix(basic)
///     expr-trailing-closure
///
ParserResult<Expr> Parser::parseExprPostfix(Diag<> ID, bool isExprBasic) {
  SyntaxParsingContext ExprContext(SyntaxContext, SyntaxContextKind::Expr);
  auto Result = parseExprPostfixWithoutSuffix(ID, isExprBasic);
  // If we had a parse error, don't attempt to parse suffixes.
  if (Result.isParseError())
    return Result;

  bool hasBindOptional = false;
  Result = parseExprPostfixSuffix(Result, isExprBasic,
                                  /*periodHasKeyPathBehavior=*/InSwiftKeyPath,
                                  hasBindOptional);
  if (Result.isParseError() || Result.hasCodeCompletion())
    return Result;

  // If we had a ? suffix expression, bind the entire postfix chain
  // within an OptionalEvaluationExpr.
  if (hasBindOptional) {
    Result = makeParserResult(new (Context) OptionalEvaluationExpr(Result.get()));
  }

  return Result;
}

ParserResult<Expr>
Parser::parseExprPostfixWithoutSuffix(Diag<> ID, bool isExprBasic) {
  SyntaxParsingContext ExprContext(SyntaxContext, SyntaxContextKind::Expr);
  ParserResult<Expr> Result;
  switch (Tok.getKind()) {
  case tok::integer_literal: {
    StringRef Text = copyAndStripUnderscores(Context, Tok.getText());
    SourceLoc Loc = consumeToken(tok::integer_literal);
    SyntaxContext->setCreateSyntax(SyntaxKind::IntegerLiteralExpr);
    Result = makeParserResult(new (Context) IntegerLiteralExpr(Text, Loc,
                                                           /*Implicit=*/false));
    break;
  }
  case tok::floating_literal: {
    StringRef Text = copyAndStripUnderscores(Context, Tok.getText());
    SourceLoc Loc = consumeToken(tok::floating_literal);
    SyntaxContext->setCreateSyntax(SyntaxKind::FloatLiteralExpr);
    Result = makeParserResult(new (Context) FloatLiteralExpr(Text, Loc,
                                                           /*Implicit=*/false));
    break;
  }
  case tok::at_sign:
    // Objective-C programmers habitually type @"foo", so recover gracefully
    // with a fixit.  If this isn't @"foo", just handle it like an unknown
    // input.
    if (peekToken().isNot(tok::string_literal))
      goto UnknownCharacter;
    
    diagnose(Tok.getLoc(), diag::string_literal_no_atsign)
      .fixItRemove(Tok.getLoc());
    consumeToken(tok::at_sign);
    LLVM_FALLTHROUGH;
      
  case tok::string_literal:  // "foo"
    Result = parseExprStringLiteral();
    break;
  
  case tok::kw_nil: {
    SyntaxParsingContext NilContext(SyntaxContext, SyntaxKind::NilLiteralExpr);
    Result = makeParserResult(
                      new (Context) NilLiteralExpr(consumeToken(tok::kw_nil)));
    break;
  }

  case tok::kw_true:
  case tok::kw_false: {
    SyntaxParsingContext BoolContext(SyntaxContext,
                                     SyntaxKind::BooleanLiteralExpr);
    bool isTrue = Tok.is(tok::kw_true);
    Result = makeParserResult(
               new (Context) BooleanLiteralExpr(isTrue, consumeToken()));
    break;
  }

  case tok::kw___FILE__:
  case tok::kw___LINE__:
  case tok::kw___COLUMN__:
  case tok::kw___FUNCTION__:
  case tok::kw___DSO_HANDLE__: {
    StringRef replacement = "";
    switch (Tok.getKind()) {
    default: llvm_unreachable("can't get here");
    case tok::kw___FILE__: replacement = "#file"; break;
    case tok::kw___LINE__: replacement = "#line"; break;
    case tok::kw___COLUMN__: replacement = "#column"; break;
    case tok::kw___FUNCTION__:  replacement = "#function"; break;
    case tok::kw___DSO_HANDLE__: replacement = "#dsohandle"; break;
    }

    diagnose(Tok.getLoc(), diag::snake_case_deprecated,
             Tok.getText(), replacement)
      .fixItReplace(Tok.getLoc(), replacement);
    LLVM_FALLTHROUGH;
  }
  case tok::pound_column:
  case tok::pound_file:
  case tok::pound_function:
  case tok::pound_line:
  case tok::pound_dsohandle: {
    auto Kind = getMagicIdentifierLiteralKind(Tok.getKind());
    SourceLoc Loc = consumeToken();
    Result = makeParserResult(
       new (Context) MagicIdentifierLiteralExpr(Kind, Loc, /*implicit=*/false));
    break;
  }
      
  case tok::identifier:  // foo
    // Attempt to parse for 'type(of: <expr>)'.
    if (canParseTypeOf(*this)) {
      Result = parseExprTypeOf();
      break;
    }

    // If we are parsing a refutable pattern and are inside a let/var pattern,
    // the identifiers change to be value bindings instead of decl references.
    // Parse and return this as an UnresolvedPatternExpr around a binding.  This
    // will be resolved (or rejected) by sema when the overall refutable pattern
    // it transformed from an expression into a pattern.
    if ((InVarOrLetPattern == IVOLP_ImplicitlyImmutable ||
         InVarOrLetPattern == IVOLP_InVar ||
         InVarOrLetPattern == IVOLP_InLet) &&
        // If we have "case let x." or "case let x(", we parse x as a normal
        // name, not a binding, because it is the start of an enum pattern or
        // call pattern.
        peekToken().isNot(tok::period, tok::period_prefix, tok::l_paren)) {
      Identifier name;
      SourceLoc loc = consumeIdentifier(&name);
      auto specifier = (InVarOrLetPattern != IVOLP_InVar)
                     ? VarDecl::Specifier::Let
                     : VarDecl::Specifier::Var;
      auto pattern = createBindingFromPattern(loc, name, specifier);
      Result = makeParserResult(new (Context) UnresolvedPatternExpr(pattern));
      break;
    }

    LLVM_FALLTHROUGH;
  case tok::kw_self:     // self
  case tok::kw_Self:     // Self
    Result = makeParserResult(parseExprIdentifier());

    // If there is an expr-call-suffix, parse it and form a call.
    if (Tok.isFollowingLParen()) {
      Result = parseExprCallSuffix(Result, isExprBasic);
      break;
    }

    break;

  case tok::kw_Any: { // Any
    auto SynResult = parseAnyType();
    auto expr = new (Context) TypeExpr(TypeLoc(SynResult.getAST()));
    Result = makeParserResult(expr);
    break;
  }

  case tok::dollarident: // $1
    Result = makeParserResult(parseExprAnonClosureArg());
    break;

    // If the next token is '_', parse a discard expression.
  case tok::kw__: {
    SyntaxParsingContext DAContext(SyntaxContext,
                                   SyntaxKind::DiscardAssignmentExpr);
    Result = makeParserResult(
      new (Context) DiscardAssignmentExpr(consumeToken(), /*Implicit=*/false));
    break;
  }

  case tok::pound_selector: // expr-selector
    Result = parseExprSelector();
    break;

  case tok::l_brace:     // expr-closure
    Result = parseExprClosure();
    break;

  case tok::period:              //=.foo
  case tok::period_prefix: {     // .foo
    SourceLoc DotLoc = consumeToken();
    
    // Special case ".<integer_literal>" like ".4".  This isn't valid, but the
    // developer almost certainly meant to use "0.4".  Diagnose this, and
    // recover as if they wrote that.
    if (Tok.is(tok::integer_literal) && !Tok.isAtStartOfLine()) {
      diagnose(DotLoc, diag::invalid_float_literal_missing_leading_zero,
               Tok.getText())
        .fixItInsert(DotLoc, "0")
        .highlight({DotLoc, Tok.getLoc()});
      char *Ptr = (char*)Context.Allocate(Tok.getLength()+2, 1);
      memcpy(Ptr, "0.", 2);
      memcpy(Ptr+2, Tok.getText().data(), Tok.getLength());
      auto FltText = StringRef(Ptr, Tok.getLength()+2);
      FltText = copyAndStripUnderscores(Context, FltText);
      
      consumeToken(tok::integer_literal);
      Result = makeParserResult(new (Context)
                                FloatLiteralExpr(FltText, DotLoc,
                                                 /*Implicit=*/false));
      break;
    }
    
    DeclName Name;
    DeclNameLoc NameLoc;

    if (Tok.is(tok::code_complete)) {
      auto Expr = UnresolvedMemberExpr::create(
                    Context, DotLoc, DeclNameLoc(DotLoc.getAdvancedLoc(1)),
                    Context.getIdentifier("_"), /*implicit=*/false);
      Result = makeParserResult(Expr);
      if (CodeCompletion) {
        std::vector<StringRef> Identifiers;

        // Move lexer to the start of the current line.
        L->backtrackToState(L->getStateForBeginningOfTokenLoc(
          L->getLocForStartOfLine(SourceMgr, Tok.getLoc())));

        bool HasReturn = false;

        // Until we see the code completion token, collect identifiers.
        for (L->lex(Tok); !Tok.is(tok::code_complete); consumeToken()) {
          if (!HasReturn)
            HasReturn = Tok.is(tok::kw_return);
          if (Tok.is(tok::identifier)) {
            Identifiers.push_back(Tok.getText());
          }
        }
        CodeCompletion->completeUnresolvedMember(Expr, Identifiers, HasReturn);
      } else {
        Result.setHasCodeCompletion();
      }
      consumeToken();
      return Result;
    }

    Name = parseUnqualifiedDeclName(/*afterDot=*/true, NameLoc,
                                    diag::expected_identifier_after_dot_expr);
    if (!Name) return nullptr;

    // Check for a () suffix, which indicates a call when constructing
    // this member.  Note that this cannot be the start of a new line.
    if (Tok.isFollowingLParen()) {
      SourceLoc lParenLoc, rParenLoc;
      SmallVector<Expr *, 2> args;
      SmallVector<Identifier, 2> argLabels;
      SmallVector<SourceLoc, 2> argLabelLocs;
      Expr *trailingClosure;
      
      ParserStatus status = parseExprList(tok::l_paren, tok::r_paren,
                                          /*isPostfix=*/true, isExprBasic,
                                          lParenLoc, args, argLabels,
                                          argLabelLocs,
                                          rParenLoc,
                                          trailingClosure,
                                          SyntaxKind::FunctionCallArgumentList);
      if (status.isError())
        return nullptr;

      Result = makeParserResult(
                 status,
                 UnresolvedMemberExpr::create(Context, DotLoc, NameLoc, Name,
                                              lParenLoc, args, argLabels,
                                              argLabelLocs, rParenLoc,
                                              trailingClosure,
                                              /*implicit=*/false));
      if (Result.hasCodeCompletion())
        return Result;
      break;
    }

    // Check for a trailing closure, if allowed.
    if (Tok.is(tok::l_brace) && isValidTrailingClosure(isExprBasic, *this)) {
      ParserResult<Expr> closure =
        parseTrailingClosure(NameLoc.getSourceRange());
      if (closure.isNull()) return nullptr;

      // Handle .foo by just making an AST node.
      Result = makeParserResult(
                 ParserStatus(closure),
                 UnresolvedMemberExpr::create(Context, DotLoc, NameLoc, Name,
                                              SourceLoc(), { }, { }, { },
                                              SourceLoc(), closure.get(),
                                              /*implicit=*/false));

      if (Result.hasCodeCompletion())
        return Result;

      break;
    }

    // Handle .foo by just making an AST node.
    Result = makeParserResult(
               UnresolvedMemberExpr::create(Context, DotLoc, NameLoc, Name,
                                            /*implicit=*/false));
    break;
  }
      
  case tok::kw_super: {      // super.foo or super[foo]
    Result = parseExprSuper(isExprBasic);
    break;
  }

  case tok::l_paren: {
    // Build a tuple expression syntax node.
    // AST differentiates paren and tuple expression where the former allows
    // only one element without label. However, libSyntax tree doesn't have this
    // differentiation. A tuple expression node in libSyntax can have a single
    // element without label.
    SyntaxParsingContext TupleContext(SyntaxContext, SyntaxKind::TupleExpr);
    Result = parseExprList(tok::l_paren, tok::r_paren,
                           SyntaxKind::TupleElementList);
    break;
  }
  case tok::l_square:
    Result = parseExprCollection();
    break;

  case tok::pound_available: {
    // For better error recovery, parse but reject #available in an expr
    // context.
    diagnose(Tok.getLoc(), diag::availability_query_outside_if_stmt_guard);
    auto res = parseStmtConditionPoundAvailable();
    if (res.hasCodeCompletion())
      return makeParserCodeCompletionStatus();
    if (res.isParseError() || res.isNull())
      return nullptr;
    Result = makeParserResult(
                  new (Context) ErrorExpr(res.get()->getSourceRange()));
    break;
  }

  // NOTE: This is for migrating the old object literal syntax.
  // Eventually this block can be removed.
  case tok::l_square_lit: {// [#Color(...)#], [#Image(...)#]
    // If this is actually a collection literal starting with '[#', handle it
    // as such.
    if (isCollectionLiteralStartingWithLSquareLit()) {
      // Split the token into two.
      SourceLoc LSquareLoc =
          consumeStartingCharacterOfCurrentToken(tok::l_square);
      // Consume the '[' token.
      Result = parseExprCollection(LSquareLoc);
      break;
    }     

    auto LSquareLoc = Tok.getLoc();
    auto LSquareTokRange = Tok.getRange();
    (void)consumeToken(tok::l_square_lit);
    
    if (Tok.is(tok::pound)) {
      consumeToken();
      if (!Tok.is(tok::identifier))
        diagnose(LSquareLoc, diag::expected_object_literal_identifier);
      skipUntil(tok::r_square_lit);
      Result = makeParserError();
    }
    else {
      Result = parseExprPostfix(ID, isExprBasic);
    }

    // This should be an invariant based on the check in
    // isCollectionLiteralStartingWithLSquareLit().
    auto RSquareTokRange = Tok.getRange();
    (void)consumeToken(tok::r_square_lit);

    // Issue a diagnostic for the legacy syntax and provide a fixit
    // to strip away the '[#' and '#]'
    diagnose(LSquareLoc, diag::legacy_object_literal_syntax)
      .fixItRemoveChars(LSquareTokRange.getStart(), LSquareTokRange.getEnd())
      .fixItRemoveChars(RSquareTokRange.getStart(), RSquareTokRange.getEnd());
    
    break;
  }

#define POUND_OBJECT_LITERAL(Name, Desc, Proto) case tok::pound_##Name:  \
  Result = parseExprObjectLiteral(ObjectLiteralExpr::Name, isExprBasic); \
  break;
#include "swift/Syntax/TokenKinds.def"

#define POUND_OLD_OBJECT_LITERAL(Name, NewName, NewArg, OldArg)\
  case tok::pound_##Name:                                               \
    Result = parseExprObjectLiteral(ObjectLiteralExpr::NewName, isExprBasic, \
    "#" #NewName);                                                      \
  break;
#include "swift/Syntax/TokenKinds.def"

  case tok::code_complete:
    Result = makeParserResult(new (Context) CodeCompletionExpr(Tok.getLoc()));
    Result.setHasCodeCompletion();
    if (CodeCompletion &&
        // We cannot code complete anything after var/let.
        (!InVarOrLetPattern || InVarOrLetPattern == IVOLP_InMatchingPattern))
      CodeCompletion->completePostfixExprBeginning(dyn_cast<CodeCompletionExpr>(
        Result.get()));
    consumeToken(tok::code_complete);
    break;

  // Eat an invalid token in an expression context.  Error tokens are diagnosed
  // by the lexer, so there is no reason to emit another diagnostic.
  case tok::unknown:
    consumeToken(tok::unknown);
    return nullptr;

  default:
  UnknownCharacter:
    checkForInputIncomplete();
    // FIXME: offer a fixit: 'Self' -> 'self'
    diagnose(Tok, ID);
    return nullptr;
  }

  return Result;
}

static StringLiteralExpr *
createStringLiteralExprFromSegment(ASTContext &Ctx,
                                   const Lexer *L,
                                   Lexer::StringSegment &Segment,
                                   SourceLoc TokenLoc) {
  assert(Segment.Kind == Lexer::StringSegment::Literal);
  // FIXME: Consider lazily encoding the string when needed.
  llvm::SmallString<256> Buf;
  StringRef EncodedStr = L->getEncodedStringSegment(Segment, Buf);
  if (!Buf.empty()) {
    assert(EncodedStr.begin() == Buf.begin() &&
           "Returned string is not from buffer?");
    EncodedStr = Ctx.AllocateCopy(EncodedStr);
  }
  return new (Ctx) StringLiteralExpr(EncodedStr, TokenLoc);
}

///   expr-literal:
///     string_literal
ParserResult<Expr> Parser::parseExprStringLiteral() {
  SyntaxParsingContext LocalContext(SyntaxContext,
                                    SyntaxKind::StringLiteralExpr);

  SmallVector<Lexer::StringSegment, 1> Segments;
  L->getStringLiteralSegments(Tok, Segments);

  Token EntireTok = Tok;


  // The start location of the entire string literal.
  SourceLoc Loc = Tok.getLoc();

  // The simple case: just a single literal segment.
  if (Segments.size() == 1 &&
      Segments.front().Kind == Lexer::StringSegment::Literal) {
    consumeToken();
    return makeParserResult(
        createStringLiteralExprFromSegment(Context, L, Segments.front(), Loc));
  }

  // FIXME: Properly handle string interpolation.
  // e.g. /*c*/"foo\(12)bar" should be something like (braces are trivia):
  //   <InterpolatedStringExpr>
  //     <InterpolatedStringLiteral>{/*c*/}{"}foo{\}</InterpolatedStringLiteral>
  //     <ParenExpr>(<IntergerLiteralExpr>12</IntegerLiteralExpr>)</ParentExpr>
  //     <InterpolatedStringLiteral>bar{"}</InterpolatedStringLiteral>
  //   </InterpolatedStringExpr>
  SyntaxContext->addToken(Tok, LeadingTrivia, TrailingTrivia);

  // We don't expose the entire interpolated string as one token. Instead, we
  // should expose the tokens in each segment.
  consumeTokenWithoutFeedingReceiver();
  // We are going to mess with Tok to do reparsing for interpolated literals,
  // don't lose our 'next' token.
  llvm::SaveAndRestore<Token> SavedTok(Tok);
  llvm::SaveAndRestore<Trivia> SavedLeadingTrivia(LeadingTrivia);
  llvm::SaveAndRestore<Trivia> SavedTrailingTrivia(TrailingTrivia);

  ParserStatus Status;
  SmallVector<Expr*, 4> Exprs;
  bool First = true;
  for (auto Segment : Segments) {
    switch (Segment.Kind) {
    case Lexer::StringSegment::Literal: {

      // The end location of the entire string literal.
      SourceLoc EndLoc = EntireTok.getLoc().getAdvancedLoc(EntireTok.getLength());

      auto TokenLoc = First ? Loc : Segment.Loc;
      Exprs.push_back(
          createStringLiteralExprFromSegment(Context, L, Segment, TokenLoc));
      // Since the string is already parsed, Tok already points to the first
      // token after the whole string, but PreviousLoc is not exactly correct.
      PreviousLoc = TokenLoc;
      SourceLoc TokEnd = Segment.IsLastSegment ? EndLoc : Segment.getEndLoc();
      unsigned CommentLength = 0;

      // First segment shall inherit the attached comments.
      if (First && EntireTok.hasComment()) {
        CommentLength = SourceMgr.getByteDistance(EntireTok.getCommentRange().
          getStart(), TokenLoc);
      }
      consumeExtraToken(Token(tok::string_literal,
                              CharSourceRange(SourceMgr, TokenLoc, TokEnd).str(),
                              CommentLength));
      break;
    }
        
    case Lexer::StringSegment::Expr: {
      // FIXME: Properly handle string interpolation.
      // For now, discard all nodes inside the literal.
      SyntaxParsingContext TmpContext(SyntaxContext);
      TmpContext.setDiscard();

      // Create a temporary lexer that lexes from the body of the string.
      Lexer::State BeginState =
          L->getStateForBeginningOfTokenLoc(Segment.Loc);
      // We need to set the EOF at r_paren, to prevent the Lexer from eagerly
      // trying to lex the token beyond it. Parser::parseList() does a special
      // check for a tok::EOF that is spelled with a ')'.
      // FIXME: This seems like a hack, there must be a better way..
      Lexer::State EndState = BeginState.advance(Segment.Length-1);
      Lexer LocalLex(*L, BeginState, EndState);

      // Temporarily swap out the parser's current lexer with our new one.
      llvm::SaveAndRestore<Lexer *> T(L, &LocalLex);

      // Prime the new lexer with a '(' as the first token.
      // We might be at tok::eof now, so ensure that consumeToken() does not
      // assert about lexing past eof.
      Tok.setKind(tok::unknown);
      consumeTokenWithoutFeedingReceiver();
      assert(Tok.is(tok::l_paren));
      TokReceiver->registerTokenKindChange(Tok.getLoc(),
                                           tok::string_interpolation_anchor);
      ParserResult<Expr> E = parseExprList(tok::l_paren, tok::r_paren,
                                           SyntaxKind::Unknown);
      Status |= E;
      if (E.isNonNull()) {
        Exprs.push_back(E.get());

        if (!Tok.is(tok::eof)) {
          diagnose(Tok, diag::string_interpolation_extra);
        } else if (Tok.getText() == ")") {
          Tok.setKind(tok::string_interpolation_anchor);
          consumeToken();
        }
      }
      break;
    }
    }
    First = false;
  }

  if (Exprs.empty()) {
    Status.setIsParseError();
    return makeParserResult(Status, new (Context) ErrorExpr(Loc));
  }

  return makeParserResult(Status, new (Context) InterpolatedStringLiteralExpr(
                                      Loc, Context.AllocateCopy(Exprs)));
}

void Parser::parseOptionalArgumentLabel(Identifier &name, SourceLoc &loc) {
  // Check to see if there is an argument label.
  if (Tok.canBeArgumentLabel() && peekToken().is(tok::colon)) {
    auto text = Tok.getText();

    // If this was an escaped identifier that need not have been escaped, say
    // so. Only _ needs escaping, because we take foo(_: 3) to be equivalent
    // to foo(3), to be more uniform with _ in function declaration as well as
    // the syntax for referring to the function pointer (foo(_:)),
    auto escaped = Tok.isEscapedIdentifier();
    auto underscore = Tok.is(tok::kw__) || (escaped && text == "_");
    if (escaped && !underscore && canBeArgumentLabel(text)) {
      SourceLoc start = Tok.getLoc();
      SourceLoc end = start.getAdvancedLoc(Tok.getLength());
      diagnose(Tok, diag::escaped_parameter_name, text)
          .fixItRemoveChars(start, start.getAdvancedLoc(1))
          .fixItRemoveChars(end.getAdvancedLoc(-1), end);
    }

    auto unescapedUnderscore = underscore && !escaped;
    if (!unescapedUnderscore)
      name = Context.getIdentifier(text);
    if (!underscore)
      Tok.setKind(tok::identifier);
    loc = consumeToken();
    consumeToken(tok::colon);
  }
}

DeclName Parser::parseUnqualifiedDeclName(bool afterDot,
                                          DeclNameLoc &loc,
                                          const Diagnostic &diag,
                                          bool allowOperators,
                                          bool allowZeroArgCompoundNames) {
  // Consume the base name.
  Identifier baseName = Context.getIdentifier(Tok.getText());
  SourceLoc baseNameLoc;
  if (Tok.isAny(tok::identifier, tok::kw_Self, tok::kw_self)) {
    baseNameLoc = consumeIdentifier(&baseName);
  } else if (allowOperators && Tok.isAnyOperator()) {
    baseName = Context.getIdentifier(Tok.getText());
    baseNameLoc = consumeToken();
  } else if (afterDot && Tok.isKeyword()) {
    Tok.setKind(tok::identifier);
    baseNameLoc = consumeToken();
  } else {
    checkForInputIncomplete();
    diagnose(Tok, diag);
    return DeclName();
  }

  // If the next token isn't a following '(', we don't have a compound name.
  if (!Tok.isFollowingLParen()) {
    loc = DeclNameLoc(baseNameLoc);
    return baseName;
  }

  // If the next token is a ')' then we have a 0-arg compound name. This is
  // explicitly differentiated from "simple" (non-compound) name in DeclName.
  // Unfortunately only some places in the grammar are ok with accepting this
  // kind of name; in other places it's ambiguous with trailing calls.
  if (allowZeroArgCompoundNames && peekToken().is(tok::r_paren)) {
    consumeToken(tok::l_paren);
    consumeToken(tok::r_paren);
    loc = DeclNameLoc(baseNameLoc);
    SmallVector<Identifier, 2> argumentLabels;
    return DeclName(Context, baseName, argumentLabels);
  }

  // If the token after that isn't an argument label or ':', we don't have a
  // compound name.
  if ((!peekToken().canBeArgumentLabel() && !peekToken().is(tok::colon)) ||
      Identifier::isEditorPlaceholder(peekToken().getText())) {
    loc = DeclNameLoc(baseNameLoc);
    return baseName;
  }

  // Try to parse a compound name.
  BacktrackingScope backtrack(*this);

  SmallVector<Identifier, 2> argumentLabels;
  SmallVector<SourceLoc, 2> argumentLabelLocs;
  SourceLoc lparenLoc = consumeToken(tok::l_paren);
  SourceLoc rparenLoc;
  while (true) {
    // The following code may backtrack; so we disable the syntax tree creation
    // in this scope.
    SyntaxParsingContext DisabledContext(SyntaxContext);
    SyntaxContext->disable();

    // Terminate at ')'.
    if (Tok.is(tok::r_paren)) {
      rparenLoc = consumeToken(tok::r_paren);
      break;
    }

    // If we see a ':', the user forgot the '_';
    if (Tok.is(tok::colon)) {
      diagnose(Tok, diag::empty_arg_label_underscore)
        .fixItInsert(Tok.getLoc(), "_");
      argumentLabels.push_back(Identifier());
      argumentLabelLocs.push_back(consumeToken(tok::colon));
    }

    Identifier argName;
    SourceLoc argLoc;
    parseOptionalArgumentLabel(argName, argLoc);
    if (argLoc.isValid()) {
      argumentLabels.push_back(argName);
      argumentLabelLocs.push_back(argLoc);
      continue;
    }

    // This is not a compound name.
    // FIXME: Could recover better if we "know" it's a compound name.
    loc = DeclNameLoc(baseNameLoc);
    return baseName;
  }

  assert(!argumentLabels.empty() && "Logic above should prevent this");
  assert(argumentLabels.size() == argumentLabelLocs.size());

  // We have a compound name. Cancel backtracking and build that name.
  backtrack.cancelBacktrack();
  loc = DeclNameLoc(Context, baseNameLoc, lparenLoc, argumentLabelLocs,
                    rparenLoc);
  return DeclName(Context, baseName, argumentLabels);
}

static bool shouldAddSelfFixit(DeclContext* Current, DeclName Name,
                               DescriptiveDeclKind &Kind) {
  if (Current->isTypeContext() || !Current->getInnermostTypeContext())
    return false;
  if (auto *Nominal = Current->getInnermostTypeContext()->
      getAsNominalTypeOrNominalTypeExtensionContext()){
    // FIXME: we cannot resolve members appear later in the body of the nominal.
    auto LookupResults = Nominal->lookupDirect(Name);
    if (!LookupResults.empty()) {
      Kind = LookupResults.front()->getDescriptiveKind();
      return true;
    }
  }
  return false;
}

///   expr-identifier:
///     unqualified-decl-name generic-args?
Expr *Parser::parseExprIdentifier() {
  assert(Tok.isAny(tok::identifier, tok::kw_self, tok::kw_Self));
  SyntaxParsingContext IDSyntaxContext(SyntaxContext,
                                       SyntaxKind::IdentifierExpr);
  Token IdentTok = Tok;

  // Parse the unqualified-decl-name.
  DeclNameLoc loc;
  DeclName name = parseUnqualifiedDeclName(/*afterDot=*/false, loc,
                                           diag::expected_expr);

  SmallVector<TypeRepr*, 8> args;
  SourceLoc LAngleLoc, RAngleLoc;
  bool hasGenericArgumentList = false;
  
  ///   The generic-args case is ambiguous with an expression involving '<'
  ///   and '>' operators. The operator expression is favored unless a generic
  ///   argument list can be successfully parsed, and the closing bracket is
  ///   followed by one of these tokens:
  ///     lparen_following rparen lsquare_following rsquare lbrace rbrace
  ///     period_following comma semicolon
  ///
  if (canParseAsGenericArgumentList()) {
    if (parseGenericArguments(args, LAngleLoc, RAngleLoc)) {
      diagnose(LAngleLoc, diag::while_parsing_as_left_angle_bracket);
    }
    
    // The result can be empty in error cases.
    hasGenericArgumentList = !args.empty();
  }
  
  ValueDecl *D = nullptr;
  if (!InPoundIfEnvironment) {
    D = lookupInScope(name);
    // FIXME: We want this to work: "var x = { x() }", but for now it's better
    // to disallow it than to crash.
    if (D) {
      for (auto activeVar : DisabledVars) {
        if (activeVar == D) {
          diagnose(loc.getBaseNameLoc(), DisabledVarReason);
          return new (Context) ErrorExpr(loc.getSourceRange());
        }
      }
    } else {
      for (auto activeVar : DisabledVars) {
        if (activeVar->getFullName() == name) {
          DescriptiveDeclKind Kind;
          if (DisabledVarReason.ID == diag::var_init_self_referential.ID &&
              shouldAddSelfFixit(CurDeclContext, name, Kind)) {
            diagnose(loc.getBaseNameLoc(), diag::expected_self_before_reference,
                    Kind).fixItInsert(loc.getBaseNameLoc(), "self.");
          } else {
            diagnose(loc.getBaseNameLoc(), DisabledVarReason);
          }
          return new (Context) ErrorExpr(loc.getSourceRange());
        }
      }
    }
  }
  
  Expr *E;
  if (D == nullptr) {
    if (name.getBaseName().isEditorPlaceholder())
      return parseExprEditorPlaceholder(IdentTok, name.getBaseIdentifier());

    auto refKind = DeclRefKind::Ordinary;
    E = new (Context) UnresolvedDeclRefExpr(name, refKind, loc);
  } else if (auto TD = dyn_cast<TypeDecl>(D)) {
    // When parsing default argument expressions for generic functions,
    // we haven't built a FuncDecl or re-parented the GenericTypeParamDecls
    // to the FuncDecl yet. Other than that, we should only ever find
    // global or local declarations here.
    assert(!TD->getDeclContext()->isTypeContext() ||
           isa<GenericTypeParamDecl>(TD));
    E = TypeExpr::createForDecl(loc.getBaseNameLoc(), TD, /*DC*/nullptr,
                                /*implicit*/false);
  } else {
    E = new (Context) DeclRefExpr(D, loc, /*Implicit=*/false);
  }
  
  if (hasGenericArgumentList) {
    SmallVector<TypeLoc, 8> locArgs;
    for (auto ty : args)
      locArgs.push_back(ty);
    E = new (Context) UnresolvedSpecializeExpr(E, LAngleLoc,
                                               Context.AllocateCopy(locArgs),
                                               RAngleLoc);
  }
  return E;
}

Expr *Parser::parseExprEditorPlaceholder(Token PlaceholderTok,
                                         Identifier PlaceholderId) {
  SyntaxParsingContext TmpContext(SyntaxContext, SyntaxKind::UnknownExpr);
  assert(PlaceholderTok.is(tok::identifier));
  assert(PlaceholderId.isEditorPlaceholder());

  auto parseTypeForPlaceholder = [&](TypeLoc &TyLoc, TypeRepr *&ExpansionTyR) {
    Optional<EditorPlaceholderData> DataOpt =
      swift::parseEditorPlaceholder(PlaceholderTok.getText());
    if (!DataOpt)
      return;
    StringRef TypeStr = DataOpt->Type;
    if (TypeStr.empty())
      return;

    // Ensure that we restore the parser state at exit.
    ParserPositionRAII PPR(*this);

    auto parseTypeString = [&](StringRef TyStr) -> TypeRepr* {
      unsigned Offset = TyStr.data() - PlaceholderTok.getText().data();
      SourceLoc TypeStartLoc = PlaceholderTok.getLoc().getAdvancedLoc(Offset);
      SourceLoc TypeEndLoc = TypeStartLoc.getAdvancedLoc(TyStr.size());

      Lexer::State StartState = L->getStateForBeginningOfTokenLoc(TypeStartLoc);
      Lexer::State EndState = L->getStateForBeginningOfTokenLoc(TypeEndLoc);

      // Create a lexer for the type sub-string.
      Lexer LocalLex(*L, StartState, EndState);

      // Temporarily swap out the parser's current lexer with our new one.
      llvm::SaveAndRestore<Lexer *> T(L, &LocalLex);

      // Don't feed to syntax token recorder.
      ConsumeTokenReceiver DisabledRec;
      llvm::SaveAndRestore<ConsumeTokenReceiver *> R(TokReceiver, &DisabledRec);
      SyntaxParsingContext SContext(SyntaxContext);
      SContext.disable();

      Tok.setKind(tok::unknown); // we might be at tok::eof now.
      consumeTokenWithoutFeedingReceiver();
      return parseType().getPtrOrNull();
    };

    TypeRepr *TyR = parseTypeString(TypeStr);
    TyLoc = TyR;
    if (DataOpt->TypeForExpansion == TypeStr) {
      ExpansionTyR = TyR;
    } else {
      ExpansionTyR = parseTypeString(DataOpt->TypeForExpansion);
    }
  };

  TypeLoc TyLoc;
  TypeRepr *ExpansionTyR = nullptr;
  parseTypeForPlaceholder(TyLoc, ExpansionTyR);
  return new (Context) EditorPlaceholderExpr(PlaceholderId,
                                             PlaceholderTok.getLoc(),
                                             TyLoc, ExpansionTyR);
}

// Extract names of the tuple elements and preserve the structure
// of the tuple (with any nested tuples inside) to be able to use
// it in the fix-it without any type information provided by user.
static void printTupleNames(const TypeRepr *typeRepr, llvm::raw_ostream &OS) {
  if (!typeRepr)
    return;
  
  auto tupleRepr = dyn_cast<TupleTypeRepr>(typeRepr);
  if (!tupleRepr)
    return;
  
  OS << "(";
  unsigned elementIndex = 0;
  llvm::SmallVector<TypeRepr *, 10> elementTypes;
  tupleRepr->getElementTypes(elementTypes);
  interleave(elementTypes,
             [&](const TypeRepr *element) {
               if (isa<TupleTypeRepr>(element)) {
                 printTupleNames(element, OS);
               } else {
                 auto name = tupleRepr->getElementName(elementIndex);
                 // If there is no label from the element
                 // it means that it's malformed and we can
                 // use the type instead.
                 if (name.empty())
                   element->print(OS);
                 else
                   OS << name;
               }
               
               ++elementIndex;
             },
             [&] { OS << ", "; });
  OS << ")";
}

bool Parser::
parseClosureSignatureIfPresent(SmallVectorImpl<CaptureListEntry> &captureList,
                               ParameterList *&params, SourceLoc &throwsLoc,
                               SourceLoc &arrowLoc,
                               TypeRepr *&explicitResultType, SourceLoc &inLoc){
  // Clear out result parameters.
  params = nullptr;
  throwsLoc = SourceLoc();
  arrowLoc = SourceLoc();
  explicitResultType = nullptr;
  inLoc = SourceLoc();

  // If we have a leading token that may be part of the closure signature, do a
  // speculative parse to validate it and look for 'in'.
  if (Tok.isAny(tok::l_paren, tok::l_square, tok::identifier, tok::kw__)) {
    BacktrackingScope backtrack(*this);

    // Skip by a closure capture list if present.
    if (consumeIf(tok::l_square)) {
      skipUntil(tok::r_square);
      if (!consumeIf(tok::r_square))
        return false;
    }

    // Parse pattern-tuple func-signature-result? 'in'.
    if (consumeIf(tok::l_paren)) {      // Consume the ')'.

      // While we don't have '->' or ')', eat balanced tokens.
      while (!Tok.is(tok::r_paren) && !Tok.is(tok::eof))
        skipSingle();

      // Consume the ')', if it's there.
      if (consumeIf(tok::r_paren)) {
        consumeIf(tok::kw_throws) || consumeIf(tok::kw_rethrows);
        // Parse the func-signature-result, if present.
        if (consumeIf(tok::arrow)) {
          if (!canParseType())
            return false;
        }
      }

      // Okay, we have a closure signature.
    } else if (Tok.isIdentifierOrUnderscore()) {
      // Parse identifier (',' identifier)*
      consumeToken();
      while (consumeIf(tok::comma)) {
        if (Tok.isIdentifierOrUnderscore()) {
          consumeToken();
          continue;
        }

        return false;
      }
      
      consumeIf(tok::kw_throws) || consumeIf(tok::kw_rethrows);

      // Parse the func-signature-result, if present.
      if (consumeIf(tok::arrow)) {
        if (!canParseType())
          return false;
      }
    }
    
    // Parse the 'in' at the end.
    if (Tok.isNot(tok::kw_in))
      return false;

    // Okay, we have a closure signature.
  } else {
    // No closure signature.
    return false;
  }

  // At this point, we know we have a closure signature. Parse the capture list
  // and parameters.
  if (consumeIf(tok::l_square) &&
      !consumeIf(tok::r_square)) {
    do {
      // Check for the strength specifier: "weak", "unowned", or
      // "unowned(safe/unsafe)".
      SourceLoc loc;
      Ownership ownershipKind = Ownership::Strong;
      if (Tok.isContextualKeyword("weak")){
        loc = consumeToken(tok::identifier);
        ownershipKind = Ownership::Weak;
      } else if (Tok.isContextualKeyword("unowned")) {
        loc = consumeToken(tok::identifier);
        ownershipKind = Ownership::Unowned;

        // Skip over "safe" and "unsafe" if present.
        if (consumeIf(tok::l_paren)) {
          if (Tok.getText() == "safe")
            ownershipKind = Ownership::Unowned; // FIXME: No "safe" variant.
          else if (Tok.getText() == "unsafe")
            ownershipKind = Ownership::Unmanaged;
          else
            diagnose(Tok, diag::attr_unowned_invalid_specifier);
          consumeIf(tok::identifier);
          if (!consumeIf(tok::r_paren))
            diagnose(Tok, diag::attr_unowned_expected_rparen);
        }
      } else if (Tok.isAny(tok::identifier, tok::kw_self) &&
                 peekToken().isAny(tok::equal, tok::comma, tok::r_square)) {
        // "x = 42", "x," and "x]" are all strong captures of x.
        loc = Tok.getLoc();
      } else {
        diagnose(Tok, diag::expected_capture_specifier);
        skipUntil(tok::comma, tok::r_square);
        continue;
      }

      if (Tok.isNot(tok::identifier, tok::kw_self)) {
        diagnose(Tok, diag::expected_capture_specifier_name);
        skipUntil(tok::comma, tok::r_square);
        continue;
      }

      // The thing being capture specified is an identifier, or as an identifier
      // followed by an expression.
      Expr *initializer;
      Identifier name;
      SourceLoc nameLoc = Tok.getLoc();
      if (peekToken().isNot(tok::equal)) {
        // If this is the simple case, then the identifier is both the name and
        // the expression to capture.
        name = Context.getIdentifier(Tok.getText());
        initializer = parseExprIdentifier();

        // It is a common error to try to capture a nested field instead of just
        // a local name, reject it with a specific error message.
        if (Tok.isAny(tok::period, tok::exclaim_postfix,tok::question_postfix)){
          diagnose(Tok, diag::cannot_capture_fields);
          skipUntil(tok::comma, tok::r_square);
          continue;
        }

      } else {
        // Otherwise, the name is a new declaration.
        consumeIdentifier(&name);
        consumeToken(tok::equal);

        auto ExprResult = parseExpr(diag::expected_init_capture_specifier);
        if (ExprResult.isNull())
          continue;
        initializer = ExprResult.get();
      }

      // Create the VarDecl and the PatternBindingDecl for the captured
      // expression.  This uses the parent declcontext (not the closure) since
      // the initializer expression is evaluated before the closure is formed.
      auto specifierKind = (ownershipKind != Ownership::Weak)
                         ? VarDecl::Specifier::Let
                         : VarDecl::Specifier::Var;
      auto *VD = new (Context) VarDecl(/*isStatic*/false,
                                       specifierKind,
                                       /*isCaptureList*/true,
                                       nameLoc, name, Type(), CurDeclContext);

      // Attributes.
      if (ownershipKind != Ownership::Strong)
        VD->getAttrs().add(new (Context) OwnershipAttr(ownershipKind));

      auto pattern = new (Context) NamedPattern(VD, /*implicit*/true);

      auto *PBD = PatternBindingDecl::create(Context, /*staticloc*/SourceLoc(),
                                             StaticSpellingKind::None,
                                             nameLoc, pattern, initializer,
                                             CurDeclContext);

      captureList.push_back(CaptureListEntry(VD, PBD));
    } while (consumeIf(tok::comma));

    // The capture list needs to be closed off with a ']'.
    if (!consumeIf(tok::r_square)) {
      diagnose(Tok, diag::expected_capture_list_end_rsquare);
      skipUntil(tok::r_square);
      if (Tok.is(tok::r_square))
        consumeToken(tok::r_square);
    }
  }
  
  bool invalid = false;
  if (Tok.isNot(tok::kw_in)) {
    if (Tok.is(tok::l_paren)) {
      // Parse the closure arguments.
      auto pattern = parseSingleParameterClause(ParameterContextKind::Closure);
      if (pattern.isNonNull())
        params = pattern.get();
      else
        invalid = true;
    } else {
      // Parse identifier (',' identifier)*
      SmallVector<ParamDecl*, 4> elements;
      do {
        if (Tok.isNot(tok::identifier, tok::kw__)) {
          diagnose(Tok, diag::expected_closure_parameter_name);
          invalid = true;
          break;
        }

        Identifier name = Tok.is(tok::identifier) ?
            Context.getIdentifier(Tok.getText()) : Identifier();
        auto var = new (Context) ParamDecl(VarDecl::Specifier::Owned, SourceLoc(),
                                           SourceLoc(), Identifier(),
                                           Tok.getLoc(), name, Type(), nullptr);
        elements.push_back(var);
        consumeToken();
 
        // Consume a comma to continue.
      } while (consumeIf(tok::comma));

      params = ParameterList::create(Context, elements);
    }
    
    if (Tok.is(tok::kw_throws)) {
      throwsLoc = consumeToken();
    } else if (Tok.is(tok::kw_rethrows)) {
      throwsLoc = consumeToken();
      diagnose(throwsLoc, diag::rethrowing_function_type)
        .fixItReplace(throwsLoc, "throws");
    }

    // Parse the optional explicit return type.
    if (Tok.is(tok::arrow)) {
      // Consume the '->'.
      arrowLoc = consumeToken();

      // Parse the type.
      explicitResultType =
          parseType(diag::expected_closure_result_type).getPtrOrNull();
      if (!explicitResultType) {
        // If we couldn't parse the result type, clear out the arrow location.
        arrowLoc = SourceLoc();
        invalid = true;
      }
    }
  }

  // Parse the 'in'.
  if (Tok.is(tok::kw_in)) {
    inLoc = consumeToken();
  } else {
    // Scan forward to see if we can find the 'in'. This re-synchronizes the
    // parser so we can at least parse the body correctly.
    SourceLoc startLoc = Tok.getLoc();
    ParserPosition pos = getParserPosition();
    while (Tok.isNot(tok::eof) && !Tok.is(tok::kw_in) &&
           Tok.isNot(tok::r_brace)) {
      skipSingle();
    }

    if (Tok.is(tok::kw_in)) {
      // We found the 'in'. If this is the first error, complain about the
      // junk tokens in-between but re-sync at the 'in'.
      if (!invalid) {
        diagnose(startLoc, diag::unexpected_tokens_before_closure_in);
      }
      inLoc = consumeToken();
    } else {
      // We didn't find an 'in', backtrack to where we started. If this is the
      // first error, complain about the missing 'in'.
      backtrackToPosition(pos);
      if (!invalid) {
        diagnose(Tok, diag::expected_closure_in)
          .fixItInsert(Tok.getLoc(), "in ");
      }
      inLoc = Tok.getLoc();
    }
  }

  if (!params)
    return invalid;

  // If this was a closure declaration (maybe even trailing)
  // tuple parameter destructuring is one of the common
  // problems, and is misleading to users, so it's imperative
  // to detect any tuple splat or destructuring as early as
  // possible and give a proper fix-it. See SE-0110 for more details.
  auto isTupleDestructuring = [](ParamDecl *param) -> bool {
    if (!param->isInvalid())
      return false;
    auto &typeLoc = param->getTypeLoc();
    if (auto typeRepr = typeLoc.getTypeRepr())
      return !param->hasName() && isa<TupleTypeRepr>(typeRepr);
    return false;
  };

  for (unsigned i = 0, e = params->size(); i != e; ++i) {
    auto *param = params->get(i);
    if (!isTupleDestructuring(param))
      continue;

    auto argName = "arg" + std::to_string(i);
    auto typeLoc = param->getTypeLoc();

    SmallString<64> fixIt;
    llvm::raw_svector_ostream OS(fixIt);
    auto isMultiLine = Tok.isAtStartOfLine();
    StringRef indent = Lexer::getIndentationForLine(SourceMgr, Tok.getLoc());
    if (isMultiLine)
      OS << '\n' << indent;

    OS << "let ";
    printTupleNames(typeLoc.getTypeRepr(), OS);
    OS << " = " << argName << (isMultiLine ? "\n" + indent : "; ");

    diagnose(param->getStartLoc(), diag::anon_closure_tuple_param_destructuring)
        .fixItReplace(param->getSourceRange(), argName)
        .fixItInsert(Tok.getLoc(), OS.str());

    invalid = true;
  }

  return invalid;
}

ParserResult<Expr> Parser::parseExprClosure() {
  assert(Tok.is(tok::l_brace) && "Not at a left brace?");

  // We may be parsing this closure expr in a matching pattern context.  If so,
  // reset our state to not be in a pattern for any recursive pattern parses.
  llvm::SaveAndRestore<decltype(InVarOrLetPattern)>
  T(InVarOrLetPattern, IVOLP_NotInVarOrLet);
  
  // Parse the opening left brace.
  SourceLoc leftBrace = consumeToken();

  // Parse the closure-signature, if present.
  ParameterList *params = nullptr;
  SourceLoc throwsLoc;
  SourceLoc arrowLoc;
  TypeRepr *explicitResultType;
  SourceLoc inLoc;
  SmallVector<CaptureListEntry, 2> captureList;
  parseClosureSignatureIfPresent(captureList, params, throwsLoc, arrowLoc,
                                 explicitResultType, inLoc);

  // If the closure was created in the context of an array type signature's
  // size expression, there will not be a local context. A parse error will
  // be reported at the signature's declaration site.
  if (!CurLocalContext) {
    skipUntil(tok::r_brace);
    if (Tok.is(tok::r_brace))
      consumeToken();
    return makeParserError();
  }
  
  unsigned discriminator = CurLocalContext->claimNextClosureDiscriminator();

  // Create the closure expression and enter its context.
  auto *closure = new (Context) ClosureExpr(params, throwsLoc, arrowLoc, inLoc,
                                            explicitResultType,
                                            discriminator, CurDeclContext);
  // The arguments to the func are defined in their own scope.
  Scope S(this, ScopeKind::ClosureParams);
  ParseFunctionBody cc(*this, closure);

  // Handle parameters.
  if (params) {
    // Add the parameters into scope.
    addParametersToScope(params);
  } else {
    // There are no parameters; allow anonymous closure variables.
    // FIXME: We could do this all the time, and then provide Fix-Its
    // to map $i -> the appropriately-named argument. This might help
    // users who are refactoring code by adding names.
    AnonClosureVars.push_back({ leftBrace, {}});
  }
  
  // Add capture list variables to scope.
  for (auto c : captureList)
    addToScope(c.Var);

  // Parse the body.
  SmallVector<ASTNode, 4> bodyElements;
  ParserStatus Status;
  Status |= parseBraceItems(bodyElements, BraceItemListKind::Brace);

  // Parse the closing '}'.
  SourceLoc rightBrace;
  parseMatchingToken(tok::r_brace, rightBrace, diag::expected_closure_rbrace,
                     leftBrace);

  // If we didn't have any parameters, create a parameter list from the
  // anonymous closure arguments.
  if (!params) {
    // Create a parameter pattern containing the anonymous variables.
    auto &anonVars = AnonClosureVars.back().second;
    SmallVector<ParamDecl*, 4> elements;
    for (auto anonVar : anonVars)
      elements.push_back(anonVar);
    
    params = ParameterList::create(Context, leftBrace, elements, leftBrace);

    // Pop out of the anonymous closure variables scope.
    AnonClosureVars.pop_back();

    // Attach the parameters to the closure.
    closure->setParameterList(params);
    closure->setHasAnonymousClosureVars();
  }

  // If the body consists of a single expression, turn it into a return
  // statement.
  //
  // But don't do this transformation during code completion, as the source
  // may be incomplete and the type mismatch in return statement will just
  // confuse the type checker.
  bool hasSingleExpressionBody = false;
  if (!Status.hasCodeCompletion() && bodyElements.size() == 1) {
    // If the closure's only body element is a single return statement,
    // use that instead of creating a new wrapping return expression.
    Expr *returnExpr = nullptr;
    
    if (bodyElements[0].is<Stmt *>()) {
      if (auto returnStmt =
                  dyn_cast<ReturnStmt>(bodyElements[0].get<Stmt*>())) {
        
        if (!returnStmt->hasResult()) {
          
          returnExpr = TupleExpr::createEmpty(Context,
                                              SourceLoc(),
                                              SourceLoc(),
                                              /*implicit*/true);
          
          returnStmt->setResult(returnExpr);
        }
        
        hasSingleExpressionBody = true;
      }
    }
    
    // Otherwise, create the wrapping return.
    if (bodyElements[0].is<Expr *>()) {
      hasSingleExpressionBody = true;
      returnExpr = bodyElements[0].get<Expr*>();
      bodyElements[0] = new (Context) ReturnStmt(SourceLoc(),
                                                 returnExpr);
    }
  }

  // Set the body of the closure.
  closure->setBody(BraceStmt::create(Context, leftBrace, bodyElements,
                                     rightBrace),
                   hasSingleExpressionBody);

  // If the closure includes a capture list, create an AST node for it as well.
  Expr *result = closure;
  if (!captureList.empty())
    result = new (Context) CaptureListExpr(Context.AllocateCopy(captureList),
                                           closure);

  return makeParserResult(Status, result);
}

///   expr-anon-closure-argument:
///     dollarident
Expr *Parser::parseExprAnonClosureArg() {
  StringRef Name = Tok.getText();
  SourceLoc Loc = consumeToken(tok::dollarident);
  assert(Name[0] == '$' && "Not a dollarident");

  // We know from the lexer that this is all-numeric.

  unsigned ArgNo = 0;
  if (Name.substr(1).getAsInteger(10, ArgNo)) {
    diagnose(Loc.getAdvancedLoc(1), diag::dollar_numeric_too_large);
    return new (Context) ErrorExpr(Loc);
  }

  // If this is a closure expression that did not have any named parameters,
  // generate the anonymous variables we need.
  auto closure = dyn_cast_or_null<ClosureExpr>(
      dyn_cast<AbstractClosureExpr>(CurDeclContext));
  if (!closure) {
    diagnose(Loc, diag::anon_closure_arg_not_in_closure);
    return new (Context) ErrorExpr(Loc);
  }
  // When the closure already has explicit parameters, offer their names as
  // replacements.
  if (auto *params = closure->getParameters()) {
    if (ArgNo < params->size() && params->get(ArgNo)->hasName()) {
      auto paramName = params->get(ArgNo)->getNameStr();
      diagnose(Loc, diag::anon_closure_arg_in_closure_with_args_typo, paramName)
        .fixItReplace(Loc, paramName);
      return new (Context) DeclRefExpr(params->get(ArgNo), DeclNameLoc(Loc),
                                       /*Implicit=*/false);
    } else {
      diagnose(Loc, diag::anon_closure_arg_in_closure_with_args);
      return new (Context) ErrorExpr(Loc);
    }
  }

  auto leftBraceLoc = AnonClosureVars.back().first;
  auto &decls = AnonClosureVars.back().second;
  while (ArgNo >= decls.size()) {
    unsigned nextIdx = decls.size();
    SmallVector<char, 4> StrBuf;
    StringRef varName = ("$" + Twine(nextIdx)).toStringRef(StrBuf);
    Identifier ident = Context.getIdentifier(varName);
    SourceLoc varLoc = leftBraceLoc;
    auto *var = new (Context) ParamDecl(VarDecl::Specifier::Owned, SourceLoc(),SourceLoc(),
                                        Identifier(), varLoc, ident, Type(),
                                        closure);
    var->setImplicit();
    decls.push_back(var);
  }

  return new (Context) DeclRefExpr(decls[ArgNo], DeclNameLoc(Loc),
                                   /*Implicit=*/false);
}


/// parseExprList - Parse a list of expressions.
///
///   expr-paren:
///     lparen-any ')'
///     lparen-any binary-op ')'
///     lparen-any expr-paren-element (',' expr-paren-element)* ')'
///
///   expr-paren-element:
///     (identifier ':')? expr
///
ParserResult<Expr>
Parser::parseExprList(tok leftTok, tok rightTok, SyntaxKind Kind) {
  SmallVector<Expr*, 8> subExprs;
  SmallVector<Identifier, 8> subExprNames;
  SmallVector<SourceLoc, 8> subExprNameLocs;
  Expr *trailingClosure = nullptr;

  SourceLoc leftLoc, rightLoc;
  ParserStatus status = parseExprList(leftTok, rightTok, /*isPostfix=*/false,
                                      /*isExprBasic=*/true,
                                      leftLoc,
                                      subExprs,
                                      subExprNames,
                                      subExprNameLocs,
                                      rightLoc,
                                      trailingClosure,
                                      Kind);

  // A tuple with a single, unlabeled element is just parentheses.
  if (subExprs.size() == 1 &&
      (subExprNames.empty() || subExprNames[0].empty())) {
    return makeParserResult(
        status, new (Context) ParenExpr(leftLoc, subExprs[0], rightLoc,
                                        /*hasTrailingClosure=*/false));
  }

  return makeParserResult(
      status,
      TupleExpr::create(Context, leftLoc, subExprs, subExprNames,
                        subExprNameLocs, rightLoc, /*HasTrailingClosure=*/false,
                        /*Implicit=*/false));
}

/// parseExprList - Parse a list of expressions.
///
///   expr-paren:
///     lparen-any ')'
///     lparen-any binary-op ')'
///     lparen-any expr-paren-element (',' expr-paren-element)* ')'
///
///   expr-paren-element:
///     (identifier ':')? expr
///
ParserStatus Parser::parseExprList(tok leftTok, tok rightTok,
                                   bool isPostfix,
                                   bool isExprBasic,
                                   SourceLoc &leftLoc,
                                   SmallVectorImpl<Expr *> &exprs,
                                   SmallVectorImpl<Identifier> &exprLabels,
                                   SmallVectorImpl<SourceLoc> &exprLabelLocs,
                                   SourceLoc &rightLoc,
                                   Expr *&trailingClosure,
                                   SyntaxKind Kind) {
  trailingClosure = nullptr;

  StructureMarkerRAII ParsingExprList(*this, Tok);

  leftLoc = consumeToken(leftTok);
  ParserStatus status = parseList(rightTok, leftLoc, rightLoc,
                                  /*AllowSepAfterLast=*/false,
                                  rightTok == tok::r_paren
                                    ? diag::expected_rparen_expr_list
                                    : diag::expected_rsquare_expr_list,
                                  Kind,
                                  [&] () -> ParserStatus {
    Identifier FieldName;
    SourceLoc FieldNameLoc;
    parseOptionalArgumentLabel(FieldName, FieldNameLoc);

    // See if we have an operator decl ref '(<op>)'. The operator token in
    // this case lexes as a binary operator because it neither leads nor
    // follows a proper subexpression.
    ParserStatus Status;
    Expr *SubExpr = nullptr;
    if (Tok.isBinaryOperator() && peekToken().isAny(rightTok, tok::comma)) {
      SyntaxParsingContext operatorContext(SyntaxContext,
                                           SyntaxContextKind::Expr);
      SourceLoc Loc;
      Identifier OperName;
      if (parseAnyIdentifier(OperName, Loc, diag::expected_operator_ref)) {
        return makeParserError();
      }
      // Bypass local lookup. Use an 'Ordinary' reference kind so that the
      // reference may resolve to any unary or binary operator based on
      // context.
      SubExpr = new(Context) UnresolvedDeclRefExpr(OperName,
                                                   DeclRefKind::Ordinary,
                                                   DeclNameLoc(Loc));
    } else {
      ParserResult<Expr> ParsedSubExpr 
        = parseExpr(diag::expected_expr_in_expr_list);
      SubExpr = ParsedSubExpr.getPtrOrNull();
      Status = ParsedSubExpr;
    }

    // If we got a subexpression, add it.
    if (SubExpr) {
      // Update names and locations.
      if (!exprLabels.empty()) {
        exprLabels.push_back(FieldName);
        exprLabelLocs.push_back(FieldNameLoc);
      } else if (FieldName.get()) {
        exprLabels.resize(exprs.size());
        exprLabels.push_back(FieldName);

        exprLabelLocs.resize(exprs.size());
        exprLabelLocs.push_back(FieldNameLoc);
      }

      // Add the subexpression.
      exprs.push_back(SubExpr);
    }

    return Status;
  });

  // If we aren't interested in trailing closures, or there isn't a valid one,
  // we're done.
  if (!isPostfix || Tok.isNot(tok::l_brace) ||
      !isValidTrailingClosure(isExprBasic, *this))
    return status;

  // Parse the closure.
  ParserResult<Expr> closure =
    parseTrailingClosure(SourceRange(leftLoc, rightLoc));
  status |= closure;
  if (closure.isNull())
    return status;

  // Record the trailing closure.
  trailingClosure = closure.get();

  return status;
}

ParserResult<Expr> Parser::parseTrailingClosure(SourceRange calleeRange) {
  SourceLoc braceLoc = Tok.getLoc();

  // Parse the closure.
  ParserResult<Expr> closure = parseExprClosure();
  if (closure.isNull())
    return makeParserError();

  // Warn if the trailing closure is separated from its callee by more than
  // one line. A single-line separation is acceptable for a trailing closure
  // call, and will be diagnosed later only if the call fails to typecheck.
  auto origLine = SourceMgr.getLineNumber(calleeRange.End);
  auto braceLine = SourceMgr.getLineNumber(braceLoc);
  if (braceLine > origLine + 1) {
    diagnose(braceLoc, diag::trailing_closure_after_newlines);
    diagnose(calleeRange.Start, diag::trailing_closure_callee_here);
    
    auto *CE = dyn_cast<ClosureExpr>(closure.get());
    if (CE && CE->hasAnonymousClosureVars() &&
        CE->getParameters()->size() == 0) {
      diagnose(braceLoc, diag::brace_stmt_suggest_do)
        .fixItInsert(braceLoc, "do ");
    }
  }

  return closure;
}

// NOTE: this is to detect the old object literal syntax.
// This will be removed in the future.
bool Parser::isCollectionLiteralStartingWithLSquareLit() {
   BacktrackingScope backtracking(*this);
   (void)consumeToken(tok::l_square_lit);
   switch (Tok.getKind()) {
     // Handle both degenerate '#' and '# identifier'.
     case tok::pound:
      (void) consumeToken();
      if (Tok.is(tok::identifier)) skipSingle();
      break;
#define POUND_OBJECT_LITERAL(kw, desc, proto)\
     case tok::pound_##kw: (void)consumeToken(); break;
#define POUND_OLD_OBJECT_LITERAL(kw, new_kw, old_arg, new_arg)\
     case tok::pound_##kw: (void)consumeToken(); break;
#include "swift/Syntax/TokenKinds.def"
     default:
       return true;
   }

   // Skip over a parenthesized argument, if present.
   if (Tok.is(tok::l_paren)) skipSingle();
 
   return Tok.isNot(tok::r_square_lit);
 }
 
/// \brief Parse an object literal expression.
///
/// expr-literal:
///   '#' identifier expr-paren
ParserResult<Expr>
Parser::parseExprObjectLiteral(ObjectLiteralExpr::LiteralKind LitKind,
                               bool isExprBasic,
                               StringRef NewName) {
  auto PoundTok = Tok;
  SourceLoc PoundLoc = consumeToken();
  // Parse a tuple of args
  if (!Tok.is(tok::l_paren)) {
    diagnose(Tok, diag::expected_arg_list_in_object_literal);
    return makeParserError();
  }

  // Parse the argument list.
  SourceLoc lParenLoc, rParenLoc;
  SmallVector<Expr *, 2> args;
  SmallVector<Identifier, 2> argLabels;
  SmallVector<SourceLoc, 2> argLabelLocs;
  Expr *trailingClosure;

  ParserStatus status = parseExprList(tok::l_paren, tok::r_paren,
                                      /*isPostfix=*/true, isExprBasic,
                                      lParenLoc, args, argLabels,
                                      argLabelLocs,
                                      rParenLoc,
                                      trailingClosure,
                                      SyntaxKind::FunctionCallArgumentList);
  if (status.hasCodeCompletion())
    return makeParserCodeCompletionResult<Expr>();
  if (status.isError())
    return makeParserError();

  // If the legacy name was used (e.g., #Image instead of #imageLiteral)
  // prompt an error and a fixit.
  if (!NewName.empty()) {
    auto diag =
      diagnose(PoundTok, diag::object_literal_legacy_name, 
               PoundTok.getText(), NewName);
    auto Range = PoundTok.getRange();
    
    // Create a FixIt for the keyword.
    diag.fixItReplaceChars(Range.getStart(), Range.getEnd(), NewName);

    // Try and construct a FixIt for the argument label.
    if (argLabelLocs.size() > 0 && !argLabels[0].empty()) {
      auto ArgLoc = argLabelLocs[0];
      auto FirstElementName = argLabels[0];
            
      if (ArgLoc.isValid() && !FirstElementName.empty()) { 
        auto OldArg = FirstElementName.str();
        auto NewArg =
          llvm::StringSwitch<StringRef>(OldArg)
#define POUND_OLD_OBJECT_LITERAL(kw, new_kw, old_arg, new_arg)\
            .Case(#old_arg, #new_arg)
#include "swift/Syntax/TokenKinds.def"
            .Default("");
       
        if (!NewArg.empty()) {    
          auto Loc = argLabelLocs[0];
          diag.fixItReplaceChars(Loc,
                                 Loc.getAdvancedLocOrInvalid(OldArg.size()),
                                 NewArg);
        }
      }
    }
    
    return makeParserError();
  }

  return makeParserResult(
    ObjectLiteralExpr::create(Context, PoundLoc, LitKind, lParenLoc, args,
                              argLabels, argLabelLocs, rParenLoc,
                              trailingClosure, /*implicit=*/false));
}

/// \brief Parse an expression call suffix.
///
/// expr-call-suffix:
///   expr-paren
///   expr-closure (except in expr-basic)
ParserResult<Expr>
Parser::parseExprCallSuffix(ParserResult<Expr> fn, bool isExprBasic) {
  assert(Tok.isFollowingLParen() && "Not a call suffix?");

  // Parse the first argument.

  // If there is a code completion token right after the '(', do a special case
  // callback.
  if (peekToken().is(tok::code_complete) && CodeCompletion) {
    consumeToken(tok::l_paren);
    auto CCE = new (Context) CodeCompletionExpr(Tok.getLoc());
    auto Result = makeParserResult(
      CallExpr::create(Context, fn.get(), SourceLoc(),
                       { CCE },
                       { Identifier() },
                       { },
                       SourceLoc(),
                       /*trailingClosure=*/nullptr,
                       /*implicit=*/false));
    CodeCompletion->completePostfixExprParen(fn.get(), CCE);
    // Eat the code completion token because we handled it.
    consumeToken(tok::code_complete);
    Result.setHasCodeCompletion();
    return Result;
  }

  // Parse the argument list.
  SourceLoc lParenLoc, rParenLoc;
  SmallVector<Expr *, 2> args;
  SmallVector<Identifier, 2> argLabels;
  SmallVector<SourceLoc, 2> argLabelLocs;
  Expr *trailingClosure;

  ParserStatus status = parseExprList(tok::l_paren, tok::r_paren,
                                      /*isPostfix=*/true, isExprBasic,
                                      lParenLoc, args, argLabels,
                                      argLabelLocs,
                                      rParenLoc,
                                      trailingClosure,
                                      SyntaxKind::FunctionCallArgumentList);

  // Form the call.
  auto Result = makeParserResult(status | fn, 
                                 CallExpr::create(Context, fn.get(), lParenLoc,
                                                  args, argLabels, argLabelLocs,
                                                  rParenLoc, trailingClosure,
                                                  /*implicit=*/false));

  if (status.hasCodeCompletion()) {
    if (CodeCompletion) {
      CodeCompletion->completeCallArg(Result.get());
    }
    Result.setHasCodeCompletion();
  }

  return Result;
}

/// parseExprCollection - Parse a collection literal expression.
///
///   expr-collection:
///     expr-array
///     expr-dictionary
//      lsquare-starting ']'
ParserResult<Expr> Parser::parseExprCollection(SourceLoc LSquareLoc) {
  SyntaxParsingContext ArrayOrDictContext(SyntaxContext);

  // If the caller didn't already consume the '[', do so now.
  if (LSquareLoc.isInvalid())
    LSquareLoc = consumeToken(tok::l_square);

  Parser::StructureMarkerRAII ParsingCollection(
                                *this, LSquareLoc,
                                StructureMarkerKind::OpenSquare);

  // [] is always an array.
  if (Tok.is(tok::r_square)) {
    // FIXME: Handle empty array syntax node.
    SourceLoc RSquareLoc = consumeToken(tok::r_square);
    ArrayOrDictContext.setCreateSyntax(SyntaxKind::ArrayExpr);
    return makeParserResult(
                    ArrayExpr::create(Context, LSquareLoc, {}, {}, RSquareLoc));
  }

  // [:] is always an empty dictionary.
  if (Tok.is(tok::colon) && peekToken().is(tok::r_square)) {
    // FIXME: Handle empty dictionary syntax node.
    consumeToken(tok::colon);
    SourceLoc RSquareLoc = consumeToken(tok::r_square);
    ArrayOrDictContext.setCreateSyntax(SyntaxKind::DictionaryExpr);
    return makeParserResult(
                  DictionaryExpr::create(Context, LSquareLoc, {}, RSquareLoc));
  }

<<<<<<< HEAD
  // Parse the first expression.
  ParserResult<Expr> FirstExpr
    = parseExpr(diag::expected_expr_in_collection_literal);
  if (FirstExpr.isNull()) {
    skipUntil(tok::r_square);
    if (Tok.is(tok::r_square))
      consumeToken();
    return FirstExpr;
  }

  // If we have a ':', this is a dictionary literal.
  if (Tok.is(tok::colon)) {
    return parseExprDictionary(LSquareLoc, FirstExpr);
  }

  // Otherwise, we have an array literal.
  return parseExprArray(LSquareLoc, FirstExpr);
=======
  bool ParseDict;
  {
    BacktrackingScope Scope(*this);
    auto HasDelayedDecl = State->hasDelayedDecl();
    // Parse the first expression.
    ParserResult<Expr> FirstExpr
      = parseExpr(diag::expected_expr_in_collection_literal);
    if (FirstExpr.isNull() || Tok.is(tok::eof)) {
      skipUntil(tok::r_square);
      if (Tok.is(tok::r_square))
        consumeToken();
      Scope.cancelBacktrack();
      ArrayOrDictContext.setCoerceKind(SyntaxContextKind::Expr);
      return FirstExpr;
    }
    if (!HasDelayedDecl)
      State->takeDelayedDeclState();
    // If we have a ':', this is a dictionary literal.
    ParseDict = Tok.is(tok::colon);
  }

  if (ParseDict) {
    ArrayOrDictContext.setCreateSyntax(SyntaxKind::DictionaryExpr);
    return parseExprDictionary(LSquareLoc);
  } else {
    ArrayOrDictContext.setCreateSyntax(SyntaxKind::ArrayExpr);
    return parseExprArray(LSquareLoc);
  }
>>>>>>> aad14e3c
}

/// parseExprArray - Parse an array literal expression.
///
/// The lsquare-starting and first expression have already been
/// parsed, and are passed in as parameters.
///
///   expr-array:
///     '[' expr (',' expr)* ','? ']'
///     '[' ']'
<<<<<<< HEAD
ParserResult<Expr> Parser::parseExprArray(SourceLoc LSquareLoc,
                                          ParserResult<Expr> FirstExpr) {
  SmallVector<Expr *, 8> SubExprs;
  SmallVector<SourceLoc, 8> CommaLocs;
  SubExprs.push_back(FirstExpr.get());

  SourceLoc CommaLoc, RSquareLoc;
  ParserStatus Status(FirstExpr);

  if (Tok.isNot(tok::r_square) && !consumeIf(tok::comma, CommaLoc)) {
    diagnose(Tok, diag::expected_separator, ",")
        .fixItInsertAfter(PreviousLoc, ",");
    Status.setIsParseError();
  }

  CommaLocs.push_back(CommaLoc);

=======
ParserResult<Expr> Parser::parseExprArray(SourceLoc LSquareLoc) {
  SmallVector<Expr *, 8> SubExprs;
  SmallVector<SourceLoc, 8> CommaLocs;

  SourceLoc RSquareLoc;
  ParserStatus Status;
  bool First = true;
  bool HasError = false;
>>>>>>> aad14e3c
  Status |= parseList(tok::r_square, LSquareLoc, RSquareLoc,
                      /*AllowSepAfterLast=*/true,
                      diag::expected_rsquare_array_expr,
                      SyntaxKind::ArrayElementList,
                      [&] () -> ParserStatus
  {
    ParserResult<Expr> Element
      = parseExpr(diag::expected_expr_in_collection_literal);
    if (Element.isNonNull())
      SubExprs.push_back(Element.get());

    if (First) {
      if (Tok.isNot(tok::r_square) && Tok.isNot(tok::comma)) {
        diagnose(Tok, diag::expected_separator, ",").
          fixItInsertAfter(PreviousLoc, ",");
        HasError = true;
      }
      First = false;
    }

    if (Tok.is(tok::comma))
      CommaLocs.push_back(Tok.getLoc());
    return Element;
  });
<<<<<<< HEAD
=======
  if (HasError)
    Status.setIsParseError();
>>>>>>> aad14e3c

  assert(SubExprs.size() >= 1);
  return makeParserResult(Status,
          ArrayExpr::create(Context, LSquareLoc, SubExprs, CommaLocs,
                            RSquareLoc));
}

/// parseExprDictionary - Parse a dictionary literal expression.
///
/// The lsquare-starting and first key have already been parsed, and
/// are passed in as parameters.
///
///   expr-dictionary:
///     '[' expr ':' expr (',' expr ':' expr)* ','? ']'
///     '[' ':' ']'
<<<<<<< HEAD
ParserResult<Expr> Parser::parseExprDictionary(SourceLoc LSquareLoc,
                                               ParserResult<Expr> FirstKey) {
  assert(Tok.is(tok::colon));

=======
ParserResult<Expr> Parser::parseExprDictionary(SourceLoc LSquareLoc) {
>>>>>>> aad14e3c
  // Each subexpression is a (key, value) tuple.
  // FIXME: We're not tracking the colon locations in the AST.
  SmallVector<Expr *, 8> SubExprs;
  SourceLoc RSquareLoc;

  // Function that adds a new key/value pair.
  auto addKeyValuePair = [&](Expr *Key, Expr *Value) -> void {
    Expr *Exprs[] = {Key, Value};
    SubExprs.push_back(TupleExpr::createImplicit(Context, Exprs, { }));
  };

<<<<<<< HEAD
  bool FirstPair = true;

  ParserStatus Status(FirstKey);
=======
  ParserStatus Status;
>>>>>>> aad14e3c
  Status |=
      parseList(tok::r_square, LSquareLoc, RSquareLoc,
                /*AllowSepAfterLast=*/true,
                diag::expected_rsquare_array_expr,
                SyntaxKind::DictionaryElementList,
                [&]() -> ParserStatus {
    // Parse the next key.
    ParserResult<Expr> Key;
<<<<<<< HEAD
    if (FirstPair) {
      Key = makeParserResult(FirstKey.get());
      FirstPair = false;
    } else {
      Key = parseExpr(diag::expected_key_in_dictionary_literal);
      if (Key.isNull())
        return Key;
    }
=======

    Key = parseExpr(diag::expected_key_in_dictionary_literal);
    if (Key.isNull())
      return Key;
>>>>>>> aad14e3c

    // Parse the ':'.
    if (Tok.isNot(tok::colon)) {
      diagnose(Tok, diag::expected_colon_in_dictionary_literal);
      return ParserStatus(Key) | makeParserError();
    }
    consumeToken();

    // Parse the next value.
    ParserResult<Expr> Value =
        parseExpr(diag::expected_value_in_dictionary_literal);

    if (Value.isNull())
      Value = makeParserResult(Value, new (Context) ErrorExpr(PreviousLoc));

    // Add this key/value pair.
    addKeyValuePair(Key.get(), Value.get());
    return ParserStatus(Key) | ParserStatus(Value);
  });

  assert(SubExprs.size() >= 1);
  return makeParserResult(Status, DictionaryExpr::create(Context, LSquareLoc,
                                                         SubExprs, RSquareLoc));
}

void Parser::addPatternVariablesToScope(ArrayRef<Pattern *> Patterns) {
  for (Pattern *Pat : Patterns) {
    Pat->forEachVariable([&](VarDecl *VD) {
      if (VD->hasName()) {
        // Add any variable declarations to the current scope.
        addToScope(VD);
      }
    });
  }
}

void Parser::addParametersToScope(ParameterList *PL) {
  for (auto param : *PL)
    if (param->hasName())
      addToScope(param);
}



/// Parse availability query specification.
///
///  availability-spec:
///     '*'
///     language-version-constraint-spec
///     platform-version-constraint-spec
ParserResult<AvailabilitySpec> Parser::parseAvailabilitySpec() {
  if (Tok.isBinaryOperator() && Tok.getText() == "*") {
    SourceLoc StarLoc = Tok.getLoc();
    consumeToken();

    return makeParserResult(new (Context) OtherPlatformAvailabilitySpec(StarLoc));
  }
  if (Tok.isIdentifierOrUnderscore() && Tok.getText() == "swift") {
    return parseLanguageVersionConstraintSpec();
  }

  return parsePlatformVersionConstraintSpec();
}

/// Parse language-version constraint specification.
///
///  language-version-constraint-spec:
///     "swift" version-tuple
ParserResult<LanguageVersionConstraintAvailabilitySpec>
Parser::parseLanguageVersionConstraintSpec() {
  SourceLoc SwiftLoc;
  clang::VersionTuple Version;
  SourceRange VersionRange;
  if (!(Tok.isIdentifierOrUnderscore() && Tok.getText() == "swift"))
    return nullptr;

  SwiftLoc = Tok.getLoc();
  consumeToken();
  if (parseVersionTuple(Version, VersionRange,
                        diag::avail_query_expected_version_number)) {
    return nullptr;
  }
  return makeParserResult(new (Context)
                          LanguageVersionConstraintAvailabilitySpec(
                            SwiftLoc, Version, VersionRange));
}

/// Parse platform-version constraint specification.
///
///  platform-version-constraint-spec:
///     identifier version-comparison version-tuple
ParserResult<PlatformVersionConstraintAvailabilitySpec>
Parser::parsePlatformVersionConstraintSpec() {
  Identifier PlatformIdentifier;
  SourceLoc PlatformLoc;
  if (Tok.is(tok::code_complete)) {
    consumeToken();
    if (CodeCompletion) {
      CodeCompletion->completePoundAvailablePlatform();
    }
    return makeParserCodeCompletionStatus();
  }

  if (parseIdentifier(PlatformIdentifier, PlatformLoc,
                      diag::avail_query_expected_platform_name)) {
    return nullptr;
  }

  if (Tok.isBinaryOperator() && Tok.getText() == ">=") {
    diagnose(Tok, diag::avail_query_version_comparison_not_needed)
        .fixItRemove(Tok.getLoc());
    consumeToken();
  }

  clang::VersionTuple Version;
  SourceRange VersionRange;

  if (parseVersionTuple(Version, VersionRange,
                        diag::avail_query_expected_version_number)) {
    return nullptr;
  }

  Optional<PlatformKind> Platform =
      platformFromString(PlatformIdentifier.str());

  if (!Platform.hasValue() || Platform.getValue() == PlatformKind::none) {
    diagnose(Tok, diag::avail_query_unrecognized_platform_name,
             PlatformIdentifier);
    return nullptr;
  }

  // Register the platform name as a keyword token.
  TokReceiver->registerTokenKindChange(PlatformLoc, tok::contextual_keyword);

  return makeParserResult(new (Context) PlatformVersionConstraintAvailabilitySpec(
      Platform.getValue(), PlatformLoc, Version, VersionRange));
}

/// parseExprTypeOf
///
///   expr-dynamictype:
///     'type' '(' 'of:' expr ')'
///
ParserResult<Expr> Parser::parseExprTypeOf() {
  // Consume 'type'
  SourceLoc keywordLoc = consumeToken();

  // Parse the leading '('.
  SourceLoc lParenLoc = consumeToken(tok::l_paren);

  // Parse `of` label.
  if (Tok.getText() == "of" && peekToken().is(tok::colon)) {
    // Consume the label.
    consumeToken();
    consumeToken(tok::colon);
  } else {
    // There cannot be a richer diagnostic here because the user may have
    // defined a function `type(...)` that conflicts with the magic expr.
    diagnose(Tok, diag::expr_typeof_expected_label_of);
  }

  // Parse the subexpression.
  ParserResult<Expr> subExpr = parseExpr(diag::expr_typeof_expected_expr);
  if (subExpr.hasCodeCompletion())
    return makeParserCodeCompletionResult<Expr>();

  // Parse the closing ')'
  SourceLoc rParenLoc;
  if (subExpr.isParseError()) {
    skipUntilDeclStmtRBrace(tok::r_paren);
    if (Tok.is(tok::r_paren))
      rParenLoc = consumeToken();
    else
      rParenLoc = PreviousLoc;
  } else {
    parseMatchingToken(tok::r_paren, rParenLoc,
                       diag::expr_typeof_expected_rparen, lParenLoc);
  }

  // If the subexpression was in error, just propagate the error.
  if (subExpr.isParseError())
    return makeParserResult<Expr>(
      new (Context) ErrorExpr(SourceRange(keywordLoc, rParenLoc)));

  return makeParserResult(
           new (Context) DynamicTypeExpr(keywordLoc, lParenLoc,
                                         subExpr.get(), rParenLoc, Type()));
}<|MERGE_RESOLUTION|>--- conflicted
+++ resolved
@@ -3191,25 +3191,6 @@
                   DictionaryExpr::create(Context, LSquareLoc, {}, RSquareLoc));
   }
 
-<<<<<<< HEAD
-  // Parse the first expression.
-  ParserResult<Expr> FirstExpr
-    = parseExpr(diag::expected_expr_in_collection_literal);
-  if (FirstExpr.isNull()) {
-    skipUntil(tok::r_square);
-    if (Tok.is(tok::r_square))
-      consumeToken();
-    return FirstExpr;
-  }
-
-  // If we have a ':', this is a dictionary literal.
-  if (Tok.is(tok::colon)) {
-    return parseExprDictionary(LSquareLoc, FirstExpr);
-  }
-
-  // Otherwise, we have an array literal.
-  return parseExprArray(LSquareLoc, FirstExpr);
-=======
   bool ParseDict;
   {
     BacktrackingScope Scope(*this);
@@ -3238,7 +3219,6 @@
     ArrayOrDictContext.setCreateSyntax(SyntaxKind::ArrayExpr);
     return parseExprArray(LSquareLoc);
   }
->>>>>>> aad14e3c
 }
 
 /// parseExprArray - Parse an array literal expression.
@@ -3249,25 +3229,6 @@
 ///   expr-array:
 ///     '[' expr (',' expr)* ','? ']'
 ///     '[' ']'
-<<<<<<< HEAD
-ParserResult<Expr> Parser::parseExprArray(SourceLoc LSquareLoc,
-                                          ParserResult<Expr> FirstExpr) {
-  SmallVector<Expr *, 8> SubExprs;
-  SmallVector<SourceLoc, 8> CommaLocs;
-  SubExprs.push_back(FirstExpr.get());
-
-  SourceLoc CommaLoc, RSquareLoc;
-  ParserStatus Status(FirstExpr);
-
-  if (Tok.isNot(tok::r_square) && !consumeIf(tok::comma, CommaLoc)) {
-    diagnose(Tok, diag::expected_separator, ",")
-        .fixItInsertAfter(PreviousLoc, ",");
-    Status.setIsParseError();
-  }
-
-  CommaLocs.push_back(CommaLoc);
-
-=======
 ParserResult<Expr> Parser::parseExprArray(SourceLoc LSquareLoc) {
   SmallVector<Expr *, 8> SubExprs;
   SmallVector<SourceLoc, 8> CommaLocs;
@@ -3276,7 +3237,6 @@
   ParserStatus Status;
   bool First = true;
   bool HasError = false;
->>>>>>> aad14e3c
   Status |= parseList(tok::r_square, LSquareLoc, RSquareLoc,
                       /*AllowSepAfterLast=*/true,
                       diag::expected_rsquare_array_expr,
@@ -3301,11 +3261,8 @@
       CommaLocs.push_back(Tok.getLoc());
     return Element;
   });
-<<<<<<< HEAD
-=======
   if (HasError)
     Status.setIsParseError();
->>>>>>> aad14e3c
 
   assert(SubExprs.size() >= 1);
   return makeParserResult(Status,
@@ -3321,14 +3278,7 @@
 ///   expr-dictionary:
 ///     '[' expr ':' expr (',' expr ':' expr)* ','? ']'
 ///     '[' ':' ']'
-<<<<<<< HEAD
-ParserResult<Expr> Parser::parseExprDictionary(SourceLoc LSquareLoc,
-                                               ParserResult<Expr> FirstKey) {
-  assert(Tok.is(tok::colon));
-
-=======
 ParserResult<Expr> Parser::parseExprDictionary(SourceLoc LSquareLoc) {
->>>>>>> aad14e3c
   // Each subexpression is a (key, value) tuple.
   // FIXME: We're not tracking the colon locations in the AST.
   SmallVector<Expr *, 8> SubExprs;
@@ -3340,13 +3290,7 @@
     SubExprs.push_back(TupleExpr::createImplicit(Context, Exprs, { }));
   };
 
-<<<<<<< HEAD
-  bool FirstPair = true;
-
-  ParserStatus Status(FirstKey);
-=======
   ParserStatus Status;
->>>>>>> aad14e3c
   Status |=
       parseList(tok::r_square, LSquareLoc, RSquareLoc,
                 /*AllowSepAfterLast=*/true,
@@ -3355,21 +3299,10 @@
                 [&]() -> ParserStatus {
     // Parse the next key.
     ParserResult<Expr> Key;
-<<<<<<< HEAD
-    if (FirstPair) {
-      Key = makeParserResult(FirstKey.get());
-      FirstPair = false;
-    } else {
-      Key = parseExpr(diag::expected_key_in_dictionary_literal);
-      if (Key.isNull())
-        return Key;
-    }
-=======
 
     Key = parseExpr(diag::expected_key_in_dictionary_literal);
     if (Key.isNull())
       return Key;
->>>>>>> aad14e3c
 
     // Parse the ':'.
     if (Tok.isNot(tok::colon)) {
