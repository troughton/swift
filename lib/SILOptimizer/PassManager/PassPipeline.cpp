--- conflicted
+++ resolved
@@ -323,12 +323,9 @@
 
   // Cleanup after SILGen: remove trivial copies to temporaries.
   P.addTempRValueOpt();
-<<<<<<< HEAD
-=======
 
   // Add the outliner pass (Osize).
   P.addOutliner();
->>>>>>> aad14e3c
 }
 
 static void addHighLevelEarlyLoopOptPipeline(SILPassPipelinePlan &P) {
