//===--- COWArrayOpt.cpp - Optimize Copy-On-Write Array Checks ------------===//
//
// This source file is part of the Swift.org open source project
//
// Copyright (c) 2014 - 2017 Apple Inc. and the Swift project authors
// Licensed under Apache License v2.0 with Runtime Library Exception
//
// See https://swift.org/LICENSE.txt for license information
// See https://swift.org/CONTRIBUTORS.txt for the list of Swift project authors
//
//===----------------------------------------------------------------------===//

#define DEBUG_TYPE "cowarray-opts"
#include "swift/SILOptimizer/PassManager/Passes.h"
#include "swift/SIL/CFG.h"
#include "swift/SIL/Projection.h"
#include "swift/SIL/SILArgument.h"
#include "swift/SIL/SILBuilder.h"
#include "swift/SIL/SILCloner.h"
#include "swift/SIL/SILInstruction.h"
#include "swift/SIL/DebugUtils.h"
#include "swift/SIL/InstructionUtils.h"
#include "swift/SILOptimizer/Analysis/ArraySemantic.h"
#include "swift/SILOptimizer/Analysis/AliasAnalysis.h"
#include "swift/SILOptimizer/Analysis/ARCAnalysis.h"
#include "swift/SILOptimizer/Analysis/ColdBlockInfo.h"
#include "swift/SILOptimizer/Analysis/DominanceAnalysis.h"
#include "swift/SILOptimizer/Analysis/LoopAnalysis.h"
#include "swift/SILOptimizer/Analysis/RCIdentityAnalysis.h"
#include "swift/SILOptimizer/Analysis/ValueTracking.h"
#include "swift/SILOptimizer/PassManager/Transforms.h"
#include "swift/SILOptimizer/Utils/CFG.h"
#include "swift/SILOptimizer/Utils/Local.h"
#include "swift/SILOptimizer/Utils/SILSSAUpdater.h"
#include "llvm/ADT/MapVector.h"
#include "llvm/ADT/StringExtras.h"
#include "llvm/Support/CommandLine.h"
#include "llvm/Support/Debug.h"
using namespace swift;

#ifndef NDEBUG
llvm::cl::opt<std::string>
COWViewCFGFunction("view-cfg-before-cow-for", llvm::cl::init(""),
                   llvm::cl::desc("Only print out the sil for this function"));
#endif

/// \return a sequence of integers representing the access path of this element
/// within a Struct/Ref/Tuple.
///
/// Do not form a path with an IndexAddrInst because we have no way to
/// distinguish between indexing and subelement access. The same index could
/// either refer to the next element (indexed) or a subelement.
static SILValue getAccessPath(SILValue V, SmallVectorImpl<unsigned>& Path) {
  V = stripCasts(V);
  ProjectionIndex PI(V);
  if (!PI.isValid() || isa<IndexAddrInst>(V))
    return V;

  SILValue UnderlyingObject = getAccessPath(PI.Aggregate, Path);
  Path.push_back(PI.Index);
  return UnderlyingObject;
}

namespace {
/// Collect all uses of a struct given an aggregate value that contains the
/// struct and access path describing the projection of the aggregate
/// that accesses the struct.
///
/// AggregateAddressUsers records uses of the aggregate value's address. These
/// may indirectly access the struct's elements.
///
/// Projections over the aggregate that do not access the struct are ignored.
///
/// StructLoads records loads of the struct value.
/// StructAddressUsers records other uses of the struct address.
/// StructValueUsers records direct uses of the loaded struct.
///
/// Projections of the struct over its elements are all similarly recorded in
/// ElementAddressUsers, ElementLoads, and ElementValueUsers.
///
/// bb0(%arg : $*S)
/// apply %f(%arg)           // <--- Aggregate Address User
/// %struct_addr = struct_element_addr %arg : $*S, #S.element
/// apply %g(%struct_addr)   // <--- Struct Address User
/// %val = load %struct_addr // <--- Struct Load
/// apply %h(%val)           // <--- Struct Value User
/// %elt_addr = struct_element_addr %struct_addr : $*A, #A.element
/// apply %i(%elt_addr)      // <--- Element Address User
/// %elt = load %elt_addr    // <--- Element Load
/// apply %j(%elt)           // <--- Element Value User
class StructUseCollector {
public:
  typedef SmallPtrSet<Operand*, 16> VisitedSet;
  typedef SmallVector<SILInstruction*, 16> UserList;

  /// Record the users of a value or an element within that value along with the
  /// operand that directly uses the value. Multiple levels of struct_extract
  /// may exist between the operand and the user instruction.
  typedef SmallVector<std::pair<SILInstruction*, Operand*>, 16> UserOperList;

  UserList AggregateAddressUsers;
  UserList StructAddressUsers;
  SmallVector<LoadInst*, 16> StructLoads;
  UserList StructValueUsers;
  UserOperList ElementAddressUsers;
  SmallVector<std::pair<LoadInst*, Operand*>, 16> ElementLoads;
  UserOperList ElementValueUsers;
  VisitedSet Visited;

  /// Collect all uses of the value at the given address.
  void collectUses(ValueBase *V, ArrayRef<unsigned> AccessPath) {
    // Save our old indent and increment.
    // Collect all users of the address and loads.
    collectAddressUses(V, AccessPath, nullptr);

    // Collect all uses of the Struct value.
    for (auto *DefInst : StructLoads) {
      for (auto *DefUI : DefInst->getUses()) {
        if (!Visited.insert(&*DefUI).second) {
          continue;
        }

        StructValueUsers.push_back(DefUI->getUser());
      }
    }

    // Collect all users of element values.
    for (auto &Pair : ElementLoads) {
      for (auto *DefUI : Pair.first->getUses()) {
        if (!Visited.insert(&*DefUI).second) {
          continue;
        }

        ElementValueUsers.push_back(
            std::make_pair(DefUI->getUser(), Pair.second));
      }
    }
  }

protected:

  static bool definesSingleObjectType(ValueBase *V) {
    return V->getType().isObject();
  }

  /// If AccessPathSuffix is non-empty, then the value is the address of an
  /// aggregate containing the Struct. If AccessPathSuffix is empty and
  /// StructVal is invalid, then the value is the address of the Struct. If
  /// StructVal is valid, the value is the address of an element within the
  /// Struct.
  void collectAddressUses(ValueBase *V, ArrayRef<unsigned> AccessPathSuffix,
                          Operand *StructVal) {
    for (auto *UI : V->getUses()) {
      // Keep the operand, not the instruction in the visited set. The same
      // instruction may theoretically have different types of uses.
      if (!Visited.insert(&*UI).second) {
        continue;
      }

      SILInstruction *UseInst = UI->getUser();
      if (StructVal) {
        // Found a use of an element.
        assert(AccessPathSuffix.empty() && "should have accessed struct");
        if (auto *LoadI = dyn_cast<LoadInst>(UseInst)) {
          ElementLoads.push_back(std::make_pair(LoadI, StructVal));
          continue;
        }

        if (auto proj = dyn_cast<StructElementAddrInst>(UseInst)) {
          collectAddressUses(proj, AccessPathSuffix, StructVal);
          continue;
        }

        ElementAddressUsers.push_back(std::make_pair(UseInst,StructVal));
        continue;
      }

      if (AccessPathSuffix.empty()) {
        // Found a use of the struct at the given access path.
        if (auto *LoadI = dyn_cast<LoadInst>(UseInst)) {
          StructLoads.push_back(LoadI);
          continue;
        }

        if (auto proj = dyn_cast<StructElementAddrInst>(UseInst)) {
          collectAddressUses(proj, AccessPathSuffix, &*UI);
          continue;
        }

        // Value users - this happens if we start with a value object in V.
        if (definesSingleObjectType(V)) {
          StructValueUsers.push_back(UseInst);
          continue;
        }

        StructAddressUsers.push_back(UseInst);
        continue;
      }

      // Check for uses of projections.

      // These are all single-value instructions.
      auto ProjInst = dyn_cast<SingleValueInstruction>(UseInst);
      if (!ProjInst) {
        AggregateAddressUsers.push_back(UseInst);
        continue;
      }
      ProjectionIndex PI(ProjInst);
      // Do not form a path from an IndexAddrInst without otherwise
      // distinguishing it from subelement addressing.
      if (!PI.isValid() || isa<IndexAddrInst>(V)) {
        // Found a use of an aggregate containing the given element.
        AggregateAddressUsers.push_back(UseInst);
        continue;
      }

      if (PI.Index != AccessPathSuffix[0]) {
        // Ignore uses of disjoint elements.
        continue;
      }

      // An alloc_box returns its address as the second value.
      assert(PI.Aggregate && "Expected unary element addr inst.");

      // Recursively check for users after stripping this component from the
      // access path.
      collectAddressUses(ProjInst, AccessPathSuffix.slice(1), nullptr);
    }
  }
};
} // end anonymous namespace

// Do the two values \p A and \p B reference the same 'array' after potentially
// looking through a load. To identify a common array address this functions
// strips struct projections until it hits \p ArrayAddress.
bool areArraysEqual(RCIdentityFunctionInfo *RCIA, SILValue A, SILValue B,
                    SILValue ArrayAddress) {
  A = RCIA->getRCIdentityRoot(A);
  B = RCIA->getRCIdentityRoot(B);
  if (A == B)
    return true;
  // We have stripped off struct_extracts. Remove the load to look at the
  // address we are loading from.
  if (auto *ALoad = dyn_cast<LoadInst>(A))
    A = ALoad->getOperand();
  if (auto *BLoad = dyn_cast<LoadInst>(B))
    B = BLoad->getOperand();
  // Strip off struct_extract_refs until we hit array address.
  if (ArrayAddress) {
    StructElementAddrInst *SEAI = nullptr;
    while (A != ArrayAddress && (SEAI = dyn_cast<StructElementAddrInst>(A)))
      A = SEAI->getOperand();
    while (B != ArrayAddress && (SEAI = dyn_cast<StructElementAddrInst>(B)))
      B = SEAI->getOperand();
  }
  return A == B;
}

/// \return true if the given instruction releases the given value.
static bool isRelease(SILInstruction *Inst, SILValue RetainedValue,
                      SILValue ArrayAddress, RCIdentityFunctionInfo *RCIA,
                      SmallPtrSetImpl<Operand *> &MatchedReleases) {

  // Before we can match a release with a retain we need to check that we have
  // not already matched the release with a retain we processed earlier.
  // We don't want to match the release with both retains in the example below.
  //
  //   retain %a  <--|
  //   retain %a     | Match.   <-| Don't match.
  //   release %a <--|          <-|
  //
  if (auto *R = dyn_cast<ReleaseValueInst>(Inst))
    if (!MatchedReleases.count(&R->getOperandRef()))
      if (areArraysEqual(RCIA, Inst->getOperand(0), RetainedValue,
                         ArrayAddress)) {
        DEBUG(llvm::dbgs() << "     matching with release " << *Inst);
        MatchedReleases.insert(&R->getOperandRef());
        return true;
      }

  if (auto *R = dyn_cast<StrongReleaseInst>(Inst))
    if (!MatchedReleases.count(&R->getOperandRef()))
      if (areArraysEqual(RCIA, Inst->getOperand(0), RetainedValue,
                         ArrayAddress)) {
        DEBUG(llvm::dbgs() << "     matching with release " << *Inst);
        MatchedReleases.insert(&R->getOperandRef());
        return true;
      }

  if (auto *AI = dyn_cast<ApplyInst>(Inst)) {
    if (auto *F = AI->getReferencedFunction()) {
      auto Params = F->getLoweredFunctionType()->getParameters();
      auto Args = AI->getArguments();
      for (unsigned ArgIdx = 0, ArgEnd = Params.size(); ArgIdx != ArgEnd;
           ++ArgIdx) {
        if (MatchedReleases.count(&AI->getArgumentRef(ArgIdx)))
          continue;
        if (!areArraysEqual(RCIA, Args[ArgIdx], RetainedValue, ArrayAddress))
          continue;
        ParameterConvention P = Params[ArgIdx].getConvention();
        if (P == ParameterConvention::Direct_Owned) {
          DEBUG(llvm::dbgs() << "     matching with release " << *Inst);
          MatchedReleases.insert(&AI->getArgumentRef(ArgIdx));
          return true;
        }
      }
    }
  }
  DEBUG(llvm::dbgs() << "      not a matching release " << *Inst);
  return false;
}

namespace {

/// Optimize Copy-On-Write array checks based on high-level semantics.
///
/// Performs an analysis on all Array users to ensure they do not interfere
/// with make_mutable hoisting. Ultimately, the only thing that can interfere
/// with make_mutable is a retain of the array. To ensure no retains occur
/// within the loop, it is necessary to check that the array does not escape on
/// any path reaching the loop, and that it is not directly retained within the
/// loop itself.
///
/// In some cases, a retain does exist within the loop, but is balanced by a
/// release or call to @owned. The analysis must determine whether any array
/// mutation can occur between the retain and release. To accomplish this it
/// relies on knowledge of all array operations within the loop. If the array
/// escapes in some way that cannot be tracked, the analysis must fail.
///
/// TODO: Handle this pattern:
///   retain(array)
///   call(array)
///   release(array)
/// Whenever the call is readonly, has balanced retain/release for the array,
/// and does not capture the array. Under these conditions, the call can neither
/// mutate the array nor save an alias for later mutation.
///
/// TODO: Completely eliminate make_mutable calls if all operations that the
/// guard are already guarded by either "init" or "mutate_unknown".
class COWArrayOpt {
  typedef StructUseCollector::UserList UserList;
  typedef StructUseCollector::UserOperList UserOperList;

  RCIdentityFunctionInfo *RCIA;
  SILFunction *Function;
  SILLoop *Loop;
  SILBasicBlock *Preheader;
  DominanceInfo *DomTree;
  bool HasChanged = false;

  // Keep track of cold blocks.
  ColdBlockInfo ColdBlocks;

  // Cache of the analysis whether a loop is safe wrt. make_unique hoisting by
  // looking at the operations (no uniquely identified objects).
  std::pair<bool, bool> CachedSafeLoop;

  // Set of all blocks that may reach the loop, not including loop blocks.
  llvm::SmallPtrSet<SILBasicBlock*,32> ReachingBlocks;

  // Map an array to a hoisted make_mutable call for the current loop. An array
  // is only mapped to a call once the analysis has determined that no
  // make_mutable calls are required within the loop body for that array.
  llvm::SmallDenseMap<SILValue, ApplyInst*> ArrayMakeMutableMap;

  /// \brief Transient per-Array user set.
  ///
  /// Track all known array users with the exception of struct_extract users
  /// (checkSafeArrayElementUse prohibits struct_extract users from mutating the
  /// array). During analysis of retains/releases within the loop body, the
  /// users in this set are assumed to cover all possible mutating operations on
  /// the array. If the array escaped through an unknown use, the analysis must
  /// abort earlier.
  SmallPtrSet<SILInstruction*, 8> ArrayUserSet;

  // When matching retains to releases we must not match the same release twice.
  //
  // For example we could have:
  //   retain %a // id %1
  //   retain %a // id %2
  //   release %a // id %3
  // When we match %1 with %3, we can't match %3 again when we look for a
  // matching release for %2.
  // The set refers to operands instead of instructions because an apply could
  // have several operands with release semantics.
  SmallPtrSet<Operand*, 8> MatchedReleases;

  // The address of the array passed to the current make_mutable we are
  // analyzing.
  SILValue CurrentArrayAddr;
public:
  COWArrayOpt(RCIdentityFunctionInfo *RCIA, SILLoop *L,
              DominanceAnalysis *DA)
      : RCIA(RCIA), Function(L->getHeader()->getParent()), Loop(L),
        Preheader(L->getLoopPreheader()), DomTree(DA->get(Function)),
        ColdBlocks(DA), CachedSafeLoop(false, false) {}

  bool run();

protected:
  bool checkUniqueArrayContainer(SILValue ArrayContainer);
  SmallPtrSetImpl<SILBasicBlock*> &getReachingBlocks();
  bool isRetainReleasedBeforeMutate(SILInstruction *RetainInst,
                                    bool IsUniquelyIdentifiedArray = true);
  bool checkSafeArrayAddressUses(UserList &AddressUsers);
  bool checkSafeArrayValueUses(UserList &ArrayValueUsers);
  bool checkSafeArrayElementUse(SILInstruction *UseInst, SILValue ArrayVal);
  bool checkSafeElementValueUses(UserOperList &ElementValueUsers);
  bool hoistMakeMutable(ArraySemanticsCall MakeMutable);
  void hoistMakeMutableAndSelfProjection(ArraySemanticsCall MakeMutable,
                                         bool HoistProjection);
  bool hasLoopOnlyDestructorSafeArrayOperations();
  bool isArrayValueReleasedBeforeMutate(
      SILValue V, llvm::SmallSet<SILInstruction *, 16> &Releases);
  bool hoistInLoopWithOnlyNonArrayValueMutatingOperations();
};
} // end anonymous namespace

/// \return true of the given container is known to be a unique copy of the
/// array with no aliases. Cases we check:
///
/// (1) An @inout argument.
///
/// (2) A local variable, which may be copied from a by-val argument,
/// initialized directly, or copied from a function return value. We don't
/// need to check how it is initialized here, because that will show up as a
/// store to the local's address. checkSafeArrayAddressUses will check that the
/// store is a simple initialization outside the loop.
bool COWArrayOpt::checkUniqueArrayContainer(SILValue ArrayContainer) {
  if (auto *Arg = dyn_cast<SILArgument>(ArrayContainer)) {
    // Check that the argument is passed as an inout type. This means there are
    // no aliases accessible within this function scope.
    auto Params = Function->getLoweredFunctionType()->getParameters();
    ArrayRef<SILArgument *> FunctionArgs = Function->begin()->getArguments();
    for (unsigned ArgIdx = 0, ArgEnd = Params.size();
         ArgIdx != ArgEnd; ++ArgIdx) {
      if (FunctionArgs[ArgIdx] != Arg)
        continue;

      if (!Params[ArgIdx].isIndirectInOut()) {
        DEBUG(llvm::dbgs() << "    Skipping Array: Not an inout argument!\n");
        return false;
      }
    }
    return true;
  }
  else if (isa<AllocStackInst>(ArrayContainer))
    return true;

  DEBUG(llvm::dbgs()
        << "    Skipping Array: Not an argument or local variable!\n");
  return false;
}

/// Lazily compute blocks that may reach the loop.
SmallPtrSetImpl<SILBasicBlock*> &COWArrayOpt::getReachingBlocks() {
  if (ReachingBlocks.empty()) {
    SmallVector<SILBasicBlock*, 8> Worklist;
    ReachingBlocks.insert(Preheader);
    Worklist.push_back(Preheader);
    while (!Worklist.empty()) {
      SILBasicBlock *BB = Worklist.pop_back_val();
      for (auto PI = BB->pred_begin(), PE = BB->pred_end(); PI != PE; ++PI) {
        if (ReachingBlocks.insert(*PI).second)
          Worklist.push_back(*PI);
      }
    }
  }
  return ReachingBlocks;
}


/// \return true if the instruction is a call to a non-mutating array semantic
/// function.
static bool isNonMutatingArraySemanticCall(SILInstruction *Inst) {
  ArraySemanticsCall Call(Inst);
  if (!Call)
    return false;

  switch (Call.getKind()) {
  case ArrayCallKind::kNone:
  case ArrayCallKind::kArrayPropsIsNativeTypeChecked:
  case ArrayCallKind::kCheckSubscript:
  case ArrayCallKind::kCheckIndex:
  case ArrayCallKind::kGetCount:
  case ArrayCallKind::kGetCapacity:
  case ArrayCallKind::kGetElement:
  case ArrayCallKind::kGetArrayOwner:
  case ArrayCallKind::kGetElementAddress:
    return true;
  case ArrayCallKind::kMakeMutable:
  case ArrayCallKind::kMutateUnknown:
  case ArrayCallKind::kReserveCapacityForAppend:
  case ArrayCallKind::kWithUnsafeMutableBufferPointer:
  case ArrayCallKind::kArrayInit:
  case ArrayCallKind::kArrayUninitialized:
  case ArrayCallKind::kAppendContentsOf:
  case ArrayCallKind::kAppendElement:
    return false;
  }

  llvm_unreachable("Unhandled ArrayCallKind in switch.");
}

/// \return true if the given retain instruction is followed by a release on the
/// same object prior to any potential mutating operation.
bool COWArrayOpt::isRetainReleasedBeforeMutate(SILInstruction *RetainInst,
                                               bool IsUniquelyIdentifiedArray) {
  // If a retain is found outside the loop ignore it. Otherwise, it must
  // have a matching @owned call.
  if (!Loop->contains(RetainInst))
    return true;

  DEBUG(llvm::dbgs() << "     Looking at retain " << *RetainInst);

  // Walk forward looking for a release of ArrayLoad or element of
  // ArrayUserSet. Note that ArrayUserSet does not included uses of elements
  // within the Array. Consequently, checkSafeArrayElementUse must prove that
  // no uses of the Array value, or projections of it can lead to mutation
  // (element uses may only be retained/released).
  for (auto II = std::next(SILBasicBlock::iterator(RetainInst)),
         IE = RetainInst->getParent()->end(); II != IE; ++II) {
    if (isRelease(&*II, RetainInst->getOperand(0), CurrentArrayAddr, RCIA,
                  MatchedReleases))
      return true;

    if (isa<RetainValueInst>(II) || isa<StrongRetainInst>(II))
      continue;

    // A side effect free instruction cannot mutate the array.
    if (!II->mayHaveSideEffects())
      continue;

    // Non mutating array calls are safe.
    if (isNonMutatingArraySemanticCall(&*II))
      continue;

    if (IsUniquelyIdentifiedArray) {
      // It is okay for an identified loop to have releases in between a retain
      // and a release. We can end up here if we have two retains in a row and
      // then a release. The second retain cannot be matched with the release
      // but must be matched by a follow up instruction.
      //   retain %ptr
      //   retain %ptr
      //   release %ptr
      //   array_operation(..., @owned %ptr)
      //
      // This is not the case for a potentially aliased array because a release
      // can cause a destructor to run. The destructor in turn can cause
      // arbitrary side effects.
      if (isa<ReleaseValueInst>(II) || isa<StrongReleaseInst>(II))
        continue;

      if (ArrayUserSet.count(&*II)) // May be an array mutation.
        break;
    } else {
      // Not safe.
      break;
    }
  }
  DEBUG(llvm::dbgs() << "    Skipping Array: retained in loop!\n    "
        << *RetainInst);
  return false;
}

/// \return true if all given users of an array address are safe to hoist
/// make_mutable across.
///
/// General calls are unsafe because they may copy the array struct which in
/// turn bumps the reference count of the array storage.
///
/// The same logic currently applies to both uses of the array struct itself and
/// uses of an aggregate containing the array.
///
/// This does not apply to addresses of elements within the array. e.g. it is
/// not safe to store to an element in the array because we may be storing an
/// alias to the array storage.
bool COWArrayOpt::checkSafeArrayAddressUses(UserList &AddressUsers) {

  for (auto *UseInst : AddressUsers) {

    if (isDebugInst(UseInst))
      continue;

    if (auto *AI = dyn_cast<ApplyInst>(UseInst)) {
      if (ArraySemanticsCall(AI))
        continue;

      // Check of this escape can reach the current loop.
      if (!Loop->contains(UseInst->getParent()) &&
          !getReachingBlocks().count(UseInst->getParent())) {
        continue;
      }

      DEBUG(llvm::dbgs() << "    Skipping Array: may escape through call!\n    "
            << *UseInst);
      return false;
    }

    if (auto *StInst = dyn_cast<StoreInst>(UseInst)) {
      // Allow a local array to be initialized outside the loop via a by-value
      // argument or return value. The array value may be returned by its
      // initializer or some other factory function.
      if (Loop->contains(StInst->getParent())) {
        DEBUG(llvm::dbgs() << "    Skipping Array: store inside loop!\n    "
              << *StInst);
        return false;
      }

      SILValue InitArray = StInst->getSrc();
      if (isa<SILArgument>(InitArray) || isa<ApplyInst>(InitArray))
        continue;

      DEBUG(llvm::dbgs() << "    Skipping Array: may escape through store!\n"
                         << "    " << *UseInst);
      return false;
    }

    if (isa<DeallocStackInst>(UseInst)) {
      // Handle destruction of a local array.
      continue;
    }

    if (isa<MarkDependenceInst>(UseInst)) {
      continue;
    }

    DEBUG(llvm::dbgs() << "    Skipping Array: unknown Array use!\n    "
          << *UseInst);
    // Found an unsafe or unknown user. The Array may escape here.
    return false;
  }
  return true;
}

/// Returns true if this instruction is a safe array use if all of its users are
/// also safe array users.
static SILValue isTransitiveSafeUser(SILInstruction *I) {
  switch (I->getKind()) {
  case SILInstructionKind::StructExtractInst:
  case SILInstructionKind::TupleExtractInst:
  case SILInstructionKind::UncheckedEnumDataInst:
  case SILInstructionKind::StructInst:
  case SILInstructionKind::TupleInst:
  case SILInstructionKind::EnumInst:
  case SILInstructionKind::UncheckedRefCastInst:
  case SILInstructionKind::UncheckedBitwiseCastInst:
    return cast<SingleValueInstruction>(I);
  default:
    return nullptr;
  }
}

/// Check that the use of an Array value, the value of an aggregate containing
/// an array, or the value of an element within the array, is safe w.r.t
/// make_mutable hoisting. Retains are safe as long as they are not inside the
/// Loop.
bool COWArrayOpt::checkSafeArrayValueUses(UserList &ArrayValueUsers) {
  for (auto *UseInst : ArrayValueUsers) {
    if (auto *AI = dyn_cast<ApplyInst>(UseInst)) {
      if (ArraySemanticsCall(AI))
        continue;

      // Found an unsafe or unknown user. The Array may escape here.
      DEBUG(llvm::dbgs() << "    Skipping Array: unsafe call!\n    "
            << *UseInst);
      return false;
    }

    /// Is this a unary transitive safe user instruction. This means that the
    /// instruction is safe only if all of its users are safe. Check this
    /// recursively.
    if (auto inst = isTransitiveSafeUser(UseInst)) {
      if (std::all_of(inst->use_begin(), inst->use_end(),
                      [this](Operand *Op) -> bool {
                        return checkSafeArrayElementUse(Op->getUser(),
                                                        Op->get());
                      }))
        continue;
      return false;
    }

    if (isa<RetainValueInst>(UseInst)) {
      if (isRetainReleasedBeforeMutate(UseInst))
        continue;
      // Found an unsafe or unknown user. The Array may escape here.
      DEBUG(llvm::dbgs() << "    Skipping Array: found unmatched retain value!\n"
                         << "    " << *UseInst);
      return false;
    }

    if (isa<ReleaseValueInst>(UseInst)) {
      // Releases are always safe. This case handles the release of an array
      // buffer that is loaded from a local array struct.
      continue;
    }

    if (isa<MarkDependenceInst>(UseInst))
      continue;

    if (isDebugInst(UseInst))
      continue;
    
    // Found an unsafe or unknown user. The Array may escape here.
    DEBUG(llvm::dbgs() << "    Skipping Array: unsafe Array value use!\n    "
          << *UseInst);
    return false;
  }
  return true;
}

/// Given an array value, recursively check that uses of elements within the
/// array are safe.
///
/// Consider any potentially mutating operation unsafe. Mutation would not
/// prevent make_mutable hoisting, but it would interfere with
/// isRetainReleasedBeforeMutate. Since struct_extract users are not visited by
/// StructUseCollector, they are never added to ArrayUserSet. Thus we check here
/// that no mutating struct_extract users exist.
///
/// After the lower aggregates pass, SIL contains chains of struct_extract and
/// retain_value instructions. e.g.
///   %a = load %0 : $*Array<Int>
///   %b = struct_extract %a : $Array<Int>, #Array._buffer
///   %s = struct_extract %b : $_ArrayBuffer<Int>, #_ArrayBuffer.storage
///  retain_value %s : $Optional<Builtin.NativeObject>
///
///  SILCombine typically simplifies this by bypassing the
///  struct_extract. However, for completeness this analysis has the ability to
///  follow struct_extract users.
///
/// Since this does not recurse through multi-operand instructions, no visited
/// set is necessary.
bool COWArrayOpt::checkSafeArrayElementUse(SILInstruction *UseInst,
                                           SILValue ArrayVal) {
  if ((isa<RetainValueInst>(UseInst) || isa<StrongRetainInst>(UseInst)) &&
      isRetainReleasedBeforeMutate(UseInst))
    return true;

  if (isa<ReleaseValueInst>(UseInst) || isa<StrongReleaseInst>(UseInst))
    // Releases are always safe. This case handles the release of an array
    // buffer that is loaded from a local array struct.
    return true;

  // Look for a safe mark_dependence instruction use.
  //
  // This use looks something like:
  //
  //   %57 = load %56 : $*Builtin.BridgeObject from Array<Int>
  //   %58 = unchecked_ref_cast %57 : $Builtin.BridgeObject to
  //   $_ContiguousArray
  //   %59 = unchecked_ref_cast %58 : $_ContiguousArrayStorageBase to
  //   $Builtin.NativeObject
  //   %60 = struct_extract %53 : $UnsafeMutablePointer<Int>,
  //   #UnsafeMutablePointer
  //   %61 = pointer_to_address %60 : $Builtin.RawPointer to strict $*Int
  //   %62 = mark_dependence %61 : $*Int on %59 : $Builtin.NativeObject
  //
  // The struct_extract, unchecked_ref_cast is handled below in the
  // "Transitive SafeArrayElementUse" code.
  if (isa<MarkDependenceInst>(UseInst))
    return true;

  if (isDebugInst(UseInst))
    return true;
  
  // If this is an instruction which is a safe array element use if and only if
  // all of its users are safe array element uses, recursively check its uses
  // and return false if any of them are not transitive escape array element
  // uses.
  if (auto result = isTransitiveSafeUser(UseInst)) {
    return std::all_of(result->use_begin(), result->use_end(),
                       [this, &ArrayVal](Operand *UI) -> bool {
                         return checkSafeArrayElementUse(UI->getUser(),
                                                         ArrayVal);
                       });
  }

  // Found an unsafe or unknown user. The Array may escape here.
  DEBUG(llvm::dbgs() << "    Skipping Array: unknown Element use!\n"
        << *UseInst);
  return false;
}

/// Check that the use of an Array element is safe w.r.t. make_mutable hoisting.
///
/// This logic should be similar to checkSafeArrayElementUse
bool COWArrayOpt::checkSafeElementValueUses(UserOperList &ElementValueUsers) {
  for (auto &Pair : ElementValueUsers) {
    SILInstruction *UseInst = Pair.first;
    Operand *ArrayValOper = Pair.second;
    if (!checkSafeArrayElementUse(UseInst, ArrayValOper->get()))
      return false;
  }
  return true;
}
static bool isArrayEltStore(StoreInst *SI) {
  SILValue Dest = stripAddressProjections(SI->getDest());
  if (auto *MD = dyn_cast<MarkDependenceInst>(Dest))
    Dest = MD->getOperand(0);

  if (auto *PtrToAddr =
          dyn_cast<PointerToAddressInst>(stripAddressProjections(Dest)))
    if (auto *SEI = dyn_cast<StructExtractInst>(PtrToAddr->getOperand())) {
      ArraySemanticsCall Call(SEI->getOperand());
      if (Call && Call.getKind() == ArrayCallKind::kGetElementAddress)
        return true;
    }
  return false;
}

/// Check whether the array semantic operation could change an array value to
/// not be uniquely referenced.
///
/// Array.append for example can capture another array value.
static bool mayChangeArrayValueToNonUniqueState(ArraySemanticsCall &Call) {
  switch (Call.getKind()) {
  case ArrayCallKind::kArrayPropsIsNativeTypeChecked:
  case ArrayCallKind::kCheckSubscript:
  case ArrayCallKind::kCheckIndex:
  case ArrayCallKind::kGetCount:
  case ArrayCallKind::kGetCapacity:
  case ArrayCallKind::kGetElement:
  case ArrayCallKind::kGetArrayOwner:
  case ArrayCallKind::kGetElementAddress:
  case ArrayCallKind::kMakeMutable:
    return false;

  case ArrayCallKind::kNone:
  case ArrayCallKind::kMutateUnknown:
  case ArrayCallKind::kReserveCapacityForAppend:
  case ArrayCallKind::kWithUnsafeMutableBufferPointer:
  case ArrayCallKind::kArrayInit:
  case ArrayCallKind::kArrayUninitialized:
  case ArrayCallKind::kAppendContentsOf:
  case ArrayCallKind::kAppendElement:
    return true;
  }

  llvm_unreachable("Unhandled ArrayCallKind in switch.");
}

/// Check that the array value stored in \p ArrayStruct is released by \Inst.
static bool isReleaseOfArrayValueAt(AllocStackInst *ArrayStruct,
                                    SILInstruction *Inst,
                                    RCIdentityFunctionInfo *RCIA) {
  auto *SRI = dyn_cast<StrongReleaseInst>(Inst);
  if (!SRI)
   return false;
  auto Root = RCIA->getRCIdentityRoot(SRI->getOperand());
  auto *ArrayLoad = dyn_cast<LoadInst>(Root);
  if (!ArrayLoad)
    return false;

  if (ArrayLoad->getOperand() == ArrayStruct)
    return true;

  return false;
}

static bool isReleaseOfArrayValue(SILValue Array, SILInstruction *Inst,
                                  RCIdentityFunctionInfo *RCIA) {
  if (!isa<StrongReleaseInst>(Inst) && !isa<ReleaseValueInst>(Inst))
    return false;
  SILValue Root = RCIA->getRCIdentityRoot(Inst->getOperand(0));
  return Root == Array;
}

/// Check that the array value is released before a mutating operation happens.
bool COWArrayOpt::isArrayValueReleasedBeforeMutate(
    SILValue V, llvm::SmallSet<SILInstruction *, 16> &Releases) {
  AllocStackInst *ASI = nullptr;
  SILInstruction *StartInst = nullptr;
  if (V->getType().isAddress()) {
    ASI = dyn_cast<AllocStackInst>(V);
    if (!ASI)
      return false;
    StartInst = ASI;
  } else {
    // True because of the caller.
    StartInst = V->getDefiningInstruction();
  }
  for (auto II = std::next(SILBasicBlock::iterator(StartInst)),
            IE = StartInst->getParent()->end();
       II != IE; ++II) {
    auto *Inst = &*II;
    // Ignore matched releases.
    if (auto SRI = dyn_cast<StrongReleaseInst>(Inst))
      if (MatchedReleases.count(&SRI->getOperandRef()))
        continue;
    if (auto RVI = dyn_cast<ReleaseValueInst>(Inst))
      if (MatchedReleases.count(&RVI->getOperandRef()))
        continue;

    if (ASI) {
      if (isReleaseOfArrayValueAt(ASI, &*II, RCIA)) {
        Releases.erase(&*II);
        return true;
      }
    } else {
      if (isReleaseOfArrayValue(V, &*II, RCIA)) {
        Releases.erase(&*II);
        return true;
      }
    }

    if (isa<RetainValueInst>(II) || isa<StrongRetainInst>(II))
      continue;

    // A side effect free instruction cannot mutate the array.
    if (!II->mayHaveSideEffects())
      continue;

    // Non mutating array calls are safe.
    if (isNonMutatingArraySemanticCall(&*II))
      continue;

    return false;
  }
  return true;
}

static SILInstruction *getInstBefore(SILInstruction *I) {
  auto It = ++I->getIterator().getReverse();
  if (I->getParent()->rend() == It)
    return nullptr;
  return &*It;
}

static SILInstruction *getInstAfter(SILInstruction *I) {
  auto It = SILBasicBlock::iterator(I);
  It = std::next(It);
  if (I->getParent()->end() == It)
    return nullptr;
  return &*It;
}

/// Strips and stores the struct_extract projections leading to the array
/// storage reference.
static SILValue
stripValueProjections(SILValue V,
                      SmallVectorImpl<SILInstruction *> &ValuePrjs) {
  while (auto SEI = dyn_cast<StructExtractInst>(V)) {
    ValuePrjs.push_back(SEI);
    V = SEI->getOperand();
  }
  return V;
}

/// Finds the preceding check_subscript, make_mutable call or returns nil.
///
/// If we found a make_mutable call this means that check_subscript was removed
/// by the array bounds check elimination pass.
static SILInstruction *
findPrecedingCheckSubscriptOrMakeMutable(ApplyInst *GetElementAddr) {
  for (auto ReverseIt = ++GetElementAddr->getIterator().getReverse(),
            End = GetElementAddr->getParent()->rend();
       ReverseIt != End; ++ReverseIt) {
    auto Apply = dyn_cast<ApplyInst>(&*ReverseIt);
    if (!Apply)
      continue;
    ArraySemanticsCall CheckSubscript(Apply);
    if (!CheckSubscript ||
        (CheckSubscript.getKind() != ArrayCallKind::kCheckSubscript &&
         CheckSubscript.getKind() != ArrayCallKind::kMakeMutable))
      return nullptr;
    return CheckSubscript;
  }
  return nullptr;
}

/// Matches the self parameter arguments, verifies that \p Self is called and
/// stores the instructions in \p DepInsts in order.
static bool
matchSelfParameterSetup(ArraySemanticsCall Call, LoadInst *Self,
                        SmallVectorImpl<SILInstruction *> &DepInsts) {
  bool MayHaveBridgedObjectElementType = Call.mayHaveBridgedObjectElementType();
  // We only need the retain/release for the guaranteed parameter if the call
  // could release self. This can only happen if the array is backed by an
  // Objective-C array. If this is not the case we can safely hoist the call
  // without the retain/releases.
  auto *RetainArray = dyn_cast_or_null<StrongRetainInst>(getInstBefore(Call));
  if (!RetainArray && MayHaveBridgedObjectElementType)
    return false;
  auto *ReleaseArray = dyn_cast_or_null<StrongReleaseInst>(getInstAfter(Call));
  if (!ReleaseArray && MayHaveBridgedObjectElementType)
    return false;
  if (ReleaseArray && RetainArray &&
      ReleaseArray->getOperand() != RetainArray->getOperand())
    return false;

  if (ReleaseArray)
    DepInsts.push_back(ReleaseArray);
  DepInsts.push_back(Call);
  if (RetainArray)
    DepInsts.push_back(RetainArray);

  if (RetainArray) {
    auto ArrayLoad = stripValueProjections(RetainArray->getOperand(), DepInsts);
    if (ArrayLoad != Self)
      return false;
  }

  DepInsts.push_back(Self);
  return true;
}

/// Match a hoistable make_mutable call.
///
/// Precondition: The client must make sure that it is valid to actually hoist
/// the call. It must make sure that no write and no increment to the array
/// reference has happened such that hoisting is not valid.
///
/// This helper only checks that the operands computing the array reference
/// are also hoistable.
struct HoistableMakeMutable {
  SILLoop *Loop;
  bool IsHoistable;
  ApplyInst *MakeMutable;
  SmallVector<SILInstruction *, 24> DepInsts;

  HoistableMakeMutable(ArraySemanticsCall M, SILLoop *L) {
    IsHoistable = false;
    Loop = L;
    MakeMutable = M;

    // The function_ref needs to be invariant.
    if (Loop->contains(MakeMutable->getCallee()->getParentBlock()))
      return;

    // The array reference is invariant.
    if (!L->contains(M.getSelf()->getParentBlock())) {
      IsHoistable = true;
      return;
    }

    // Check whether we can hoist the dependent instructions resulting in the
    // array reference.
    if (canHoistDependentInstructions(M))
      IsHoistable = true;
  }

  /// Is this a hoistable make_mutable call.
  bool isHoistable() {
    return IsHoistable;
  }

  /// Hoist this make_mutable call and depend instructions to the preheader.
  void hoist() {
    auto *Term = Loop->getLoopPreheader()->getTerminator();
    for (auto *It : swift::reversed(DepInsts)) {
      if (It->getParent() != Term->getParent())
        It->moveBefore(Term);
    }
    MakeMutable->moveBefore(Term);
  }

private:

  /// Check whether we can hoist the dependent instructions resulting in the
  /// array reference passed to the make_mutable call.
  /// We pattern match the first dimension's array access here.
  bool canHoistDependentInstructions(ArraySemanticsCall &M) {
    // Match get_element_addr call.
    // %124 = load %3
    // %125 = struct_extract %124
    // %126 = struct_extract %125
    // %127 = struct_extract %126
    // strong_retain %127
    // %129 = apply %70(%30, %124)
    // strong_release %127
    //
    // %131 = load %73
    // %132 = unchecked_ref_cast %131
    // %133 = enum $Optional<NativeObject>, #Optional.Some!enumelt.1, %132
    // %134 = struct_extract %129
    // %135 = pointer_to_address %134 to strict $*Array<Int>
    // %136 = mark_dependence %135 on %133

    auto *MarkDependence = dyn_cast<MarkDependenceInst>(M.getSelf());
    if (!MarkDependence)
      return false;
    DepInsts.push_back(MarkDependence);

    auto *PtrToAddrArrayAddr =
        dyn_cast<PointerToAddressInst>(MarkDependence->getValue());
    if (!PtrToAddrArrayAddr)
      return false;
    DepInsts.push_back(PtrToAddrArrayAddr);

    auto *StructExtractArrayAddr =
        dyn_cast<StructExtractInst>(PtrToAddrArrayAddr->getOperand());
    if (!StructExtractArrayAddr)
      return false;
    DepInsts.push_back(StructExtractArrayAddr);

    // Check the base the array element address is dependent on.
    auto *EnumArrayAddr = dyn_cast<EnumInst>(MarkDependence->getBase());
    if (!EnumArrayAddr)
      return false;
    DepInsts.push_back(EnumArrayAddr);
    auto *UncheckedRefCast =
        dyn_cast<UncheckedRefCastInst>(EnumArrayAddr->getOperand());
    if (!UncheckedRefCast)
      return false;
    DepInsts.push_back(UncheckedRefCast);

    SILValue ArrayBuffer = stripValueProjections(UncheckedRefCast->getOperand(), DepInsts);
    auto *BaseLoad = dyn_cast<LoadInst>(ArrayBuffer);
    if (!BaseLoad ||  Loop->contains(BaseLoad->getOperand()->getParentBlock()))
      return false;
    DepInsts.push_back(BaseLoad);

    // Check the get_element_addr call.
    ArraySemanticsCall GetElementAddrCall(
        StructExtractArrayAddr->getOperand());
    if (!GetElementAddrCall ||
        GetElementAddrCall.getKind() != ArrayCallKind::kGetElementAddress)
      return false;
    if (Loop->contains(
            ((ApplyInst *)GetElementAddrCall)->getCallee()->getParentBlock()))
      return false;
    if (Loop->contains(GetElementAddrCall.getIndex()->getParentBlock()))
      return false;

    auto *GetElementAddrArrayLoad =
        dyn_cast<LoadInst>(GetElementAddrCall.getSelf());
    if (!GetElementAddrArrayLoad ||
        Loop->contains(GetElementAddrArrayLoad->getOperand()->getParentBlock()))
      return false;

    // Check the retain/release around the get_element_addr call.
    if (!matchSelfParameterSetup(GetElementAddrCall, GetElementAddrArrayLoad,
                                 DepInsts))
      return false;

    // Check check_subscript.
    // %116 = load %3
    // %118 = struct_extract %116
    // %119 = struct_extract %118
    // %120 = struct_extract %119
    // strong_retain %120
    // %122 = apply %23(%30, %69, %116)
    // strong_release %120
    //
    // Find the check_subscript call.
    auto *Check = findPrecedingCheckSubscriptOrMakeMutable(GetElementAddrCall);
    if (!Check)
      return false;

    ArraySemanticsCall CheckSubscript(Check);
    // The check_subscript call was removed.
    if (CheckSubscript.getKind() == ArrayCallKind::kMakeMutable)
      return true;

    if (Loop->contains(CheckSubscript.getIndex()->getParentBlock()) ||
        Loop->contains(CheckSubscript.getArrayPropertyIsNativeTypeChecked()
                           ->getParentBlock()))
      return false;

    auto *CheckSubscriptArrayLoad =
        dyn_cast<LoadInst>(CheckSubscript.getSelf());
    if (!CheckSubscript ||
        Loop->contains(CheckSubscriptArrayLoad->getOperand()->getParentBlock()))
      return false;
  if (Loop->contains(
            ((ApplyInst *)CheckSubscript)->getCallee()->getParentBlock()))
      return false;

    // The array must match get_element_addr's array.
    if (CheckSubscriptArrayLoad->getOperand() !=
        GetElementAddrArrayLoad->getOperand())
      return false;

    // Check the retain/release around the check_subscript call.
    if (!matchSelfParameterSetup(CheckSubscript, CheckSubscriptArrayLoad,
                                 DepInsts))
      return false;

    return true;
  }
};

/// Prove that there are not array value mutating or capturing operations in the
/// loop and hoist make_mutable.
bool COWArrayOpt::hoistInLoopWithOnlyNonArrayValueMutatingOperations() {
  // Only handle innermost loops.
  assert(Loop->getSubLoops().empty() && "Only works in innermost loops");

  DEBUG(llvm::dbgs() << "    Checking whether loop only has only non array "
                        "value mutating operations ...\n");

  // There is no current array addr value.
  CurrentArrayAddr = SILValue();

  // We need to cleanup the MatchedRelease on return.
  auto ReturnWithCleanup = [&] (bool LoopHasSafeOperations) {
    MatchedReleases.clear();
    return LoopHasSafeOperations;
  };

  llvm::SmallSet<SILValue, 16> ArrayValues;
  llvm::SmallSetVector<SILValue, 16> CreatedNonTrivialValues;
  llvm::SmallSet<SILInstruction *, 16> Releases;
  llvm::SmallVector<ArraySemanticsCall, 8> MakeMutableCalls;


  /// Make sure that no writes to an array value happens in the loop and that
  /// no array values are retained without being released before hitting a
  /// make_unique:
  ///
  /// * array semantic functions that don't change the uniqueness state to
  ///   non-unique are safe.
  /// * retains must be matched by a release before hitting a mutating operation
  /// * stores must not store an array value (only trivial stores are safe).
  ///
  auto &Module = Function->getModule();
  for (auto *BB : Loop->getBlocks()) {
    for (auto &InstIt : *BB) {
      auto *Inst = &InstIt;
      ArraySemanticsCall Sem(Inst);
      if (Sem) {
        // Give up if the array semantic function might change the uniqueness
        // state of an array value in the loop. An example of such an operation
        // would be append. We also give up for array initializations.
        if (mayChangeArrayValueToNonUniqueState(Sem))
          return ReturnWithCleanup(false);

        // Collect both the value and the pointer.
        ArrayValues.insert(Sem.getSelf());
        if (auto *LI = dyn_cast<LoadInst>(Sem.getSelf()))
          ArrayValues.insert(LI->getOperand());

        // Collect non-trivial generated values. This could be an array value.
        // We must make sure that any non-trivial generated values (== +1)
        // are release before we hit a make_unique instruction.
        ApplyInst *SemCall = Sem;
        if (Sem.getKind() == ArrayCallKind::kGetElement) {
          SILValue Elem = (Sem.hasGetElementDirectResult()
                            ? Sem.getCallResult()
                            : SemCall->getArgument(0));
          if (!Elem->getType().isTrivial(Module))
            CreatedNonTrivialValues.insert(Elem);
        } else if (Sem.getKind() == ArrayCallKind::kMakeMutable) {
          MakeMutableCalls.push_back(Sem);
        }

        continue;
      }

      // Instructions without side effects are safe.
      if (!Inst->mayHaveSideEffects())
        continue;
      if (isa<CondFailInst>(Inst))
        continue;
      if (isa<AllocationInst>(Inst) || isa<DeallocStackInst>(Inst))
        continue;

      // A retain must be released before make_unique.
      if (isa<RetainValueInst>(Inst) ||
          isa<StrongRetainInst>(Inst)) {
        if (!isRetainReleasedBeforeMutate(Inst, false)) {
          DEBUG(llvm::dbgs() << "    (NO) retain not released before mutate " << *Inst);
          return ReturnWithCleanup(false);
        }
        continue;
      }
      // A store is only safe if it is to an array element and the element type
      // is trivial.
      if (auto *SI = dyn_cast<StoreInst>(Inst)) {
        if (!isArrayEltStore(SI) ||
            !SI->getSrc()->getType().isTrivial(Module)) {
          DEBUG(llvm::dbgs()
                << "     (NO) non trivial store could store an array value "
                << *Inst);
          return ReturnWithCleanup(false);
        }
        continue;
      }
      // Releases must be matched by a retain otherwise a destructor could run.
      if (auto SRI = dyn_cast<StrongReleaseInst>(Inst)) {
        if (!MatchedReleases.count(&SRI->getOperandRef()))
          Releases.insert(Inst);
        continue;
      }
      if (auto RVI = dyn_cast<ReleaseValueInst>(Inst)) {
        if (!MatchedReleases.count(&RVI->getOperandRef()))
          Releases.insert(Inst);
        continue;
      }

      DEBUG(llvm::dbgs() << "    (NO) instruction prevents make_unique hoisting "
                         << *Inst);
      return ReturnWithCleanup(false);
    }
  }

  // Nothing to do.
  if (MakeMutableCalls.empty())
    return ReturnWithCleanup(false);

  // Verify that all created non trivial values are array values and that they
  // are released before mutation.
  for (auto &NonTrivial : CreatedNonTrivialValues) {
    if (!ArrayValues.count(NonTrivial)) {
      DEBUG(llvm::dbgs() << "    (NO) non-trivial non-array value: " << NonTrivial);
      return ReturnWithCleanup(false);
    }

    if (!isArrayValueReleasedBeforeMutate(NonTrivial, Releases)) {
      DEBUG(llvm::dbgs() << "    (NO) array value not released before mutation "
                         << NonTrivial);
      return ReturnWithCleanup(false);
    }
  }

  if (!Releases.empty()) {
    DEBUG(llvm::dbgs() << "    (NO) remaining releases not matched by retain\n");
    return ReturnWithCleanup(false);
  }

  // Collect all recursively hoistable calls.
  SmallVector<std::unique_ptr<HoistableMakeMutable>, 16> CallsToHoist;
  for (auto M : MakeMutableCalls) {
    auto Call = llvm::make_unique<HoistableMakeMutable>(M, Loop);
    if (!Call->isHoistable()) {
      DEBUG(llvm::dbgs() << "    (NO) make_mutable not hoistable"
                         << *Call->MakeMutable);
      return ReturnWithCleanup(false);
    }
    CallsToHoist.push_back(std::move(Call));
  }

  for (auto &Call: CallsToHoist)
    Call->hoist();

  DEBUG(llvm::dbgs() << "    Hoisting make_mutable in " << Function->getName()
                     << "\n");
  return ReturnWithCleanup(true);
}

/// Check if a loop has only 'safe' array operations such that we can hoist the
/// uniqueness check even without having an 'identified' object.
///
/// 'Safe' array operations are:
///   * all array semantic functions
///   * stores to array elements
///   * any instruction that does not have side effects.
///   * any retain must be matched by a release before we hit a make_unique.
///
/// Note, that a release in this modus (we don't have a uniquely identified
/// object) is not safe because the destructor of what we are releasing might
/// be unsafe (creating a reference).
///
bool COWArrayOpt::hasLoopOnlyDestructorSafeArrayOperations() {
  if (CachedSafeLoop.first)
    return CachedSafeLoop.second;

  assert(!CachedSafeLoop.second &&
         "We only move to a true state below");

  // We will compute the state of this loop now.
  CachedSafeLoop.first = true;

  // We need to cleanup the MatchedRelease on return.
  auto ReturnWithCleanup = [&] (bool LoopHasSafeOperations) {
    MatchedReleases.clear();
    return LoopHasSafeOperations;
  };

  DEBUG(llvm::dbgs() << "    checking whether loop only has safe array operations ...\n");
  CanType SameTy;
  for (auto *BB : Loop->getBlocks()) {
    for (auto &It : *BB) {
      auto *Inst = &It;
      DEBUG(llvm::dbgs() << "        visiting: " << *Inst);

      // Semantic calls are safe.
      ArraySemanticsCall Sem(Inst);
      if (Sem) {
        auto Kind = Sem.getKind();
        // Safe because they create new arrays.
        if (Kind == ArrayCallKind::kArrayInit ||
            Kind == ArrayCallKind::kArrayUninitialized)
          continue;
        // All array types must be the same. This is a stronger guaranteed than
        // we actually need. The requirement is that we can't create another
        // reference to the array by performing an array operation: for example,
        // storing or appending one array into a two-dimensional array.
        // Checking
        // that all types are the same make guarantees that this cannot happen.
        if (SameTy.isNull()) {
          SameTy = Sem.getSelf()->getType().getSwiftRValueType();
          continue;
        }
        
        if (Sem.getSelf()->getType().getSwiftRValueType() != SameTy) {
          DEBUG(llvm::dbgs() << "    (NO) mismatching array types\n");
          return ReturnWithCleanup(false);
        }

        // Safe array semantics operation.
        continue;
      }

      // Stores to array elements.
      if (auto *SI = dyn_cast<StoreInst>(Inst)) {
        if (isArrayEltStore(SI))
          continue;
        DEBUG(llvm::dbgs() << "     (NO) unknown store " << *SI);
        return ReturnWithCleanup(false);
      }

      // Instructions without side effects are safe.
      if (!Inst->mayHaveSideEffects())
        continue;
      if (isa<CondFailInst>(Inst))
        continue;
      if (isa<AllocationInst>(Inst) || isa<DeallocStackInst>(Inst))
        continue;

      if (isa<RetainValueInst>(Inst) || isa<StrongRetainInst>(Inst))
        if (isRetainReleasedBeforeMutate(Inst, false))
          continue;

      // If the instruction is a matched release we can ignore it.
      if (auto SRI = dyn_cast<StrongReleaseInst>(Inst))
        if (MatchedReleases.count(&SRI->getOperandRef()))
          continue;
      if (auto RVI = dyn_cast<ReleaseValueInst>(Inst))
        if (MatchedReleases.count(&RVI->getOperandRef()))
          continue;

      // Ignore fix_lifetime. It cannot increment ref counts.
      if (isa<FixLifetimeInst>(Inst))
        continue;

      DEBUG(llvm::dbgs() << "     (NO) unknown operation " << *Inst);
      return ReturnWithCleanup(false);
    }
  }

  DEBUG(llvm::dbgs() << "     (YES)\n");
  CachedSafeLoop.second = true;
  return ReturnWithCleanup(true);
}

/// Hoist the make_mutable call and optionally the projection chain that feeds
/// the array self argument.
void COWArrayOpt::hoistMakeMutableAndSelfProjection(
    ArraySemanticsCall MakeMutable, bool HoistProjection) {
  // Hoist projections.
  if (HoistProjection)
    hoistAddressProjections(MakeMutable.getSelfOperand(),
      Preheader->getTerminator(), DomTree);

  assert(MakeMutable.canHoist(Preheader->getTerminator(), DomTree) &&
         "Should be able to hoist make_mutable");

  // Hoist this call to make_mutable.
  DEBUG(llvm::dbgs() << "    Hoisting make_mutable: " << *MakeMutable);
  MakeMutable.hoist(Preheader->getTerminator(), DomTree);
}

/// Check if this call to "make_mutable" is hoistable, and move it, or delete it
/// if it's already hoisted.
bool COWArrayOpt::hoistMakeMutable(ArraySemanticsCall MakeMutable) {
  DEBUG(llvm::dbgs() << "    Checking mutable array: " << CurrentArrayAddr);

  // We can hoist address projections (even if they are only conditionally
  // executed).
  auto ArrayAddrBase = stripUnaryAddressProjections(CurrentArrayAddr);
  SILBasicBlock *ArrayAddrBaseBB = ArrayAddrBase->getParentBlock();

  if (ArrayAddrBaseBB && !DomTree->dominates(ArrayAddrBaseBB, Preheader)) {
    DEBUG(llvm::dbgs() << "    Skipping Array: does not dominate loop!\n");
    return false;
  }

  SmallVector<unsigned, 4> AccessPath;
  SILValue ArrayContainer = getAccessPath(CurrentArrayAddr, AccessPath);

  // Check whether we can hoist make_mutable based on the operations that are
  // in the loop.
  if (hasLoopOnlyDestructorSafeArrayOperations()) {
    hoistMakeMutableAndSelfProjection(MakeMutable,
                                      CurrentArrayAddr != ArrayAddrBase);
    DEBUG(llvm::dbgs()
          << "    Can Hoist: loop only has 'safe' array operations!\n");
    return true;
  }

  // Check that the array is a member of an inout argument or return value.
  if (!checkUniqueArrayContainer(ArrayContainer)) {
    DEBUG(llvm::dbgs() << "    Skipping Array: is not unique!\n");
    return false;
  }

  // Check that the Array is not retained with this loop and it's address does
  // not escape within this function.
  StructUseCollector StructUses;
  StructUses.collectUses(ArrayContainer, AccessPath);
  for (auto *Oper : StructUses.Visited)
    ArrayUserSet.insert(Oper->getUser());

  if (!checkSafeArrayAddressUses(StructUses.AggregateAddressUsers) ||
      !checkSafeArrayAddressUses(StructUses.StructAddressUsers) ||
      !checkSafeArrayValueUses(StructUses.StructValueUsers) ||
      !checkSafeElementValueUses(StructUses.ElementValueUsers) ||
      !StructUses.ElementAddressUsers.empty())
    return false;

  hoistMakeMutableAndSelfProjection(MakeMutable,
                                    CurrentArrayAddr != ArrayAddrBase);
  return true;
}

bool COWArrayOpt::run() {
  DEBUG(llvm::dbgs() << "  Array Opts in Loop " << *Loop);

  Preheader = Loop->getLoopPreheader();
  if (!Preheader) {
    DEBUG(llvm::dbgs() << "    Skipping Loop: No Preheader!\n");
    return false;
  }

  // Hoist make_mutable in two dimensional arrays if there are no array value
  // mutating operations in the loop.
  if (Loop->getSubLoops().empty() &&
      hoistInLoopWithOnlyNonArrayValueMutatingOperations()) {
    return true;
  }

  for (auto *BB : Loop->getBlocks()) {
    if (ColdBlocks.isCold(BB))
      continue;
    for (auto II = BB->begin(), IE = BB->end(); II != IE;) {
      // Inst may be moved by hoistMakeMutable.
      SILInstruction *Inst = &*II;
      ++II;
      ArraySemanticsCall MakeMutableCall(Inst, "array.make_mutable");
      if (!MakeMutableCall)
        continue;

      CurrentArrayAddr = MakeMutableCall.getSelf();
      auto HoistedCallEntry = ArrayMakeMutableMap.find(CurrentArrayAddr);
      if (HoistedCallEntry == ArrayMakeMutableMap.end()) {
        if (!hoistMakeMutable(MakeMutableCall)) {
          ArrayMakeMutableMap[CurrentArrayAddr] = nullptr;
          continue;
        }

        ArrayMakeMutableMap[CurrentArrayAddr] = MakeMutableCall;
        HasChanged = true;
        continue;
      }

      if (!HoistedCallEntry->second)
        continue;

      DEBUG(llvm::dbgs() << "    Removing make_mutable call: " << *MakeMutableCall);
      MakeMutableCall.removeCall();
      HasChanged = true;
    }
  }
  return HasChanged;
}

namespace {

class COWArrayOptPass : public SILFunctionTransform {
  void run() override {
    DEBUG(llvm::dbgs() << "COW Array Opts in Func " << getFunction()->getName()
          << "\n");

    auto *DA = PM->getAnalysis<DominanceAnalysis>();
    auto *LA = PM->getAnalysis<SILLoopAnalysis>();
    auto *RCIA =
      PM->getAnalysis<RCIdentityAnalysis>()->get(getFunction());
    SILLoopInfo *LI = LA->get(getFunction());
    if (LI->empty()) {
      DEBUG(llvm::dbgs() << "  Skipping Function: No loops.\n");
      return;
    }

#ifndef NDEBUG
    if (!COWViewCFGFunction.empty() && getFunction()->getName() == COWViewCFGFunction) {
      getFunction()->dump();
      getFunction()->viewCFG();
    }
#endif

    // Create a flat list of loops in loop-tree postorder (bottom-up).
    llvm::SmallVector<SILLoop *, 16> Loops;
    std::function<void (SILLoop*)> pushChildren = [&](SILLoop *L) {
      for (auto *SubLoop : *L)
        pushChildren(SubLoop);
      Loops.push_back(L);
    };
    for (auto *L : *LI)
      pushChildren(L);

    bool HasChanged = false;
    for (auto *L : Loops)
      HasChanged |= COWArrayOpt(RCIA, L, DA).run();

      if (HasChanged) {
        invalidateAnalysis(SILAnalysis::InvalidationKind::CallsAndInstructions);
      }
  }

};
} // end anonymous namespace

SILTransform *swift::createCOWArrayOpts() {
  return new COWArrayOptPass();
}

namespace {

/// This optimization specializes loops with calls to
/// "array.props.isNative/needsElementTypeCheck".
///
/// The "array.props.isNative/needsElementTypeCheck" predicate has the property
/// that if it is true/false respectively for the array struct it is true/false
/// respectively until somebody writes a new array struct over the memory
/// location. Less abstractly, a fast native swift array does not transition to
/// a slow array (be it a cocoa array, or be it an array that needs type
/// checking) except if we store a new array to the variable that holds it.
///
/// Using this property we can hoist the predicate above a region where no such
/// store can take place.
///
///  func f(a : A[AClass]) {
///     for i in 0..a.count {
///       let b = a.props.isNative()
///        .. += _getElement(i, b)
///     }
///  }
///
///   ==>
///
///  func f(a : A[AClass]) {
///    let b = a.props.isNative
///    if (b) {
///      for i in 0..a.count {
///         .. += _getElement(i, false)
///      }
///    } else {
///      for i in 0..a.count {
///        let a = a.props.isNative
///        .. += _getElement(i, a)
///      }
///    }
///  }
///
static llvm::cl::opt<bool> ShouldSpecializeArrayProps("sil-array-props",
                                                      llvm::cl::init(true));

/// Analysis whether it is safe to specialize this loop nest based on the
/// array.props function calls it contains. It is safe to hoist array.props
/// calls if the array does not escape such that the array container could be
/// overwritten in the hoisted region.
/// This analysis also checks if we can clone the instructions in the loop nest.
class ArrayPropertiesAnalysis {
  using UserList = StructUseCollector::UserList;
  using UserOperList = StructUseCollector::UserOperList;

  SILFunction *Fun;
  SILLoop *Loop;
  SILBasicBlock *Preheader;
  DominanceInfo *DomTree;

  llvm::SmallSet<SILValue, 16> HoistableArray;

  SmallPtrSet<SILBasicBlock *, 16> ReachingBlocks;
  SmallPtrSet<SILBasicBlock *, 16> CachedExitingBlocks;
public:
  ArrayPropertiesAnalysis(SILLoop *L, DominanceAnalysis *DA)
      : Fun(L->getHeader()->getParent()), Loop(L), Preheader(nullptr),
        DomTree(DA->get(Fun)) {}

  bool run() {
    Preheader = Loop->getLoopPreheader();
    if (!Preheader) {
      DEBUG(llvm::dbgs() << "ArrayPropertiesAnalysis: Missing preheader for " << *Loop);
      return false;
    }

    // Check whether this is a 'array.props' instruction and whether we
    // can hoist it. Heuristic: We only want to hoist array.props instructions
    // if we can hoist all of them - only then can we get rid of all the
    // control-flow if we specialize. Hoisting some but not others is not as
    // beneficial. This heuristic also simplifies which regions we want to
    // specialize on. We will specialize the outermost loopnest that has
    // 'array.props' instructions in its preheader.
    bool FoundHoistable = false;
    for (auto *BB : Loop->getBlocks()) {
      for (auto &Inst : *BB) {

        // Can't clone alloc_stack instructions whose dealloc_stack is outside
        // the loop.
        if (!Loop->canDuplicate(&Inst))
          return false;

        ArraySemanticsCall ArrayPropsInst(&Inst, "array.props", true);
        if (!ArrayPropsInst)
          continue;

        if (!canHoistArrayPropsInst(ArrayPropsInst))
          return false;
        FoundHoistable = true;
      }
    }

    return FoundHoistable;
  }

private:

  /// Strip the struct load and the address projection to the location
  /// holding the array struct.
  SILValue stripArrayStructLoad(SILValue V) {
    if (auto LI = dyn_cast<LoadInst>(V)) {
      auto Val = LI->getOperand();
      // We could have two arrays in a surrounding container so we can only
      // strip off the 'array struct' project.
      // struct Container {
      //   var a1 : [ClassA]
      //   var a2 : [ClassA]
      // }
      // 'a1' and 'a2' are different arrays.
      if (auto SEAI = dyn_cast<StructElementAddrInst>(Val))
        Val = SEAI->getOperand();
      return Val;
    }
    return V;
  }

  SmallPtrSetImpl<SILBasicBlock *> &getReachingBlocks() {
    if (ReachingBlocks.empty()) {
      SmallVector<SILBasicBlock *, 8> Worklist;
      ReachingBlocks.insert(Preheader);
      Worklist.push_back(Preheader);
      while (!Worklist.empty()) {
        SILBasicBlock *BB = Worklist.pop_back_val();
        for (auto PI = BB->pred_begin(), PE = BB->pred_end(); PI != PE; ++PI) {
          if (ReachingBlocks.insert(*PI).second)
            Worklist.push_back(*PI);
        }
      }
    }
    return ReachingBlocks;
  }

  /// Array address uses are safe if they don't store to the array struct. We
  /// could for example store an NSArray array struct on top of the array. For
  /// example, an opaque function that uses the array's address could store a
  /// new array onto it.
  bool checkSafeArrayAddressUses(UserList &AddressUsers) {
    for (auto *UseInst : AddressUsers) {

      if (isDebugInst(UseInst))
        continue;

      if (isa<DeallocStackInst>(UseInst)) {
        // Handle destruction of a local array.
        continue;
      }

      if (auto *AI = dyn_cast<ApplyInst>(UseInst)) {
        if (ArraySemanticsCall(AI))
          continue;

        // Check if this escape can reach the current loop.
        if (!Loop->contains(UseInst->getParent()) &&
            !getReachingBlocks().count(UseInst->getParent())) {
          continue;
        }
        DEBUG(
            llvm::dbgs() << "    Skipping Array: may escape through call!\n    "
                         << *UseInst);
        return false;
      }

      if (auto *StInst = dyn_cast<StoreInst>(UseInst)) {
        // Allow a local array to be initialized outside the loop via a by-value
        // argument or return value. The array value may be returned by its
        // initializer or some other factory function.
        if (Loop->contains(StInst->getParent())) {
          DEBUG(llvm::dbgs() << "    Skipping Array: store inside loop!\n    "
                             << *StInst);
          return false;
        }
        SILValue InitArray = StInst->getSrc();
        if (isa<SILArgument>(InitArray) || isa<ApplyInst>(InitArray))
          continue;

        return false;
      }

      DEBUG(llvm::dbgs() << "    Skipping Array: unknown Array use!\n    "
                         << *UseInst);
      // Found an unsafe or unknown user. The Array may escape here.
      return false;
    }

    // Otherwise, all of our users are sane. The array does not escape.
    return true;
  }

  /// Value uses are generally safe. We can't change the state of an array
  /// through a value use.
  bool checkSafeArrayValueUses(UserList &ValueUsers) {
    return true;
  }
  bool checkSafeElementValueUses(UserOperList &ElementValueUsers) {
    return true;
  }

  // We have a safe container if the array container is passed as a function
  // argument by-value or by inout reference. In either case there can't be an
  // alias of the container. Alternatively, we can have a local variable. We
  // will check in checkSafeArrayAddressUses that all initialization stores to
  // this variable are safe (i.e the store dominates the loop etc).
  bool isSafeArrayContainer(SILValue V) {
    if (auto *Arg = dyn_cast<SILArgument>(V)) {
      // Check that the argument is passed as an inout or by value type. This
      // means there are no aliases accessible within this function scope.
      auto Params = Fun->getLoweredFunctionType()->getParameters();
      ArrayRef<SILArgument *> FunctionArgs = Fun->begin()->getArguments();
      for (unsigned ArgIdx = 0, ArgEnd = Params.size(); ArgIdx != ArgEnd;
           ++ArgIdx) {
        if (FunctionArgs[ArgIdx] != Arg)
          continue;

        if (!Params[ArgIdx].isIndirectInOut()
            && Params[ArgIdx].isFormalIndirect()) {
          DEBUG(llvm::dbgs()
                << "    Skipping Array: Not an inout or by val argument!\n");
          return false;
        }
      }
      return true;
    } else if (isa<AllocStackInst>(V))
      return true;

    DEBUG(llvm::dbgs()
          << "    Skipping Array: Not a know array container type!\n");

    return false;
  }

  SmallPtrSetImpl<SILBasicBlock *> &getLoopExitingBlocks() {
    if (!CachedExitingBlocks.empty())
      return CachedExitingBlocks;
    SmallVector<SILBasicBlock *, 16> ExitingBlocks;
    Loop->getExitingBlocks(ExitingBlocks);
    CachedExitingBlocks.insert(ExitingBlocks.begin(), ExitingBlocks.end());
    return CachedExitingBlocks;
  }

  bool isConditionallyExecuted(ArraySemanticsCall Call) {
    auto CallBB = (*Call).getParent();
    for (auto *ExitingBlk : getLoopExitingBlocks())
      if (!DomTree->dominates(CallBB, ExitingBlk))
          return true;
    return false;
  }

  bool isClassElementTypeArray(SILValue Arr) {
    auto Ty = Arr->getType();
    if (auto BGT = Ty.getAs<BoundGenericStructType>()) {
      // Check the array element type parameter.
      bool isClass = false;
      for (auto EltTy : BGT->getGenericArgs()) {
        if (!EltTy->hasReferenceSemantics())
          return false;
        isClass = true;
      }
      return isClass;
    }
    return false;
  }

  bool canHoistArrayPropsInst(ArraySemanticsCall Call) {
    // TODO: This is way conservative. If there is an unconditionally
    // executed call to the same array we can still hoist it.
    if (isConditionallyExecuted(Call))
      return false;

    SILValue Arr = Call.getSelf();

    // We don't attempt to hoist non-class element type arrays.
    if (!isClassElementTypeArray(Arr))
      return false;

    // We can strip the load that might even occur in the loop because we make
    // sure that no unsafe store to the array's address takes place.
    Arr = stripArrayStructLoad(Arr);

    // Have we already seen this array and deemed it safe?
    if (HoistableArray.count(Arr))
      return true;

    // Do we know how to hoist the arguments of this call.
    if (!Call.canHoist(Preheader->getTerminator(), DomTree))
      return false;

    SmallVector<unsigned, 4> AccessPath;
    SILValue ArrayContainer = getAccessPath(Arr, AccessPath);

    if (!isSafeArrayContainer(ArrayContainer))
      return false;

    StructUseCollector StructUses;
    StructUses.collectUses(ArrayContainer, AccessPath);

    if (!checkSafeArrayAddressUses(StructUses.AggregateAddressUsers) ||
        !checkSafeArrayAddressUses(StructUses.StructAddressUsers) ||
        !checkSafeArrayValueUses(StructUses.StructValueUsers) ||
        !checkSafeElementValueUses(StructUses.ElementValueUsers) ||
        !StructUses.ElementAddressUsers.empty())
    return false;

    HoistableArray.insert(Arr);
    return true;
  }
};
} // end anonymous namespace

namespace {
/// Clone a single exit multiple exit region starting at basic block and ending
/// in a set of basic blocks. Updates the dominator tree with the cloned blocks.
/// However, the client needs to update the dominator of the exit blocks.
class RegionCloner : public SILCloner<RegionCloner> {
  DominanceInfo &DomTree;
  SILBasicBlock *StartBB;
  SmallPtrSet<SILBasicBlock *, 16> OutsideBBs;

  friend class SILInstructionVisitor<RegionCloner>;
  friend class SILCloner<RegionCloner>;

public:
  RegionCloner(SILBasicBlock *EntryBB,
               SmallVectorImpl<SILBasicBlock *> &ExitBlocks, DominanceInfo &DT)
      : SILCloner<RegionCloner>(*EntryBB->getParent()), DomTree(DT),
        StartBB(EntryBB), OutsideBBs(ExitBlocks.begin(), ExitBlocks.end()) {}

  SILBasicBlock *cloneRegion() {
    assert (DomTree.getNode(StartBB) != nullptr && "Can't cloned dead code");
    auto CurFun = StartBB->getParent();

    // We don't want to visit blocks outside of the region. visitSILBasicBlocks
    // checks BBMap before it clones a block. So we mark exiting blocks as
    // visited by putting them in the BBMap.
    for (auto *BB : OutsideBBs)
      BBMap[BB] = BB;

    // We need to split any edge from a non cond_br basic block leading to a
    // exit block. After cloning this edge will become critical if it came from
    // inside the cloned region. The SSAUpdater can't handle critical non
    // cond_br edges.
    for (auto *BB : OutsideBBs) {
      SmallVector<SILBasicBlock *, 8> Preds(BB->getPredecessorBlocks());
      for (auto *Pred : Preds)
        if (!isa<CondBranchInst>(Pred->getTerminator()) &&
            !isa<BranchInst>(Pred->getTerminator()))
          splitEdgesFromTo(Pred, BB, &DomTree, nullptr);
    }

    // Create the cloned start basic block.
    auto *ClonedStartBB = CurFun->createBasicBlock();
    BBMap[StartBB] = ClonedStartBB;

    // Clone the arguments.
    for (auto &Arg : StartBB->getArguments()) {
      SILValue MappedArg = ClonedStartBB->createPHIArgument(
          getOpType(Arg->getType()), ValueOwnershipKind::Owned);
      ValueMap.insert(std::make_pair(Arg, MappedArg));
    }

    // Clone the instructions in this basic block and recursively clone
    // successor blocks.
    getBuilder().setInsertionPoint(ClonedStartBB);
    visitSILBasicBlock(StartBB);

    // Fix-up terminators.
    for (auto BBPair : BBMap)
      if (BBPair.first != BBPair.second) {
        getBuilder().setInsertionPoint(BBPair.second);
        visit(BBPair.first->getTerminator());
      }

    // Add dominator tree nodes for the new basic blocks.
    fixDomTreeNodes(DomTree.getNode(StartBB));

    // Update SSA form for values used outside of the copied region.
    updateSSAForm();
    return ClonedStartBB;
  }

  llvm::MapVector<SILBasicBlock *, SILBasicBlock *> &getBBMap() { return BBMap; }

protected:
  /// Clone the dominator tree from the original region to the cloned region.
  void fixDomTreeNodes(DominanceInfoNode *OrigNode) {
    auto *BB = OrigNode->getBlock();
    auto MapIt = BBMap.find(BB);
    // Outside the cloned region.
    if (MapIt == BBMap.end())
      return;

    auto *ClonedBB = MapIt->second;
    // Exit blocks (BBMap[BB] == BB) end the recursion.
    if (ClonedBB == BB)
      return;

    auto *OrigDom = OrigNode->getIDom();
    assert(OrigDom);

    if (BB == StartBB) {
      // The cloned start node shares the same dominator as the original node.
      auto *ClonedNode = DomTree.addNewBlock(ClonedBB, OrigDom->getBlock());
      (void) ClonedNode;
      assert(ClonedNode);
    } else {
      // Otherwise, map the dominator structure using the mapped block.
      auto *OrigDomBB = OrigDom->getBlock();
      assert(BBMap.count(OrigDomBB) && "Must have visited dominating block");
      auto *MappedDomBB = BBMap[OrigDomBB];
      assert(MappedDomBB);
      DomTree.addNewBlock(ClonedBB, MappedDomBB);
    }

    for (auto *Child : *OrigNode)
      fixDomTreeNodes(Child);
  }

  SILValue remapValue(SILValue V) {
    if (auto *BB = V->getParentBlock()) {
      if (!DomTree.dominates(StartBB, BB)) {
        // Must be a value that dominates the start basic block.
        assert(DomTree.dominates(BB, StartBB) &&
               "Must dominated the start of the cloned region");
        return V;
      }
    }
    return SILCloner<RegionCloner>::remapValue(V);
  }

  void postProcess(SILInstruction *Orig, SILInstruction *Cloned) {
    SILCloner<RegionCloner>::postProcess(Orig, Cloned);
  }

  /// Update SSA form for values that are used outside the region.
  void updateSSAForValue(SILBasicBlock *OrigBB, SILValue V,
                         SILSSAUpdater &SSAUp) {
    // Collect outside uses.
    SmallVector<UseWrapper, 16> UseList;
    for (auto Use : V->getUses())
      if (OutsideBBs.count(Use->getUser()->getParent()) ||
          !BBMap.count(Use->getUser()->getParent())) {
        UseList.push_back(UseWrapper(Use));
      }
    if (UseList.empty())
      return;

    // Update SSA form.
    SSAUp.Initialize(V->getType());
    SSAUp.AddAvailableValue(OrigBB, V);
    SILValue NewVal = remapValue(V);
    SSAUp.AddAvailableValue(BBMap[OrigBB], NewVal);
    for (auto U : UseList) {
      Operand *Use = U;
      SSAUp.RewriteUse(*Use);
    }
  }

  void updateSSAForm() {
    SILSSAUpdater SSAUp;
    for (auto Entry : BBMap) {
      // Ignore exit blocks.
      if (Entry.first == Entry.second)
        continue;
      auto *OrigBB = Entry.first;

      // Update outside used phi values.
      for (auto *Arg : OrigBB->getArguments())
        updateSSAForValue(OrigBB, Arg, SSAUp);

      // Update outside used instruction values.
      for (auto &Inst : *OrigBB) {
        for (auto result : Inst.getResults())
          updateSSAForValue(OrigBB, result, SSAUp);
      }
    }
  }
};
} // end anonymous namespace

namespace {
/// This class transforms a hoistable loop nest into a speculatively specialized
/// loop based on array.props calls.
class ArrayPropertiesSpecializer {
  DominanceInfo *DomTree;
  SILLoopAnalysis *LoopAnalysis;
  SILBasicBlock *HoistableLoopPreheader;

public:
  ArrayPropertiesSpecializer(DominanceInfo *DT, SILLoopAnalysis *LA,
                             SILBasicBlock *Hoistable)
      : DomTree(DT), LoopAnalysis(LA), HoistableLoopPreheader(Hoistable) {}

  void run() {
    specializeLoopNest();
  }

  SILLoop *getLoop() {
    auto *LoopInfo = LoopAnalysis->get(HoistableLoopPreheader->getParent());
    return LoopInfo->getLoopFor(
        HoistableLoopPreheader->getSingleSuccessorBlock());
  }

protected:
  void specializeLoopNest();
};
} // end anonymous namespace

static SILValue createStructExtract(SILBuilder &B, SILLocation Loc,
                                    SILValue Opd, unsigned FieldNo) {
  SILType Ty = Opd->getType();
  auto SD = Ty.getStructOrBoundGenericStruct();
  auto Properties = SD->getStoredProperties();
  unsigned Counter = 0;
  for (auto *D : Properties)
    if (Counter++ == FieldNo)
      return B.createStructExtract(Loc, Opd, D);
  llvm_unreachable("Wrong field number");
}

static Identifier getBinaryFunction(StringRef Name, SILType IntSILTy,
                                    ASTContext &C) {
  auto IntTy = IntSILTy.castTo<BuiltinIntegerType>();
  unsigned NumBits = IntTy->getWidth().getFixedWidth();
  // Name is something like: add_Int64
  std::string NameStr = Name;
  NameStr += "_Int" + llvm::utostr(NumBits);
  return C.getIdentifier(NameStr);
}

/// Create a binary and function.
static SILValue createAnd(SILBuilder &B, SILLocation Loc, SILValue Opd1,
                          SILValue Opd2) {
  auto AndFn = getBinaryFunction("and", Opd1->getType(), B.getASTContext());
  SILValue Args[] = {Opd1, Opd2};
  return B.createBuiltin(Loc, AndFn, Opd1->getType(), {}, Args);
}

/// Create a check over all array.props calls that they have the 'fast native
/// swift' array value: isNative && !needsElementTypeCheck must be true.
static SILValue
createFastNativeArraysCheck(SmallVectorImpl<ArraySemanticsCall> &ArrayProps,
                            SILBuilder &B) {
  assert(!ArrayProps.empty() && "Must have array.pros calls");

  SILType IntBoolTy = SILType::getBuiltinIntegerType(1, B.getASTContext());
  SILValue Result =
      B.createIntegerLiteral((*ArrayProps[0]).getLoc(), IntBoolTy, 1);

  for (auto Call : ArrayProps) {
    auto Loc = (*Call).getLoc();
    auto CallKind = Call.getKind();
    if (CallKind == ArrayCallKind::kArrayPropsIsNativeTypeChecked) {
      auto Val = createStructExtract(B, Loc, SILValue(Call), 0);
      Result = createAnd(B, Loc, Result, Val);
    }
  }
  return Result;
}

/// Collect all array.props calls in the cloned basic blocks stored in the map,
/// asserting that we found at least one.
static void collectArrayPropsCalls(
    llvm::MapVector<SILBasicBlock *, SILBasicBlock *> &OrigToClonedBBMap,
    SmallVectorImpl<SILBasicBlock *> &ExitBlocks,
    SmallVectorImpl<ArraySemanticsCall> &Calls) {
  for (auto &P : OrigToClonedBBMap) {
    // Collect array.props calls in all cloned blocks, excluding the exit
    // blocks.
    if (std::find(ExitBlocks.begin(), ExitBlocks.end(), P.second) ==
        ExitBlocks.end())
      for (auto &Inst : *P.second) {
        ArraySemanticsCall ArrayProps(&Inst, "array.props", true);
        if (!ArrayProps)
          continue;
        Calls.push_back(ArrayProps);
      }
  }
  assert(!Calls.empty() && "Should have a least one array.props call");
}

/// Replace an array.props call by the 'fast swift array' value.
///
/// This is true for array.props.isNative and false for
/// array.props.needsElementTypeCheck.
static void replaceArrayPropsCall(SILBuilder &B, ArraySemanticsCall C) {
  assert(C.getKind() == ArrayCallKind::kArrayPropsIsNativeTypeChecked);
  ApplyInst *AI = C;

  SILType IntBoolTy = SILType::getBuiltinIntegerType(1, B.getASTContext());

  auto BoolTy = AI->getType();
  auto C0 = B.createIntegerLiteral(AI->getLoc(), IntBoolTy, 1);
  auto BoolVal = B.createStruct(AI->getLoc(), BoolTy, {C0});

  (*C).replaceAllUsesWith(BoolVal);
    // Remove call to array.props.read/write.
  C.removeCall();
}

/// Collects all loop dominated blocks outside the loop that are immediately
/// dominated by the loop.
static void
collectImmediateLoopDominatedBlocks(const SILLoop *Lp, DominanceInfoNode *Node,
                                    SmallVectorImpl<SILBasicBlock *> &Blocks) {
  SILBasicBlock *BB = Node->getBlock();

  // Base case: First loop dominated block outside of loop.
  if (!Lp->contains(BB)) {
    Blocks.push_back(BB);
    return;
  }

  // Loop contains the basic block. Look at immediately dominated nodes.
  for (auto *Child : *Node)
    collectImmediateLoopDominatedBlocks(Lp, Child, Blocks);
}

void ArrayPropertiesSpecializer::specializeLoopNest() {
  auto *Lp = getLoop();
  assert(Lp);

  // Split of a new empty preheader. We don't want to duplicate the whole
  // original preheader it might contain instructions that we can't clone.
  // This will be block that will contain the check whether to execute the
  // 'native swift array' loop or the original loop.
  SILBuilder B(HoistableLoopPreheader);
  auto *CheckBlock = splitBasicBlockAndBranch(B,
      HoistableLoopPreheader->getTerminator(), DomTree, nullptr);

  auto *Header = CheckBlock->getSingleSuccessorBlock();
  assert(Header);

  // Collect all loop dominated blocks (e.g exit blocks could be among them). We
  // need to update their dominator.
  SmallVector<SILBasicBlock *, 16> LoopDominatedBlocks;
  collectImmediateLoopDominatedBlocks(Lp, DomTree->getNode(Header),
                                      LoopDominatedBlocks);

  // Collect all exit blocks.
  SmallVector<SILBasicBlock *, 16> ExitBlocks;
  Lp->getExitBlocks(ExitBlocks);

  // Split the preheader before the first instruction.
  SILBasicBlock *NewPreheader =
    splitBasicBlockAndBranch(B, &*CheckBlock->begin(), DomTree, nullptr);

  // Clone the region from the new preheader up to (not including) the exit
  // blocks. This creates a second loop nest.
  RegionCloner Cloner(NewPreheader, ExitBlocks, *DomTree);
  auto *ClonedPreheader = Cloner.cloneRegion();

  // Collect the array.props call that we will specialize on that we have
  // cloned in the cloned loop.
  SmallVector<ArraySemanticsCall, 16> ArrayPropCalls;
  collectArrayPropsCalls(Cloner.getBBMap(), ExitBlocks, ArrayPropCalls);

  // Move them to the check block.
  SmallVector<ArraySemanticsCall, 16> HoistedArrayPropCalls;
  for (auto C: ArrayPropCalls)
    HoistedArrayPropCalls.push_back(
        ArraySemanticsCall(C.copyTo(CheckBlock->getTerminator(), DomTree)));

  // Create a conditional branch on the fast condition being true.
  B.setInsertionPoint(CheckBlock->getTerminator());
  auto IsFastNativeArray =
      createFastNativeArraysCheck(HoistedArrayPropCalls, B);
  B.createCondBranch(CheckBlock->getTerminator()->getLoc(),
                     IsFastNativeArray, ClonedPreheader, NewPreheader);
  CheckBlock->getTerminator()->eraseFromParent();

  // Fixup the loop dominated blocks. They are now dominated by the check block.
  for (auto *BB : LoopDominatedBlocks)
    DomTree->changeImmediateDominator(DomTree->getNode(BB),
                                      DomTree->getNode(CheckBlock));

  // Replace the array.props calls uses in the cloned loop by their 'fast'
  // value.
  SILBuilder B2(ClonedPreheader->getTerminator());
  for (auto C : ArrayPropCalls)
    replaceArrayPropsCall(B2, C);

  // We have potentially cloned a loop - invalidate loop info.
  LoopAnalysis->invalidate(Header->getParent(),
                           SILAnalysis::InvalidationKind::FunctionBody);
}

namespace {
class SwiftArrayOptPass : public SILFunctionTransform {

  void run() override {
    if (!ShouldSpecializeArrayProps)
      return;

    auto *Fn = getFunction();

    // Don't hoist array property calls at Osize.
<<<<<<< HEAD
    auto OptMode = Fn->getModule().getOptions().Optimization;
    if (OptMode == SILOptions::SILOptMode::OptimizeForSize)
=======
    if (Fn->optimizeForSize())
>>>>>>> aad14e3c
      return;

    DominanceAnalysis *DA = PM->getAnalysis<DominanceAnalysis>();
    SILLoopAnalysis *LA = PM->getAnalysis<SILLoopAnalysis>();
    SILLoopInfo *LI = LA->get(Fn);

    bool HasChanged = false;

    // Check whether we can hoist 'array.props' calls out of loops, collecting
    // the preheader we can hoist to. We only hoist out of loops if 'all'
    // array.props call can be hoisted for a given loop nest.
    // We process the loop tree preorder (top-down) to hoist over the biggest
    // possible loop-nest.
    SmallVector<SILBasicBlock *, 16> HoistableLoopNests;
    std::function<void(SILLoop *)> processChildren = [&](SILLoop *L) {
      ArrayPropertiesAnalysis Analysis(L, DA);
      if (Analysis.run()) {
        // Hoist in the current loop nest.
        HasChanged = true;
        HoistableLoopNests.push_back(L->getLoopPreheader());
      } else {
        // Otherwise, try hoisting sub-loops.
        for (auto *SubLoop : *L)
          processChildren(SubLoop);
      }
    };
    for (auto *L : *LI)
      processChildren(L);

    // Specialize the identified loop nest based on the 'array.props' calls.
    if (HasChanged) {
      DEBUG(getFunction()->viewCFG());
      DominanceInfo *DT = DA->get(getFunction());

      // Process specialized loop-nests in loop-tree post-order (bottom-up).
      std::reverse(HoistableLoopNests.begin(), HoistableLoopNests.end());

      // Hoist the loop nests.
      for (auto &HoistableLoopNest : HoistableLoopNests)
        ArrayPropertiesSpecializer(DT, LA, HoistableLoopNest).run();

      // We might have cloned there might be critical edges that need splitting.
      splitAllCriticalEdges(*getFunction(), true /* only cond_br terminators*/,
                            DT, nullptr);

      DEBUG(getFunction()->viewCFG());
    }

    if (HasChanged) {
      // We preserve the dominator tree. Let's invalidate everything
      // else.
      DA->lockInvalidation();
      invalidateAnalysis(SILAnalysis::InvalidationKind::FunctionBody);
      DA->unlockInvalidation();
    }
  }

};
} // end anonymous namespace

SILTransform *swift::createSwiftArrayOpts() {
  return new SwiftArrayOptPass();
}<|MERGE_RESOLUTION|>--- conflicted
+++ resolved
@@ -2316,12 +2316,7 @@
     auto *Fn = getFunction();
 
     // Don't hoist array property calls at Osize.
-<<<<<<< HEAD
-    auto OptMode = Fn->getModule().getOptions().Optimization;
-    if (OptMode == SILOptions::SILOptMode::OptimizeForSize)
-=======
     if (Fn->optimizeForSize())
->>>>>>> aad14e3c
       return;
 
     DominanceAnalysis *DA = PM->getAnalysis<DominanceAnalysis>();
