//===--- ClosureSpecializer.cpp - Performs Closure Specialization ---------===//
//
// This source file is part of the Swift.org open source project
//
// Copyright (c) 2014 - 2017 Apple Inc. and the Swift project authors
// Licensed under Apache License v2.0 with Runtime Library Exception
//
// See https://swift.org/LICENSE.txt for license information
// See https://swift.org/CONTRIBUTORS.txt for the list of Swift project authors
//
//===----------------------------------------------------------------------===//
///
/// \file
///
/// Closure Specialization
/// ----------------------
///
/// The purpose of the algorithm in this file is to perform the following
/// transformation: given a closure passed into a function which the closure is
/// then invoked in, clone the function and create a copy of the closure inside
/// the function. This closure will be able to be eliminated easily and the
/// overhead is gone. We then try to remove the original closure.
///
/// There are some complications. They are listed below and how we work around
/// them:
///
/// 1. If we support the specialization of closures with multiple user callsites
///    that can be specialized, we need to ensure that any captured values have
///    their reference counts adjusted properly. This implies for every
///    specialized call site, we insert an additional retain for each captured
///    argument with reference semantics. We will pass them in as extra @owned
///    to the specialized function. This @owned will be consumed by the "copy"
///    partial apply that is in the specialized function. Now the partial apply
///    will own those ref counts. This is unapplicable to thin_to_thick_function
///    since they do not have any captured args.
///
/// 2. If the closure was passed in @owned vs if the closure was passed in
///    @guaranteed. If the original closure was passed in @owned, then we know
///    that there is a balancing release for the new "copy" partial apply. But
///    since the original partial apply no longer will have that corresponding
///    -1, we need to insert a release for the old partial apply. We do this
///    right after the old call site where the original partial apply was
///    called. This ensures we do not shrink the lifetime of the old partial
///    apply. In the case where the old partial_apply was passed in at +0, we
///    know that the old partial_apply does not need to have any ref count
///    adjustments. On the other hand, the new "copy" partial apply in the
///    specialized function now needs to be balanced lest we leak. Thus we
///    insert a release right before any exit from the function. This ensures
///    that the release occurs in the epilog after any retains associated with
///    @owned return values.
///
/// 3. In !useLoweredAddresses mode, we do not support specialization of closures
///    with arguments passed using any indirect calling conventions besides
///    @inout and @inout_aliasable.  This is a temporary limitation that goes
///    away with sil-opaque-values.
//===----------------------------------------------------------------------===//

#define DEBUG_TYPE "closure-specialization"
#include "swift/Basic/Range.h"
#include "swift/SIL/SILCloner.h"
#include "swift/SIL/SILFunction.h"
#include "swift/SIL/SILInstruction.h"
#include "swift/SIL/SILModule.h"
#include "swift/SILOptimizer/Analysis/BasicCalleeAnalysis.h"
#include "swift/SILOptimizer/Analysis/CFG.h"
#include "swift/SILOptimizer/Analysis/FunctionOrder.h"
#include "swift/SILOptimizer/Analysis/ValueTracking.h"
#include "swift/SILOptimizer/PassManager/Passes.h"
#include "swift/SILOptimizer/PassManager/Transforms.h"
#include "swift/SILOptimizer/Utils/SILInliner.h"
#include "swift/SILOptimizer/Utils/SpecializationMangler.h"
#include "llvm/ADT/SmallString.h"
#include "llvm/ADT/Statistic.h"
#include "llvm/Support/CommandLine.h"
#include "llvm/Support/Debug.h"

using namespace swift;

STATISTIC(NumClosureSpecialized,
          "Number of functions with closures specialized");
STATISTIC(NumPropagatedClosuresEliminated,
          "Number of closures propagated and then eliminated");
STATISTIC(NumPropagatedClosuresNotEliminated,
          "Number of closures propagated but not eliminated");

llvm::cl::opt<bool> EliminateDeadClosures(
    "closure-specialize-eliminate-dead-closures", llvm::cl::init(true),
    llvm::cl::desc("Do not eliminate dead closures after closure "
                   "specialization. This is meant ot be used when testing."));

//===----------------------------------------------------------------------===//
//                                  Utility
//===----------------------------------------------------------------------===//

static bool isSupportedClosureKind(const SILInstruction *I) {
  return isa<ThinToThickFunctionInst>(I) || isa<PartialApplyInst>(I);
}

//===----------------------------------------------------------------------===//
//                       Closure Spec Cloner Interface
//===----------------------------------------------------------------------===//

namespace {

class CallSiteDescriptor;

/// \brief A SILCloner subclass which clones a function that takes a closure
/// argument. We update the parameter list to remove the parameter for the
/// closure argument and to append the variables captured in the closure.
/// We also need to replace the closure parameter with the partial apply
/// on the closure. We need to update the callsite to pass in the correct
/// arguments.
class ClosureSpecCloner : public SILClonerWithScopes<ClosureSpecCloner> {
public:
  using SuperTy = SILClonerWithScopes<ClosureSpecCloner>;
  friend class SILInstructionVisitor<ClosureSpecCloner>;
  friend class SILCloner<ClosureSpecCloner>;

  ClosureSpecCloner(const CallSiteDescriptor &CallSiteDesc,
                    StringRef ClonedName)
      : SuperTy(*initCloned(CallSiteDesc, ClonedName)),
        CallSiteDesc(CallSiteDesc) {}

  void populateCloned();

  SILValue cloneCalleeConversion(SILValue calleeValue, SILValue NewClosure,
                                 SILBuilder &Builder);

  SILFunction *getCloned() { return &getBuilder().getFunction(); }
  static SILFunction *cloneFunction(const CallSiteDescriptor &CallSiteDesc,
                                    StringRef NewName) {
    ClosureSpecCloner C(CallSiteDesc, NewName);
    C.populateCloned();
    ++NumClosureSpecialized;
    return C.getCloned();
  };

private:
  static SILFunction *initCloned(const CallSiteDescriptor &CallSiteDesc,
                                 StringRef ClonedName);
  const CallSiteDescriptor &CallSiteDesc;
};

} // end anonymous namespace

//===----------------------------------------------------------------------===//
//                            Call Site Descriptor
//===----------------------------------------------------------------------===//

namespace {
struct ClosureInfo;

class CallSiteDescriptor {
  ClosureInfo *CInfo;
  FullApplySite AI;
  unsigned ClosureIndex;
  SILParameterInfo ClosureParamInfo;

  // This is only needed if we have guaranteed parameters. In most cases it will
  // have only one element, a return inst.
  llvm::TinyPtrVector<SILBasicBlock *> NonFailureExitBBs;

public:
  CallSiteDescriptor(ClosureInfo *CInfo, FullApplySite AI,
                     unsigned ClosureIndex, SILParameterInfo ClosureParamInfo,
                     llvm::TinyPtrVector<SILBasicBlock *> &&NonFailureExitBBs)
    : CInfo(CInfo), AI(AI), ClosureIndex(ClosureIndex),
      ClosureParamInfo(ClosureParamInfo),
      NonFailureExitBBs(NonFailureExitBBs) {}

  CallSiteDescriptor(CallSiteDescriptor&&) =default;
  CallSiteDescriptor &operator=(CallSiteDescriptor &&) =default;

  SILFunction *getApplyCallee() const {
    return cast<FunctionRefInst>(AI.getCallee())->getReferencedFunction();
  }

  SILFunction *getClosureCallee() const {
    if (auto *PAI = dyn_cast<PartialApplyInst>(getClosure()))
      return cast<FunctionRefInst>(PAI->getCallee())->getReferencedFunction();

    auto *TTTFI = cast<ThinToThickFunctionInst>(getClosure());
    return cast<FunctionRefInst>(TTTFI->getCallee())->getReferencedFunction();
  }

  bool closureHasRefSemanticContext() const {
    return isa<PartialApplyInst>(getClosure());
  }

  unsigned getClosureIndex() const { return ClosureIndex; }

  // Get the closure value passed to the apply (on the caller side).
  SILValue getClosureCallerArg() const {
    return getApplyInst().getArgument(ClosureIndex);
  }

  SILParameterInfo getClosureParameterInfo() const { return ClosureParamInfo; }

  SingleValueInstruction *
  createNewClosure(SILBuilder &B, SILValue V,
                   llvm::SmallVectorImpl<SILValue> &Args) const {
    if (isa<PartialApplyInst>(getClosure()))
      return B.createPartialApply(getClosure()->getLoc(), V, {}, Args,
                                  getClosure()
                                      ->getType()
                                      .getAs<SILFunctionType>()
                                      ->getCalleeConvention());

    assert(isa<ThinToThickFunctionInst>(getClosure()) &&
           "We only support partial_apply and thin_to_thick_function");
    return B.createThinToThickFunction(getClosure()->getLoc(), V,
                                       getClosure()->getType());
  }

  FullApplySite getApplyInst() const { return AI; }

  IsSerialized_t isSerialized() const;

  std::string createName() const;

  OperandValueArrayRef getArguments() const {
    if (auto *PAI = dyn_cast<PartialApplyInst>(getClosure()))
      return PAI->getArguments();

    // Thin to thick function has no non-callee arguments.
    assert(isa<ThinToThickFunctionInst>(getClosure()) &&
           "We only support partial_apply and thin_to_thick_function");
    return OperandValueArrayRef(ArrayRef<Operand>());
  }

  inline SingleValueInstruction *getClosure() const;

  unsigned getNumArguments() const {
    if (auto *PAI = dyn_cast<PartialApplyInst>(getClosure()))
      return PAI->getNumArguments();

    // Thin to thick function has no non-callee arguments.
    assert(isa<ThinToThickFunctionInst>(getClosure()) &&
           "We only support partial_apply and thin_to_thick_function");
    return 0;
  }

  bool isClosureGuaranteed() const {
    return getClosureParameterInfo().isGuaranteed();
  }

  bool isClosureConsumed() const {
    return getClosureParameterInfo().isConsumed();
  }

  SILLocation getLoc() const { return getClosure()->getLoc(); }

  SILModule &getModule() const { return AI.getModule(); }

  ArrayRef<SILBasicBlock *> getNonFailureExitBBs() const {
    return NonFailureExitBBs;
  }

  /// Extend the lifetime of 'Arg' to the lifetime of the closure.
  void extendArgumentLifetime(SILValue Arg,
                              SILArgumentConvention ArgConvention) const;
};
} // end anonymous namespace

namespace {
struct ClosureInfo {
  SingleValueInstruction *Closure;
  ValueLifetimeAnalysis::Frontier LifetimeFrontier;
  llvm::SmallVector<CallSiteDescriptor, 8> CallSites;

  ClosureInfo(SingleValueInstruction *Closure): Closure(Closure) {}

  ClosureInfo(ClosureInfo &&) =default;
  ClosureInfo &operator=(ClosureInfo &&) =default;
};
} // end anonymous namespace

SingleValueInstruction *CallSiteDescriptor::getClosure() const {
  return CInfo->Closure;
}

static bool isNonInoutIndirectSILArgument(SILValue Arg,
                                          SILArgumentConvention ArgConvention) {
  return !Arg->getType().isObject() && ArgConvention.isIndirectConvention() &&
         ArgConvention != SILArgumentConvention::Indirect_Inout &&
         ArgConvention != SILArgumentConvention::Indirect_InoutAliasable;
}

/// Update the callsite to pass in the correct arguments.
static void rewriteApplyInst(const CallSiteDescriptor &CSDesc,
                             SILFunction *NewF) {
  FullApplySite AI = CSDesc.getApplyInst();
  SingleValueInstruction *Closure = CSDesc.getClosure();
  SILBuilderWithScope Builder(Closure);
  FunctionRefInst *FRI = Builder.createFunctionRef(AI.getLoc(), NewF);

  // Create the args for the new apply by removing the closure argument...
  llvm::SmallVector<SILValue, 8> NewArgs;
  unsigned Index = 0;
  for (auto Arg : AI.getArguments()) {
    if (Index != CSDesc.getClosureIndex())
      NewArgs.push_back(Arg);
    Index++;
  }

  // ... and appending the captured arguments. We also insert retains here at
  // the location of the original closure. This is needed to balance the
  // implicit release of all captured arguments that occurs when the partial
  // apply is destroyed.
  SILModule &M = NewF->getModule();
  auto ClosureCalleeConv = CSDesc.getClosureCallee()->getConventions();
  unsigned ClosureArgIdx =
      ClosureCalleeConv.getNumSILArguments() - CSDesc.getNumArguments();
  for (auto Arg : CSDesc.getArguments()) {
    SILType ArgTy = Arg->getType();

    // If our argument is of trivial type, continue...
    if (ArgTy.isTrivial(M)) {
      NewArgs.push_back(Arg);
      ++ClosureArgIdx;
      continue;
    }

    auto ArgConvention =
        ClosureCalleeConv.getSILArgumentConvention(ClosureArgIdx);

    // Non-inout indirect arguments are not supported yet.
    assert(ArgTy.isObject() ||
           !isNonInoutIndirectSILArgument(Arg, ArgConvention));

    // If argument is not an object and it is an inout parameter,
    // continue...
    if (!ArgTy.isObject() &&
        !isNonInoutIndirectSILArgument(Arg, ArgConvention)) {
      NewArgs.push_back(Arg);
      ++ClosureArgIdx;
      continue;
    }

    // TODO: When we support address types, this code path will need to be
    // updated.

    // We need to balance the consumed argument of the new partial_apply in the
    // specialized callee by a retain. If both the original partial_apply and
    // the apply of the callee are in the same basic block we can assume they
    // are executed the same number of times. Therefore it is sufficient to just
    // retain the argument at the site of the original partial_apply.
    //
    //    %closure = partial_apply (%arg)
    //             = apply %callee(%closure)
    //  =>
    //             retain %arg
    //    %closure = partial_apply (%arg)
    //               apply %specialized_callee(..., %arg)
    //
    // However, if they are not in the same basic block the callee might be
    // executed more frequently than the closure (for example, if the closure is
    // created in a loop preheader and the callee taking the closure is executed
    // in the loop). In such a case we must keep the argument live across the
    // call site of the callee and emit a matching retain for every invocation
    // of the callee.
    //
    //    %closure = partial_apply (%arg)
    //
    //    while () {
    //             = %callee(%closure)
    //    }
    // =>
    //               retain %arg
    //    %closure = partial_apply (%arg)
    //
    //    while () {
    //               retain %arg
    //               apply %specialized_callee(.., %arg)
    //    }
    //               release %arg
    //
    if (AI.getParent() != Closure->getParent()) {
      // Emit the retain and release that keeps the argument life across the
      // callee using the closure.
      CSDesc.extendArgumentLifetime(Arg, ArgConvention);

      // Emit the retain that matches the captured argument by the
      // partial_apply
      // in the callee that is consumed by the partial_apply.
      Builder.setInsertionPoint(AI.getInstruction());
      Builder.createRetainValue(Closure->getLoc(), Arg,
                                Builder.getDefaultAtomicity());
    } else {
      Builder.createRetainValue(Closure->getLoc(), Arg,
                                Builder.getDefaultAtomicity());
    }

    NewArgs.push_back(Arg);
    ++ClosureArgIdx;
  }

  Builder.setInsertionPoint(AI.getInstruction());
  FullApplySite NewAI;
  if (auto *TAI = dyn_cast<TryApplyInst>(AI)) {
    NewAI = Builder.createTryApply(AI.getLoc(), FRI,
                                   SubstitutionList(), NewArgs,
                                   TAI->getNormalBB(), TAI->getErrorBB());
    // If we passed in the original closure as @owned, then insert a release
    // right after NewAI. This is to balance the +1 from being an @owned
    // argument to AI.
    if (CSDesc.isClosureConsumed() && CSDesc.closureHasRefSemanticContext()) {
      Builder.setInsertionPoint(TAI->getNormalBB()->begin());
      Builder.createReleaseValue(Closure->getLoc(), Closure, Builder.getDefaultAtomicity());
      Builder.setInsertionPoint(TAI->getErrorBB()->begin());
      Builder.createReleaseValue(Closure->getLoc(), Closure, Builder.getDefaultAtomicity());
      Builder.setInsertionPoint(AI.getInstruction());
    }
  } else {
    auto oldApply = cast<ApplyInst>(AI);
    auto newApply = Builder.createApply(oldApply->getLoc(), FRI,
                                        SubstitutionList(),
                                        NewArgs, oldApply->isNonThrowing());
    // If we passed in the original closure as @owned, then insert a release
    // right after NewAI. This is to balance the +1 from being an @owned
    // argument to AI.
    if (CSDesc.isClosureConsumed() && CSDesc.closureHasRefSemanticContext())
      Builder.createReleaseValue(Closure->getLoc(), Closure,
                                 Builder.getDefaultAtomicity());

    // Replace all uses of the old apply with the new apply.
    oldApply->replaceAllUsesWith(newApply);
  }
    
  // Erase the old apply.
  AI.getInstruction()->eraseFromParent();

  // TODO: Maybe include invalidation code for CallSiteDescriptor after we erase
  // AI from parent?
}

IsSerialized_t CallSiteDescriptor::isSerialized() const {
  if (getClosure()->getFunction()->isSerialized() &&
      getApplyCallee()->isSerialized())
    return IsSerializable;
  return IsNotSerialized;
}

std::string CallSiteDescriptor::createName() const {
  auto P = Demangle::SpecializationPass::ClosureSpecializer;
  Mangle::FunctionSignatureSpecializationMangler Mangler(P, isSerialized(),
                                                              getApplyCallee());

  if (auto *PAI = dyn_cast<PartialApplyInst>(getClosure())) {
    Mangler.setArgumentClosureProp(getClosureIndex(), PAI);
  } else {
    auto *TTTFI = cast<ThinToThickFunctionInst>(getClosure());
    Mangler.setArgumentClosureProp(getClosureIndex(), TTTFI);
  }
  return Mangler.mangle();
}

void CallSiteDescriptor::extendArgumentLifetime(
    SILValue Arg, SILArgumentConvention ArgConvention) const {
  assert(!CInfo->LifetimeFrontier.empty() &&
         "Need a post-dominating release(s)");

  auto ArgTy = Arg->getType();

  // Extend the lifetime of a captured argument to cover the callee.
  SILBuilderWithScope Builder(getClosure());

  // Indirect non-inout arguments are not supported yet.
  assert(!isNonInoutIndirectSILArgument(Arg, ArgConvention));

  if (ArgTy.isObject()) {
    Builder.createRetainValue(getClosure()->getLoc(), Arg,
                              Builder.getDefaultAtomicity());
    for (auto *I : CInfo->LifetimeFrontier) {
      Builder.setInsertionPoint(I);
      Builder.createReleaseValue(getClosure()->getLoc(), Arg,
                                 Builder.getDefaultAtomicity());
    }
  }
}

static bool isSupportedClosure(const SILInstruction *Closure) {
  if (!isSupportedClosureKind(Closure))
    return false;

  // We only support simple closures where a partial_apply or
  // thin_to_thick_function is passed a function_ref. This will be stored here
  // so the checking of the Callee can use the same code in both cases.
  SILValue Callee;

  // If Closure is a partial apply...
  if (auto *PAI = dyn_cast<PartialApplyInst>(Closure)) {
    // And it has substitutions, return false.
    if (PAI->hasSubstitutions())
      return false;

    // Ok, it is a closure we support, set Callee.
    Callee = PAI->getCallee();

  } else {
    // Otherwise closure must be a thin_to_thick_function.
    Callee = cast<ThinToThickFunctionInst>(Closure)->getCallee();
  }

  // Make sure that it is a simple partial apply (i.e. its callee is a
  // function_ref).
  //
  // TODO: We can probably handle other partial applies here.
  auto *FRI = dyn_cast<FunctionRefInst>(Callee);
  if (!FRI)
    return false;

  if (auto *PAI = dyn_cast<PartialApplyInst>(Closure)) {
    // Bail if any of the arguments are passed by address and
    // are not @inout.
    // This is a temporary limitation.
    auto ClosureCallee = FRI->getReferencedFunction();
    assert(ClosureCallee);
    auto ClosureCalleeConv = ClosureCallee->getConventions();
    unsigned ClosureArgIdx =
        ClosureCalleeConv.getNumSILArguments() - PAI->getNumArguments();
    for (auto Arg : PAI->getArguments()) {
      SILType ArgTy = Arg->getType();
      // If our argument is an object, continue...
      if (ArgTy.isObject()) {
        ++ClosureArgIdx;
        continue;
      }
      auto ArgConvention =
          ClosureCalleeConv.getSILArgumentConvention(ClosureArgIdx);
      if (ArgConvention != SILArgumentConvention::Indirect_Inout &&
          ArgConvention != SILArgumentConvention::Indirect_InoutAliasable)
        return false;
      ++ClosureArgIdx;
    }
  }

  // Otherwise, we do support specializing this closure.
  return true;
}

//===----------------------------------------------------------------------===//
//                     Closure Spec Cloner Implementation
//===----------------------------------------------------------------------===//

/// In this function we create the actual cloned function and its proper cloned
/// type. But we do not create any body. This implies that the creation of the
/// actual arguments in the function is in populateCloned.
///
/// \arg PAUser The function that is being passed the partial apply.
/// \arg PAI The partial apply that is being passed to PAUser.
/// \arg ClosureIndex The index of the partial apply in PAUser's function
///                   signature.
/// \arg ClonedName The name of the cloned function that we will create.
SILFunction *
ClosureSpecCloner::initCloned(const CallSiteDescriptor &CallSiteDesc,
                              StringRef ClonedName) {
  SILFunction *ClosureUser = CallSiteDesc.getApplyCallee();

  // This is the list of new interface parameters of the cloned function.
  llvm::SmallVector<SILParameterInfo, 4> NewParameterInfoList;

  // First add to NewParameterInfoList all of the SILParameterInfo in the
  // original function except for the closure.
  CanSILFunctionType ClosureUserFunTy = ClosureUser->getLoweredFunctionType();
  auto ClosureUserConv = ClosureUser->getConventions();
  unsigned Index = ClosureUserConv.getSILArgIndexOfFirstParam();
  for (auto &param : ClosureUserConv.getParameters()) {
    if (Index != CallSiteDesc.getClosureIndex())
      NewParameterInfoList.push_back(param);
    ++Index;
  }

  // Then add any arguments that are captured in the closure to the function's
  // argument type. Since they are captured, we need to pass them directly into
  // the new specialized function.
  SILFunction *ClosedOverFun = CallSiteDesc.getClosureCallee();
  auto ClosedOverFunConv = ClosedOverFun->getConventions();
  SILModule &M = ClosureUser->getModule();

  // Captured parameters are always appended to the function signature. If the
  // type of the captured argument is:
  // - direct and trivial, pass the argument as Direct_Unowned.
  // - direct and non-trivial, pass the argument as Direct_Owned.
  // - indirect, pass the argument using the same parameter convention as in the
  // original closure.
  //
  // We use the type of the closure here since we allow for the closure to be an
  // external declaration.
  unsigned NumTotalParams = ClosedOverFunConv.getNumParameters();
  unsigned NumNotCaptured = NumTotalParams - CallSiteDesc.getNumArguments();
  for (auto &PInfo : ClosedOverFunConv.getParameters().slice(NumNotCaptured)) {
    ParameterConvention ParamConv;
    if (PInfo.isFormalIndirect()) {
      ParamConv = PInfo.getConvention();
      assert(!SILModuleConventions(M).useLoweredAddresses()
             || ParamConv == ParameterConvention::Indirect_Inout
             || ParamConv == ParameterConvention::Indirect_InoutAliasable);
    } else {
      ParamConv = ClosedOverFunConv.getSILType(PInfo).isTrivial(M)
                      ? ParameterConvention::Direct_Unowned
                      : ParameterConvention::Direct_Owned;
    }

    SILParameterInfo NewPInfo(PInfo.getType(), ParamConv);
    NewParameterInfoList.push_back(NewPInfo);
  }

  // The specialized function is always a thin function. This is important
  // because we may add additional parameters after the Self parameter of
  // witness methods. In this case the new function is not a method anymore.
  auto ExtInfo = ClosureUserFunTy->getExtInfo();
  ExtInfo = ExtInfo.withRepresentation(SILFunctionTypeRepresentation::Thin);

  auto ClonedTy = SILFunctionType::get(
      ClosureUserFunTy->getGenericSignature(), ExtInfo,
      ClosureUserFunTy->getCoroutineKind(),
      ClosureUserFunTy->getCalleeConvention(), NewParameterInfoList,
      ClosureUserFunTy->getYields(), ClosureUserFunTy->getResults(),
      ClosureUserFunTy->getOptionalErrorResult(), M.getASTContext());

  // We make this function bare so we don't have to worry about decls in the
  // SILArgument.
  auto *Fn = M.createFunction(
      // It's important to use a shared linkage for the specialized function
      // and not the original linkage.
      // Otherwise the new function could have an external linkage (in case the
      // original function was de-serialized) and would not be code-gen'd.
      getSpecializedLinkage(ClosureUser, ClosureUser->getLinkage()), ClonedName,
      ClonedTy, ClosureUser->getGenericEnvironment(),
      ClosureUser->getLocation(), IsBare, ClosureUser->isTransparent(),
      CallSiteDesc.isSerialized(), ClosureUser->getEntryCount(),
      ClosureUser->isThunk(), ClosureUser->getClassSubclassScope(),
      ClosureUser->getInlineStrategy(), ClosureUser->getEffectsKind(),
      ClosureUser, ClosureUser->getDebugScope());
  if (!ClosureUser->hasQualifiedOwnership()) {
    Fn->setUnqualifiedOwnership();
  }
  for (auto &Attr : ClosureUser->getSemanticsAttrs())
    Fn->addSemanticsAttr(Attr);
  return Fn;
}

// Clone a chain of ConvertFunctionInsts.
SILValue ClosureSpecCloner::cloneCalleeConversion(SILValue calleeValue,
                                                  SILValue NewClosure,
                                                  SILBuilder &Builder) {
  if (calleeValue == CallSiteDesc.getClosure())
    return NewClosure;

  auto *CFI = cast<ConvertFunctionInst>(calleeValue);

  calleeValue = cloneCalleeConversion(CFI->getOperand(), NewClosure, Builder);

  return Builder.createConvertFunction(CallSiteDesc.getLoc(), calleeValue,
                                       CFI->getType());
}

/// \brief Populate the body of the cloned closure, modifying instructions as
/// necessary. This is where we create the actual specialized BB Arguments.
void ClosureSpecCloner::populateCloned() {
  SILFunction *Cloned = getCloned();
  SILFunction *ClosureUser = CallSiteDesc.getApplyCallee();

  // Create arguments for the entry block.
  SILBasicBlock *ClosureUserEntryBB = &*ClosureUser->begin();
  SILBasicBlock *ClonedEntryBB = Cloned->createBasicBlock();

  // Remove the closure argument.
  SILArgument *ClosureArg = nullptr;
  for (size_t i = 0, e = ClosureUserEntryBB->args_size(); i != e; ++i) {
    SILArgument *Arg = ClosureUserEntryBB->getArgument(i);
    if (i == CallSiteDesc.getClosureIndex()) {
      ClosureArg = Arg;
      continue;
    }

    // Otherwise, create a new argument which copies the original argument
    SILValue MappedValue =
        ClonedEntryBB->createFunctionArgument(Arg->getType(), Arg->getDecl());
    ValueMap.insert(std::make_pair(Arg, MappedValue));
  }

  // Next we need to add in any arguments that are not captured as arguments to
  // the cloned function.
  //
  // We do not insert the new mapped arguments into the value map since there by
  // definition is nothing in the partial apply user function that references
  // such arguments. After this pass is done the only thing that will reference
  // the arguments is the partial apply that we will create.
  SILFunction *ClosedOverFun = CallSiteDesc.getClosureCallee();
  auto ClosedOverFunConv = ClosedOverFun->getConventions();
  unsigned NumTotalParams = ClosedOverFunConv.getNumParameters();
  unsigned NumNotCaptured = NumTotalParams - CallSiteDesc.getNumArguments();
  llvm::SmallVector<SILValue, 4> NewPAIArgs;
  for (auto &PInfo : ClosedOverFunConv.getParameters().slice(NumNotCaptured)) {
    auto paramTy = ClosedOverFunConv.getSILType(PInfo);
    SILValue MappedValue = ClonedEntryBB->createFunctionArgument(paramTy);
    NewPAIArgs.push_back(MappedValue);
  }

  SILBuilder &Builder = getBuilder();
  Builder.setInsertionPoint(ClonedEntryBB);

  // Clone FRI and PAI, and replace usage of the removed closure argument
  // with result of cloned PAI.
  SILValue FnVal =
      Builder.createFunctionRef(CallSiteDesc.getLoc(), ClosedOverFun);
  auto *NewClosure = CallSiteDesc.createNewClosure(Builder, FnVal, NewPAIArgs);

  // Clone a chain of ConvertFunctionInsts.
  SILValue ConvertedCallee = cloneCalleeConversion(
      CallSiteDesc.getClosureCallerArg(), NewClosure, Builder);
  ValueMap.insert(std::make_pair(ClosureArg, ConvertedCallee));

  BBMap.insert(std::make_pair(ClosureUserEntryBB, ClonedEntryBB));
  // Recursively visit original BBs in depth-first preorder, starting with the
  // entry block, cloning all instructions other than terminators.
  visitSILBasicBlock(ClosureUserEntryBB);

  // Now iterate over the BBs and fix up the terminators.
  for (auto BI = BBMap.begin(), BE = BBMap.end(); BI != BE; ++BI) {
    Builder.setInsertionPoint(BI->second);
    visit(BI->first->getTerminator());
  }

  // Then insert a release in all non failure exit BBs if our partial apply was
  // guaranteed. This is b/c it was passed at +0 originally and we need to
  // balance the initial increment of the newly created closure.
  if (CallSiteDesc.isClosureGuaranteed() &&
      CallSiteDesc.closureHasRefSemanticContext()) {
    for (SILBasicBlock *BB : CallSiteDesc.getNonFailureExitBBs()) {
      SILBasicBlock *OpBB = BBMap[BB];

      TermInst *TI = OpBB->getTerminator();
      auto Loc = CleanupLocation::get(NewClosure->getLoc());

      // If we have a return, we place the release right before it so we know
      // that it will be executed at the end of the epilogue.
      if (isa<ReturnInst>(TI)) {
        Builder.setInsertionPoint(TI);
        Builder.createReleaseValue(Loc, SILValue(NewClosure),
                                   Builder.getDefaultAtomicity());
        continue;
      }

      // We use casts where findAllNonFailureExitBBs should have made sure that
      // this is true. This will ensure that the code is updated when we hit the
      // cast failure in debug builds.
      auto *Unreachable = cast<UnreachableInst>(TI);
      auto PrevIter = std::prev(SILBasicBlock::iterator(Unreachable));
      auto NoReturnApply = FullApplySite::isa(&*PrevIter);

      // We insert the release value right before the no return apply so that if
      // the partial apply is passed into the no-return function as an @owned
      // value, we will retain the partial apply before we release it and
      // potentially eliminate it.
      Builder.setInsertionPoint(NoReturnApply.getInstruction());
      Builder.createReleaseValue(Loc, SILValue(NewClosure), Builder.getDefaultAtomicity());
    }
  }
}

//===----------------------------------------------------------------------===//
//                            Closure Specializer
//===----------------------------------------------------------------------===//

namespace {

class SILClosureSpecializerTransform : public SILFunctionTransform {
  void gatherCallSites(SILFunction *Caller,
                       llvm::SmallVectorImpl<ClosureInfo*> &ClosureCandidates,
                       llvm::DenseSet<FullApplySite> &MultipleClosureAI);
  bool specialize(SILFunction *Caller,
                  std::vector<SingleValueInstruction *> &PropagatedClosures);

public:
  SILClosureSpecializerTransform() {}

  void run() override;

};

void SILClosureSpecializerTransform::run() {
  SILFunction *F = getFunction();

  // Don't optimize functions that are marked with the opt.never
  // attribute.
  if (!F->shouldOptimize())
    return;

  // If F is an external declaration, there is nothing to specialize.
  if (F->isExternalDeclaration())
    return;

  std::vector<SingleValueInstruction *> PropagatedClosures;

  if (!specialize(F, PropagatedClosures))
    return;

  // If for testing purposes we were asked to not eliminate dead closures,
  // return.
  if (EliminateDeadClosures) {
    // Otherwise, remove any local dead closures that are now dead since we
    // specialized all of their uses.
    DEBUG(llvm::dbgs() << "Trying to remove dead closures!\n");
    sortUnique(PropagatedClosures);
    for (auto *Closure : PropagatedClosures) {
      DEBUG(llvm::dbgs() << "    Visiting: " << *Closure);
      if (!tryDeleteDeadClosure(Closure)) {
        DEBUG(llvm::dbgs() << "        Failed to delete closure!\n");
        NumPropagatedClosuresNotEliminated++;
        continue;
      }

      DEBUG(llvm::dbgs() << "        Deleted closure!\n");
      ++NumPropagatedClosuresEliminated;
    }
  }

  // Invalidate everything since we delete calls as well as add new
  // calls and branches.
  invalidateAnalysis(SILAnalysis::InvalidationKind::Everything);
}

void SILClosureSpecializerTransform::gatherCallSites(
    SILFunction *Caller,
    llvm::SmallVectorImpl<ClosureInfo*> &ClosureCandidates,
    llvm::DenseSet<FullApplySite> &MultipleClosureAI) {

  // A set of apply inst that we have associated with a closure. We use this to
  // make sure that we do not handle call sites with multiple closure arguments.
  llvm::DenseSet<FullApplySite> VisitedAI;

  // For each basic block BB in Caller...
  for (auto &BB : *Caller) {

    // For each instruction II in BB...
    for (auto &II : BB) {
      // If II is not a closure that we support specializing, skip it...
      if (!isSupportedClosure(&II))
        continue;
      auto ClosureInst = cast<SingleValueInstruction>(&II);

      ClosureInfo *CInfo = nullptr;

      // Go through all uses of our closure.

      // Worklist of operands.
      SmallVector<Operand *, 8> Uses(ClosureInst->getUses());

      // Live range end points.
      SmallVector<SILInstruction *, 8> UsePoints;

      // Uses may grow in this loop.
      for (size_t UseIndex = 0; UseIndex < Uses.size(); ++UseIndex) {
        auto *Use = Uses[UseIndex];
        UsePoints.push_back(Use->getUser());

        // Recurse through conversions.
        if (auto *CFI = dyn_cast<ConvertFunctionInst>(Use->getUser())) {
          // Push Uses in reverse order so they are visited in forward order.
          Uses.append(CFI->getUses().begin(), CFI->getUses().end());
          continue;
        }
        // If this use is not an apply inst or an apply inst with
        // substitutions, there is nothing interesting for us to do, so
        // continue...
        auto AI = FullApplySite::isa(Use->getUser());
        if (!AI || AI.hasSubstitutions())
          continue;

        // Check if we have already associated this apply inst with a closure to
        // be specialized. We do not handle applies that take in multiple
        // closures at this time.
        if (!VisitedAI.insert(AI).second) {
          MultipleClosureAI.insert(AI);
          continue;
        }

        // If AI does not have a function_ref definition as its callee, we can
        // not do anything here... so continue...
        SILFunction *ApplyCallee = AI.getReferencedFunction();
        if (!ApplyCallee || ApplyCallee->isExternalDeclaration())
          continue;

        // Don't specialize non-fragile callees if the caller is fragile;
        // the specialized callee will have shared linkage, and thus cannot
        // be referenced from the fragile caller.
        if (Caller->isSerialized() &&
            !ApplyCallee->hasValidLinkageForFragileInline())
          continue;

        // If the callee uses a dynamic Self, we cannot specialize it,
        // since the resulting specialization might longer has 'self' as the
        // last parameter.
        //
        // We could fix this by inserting new arguments more carefully, or
        // changing how we model dynamic Self altogether.
        if (mayBindDynamicSelf(ApplyCallee))
          return;

        // Ok, we know that we can perform the optimization but not whether or
        // not the optimization is profitable. Find the index of the argument
        // corresponding to our partial apply.
        Optional<unsigned> ClosureIndex;
        for (unsigned i = 0, e = AI.getNumArguments(); i != e; ++i) {
          if (AI.getArgument(i) != Use->get())
            continue;
          ClosureIndex = i;
          DEBUG(llvm::dbgs() << "    Found callsite with closure argument at "
                << i << ": " << *AI.getInstruction());
          break;
        }

        // If we did not find an index, there is nothing further to do,
        // continue.
        if (!ClosureIndex.hasValue())
          continue;

        // Make sure that the Closure is invoked in the Apply's callee. We only
        // want to perform closure specialization if we know that we will be
        // able to change a partial_apply into an apply.
        //
        // TODO: Maybe just call the function directly instead of moving the
        // partial apply?
        SILValue Arg = ApplyCallee->getArgument(ClosureIndex.getValue());
        if (std::none_of(Arg->use_begin(), Arg->use_end(),
                         [&Arg](Operand *Op) -> bool {
                           auto UserAI = FullApplySite::isa(Op->getUser());
                           return UserAI && UserAI.getCallee() == Arg;
                         })) {
          continue;
        }

        unsigned firstParamArgIdx =
            AI.getSubstCalleeConv().getSILArgIndexOfFirstParam();
        assert(ClosureIndex.getValue() >= firstParamArgIdx);
        auto ClosureParamIndex = ClosureIndex.getValue() - firstParamArgIdx;

        auto ParamInfo = AI.getSubstCalleeType()->getParameters();
        SILParameterInfo ClosureParamInfo = ParamInfo[ClosureParamIndex];

        // Get all non-failure exit BBs in the Apply Callee if our partial apply
        // is guaranteed. If we do not understand one of the exit BBs, bail.
        //
        // We need this to make sure that we insert a release in the appropriate
        // locations to balance the +1 from the creation of the partial apply.
        //
        // However, thin_to_thick_function closures don't have a context and
        // don't need to be released.
        llvm::TinyPtrVector<SILBasicBlock *> NonFailureExitBBs;
        if (ClosureParamInfo.isGuaranteed() &&
<<<<<<< HEAD
            !isa<ThinToThickFunctionInst>(&II) &&
=======
            !isa<ThinToThickFunctionInst>(ClosureInst) &&
>>>>>>> aad14e3c
            !findAllNonFailureExitBBs(ApplyCallee, NonFailureExitBBs)) {
          continue;
        }

        // Compute the final release points of the closure. We will insert
        // release of the captured arguments here.
        if (!CInfo)
          CInfo = new ClosureInfo(ClosureInst);

        // Now we know that CSDesc is profitable to specialize. Add it to our
        // call site list.
        CInfo->CallSites.push_back(
          CallSiteDescriptor(CInfo, AI, ClosureIndex.getValue(),
                             ClosureParamInfo, std::move(NonFailureExitBBs)));
      }
      if (CInfo) {
        ValueLifetimeAnalysis VLA(CInfo->Closure, UsePoints);
        VLA.computeFrontier(CInfo->LifetimeFrontier,
                            ValueLifetimeAnalysis::AllowToModifyCFG);
        ClosureCandidates.push_back(CInfo);
      }
    }
  }
}

bool SILClosureSpecializerTransform::specialize(SILFunction *Caller,
                    std::vector<SingleValueInstruction *> &PropagatedClosures) {
  DEBUG(llvm::dbgs() << "Optimizing callsites that take closure argument in "
                     << Caller->getName() << '\n');

  // Collect all of the PartialApplyInsts that are used as arguments to
  // ApplyInsts. Check the profitability of specializing the closure argument.
  llvm::SmallVector<ClosureInfo*, 8> ClosureCandidates;
  llvm::DenseSet<FullApplySite> MultipleClosureAI;
  gatherCallSites(Caller, ClosureCandidates, MultipleClosureAI);

  bool Changed = false;
  for (auto *CInfo : ClosureCandidates) {
    for (auto &CSDesc : CInfo->CallSites) {
      // Do not specialize apply insts that take in multiple closures. This pass
      // does not know how to do this yet.
      if (MultipleClosureAI.count(CSDesc.getApplyInst()))
        continue;

      auto NewFName = CSDesc.createName();
      DEBUG(llvm::dbgs() << "    Perform optimizations with new name "
                         << NewFName << '\n');

      // Then see if we already have a specialized version of this function in
      // our module.
      SILFunction *NewF = CInfo->Closure->getModule().lookUpFunction(NewFName);

      // If not, create a specialized version of ApplyCallee calling the closure
      // directly.
      if (!NewF) {
        NewF = ClosureSpecCloner::cloneFunction(CSDesc, NewFName);
        notifyAddFunction(NewF, CSDesc.getApplyCallee());
      }

      // Rewrite the call
      rewriteApplyInst(CSDesc, NewF);

      PropagatedClosures.push_back(CSDesc.getClosure());
      Changed = true;
    }
    delete CInfo;
  }
  return Changed;
}

} // end anonymous namespace

SILTransform *swift::createClosureSpecializer() {
  return new SILClosureSpecializerTransform();
}<|MERGE_RESOLUTION|>--- conflicted
+++ resolved
@@ -951,11 +951,7 @@
         // don't need to be released.
         llvm::TinyPtrVector<SILBasicBlock *> NonFailureExitBBs;
         if (ClosureParamInfo.isGuaranteed() &&
-<<<<<<< HEAD
-            !isa<ThinToThickFunctionInst>(&II) &&
-=======
             !isa<ThinToThickFunctionInst>(ClosureInst) &&
->>>>>>> aad14e3c
             !findAllNonFailureExitBBs(ApplyCallee, NonFailureExitBBs)) {
           continue;
         }
