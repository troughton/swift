--- conflicted
+++ resolved
@@ -680,18 +680,10 @@
     // Loads of a struct_element_addr of an argument get replaced with a
     // struct_extract of the new passed in value. The value should be borrowed
     // already, so we can just extract the value.
-<<<<<<< HEAD
-    SILBuilderWithPostProcess<ClosureCloner, 1> B(this, LI);
-    assert(B.getFunction().hasUnqualifiedOwnership() ||
-           Val.getOwnershipKind().isTrivialOr(ValueOwnershipKind::Guaranteed));
-    Val =
-        B.emitStructExtract(LI->getLoc(), Val, SEAI->getField(), LI->getType());
-=======
     assert(!getBuilder().getFunction().hasQualifiedOwnership() ||
            Val.getOwnershipKind().isTrivialOr(ValueOwnershipKind::Guaranteed));
     Val = getBuilder().emitStructExtract(LI->getLoc(), Val, SEAI->getField(),
                                          LI->getType());
->>>>>>> aad14e3c
 
     // If we were performing a load [copy], then we need to a perform a copy
     // here since when cloning, we do not eliminate the destroy on the copied
