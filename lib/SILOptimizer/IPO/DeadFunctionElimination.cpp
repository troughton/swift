--- conflicted
+++ resolved
@@ -260,11 +260,7 @@
         case KeyPathPatternComponent::ComputedPropertyId::Property:
           break;
         }
-<<<<<<< HEAD
-        
-=======
-
->>>>>>> aad14e3c
+
         if (auto equals = component.getComputedPropertyIndexEquals())
           ensureAlive(equals);
         if (auto hash = component.getComputedPropertyIndexHash())
@@ -275,11 +271,7 @@
       case KeyPathPatternComponent::Kind::StoredProperty:
       case KeyPathPatternComponent::Kind::OptionalChain:
       case KeyPathPatternComponent::Kind::OptionalForce:
-<<<<<<< HEAD
-      case KeyPathPatternComponent::Kind::OptionalWrap:            
-=======
       case KeyPathPatternComponent::Kind::OptionalWrap:
->>>>>>> aad14e3c
         continue;
       }
     }
