--- conflicted
+++ resolved
@@ -451,13 +451,10 @@
   if (SubstCalleeTy->hasArchetype() || ConvertCalleeTy->hasArchetype())
     return nullptr;
 
-<<<<<<< HEAD
-=======
   // Indirect results are not currently handled.
   if (AI.hasIndirectSILResults())
     return nullptr;
 
->>>>>>> aad14e3c
   // Bail if the result type of the converted callee is different from the callee's
   // result type of the apply instruction.
   if (SubstCalleeTy->getAllResultsType() != ConvertCalleeTy->getAllResultsType()) {
@@ -929,25 +926,6 @@
       auto *copy = cast<CopyAddrInst>(use->getUser());
       return copy->getSrc() == use->get() && copy->isTakeOfSrc();
     }
-<<<<<<< HEAD
-    // If Requirement != Protocol, then the abstract conformance cannot be
-    // used as is and we need to create a proper conformance.
-    // FIXME: We can handle only direct inheritance at the moment due to some
-    // limitations of the init_existential_* instructions representation.
-    // Once these instructions start using generic signatures instead of
-    // conformances lists, it should be fairly easy to support the indirect
-    // inheritance here by something like:
-    // Substitution Sub(ConcreteType, Conformances);
-    // IE->getGenericSignature()
-    //   ->getSubstitutionMap({Sub}).lookupConformance(GP00, Protocol);
-    auto InheritedProtocols = Requirement->getInheritedProtocols();
-    if (std::find(InheritedProtocols.begin(), InheritedProtocols.end(),
-                  Protocol) == InheritedProtocols.end())
-      return None;
-    // Requirement is directly inherited from Protocol.
-    return std::make_tuple(Conformance.getInherited(Protocol), ConcreteType,
-                           ConcreteTypeDef);
-=======
     }
   };
   for (auto use : addr->getUses()) {
@@ -961,29 +939,10 @@
              || isa<DeallocStackInst>(user)
              || isDebugInst(user) && "Unexpected instruction");
     }
->>>>>>> aad14e3c
   }
   return true;
 }
 
-<<<<<<< HEAD
-static bool isUseAfterFree(SILValue val, SILInstruction *Apply,
-                           DominanceInfo *DT) {
-  for (auto Use : val->getUses()) {
-    auto *User = Use->getUser();
-    if (!isa<DeallocStackInst>(User) && !isa<DestroyAddrInst>(User) &&
-        !isa<DeinitExistentialAddrInst>(User)) {
-      continue;
-    }
-    if (!DT->properlyDominates(Apply, User)) {
-      // we have use-after-free - Conservative heuristic
-      // Non conservative solution would require data flow analysis
-      return true;
-    }
-  }
-  return false;
-}
-=======
 /// Scoped registration of opened archetypes.
 class RAIIOpenedArchetypesTracker {
   SILBuilder &B;
@@ -1006,7 +965,6 @@
     B.setOpenedArchetypesTracker(OldOpenedArchetypesTracker);
   }
 };
->>>>>>> aad14e3c
 
 /// Propagate information about a concrete type from init_existential_addr
 /// or init_existential_ref into witness_method conformances and into
@@ -1028,14 +986,8 @@
   ArchetypeType *OpenedArchetype = nullptr;
   SILValue OpenedArchetypeDef;
   bool isCopied = false;
-<<<<<<< HEAD
-  SILInstruction *InitExistential =
-    findInitExistential(AI, Self, OpenedArchetype, OpenedArchetypeDef,
-                        isCopied);
-=======
   SILInstruction *InitExistential = findInitExistential(
       Apply, Self, OpenedArchetype, OpenedArchetypeDef, isCopied);
->>>>>>> aad14e3c
   if (!InitExistential)
     return nullptr;
 
@@ -1075,28 +1027,6 @@
   if (isCopied && !canReplaceCopiedSelf())
     return nullptr;
 
-  if (isCopied) {
-    // If the witness method is mutating self, we cannot replace self with
-    // the source of a copy. Otherwise the call would modify another value than
-    // the original self.
-    switch (AI.getArgumentConvention(AI.getNumArguments() - 1)) {
-      case SILArgumentConvention::ConventionType::Indirect_Inout:
-      case SILArgumentConvention::ConventionType::Indirect_InoutAliasable:
-        return nullptr;
-      default:
-        break;
-    }
-    // check if using the value in the apply would cause use-after-free
-    auto *DT = DA->get(AI.getFunction());
-    auto *apply = AI.getInstruction();
-    auto op = InitExistential->getOperand(0);
-    if (isUseAfterFree(op, apply, DT)) {
-      return nullptr;
-    }
-    if (isUseAfterFree(NewSelf, apply, DT)) {
-      return nullptr;
-    }
-  }
   // Create a new apply instruction that uses the concrete type instead
   // of the existential type.
   auto *NewAI = createApplyWithConcreteType(
