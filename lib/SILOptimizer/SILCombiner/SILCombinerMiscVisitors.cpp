--- conflicted
+++ resolved
@@ -758,13 +758,9 @@
       SILBasicBlock *DefaultBB = nullptr;
 
       if (SEI->hasDefault()) {
-<<<<<<< HEAD
-        auto *IL = B.createIntegerLiteral(SEI->getLoc(), IntTy, APInt(32, (uint64_t)SEI->getNumCases(), false));
-=======
         auto *IL = B.createIntegerLiteral(
           SEI->getLoc(), IntTy,
           APInt(32, static_cast<uint64_t>(SEI->getNumCases()), false));
->>>>>>> 229e2c33
         DefaultValue = SILValue(IL);
         DefaultBB = SEI->getDefaultBB();
       }
