--- conflicted
+++ resolved
@@ -751,25 +751,15 @@
     return Context.hadError();
   }
 
-<<<<<<< HEAD
-  if (!opts.TBDPath.empty()) {
-    const auto &silOpts = Invocation.getSILOptions();
-    auto hasMultipleIRGenThreads = silOpts.NumThreads > 1;
-=======
   const auto &SILOpts = Invocation.getSILOptions();
   if (!opts.TBDPath.empty()) {
     auto hasMultipleIRGenThreads = SILOpts.NumThreads > 1;
->>>>>>> aad14e3c
     auto installName = opts.TBDInstallName.empty()
                            ? "lib" + Invocation.getModuleName().str() + ".dylib"
                            : opts.TBDInstallName;
 
     if (writeTBD(Instance.getMainModule(), hasMultipleIRGenThreads,
-<<<<<<< HEAD
-                 silOpts.SILSerializeWitnessTables, opts.TBDPath, installName))
-=======
                  opts.TBDPath, installName))
->>>>>>> aad14e3c
       return true;
   }
 
@@ -980,43 +970,11 @@
   }
 
   if (!opts.ModuleOutputPath.empty() || !opts.ModuleDocOutputPath.empty()) {
-<<<<<<< HEAD
-    auto DC = PrimarySourceFile ? ModuleOrSourceFile(PrimarySourceFile) :
-                                  Instance.getMainModule();
-    if (!opts.ModuleOutputPath.empty()) {
-      SerializationOptions serializationOpts;
-      serializationOpts.OutputPath = opts.ModuleOutputPath.c_str();
-      serializationOpts.DocOutputPath = opts.ModuleDocOutputPath.c_str();
-      serializationOpts.GroupInfoPath = opts.GroupInfoPath.c_str();
-      serializationOpts.SerializeAllSIL =
-          Invocation.getSILOptions().SILSerializeAll;
-      if (opts.SerializeBridgingHeader)
-        serializationOpts.ImportedHeader = opts.ImplicitObjCHeaderPath;
-      serializationOpts.ModuleLinkName = opts.ModuleLinkName;
-      serializationOpts.ExtraClangOptions =
-          Invocation.getClangImporterOptions().ExtraArgs;
-      serializationOpts.EnableNestedTypeLookupTable =
-          opts.EnableSerializationNestedTypeLookupTable;
-      if (!IRGenOpts.ForceLoadSymbolName.empty())
-        serializationOpts.AutolinkForceLoad = true;
-
-      // Options contain information about the developer's computer,
-      // so only serialize them if the module isn't going to be shipped to
-      // the public.
-      serializationOpts.SerializeOptionsForDebugging =
-          !moduleIsPublic || opts.AlwaysSerializeDebuggingOptions;
-
-      serialize(DC, serializationOpts, SM.get());
-    }
-
-    if (Action == FrontendOptions::EmitModuleOnly) {
-=======
     // Serialize the SILModule if it was not serialized yet.
     if (!SM.get()->isSerialized())
       SM.get()->serialize();
     if (Action == FrontendOptions::ActionType::MergeModules ||
         Action == FrontendOptions::ActionType::EmitModuleOnly) {
->>>>>>> aad14e3c
       if (shouldIndex) {
         if (emitIndexData(PrimarySourceFile, Invocation, Instance))
           return true;
@@ -1110,13 +1068,8 @@
         !astGuaranteedToCorrespondToSIL)
       break;
 
-<<<<<<< HEAD
-    const auto &silOpts = Invocation.getSILOptions();
-    auto hasMultipleIRGenThreads = silOpts.NumThreads > 1;
-=======
     const auto &SILOpts = Invocation.getSILOptions();
     auto hasMultipleIRGenThreads = SILOpts.NumThreads > 1;
->>>>>>> aad14e3c
     bool error;
     if (PrimarySourceFile)
       error = validateTBD(PrimarySourceFile, *IRModule, hasMultipleIRGenThreads,
@@ -1124,11 +1077,7 @@
     else
       error = validateTBD(Instance.getMainModule(), *IRModule,
                           hasMultipleIRGenThreads,
-<<<<<<< HEAD
-                          silOpts.SILSerializeWitnessTables, allSymbols);
-=======
                           allSymbols);
->>>>>>> aad14e3c
     if (error)
       return true;
 
@@ -1159,17 +1108,6 @@
   // paths as a fallback.
 
   bool isDebugCompilation;
-<<<<<<< HEAD
-  switch (Invocation.getSILOptions().Optimization) {
-    case SILOptions::SILOptMode::NotSet:
-    case SILOptions::SILOptMode::None:
-    case SILOptions::SILOptMode::Debug:
-      isDebugCompilation = true;
-      break;
-    case SILOptions::SILOptMode::Optimize:
-    case SILOptions::SILOptMode::OptimizeForSize:
-    case SILOptions::SILOptMode::OptimizeUnchecked:
-=======
   switch (Invocation.getSILOptions().OptMode) {
     case OptimizationMode::NotSet:
     case OptimizationMode::NoOptimization:
@@ -1177,7 +1115,6 @@
       break;
     case OptimizationMode::ForSpeed:
     case OptimizationMode::ForSize:
->>>>>>> aad14e3c
       isDebugCompilation = false;
       break;
   }
@@ -1270,21 +1207,11 @@
 }
 
 static StringRef
-<<<<<<< HEAD
-silOptModeArgStr(SILOptions::SILOptMode mode) {
-  switch (mode) {
- case SILOptions::SILOptMode::Optimize:
-   return "O";
- case SILOptions::SILOptMode::OptimizeUnchecked:
-   return "Ounchecked";
- case SILOptions::SILOptMode::OptimizeForSize:
-=======
 silOptModeArgStr(OptimizationMode mode) {
   switch (mode) {
  case OptimizationMode::ForSpeed:
    return "O";
  case OptimizationMode::ForSize:
->>>>>>> aad14e3c
    return "Osize";
  default:
    return "Onone";
@@ -1445,19 +1372,6 @@
     auto &FEOpts = Invocation.getFrontendOptions();
     auto &LangOpts = Invocation.getLangOptions();
     auto &SILOpts = Invocation.getSILOptions();
-<<<<<<< HEAD
-    StringRef InputName;
-    std::string TargetName = FEOpts.ModuleName;
-    if (FEOpts.PrimaryInput.hasValue() &&
-        FEOpts.PrimaryInput.getValue().isFilename()) {
-      auto Index = FEOpts.PrimaryInput.getValue().Index;
-      InputName = FEOpts.InputFilenames[Index];
-    }
-    StringRef OptType = silOptModeArgStr(SILOpts.Optimization);
-    StringRef OutFile = FEOpts.getSingleOutputFilename();
-    StringRef OutputType = llvm::sys::path::extension(OutFile);
-    std::string TripleName = LangOpts.Target.normalize();
-=======
     StringRef InputName = FEOpts.Inputs.primaryInputFilenameIfAny();
     StringRef OptType = silOptModeArgStr(SILOpts.OptMode);
     StringRef OutFile = FEOpts.getSingleOutputFilename();
@@ -1465,20 +1379,15 @@
     std::string TripleName = LangOpts.Target.normalize();
     auto &SM = Instance->getSourceMgr();
     auto Trace = Invocation.getFrontendOptions().TraceStats;
->>>>>>> aad14e3c
     StatsReporter = llvm::make_unique<UnifiedStatsReporter>("swift-frontend",
                                                             FEOpts.ModuleName,
                                                             InputName,
                                                             TripleName,
                                                             OutputType,
                                                             OptType,
-<<<<<<< HEAD
-                                                            StatsOutputDir);
-=======
                                                             StatsOutputDir,
                                                             &SM,
                                                             Trace);
->>>>>>> aad14e3c
   }
 
   const DiagnosticOptions &diagOpts = Invocation.getDiagnosticOptions();
