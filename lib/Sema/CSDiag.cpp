--- conflicted
+++ resolved
@@ -879,13 +879,9 @@
                       unsigned level,
                       ArrayRef<CallArgParam> actualArgs);
       
-    void filterListArgs(ArrayRef<CallArgParam> actualArgs);
+    void filterList(ArrayRef<CallArgParam> actualArgs);
     void filterList(Type actualArgsType) {
-<<<<<<< HEAD
-      return filterListArgs(decomposeArgParamType(actualArgsType));
-=======
       return filterList(decomposeArgType(actualArgsType));
->>>>>>> add621a9
     }
     void filterList(ClosenessPredicate predicate);
     void filterContextualMemberList(Expr *argExpr);
@@ -1485,7 +1481,7 @@
 /// After the candidate list is formed, it can be filtered down to discard
 /// obviously mismatching candidates and compute a "closeness" for the
 /// resultant set.
-void CalleeCandidateInfo::filterListArgs(ArrayRef<CallArgParam> actualArgs) {
+void CalleeCandidateInfo::filterList(ArrayRef<CallArgParam> actualArgs) {
   // Now that we have the candidate list, figure out what the best matches from
   // the candidate list are, and remove all the ones that aren't at that level.
   filterList([&](UncurriedCandidate candidate) -> ClosenessResultTy {
@@ -1532,7 +1528,7 @@
     
     CallArgParam param;
     param.Ty = argType;
-    return filterListArgs(param);
+    return filterList(param);
   }
   
   // If we have a tuple expression, form a tuple type.
@@ -1549,7 +1545,7 @@
     ArgElts.push_back(param);
   }
 
-  return filterListArgs(ArgElts);
+  return filterList(ArgElts);
 }
 
 CalleeCandidateInfo::CalleeCandidateInfo(Type baseType,
