//===--- LangOptions.cpp - Language & configuration options ---------------===//
//
// This source file is part of the Swift.org open source project
//
// Copyright (c) 2014 - 2017 Apple Inc. and the Swift project authors
// Licensed under Apache License v2.0 with Runtime Library Exception
//
// See https://swift.org/LICENSE.txt for license information
// See https://swift.org/CONTRIBUTORS.txt for the list of Swift project authors
//
//===----------------------------------------------------------------------===//
//
//  This file defines the LangOptions class, which provides various
//  language and configuration flags.
//
//===----------------------------------------------------------------------===//

#include "swift/Basic/LangOptions.h"
#include "swift/Basic/Platform.h"
#include "swift/Basic/Range.h"
#include "swift/Config.h"
#include "llvm/ADT/Hashing.h"
#include "llvm/ADT/SmallString.h"
#include "llvm/Support/raw_ostream.h"
#include <limits.h>

using namespace swift;

static const StringRef SupportedConditionalCompilationOSs[] = {
  "OSX",
  "macOS",
  "tvOS",
  "watchOS",
  "iOS",
  "Linux",
  "FreeBSD",
  "Windows",
  "Android",
  "PS4",
<<<<<<< HEAD
  "Cygwin"
=======
  "Cygwin",
  "Haiku",
>>>>>>> aad14e3c
};

static const StringRef SupportedConditionalCompilationArches[] = {
  "arm",
  "arm64",
  "i386",
  "x86_64",
  "powerpc64",
  "powerpc64le",
  "s390x"
};

static const StringRef SupportedConditionalCompilationEndianness[] = {
  "little",
  "big"
};

static const StringRef SupportedConditionalCompilationRuntimes[] = {
  "_ObjC",
  "_Native",
};

static const StringRef SupportedConditionalCompilationTargetEnvironments[] = {
  "simulator",
};

template <size_t N>
bool contains(const StringRef (&Array)[N], const StringRef &V,
              std::vector<StringRef> &suggestions) {
  // Compare against known values, ignoring case to avoid penalizing
  // characters with incorrect case.
  unsigned minDistance = std::numeric_limits<unsigned>::max();
  std::string lower = V.lower();
  for (const StringRef& candidate : Array) {
    if (candidate == V) {
      suggestions.clear();
      return true;
    }
    unsigned distance = StringRef(lower).edit_distance(candidate.lower());
    if (distance < minDistance) {
      suggestions.clear();
      minDistance = distance;
    }
    if (distance == minDistance)
      suggestions.emplace_back(candidate);
  }
  return false;
}

bool LangOptions::
checkPlatformConditionSupported(PlatformConditionKind Kind, StringRef Value,
                                std::vector<StringRef> &suggestions) {
  switch (Kind) {
  case PlatformConditionKind::OS:
    return contains(SupportedConditionalCompilationOSs, Value,
                    suggestions);
  case PlatformConditionKind::Arch:
    return contains(SupportedConditionalCompilationArches, Value,
                    suggestions);
  case PlatformConditionKind::Endianness:
    return contains(SupportedConditionalCompilationEndianness, Value,
                    suggestions);
  case PlatformConditionKind::Runtime:
    return contains(SupportedConditionalCompilationRuntimes, Value,
                    suggestions);
  case PlatformConditionKind::TargetEnvironment:
    return contains(SupportedConditionalCompilationTargetEnvironments, Value,
                    suggestions);
  case PlatformConditionKind::CanImport:
    // All importable names are valid.
    // FIXME: Perform some kind of validation of the string?
    return true;
  }
  llvm_unreachable("Unhandled enum value");
}

StringRef
LangOptions::getPlatformConditionValue(PlatformConditionKind Kind) const {
  // Last one wins.
  for (auto &Opt : reversed(PlatformConditionValues)) {
    if (Opt.first == Kind)
      return Opt.second;
  }
  return StringRef();
}

bool LangOptions::
checkPlatformCondition(PlatformConditionKind Kind, StringRef Value) const {
  // Check a special case that "macOS" is an alias of "OSX".
  if (Kind == PlatformConditionKind::OS && Value == "macOS")
    return checkPlatformCondition(Kind, "OSX");

  for (auto &Opt : reversed(PlatformConditionValues)) {
    if (Opt.first == Kind)
      if (Opt.second == Value)
        return true;
  }

  return false;
}

bool LangOptions::isCustomConditionalCompilationFlagSet(StringRef Name) const {
  return std::find(CustomConditionalCompilationFlags.begin(),
                   CustomConditionalCompilationFlags.end(), Name)
      != CustomConditionalCompilationFlags.end();
}

std::pair<bool, bool> LangOptions::setTarget(llvm::Triple triple) {
  clearAllPlatformConditionValues();

  if (triple.getOS() == llvm::Triple::Darwin &&
      triple.getVendor() == llvm::Triple::Apple) {
    // Rewrite darwinX.Y triples to macosx10.X'.Y ones.
    // It affects code generation on our platform.
    llvm::SmallString<16> osxBuf;
    llvm::raw_svector_ostream osx(osxBuf);
    osx << llvm::Triple::getOSTypeName(llvm::Triple::MacOSX);

    unsigned major, minor, micro;
    triple.getMacOSXVersion(major, minor, micro);
    osx << major << "." << minor;
    if (micro != 0)
      osx << "." << micro;

    triple.setOSName(osx.str());
  }
  Target = std::move(triple);

  bool UnsupportedOS = false;

  // Set the "os" platform condition.
  if (Target.isMacOSX())
    addPlatformConditionValue(PlatformConditionKind::OS, "OSX");
  else if (triple.isTvOS())
    addPlatformConditionValue(PlatformConditionKind::OS, "tvOS");
  else if (triple.isWatchOS())
    addPlatformConditionValue(PlatformConditionKind::OS, "watchOS");
  else if (triple.isiOS())
    addPlatformConditionValue(PlatformConditionKind::OS, "iOS");
  else if (triple.isAndroid())
    addPlatformConditionValue(PlatformConditionKind::OS, "Android");
  else if (triple.isOSLinux())
    addPlatformConditionValue(PlatformConditionKind::OS, "Linux");
  else if (triple.isOSFreeBSD())
    addPlatformConditionValue(PlatformConditionKind::OS, "FreeBSD");
  else if (triple.isWindowsCygwinEnvironment())
    addPlatformConditionValue(PlatformConditionKind::OS, "Cygwin");
  else if (triple.isOSWindows())
    addPlatformConditionValue(PlatformConditionKind::OS, "Windows");
  else if (triple.isWindowsCygwinEnvironment())
    addPlatformConditionValue(PlatformConditionKind::OS, "Cygwin");
  else if (triple.isPS4())
    addPlatformConditionValue(PlatformConditionKind::OS, "PS4");
  else if (triple.isOSHaiku())
    addPlatformConditionValue(PlatformConditionKind::OS, "Haiku");
  else
    UnsupportedOS = true;

  bool UnsupportedArch = false;

  // Set the "arch" platform condition.
  switch (Target.getArch()) {
  case llvm::Triple::ArchType::arm:
  case llvm::Triple::ArchType::thumb:
    addPlatformConditionValue(PlatformConditionKind::Arch, "arm");
    break;
  case llvm::Triple::ArchType::aarch64:
    addPlatformConditionValue(PlatformConditionKind::Arch, "arm64");
    break;
  case llvm::Triple::ArchType::ppc64:
    addPlatformConditionValue(PlatformConditionKind::Arch, "powerpc64");
    break;
  case llvm::Triple::ArchType::ppc64le:
    addPlatformConditionValue(PlatformConditionKind::Arch, "powerpc64le");
    break;
  case llvm::Triple::ArchType::x86:
    addPlatformConditionValue(PlatformConditionKind::Arch, "i386");
    break;
  case llvm::Triple::ArchType::x86_64:
    addPlatformConditionValue(PlatformConditionKind::Arch, "x86_64");
    break;
  case llvm::Triple::ArchType::systemz:
    addPlatformConditionValue(PlatformConditionKind::Arch, "s390x");
    break;
  default:
    UnsupportedArch = true;
  }

  if (UnsupportedOS || UnsupportedArch)
    return { UnsupportedOS, UnsupportedArch };

  // Set the "_endian" platform condition.
  switch (Target.getArch()) {
  case llvm::Triple::ArchType::arm:
  case llvm::Triple::ArchType::thumb:
    addPlatformConditionValue(PlatformConditionKind::Endianness, "little");
    break;
  case llvm::Triple::ArchType::aarch64:
    addPlatformConditionValue(PlatformConditionKind::Endianness, "little");
    break;
  case llvm::Triple::ArchType::ppc64:
    addPlatformConditionValue(PlatformConditionKind::Endianness, "big");
    break;
  case llvm::Triple::ArchType::ppc64le:
    addPlatformConditionValue(PlatformConditionKind::Endianness, "little");
    break;
  case llvm::Triple::ArchType::x86:
    addPlatformConditionValue(PlatformConditionKind::Endianness, "little");
    break;
  case llvm::Triple::ArchType::x86_64:
    addPlatformConditionValue(PlatformConditionKind::Endianness, "little");
    break;
  case llvm::Triple::ArchType::systemz:
    addPlatformConditionValue(PlatformConditionKind::Endianness, "big");
    break;
  default:
    llvm_unreachable("undefined architecture endianness");
  }

  // Set the "runtime" platform condition.
  if (EnableObjCInterop)
    addPlatformConditionValue(PlatformConditionKind::Runtime, "_ObjC");
  else
    addPlatformConditionValue(PlatformConditionKind::Runtime, "_Native");

  // Set the "targetEnvironment" platform condition if targeting a simulator
  // environment. Otherwise _no_ value is present for targetEnvironment; it's
  // an optional disambiguating refinement of the triple.
  if (swift::tripleIsAnySimulator(Target))
    addPlatformConditionValue(PlatformConditionKind::TargetEnvironment,
                              "simulator");

  // If you add anything to this list, change the default size of
  // PlatformConditionValues to not require an extra allocation
  // in the common case.

  return { false, false };
}<|MERGE_RESOLUTION|>--- conflicted
+++ resolved
@@ -37,12 +37,8 @@
   "Windows",
   "Android",
   "PS4",
-<<<<<<< HEAD
-  "Cygwin"
-=======
   "Cygwin",
   "Haiku",
->>>>>>> aad14e3c
 };
 
 static const StringRef SupportedConditionalCompilationArches[] = {
