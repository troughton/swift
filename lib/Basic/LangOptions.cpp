--- conflicted
+++ resolved
@@ -108,13 +108,9 @@
   else if (triple.isOSLinux())
     addPlatformConditionValue("os", "Linux");
   else if (triple.isOSFreeBSD())
-<<<<<<< HEAD
-    addTargetConfigOption("os", "FreeBSD");
+    addPlatformConditionValue("os", "FreeBSD");
   else if (triple.isOSWindows())
-    addTargetConfigOption("os", "Windows");
-=======
-    addPlatformConditionValue("os", "FreeBSD");
->>>>>>> d7f14ed4
+    addPlatformConditionValue("os", "Windows");
   else {
     UnsupportedOS = true;
   }
