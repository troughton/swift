--- conflicted
+++ resolved
@@ -42,15 +42,10 @@
 }
 
 static std::string
-<<<<<<< HEAD
-makeFileName(StringRef ProgramName,
-             StringRef AuxName) {
-=======
 makeFileName(StringRef Prefix,
              StringRef ProgramName,
              StringRef AuxName,
              StringRef Suffix) {
->>>>>>> aad14e3c
   std::string tmp;
   raw_string_ostream stream(tmp);
   auto now = std::chrono::system_clock::now();
@@ -129,34 +124,22 @@
                                            StringRef TripleName,
                                            StringRef OutputType,
                                            StringRef OptType,
-<<<<<<< HEAD
-                                           StringRef Directory)
-=======
                                            StringRef Directory,
                                            SourceManager *SM,
                                            bool TraceEvents)
->>>>>>> aad14e3c
   : UnifiedStatsReporter(ProgramName,
                          auxName(ModuleName,
                                  InputName,
                                  TripleName,
                                  OutputType,
                                  OptType),
-<<<<<<< HEAD
-                         Directory)
-=======
                          Directory,
                          SM, TraceEvents)
->>>>>>> aad14e3c
 {
 }
 
 UnifiedStatsReporter::UnifiedStatsReporter(StringRef ProgramName,
                                            StringRef AuxName,
-<<<<<<< HEAD
-                                           StringRef Directory)
-  : Filename(Directory),
-=======
                                            StringRef Directory,
                                            SourceManager *SM,
                                            bool TraceEvents)
@@ -164,19 +147,14 @@
     currentProcessExitStatus(EXIT_FAILURE),
     StatsFilename(Directory),
     TraceFilename(Directory),
->>>>>>> aad14e3c
     StartedTime(llvm::TimeRecord::getCurrentTime()),
     Timer(make_unique<NamedRegionTimer>(AuxName,
                                         "Building Target",
                                         ProgramName, "Running Program")),
     SourceMgr(SM)
 {
-<<<<<<< HEAD
-  path::append(Filename, makeFileName(ProgramName, AuxName));
-=======
   path::append(StatsFilename, makeStatsFileName(ProgramName, AuxName));
   path::append(TraceFilename, makeTraceFileName(ProgramName, AuxName));
->>>>>>> aad14e3c
   EnableStatistics(/*PrintOnExit=*/false);
   SharedTimer::enableCompilationTimers();
   if (TraceEvents)
@@ -218,66 +196,6 @@
 UnifiedStatsReporter::publishAlwaysOnStatsToLLVM() {
   if (FrontendCounters) {
     auto &C = getFrontendCounters();
-<<<<<<< HEAD
-
-    PUBLISH_STAT(C, "AST", NumSourceBuffers);
-    PUBLISH_STAT(C, "AST", NumSourceLines);
-    PUBLISH_STAT(C, "AST", NumSourceLinesPerSecond);
-    PUBLISH_STAT(C, "AST", NumLinkLibraries);
-    PUBLISH_STAT(C, "AST", NumLoadedModules);
-    PUBLISH_STAT(C, "AST", NumImportedExternalDefinitions);
-    PUBLISH_STAT(C, "AST", NumTotalClangImportedEntities);
-    PUBLISH_STAT(C, "AST", NumASTBytesAllocated);
-    PUBLISH_STAT(C, "AST", NumDependencies);
-    PUBLISH_STAT(C, "AST", NumReferencedTopLevelNames);
-    PUBLISH_STAT(C, "AST", NumReferencedDynamicNames);
-    PUBLISH_STAT(C, "AST", NumReferencedMemberNames);
-    PUBLISH_STAT(C, "AST", NumDecls);
-    PUBLISH_STAT(C, "AST", NumLocalTypeDecls);
-    PUBLISH_STAT(C, "AST", NumObjCMethods);
-    PUBLISH_STAT(C, "AST", NumInfixOperators);
-    PUBLISH_STAT(C, "AST", NumPostfixOperators);
-    PUBLISH_STAT(C, "AST", NumPrefixOperators);
-    PUBLISH_STAT(C, "AST", NumPrecedenceGroups);
-    PUBLISH_STAT(C, "AST", NumUsedConformances);
-
-    PUBLISH_STAT(C, "Sema", NumConformancesDeserialized);
-    PUBLISH_STAT(C, "Sema", NumConstraintScopes);
-    PUBLISH_STAT(C, "Sema", NumDeclsDeserialized);
-    PUBLISH_STAT(C, "Sema", NumDeclsValidated);
-    PUBLISH_STAT(C, "Sema", NumFunctionsTypechecked);
-    PUBLISH_STAT(C, "Sema", NumGenericSignatureBuilders);
-    PUBLISH_STAT(C, "Sema", NumLazyGenericEnvironments);
-    PUBLISH_STAT(C, "Sema", NumLazyGenericEnvironmentsLoaded);
-    PUBLISH_STAT(C, "Sema", NumLazyIterableDeclContexts);
-    PUBLISH_STAT(C, "Sema", NumTypesDeserialized);
-    PUBLISH_STAT(C, "Sema", NumTypesValidated);
-    PUBLISH_STAT(C, "Sema", NumUnloadedLazyIterableDeclContexts);
-
-    PUBLISH_STAT(C, "SILModule", NumSILGenFunctions);
-    PUBLISH_STAT(C, "SILModule", NumSILGenVtables);
-    PUBLISH_STAT(C, "SILModule", NumSILGenWitnessTables);
-    PUBLISH_STAT(C, "SILModule", NumSILGenDefaultWitnessTables);
-    PUBLISH_STAT(C, "SILModule", NumSILGenGlobalVariables);
-
-    PUBLISH_STAT(C, "SILModule", NumSILOptFunctions);
-    PUBLISH_STAT(C, "SILModule", NumSILOptVtables);
-    PUBLISH_STAT(C, "SILModule", NumSILOptWitnessTables);
-    PUBLISH_STAT(C, "SILModule", NumSILOptDefaultWitnessTables);
-    PUBLISH_STAT(C, "SILModule", NumSILOptGlobalVariables);
-
-    PUBLISH_STAT(C, "IRModule", NumIRGlobals);
-    PUBLISH_STAT(C, "IRModule", NumIRFunctions);
-    PUBLISH_STAT(C, "IRModule", NumIRAliases);
-    PUBLISH_STAT(C, "IRModule", NumIRIFuncs);
-    PUBLISH_STAT(C, "IRModule", NumIRNamedMetaData);
-    PUBLISH_STAT(C, "IRModule", NumIRValueSymbols);
-    PUBLISH_STAT(C, "IRModule", NumIRComdatSymbols);
-    PUBLISH_STAT(C, "IRModule", NumIRBasicBlocks);
-    PUBLISH_STAT(C, "IRModule", NumIRInsts);
-
-    PUBLISH_STAT(C, "LLVM", NumLLVMBytesOutput);
-=======
 #define FRONTEND_STATISTIC(TY, NAME)                            \
     do {                                                        \
       static Statistic Stat = {#TY, #NAME, #NAME, {0}, false};  \
@@ -285,7 +203,6 @@
     } while (0);
 #include "swift/Basic/Statistics.def"
 #undef FRONTEND_STATISTIC
->>>>>>> aad14e3c
   }
   if (DriverCounters) {
     auto &C = getDriverCounters();
@@ -306,66 +223,6 @@
   const char *delim = "";
   if (FrontendCounters) {
     auto &C = getFrontendCounters();
-<<<<<<< HEAD
-
-    PRINT_STAT(OS, delim, C, "AST", NumSourceBuffers);
-    PRINT_STAT(OS, delim, C, "AST", NumSourceLines);
-    PRINT_STAT(OS, delim, C, "AST", NumSourceLinesPerSecond);
-    PRINT_STAT(OS, delim, C, "AST", NumLinkLibraries);
-    PRINT_STAT(OS, delim, C, "AST", NumLoadedModules);
-    PRINT_STAT(OS, delim, C, "AST", NumImportedExternalDefinitions);
-    PRINT_STAT(OS, delim, C, "AST", NumTotalClangImportedEntities);
-    PRINT_STAT(OS, delim, C, "AST", NumASTBytesAllocated);
-    PRINT_STAT(OS, delim, C, "AST", NumDependencies);
-    PRINT_STAT(OS, delim, C, "AST", NumReferencedTopLevelNames);
-    PRINT_STAT(OS, delim, C, "AST", NumReferencedDynamicNames);
-    PRINT_STAT(OS, delim, C, "AST", NumReferencedMemberNames);
-    PRINT_STAT(OS, delim, C, "AST", NumDecls);
-    PRINT_STAT(OS, delim, C, "AST", NumLocalTypeDecls);
-    PRINT_STAT(OS, delim, C, "AST", NumObjCMethods);
-    PRINT_STAT(OS, delim, C, "AST", NumInfixOperators);
-    PRINT_STAT(OS, delim, C, "AST", NumPostfixOperators);
-    PRINT_STAT(OS, delim, C, "AST", NumPrefixOperators);
-    PRINT_STAT(OS, delim, C, "AST", NumPrecedenceGroups);
-    PRINT_STAT(OS, delim, C, "AST", NumUsedConformances);
-
-    PRINT_STAT(OS, delim, C, "Sema", NumConformancesDeserialized);
-    PRINT_STAT(OS, delim, C, "Sema", NumConstraintScopes);
-    PRINT_STAT(OS, delim, C, "Sema", NumDeclsDeserialized);
-    PRINT_STAT(OS, delim, C, "Sema", NumDeclsValidated);
-    PRINT_STAT(OS, delim, C, "Sema", NumFunctionsTypechecked);
-    PRINT_STAT(OS, delim, C, "Sema", NumGenericSignatureBuilders);
-    PRINT_STAT(OS, delim, C, "Sema", NumLazyGenericEnvironments);
-    PRINT_STAT(OS, delim, C, "Sema", NumLazyGenericEnvironmentsLoaded);
-    PRINT_STAT(OS, delim, C, "Sema", NumLazyIterableDeclContexts);
-    PRINT_STAT(OS, delim, C, "Sema", NumTypesDeserialized);
-    PRINT_STAT(OS, delim, C, "Sema", NumTypesValidated);
-    PRINT_STAT(OS, delim, C, "Sema", NumUnloadedLazyIterableDeclContexts);
-
-    PRINT_STAT(OS, delim, C, "SILModule", NumSILGenFunctions);
-    PRINT_STAT(OS, delim, C, "SILModule", NumSILGenVtables);
-    PRINT_STAT(OS, delim, C, "SILModule", NumSILGenWitnessTables);
-    PRINT_STAT(OS, delim, C, "SILModule", NumSILGenDefaultWitnessTables);
-    PRINT_STAT(OS, delim, C, "SILModule", NumSILGenGlobalVariables);
-
-    PRINT_STAT(OS, delim, C, "SILModule", NumSILOptFunctions);
-    PRINT_STAT(OS, delim, C, "SILModule", NumSILOptVtables);
-    PRINT_STAT(OS, delim, C, "SILModule", NumSILOptWitnessTables);
-    PRINT_STAT(OS, delim, C, "SILModule", NumSILOptDefaultWitnessTables);
-    PRINT_STAT(OS, delim, C, "SILModule", NumSILOptGlobalVariables);
-
-    PRINT_STAT(OS, delim, C, "IRModule", NumIRGlobals);
-    PRINT_STAT(OS, delim, C, "IRModule", NumIRFunctions);
-    PRINT_STAT(OS, delim, C, "IRModule", NumIRAliases);
-    PRINT_STAT(OS, delim, C, "IRModule", NumIRIFuncs);
-    PRINT_STAT(OS, delim, C, "IRModule", NumIRNamedMetaData);
-    PRINT_STAT(OS, delim, C, "IRModule", NumIRValueSymbols);
-    PRINT_STAT(OS, delim, C, "IRModule", NumIRComdatSymbols);
-    PRINT_STAT(OS, delim, C, "IRModule", NumIRBasicBlocks);
-    PRINT_STAT(OS, delim, C, "IRModule", NumIRInsts);
-
-    PRINT_STAT(OS, delim, C, "LLVM", NumLLVMBytesOutput);
-=======
 #define FRONTEND_STATISTIC(TY, NAME)                        \
     do {                                                    \
       OS << delim << "\t\"" #TY "." #NAME "\": " << C.NAME; \
@@ -373,7 +230,6 @@
     } while (0);
 #include "swift/Basic/Statistics.def"
 #undef FRONTEND_STATISTIC
->>>>>>> aad14e3c
   }
   if (DriverCounters) {
     auto &C = getDriverCounters();
