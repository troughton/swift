--- conflicted
+++ resolved
@@ -5,11 +5,7 @@
   set(UUID_LIBRARIES "")
 elseif(CMAKE_SYSTEM_NAME STREQUAL "Windows")
   set(UUID_INCLUDE "")
-<<<<<<< HEAD
-  set(UUID_LIBRARIES "Rpcrt4")
-=======
   set(UUID_LIBRARIES "ole32.lib")
->>>>>>> 229e2c33
 else()
   find_package(UUID REQUIRED)
   set(UUID_INCLUDE "-I${UUID_INCLUDE_DIRS}")
