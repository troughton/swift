//===--- TBDGen.cpp - Swift TBD Generation --------------------------------===//
//
// This source file is part of the Swift.org open source project
//
// Copyright (c) 2014 - 2017 Apple Inc. and the Swift project authors
// Licensed under Apache License v2.0 with Runtime Library Exception
//
// See https://swift.org/LICENSE.txt for license information
// See https://swift.org/CONTRIBUTORS.txt for the list of Swift project authors
//
//===----------------------------------------------------------------------===//
//
//  This file implements the entrypoints into TBD file generation.
//
//===----------------------------------------------------------------------===//

#include "swift/TBDGen/TBDGen.h"

#include "swift/AST/ASTMangler.h"
#include "swift/AST/ASTVisitor.h"
#include "swift/AST/Module.h"
#include "swift/AST/ParameterList.h"
#include "swift/Basic/LLVM.h"
#include "swift/IRGen/Linking.h"
#include "swift/SIL/FormalLinkage.h"
#include "swift/SIL/SILDeclRef.h"
#include "swift/SIL/SILWitnessTable.h"
#include "swift/SIL/TypeLowering.h"
#include "llvm/ADT/StringSet.h"

#include "TBDGenVisitor.h"

using namespace swift;
using namespace swift::irgen;
using namespace swift::tbdgen;
using StringSet = llvm::StringSet<>;

static bool isPrivateDecl(ValueDecl *VD) {
  return getDeclLinkage(VD) != FormalLinkage::PublicUnique;
}

static bool isGlobalOrStaticVar(VarDecl *VD) {
  return VD->isStatic() || VD->getDeclContext()->isModuleScopeContext();
}

void TBDGenVisitor::visitPatternBindingDecl(PatternBindingDecl *PBD) {
  for (auto &entry : PBD->getPatternList()) {
    auto *var = entry.getAnchoringVarDecl();
    if (isPrivateDecl(var))
      return;

    // Non-global variables might have an explicit initializer symbol.
    if (entry.getInit() && !isGlobalOrStaticVar(var)) {
      auto declRef =
          SILDeclRef(var, SILDeclRef::Kind::StoredPropertyInitializer);
      // Stored property initializers for public properties are currently
      // public.
      addSymbol(declRef);
    }
  }
}

void TBDGenVisitor::addSymbol(SILDeclRef declRef) {
  bool isPrivate = !hasPublicVisibility(declRef.getLinkage(ForDefinition));
  // Even private methods of open classes (specifically, private methods that
  // are in the vtable) have public symbols, because external subclasses
  // currently need to refer to them by symbol for their own vtable.
  switch (declRef.getSubclassScope()) {
  case SubclassScope::External:
    // Unlike the "truly" public things, private things have public symbols
    // unconditionally, even if they're theoretically SIL only.
    if (isPrivate) {
      isPrivate = false;
    }
    break;
  case SubclassScope::Internal:
  case SubclassScope::NotApplicable:
    break;
  }
  if (isPrivate)
    return;

  // FIXME: this includes too many symbols. There are some that are considered
  // SIL-only, but it isn't obvious how to determine this (e.g. it seems that
  // many, but not all, transparent functions result in object-file symbols)

  addSymbol(declRef.mangle());
}

void TBDGenVisitor::addConformances(DeclContext *DC) {
  for (auto conformance : DC->getLocalConformances()) {
    auto protocol = conformance->getProtocol();
    auto needsWTable =
        Lowering::TypeConverter::protocolRequiresWitnessTable(protocol);
    if (!needsWTable)
      continue;

    // Only normal conformances get symbols; the others get any public symbols
    // from their parent normal conformance.
    auto normalConformance = dyn_cast<NormalProtocolConformance>(conformance);
    if (!normalConformance)
      continue;

    addSymbol(LinkEntity::forDirectProtocolWitnessTable(normalConformance));
    addSymbol(
        LinkEntity::forProtocolWitnessTableAccessFunction(normalConformance));

    // FIXME: the logic around visibility in extensions is confusing, and
    // sometimes witness thunks need to be manually made public.

    auto conformanceIsFixed = SILWitnessTable::conformanceIsSerialized(
<<<<<<< HEAD
        normalConformance, SwiftModule->getResilienceStrategy(),
        SILSerializeWitnessTables);
=======
        normalConformance);
>>>>>>> aad14e3c
    auto addSymbolIfNecessary = [&](ValueDecl *valueReq,
                                    SILLinkage witnessLinkage) {
      if (conformanceIsFixed &&
          fixmeWitnessHasLinkageThatNeedsToBePublic(witnessLinkage)) {
        Mangle::ASTMangler Mangler;
        addSymbol(Mangler.mangleWitnessThunk(normalConformance, valueReq));
      }
    };
    normalConformance->forEachValueWitness(nullptr, [&](ValueDecl *valueReq,
                                                        Witness witness) {
      if (isa<AbstractFunctionDecl>(valueReq)) {
        auto witnessLinkage =
            SILDeclRef(witness.getDecl()).getLinkage(ForDefinition);
        addSymbolIfNecessary(valueReq, witnessLinkage);
      } else if (auto VD = dyn_cast<AbstractStorageDecl>(valueReq)) {
        // A var or subscript decl needs extra special handling: the things that
        // end up in the witness table are the accessors, but the compiler only
        // talks about the actual storage decl in the conformance, so we have to
        // manually walk over the members, having pulled out something that will
        // have the right linkage.
        auto witnessVD = cast<AbstractStorageDecl>(witness.getDecl());

        SmallVector<Decl *, 4> members;
        VD->getAllAccessorFunctions(members);

        // Grab one of the accessors, and then use that to pull out which of the
        // getter or setter will have the appropriate linkage.
        FuncDecl *witnessWithRelevantLinkage;
        switch (cast<FuncDecl>(members[0])->getAccessorKind()) {
        case AccessorKind::NotAccessor:
          llvm_unreachable("must be an accessor");
        case AccessorKind::IsGetter:
        case AccessorKind::IsAddressor:
          witnessWithRelevantLinkage = witnessVD->getGetter();
          break;
        case AccessorKind::IsSetter:
        case AccessorKind::IsWillSet:
        case AccessorKind::IsDidSet:
        case AccessorKind::IsMaterializeForSet:
        case AccessorKind::IsMutableAddressor:
          witnessWithRelevantLinkage = witnessVD->getSetter();
          break;
        }
        auto witnessLinkage =
            SILDeclRef(witnessWithRelevantLinkage).getLinkage(ForDefinition);
        for (auto member : members) {
          addSymbolIfNecessary(cast<ValueDecl>(member), witnessLinkage);
        }
      }
    });
  }
}

void TBDGenVisitor::visitValueDecl(ValueDecl *VD) {
  addSymbol(SILDeclRef(VD));
  visitMembers(VD);
}

void TBDGenVisitor::visitAbstractFunctionDecl(AbstractFunctionDecl *AFD) {
  if (auto FD = dyn_cast<FuncDecl>(AFD)) {
    // Accessors also appear nested inside the storage decl, which we treat as
    // the canonical location, so skip if we've got an accessor that isn't
    // inside the var decl.
    if (FD->getAccessorStorageDecl() && !InsideAbstractStorageDecl)
      return;
  }

  // Default arguments (of public functions) are public symbols, as the default
  // values are computed at the call site.
  auto index = 0;
  auto paramLists = AFD->getParameterLists();
  // Skip the first arguments, which contains Self (etc.), can't be defaulted,
  // and are ignored for the purposes of default argument indices.
  if (AFD->getDeclContext()->isTypeContext())
    paramLists = paramLists.slice(1);
  for (auto *paramList : paramLists) {
    for (auto *param : *paramList) {
      if (param->getDefaultValue())
        addSymbol(SILDeclRef::getDefaultArgGenerator(AFD, index));
      index++;
    }
  }

  visitValueDecl(AFD);
}

void TBDGenVisitor::visitAbstractStorageDecl(AbstractStorageDecl *ASD) {
  assert(!InsideAbstractStorageDecl &&
         "unexpected nesting of abstract storage decls");
  InsideAbstractStorageDecl = true;
  visitMembers(ASD);
  InsideAbstractStorageDecl = false;
}
void TBDGenVisitor::visitVarDecl(VarDecl *VD) {
  // statically/globally stored variables have some special handling.
  if (VD->hasStorage() && isGlobalOrStaticVar(VD)) {
    // The actual variable has a symbol.
    Mangle::ASTMangler mangler;
    addSymbol(mangler.mangleEntity(VD, false));

    // Top-level variables (*not* statics) in the main file don't get accessors,
    // despite otherwise looking like globals.
    if (!FileHasEntryPoint || VD->isStatic())
      addSymbol(SILDeclRef(VD, SILDeclRef::Kind::GlobalAccessor));
  }

  visitAbstractStorageDecl(VD);
}

void TBDGenVisitor::visitNominalTypeDecl(NominalTypeDecl *NTD) {
  auto declaredType = NTD->getDeclaredType()->getCanonicalType();

  addSymbol(LinkEntity::forNominalTypeDescriptor(NTD));

  // Generic types do not get metadata directly, only through the function.
  if (!NTD->isGenericContext()) {
    addSymbol(LinkEntity::forTypeMetadata(declaredType,
                                          TypeMetadataAddress::AddressPoint,
                                          /*isPattern=*/false));
  }
  addSymbol(LinkEntity::forTypeMetadataAccessFunction(declaredType));

  // There are symbols associated with any protocols this type conforms to.
  addConformances(NTD);

  visitMembers(NTD);
}

void TBDGenVisitor::visitClassDecl(ClassDecl *CD) {
  if (isPrivateDecl(CD))
    return;

  auto &ctxt = CD->getASTContext();
  auto isGeneric = CD->isGenericContext();
  auto objCCompatible = ctxt.LangOpts.EnableObjCInterop && !isGeneric;
  auto isObjC = objCCompatible && CD->isObjC();

  // Metaclasses and ObjC class (duh) are a ObjC thing, and so are not needed in
  // build artifacts/for classes which can't touch ObjC.
  if (objCCompatible) {
    if (isObjC)
      addSymbol(LinkEntity::forObjCClass(CD));

    if (CD->getMetaclassKind() == ClassDecl::MetaclassKind::ObjC)
      addSymbol(LinkEntity::forObjCMetaclass(CD));
    else
      addSymbol(LinkEntity::forSwiftMetaclassStub(CD));
  }

  // Some members of classes get extra handling, beyond members of struct/enums,
  // so let's walk over them manually.
  for (auto *member : CD->getMembers()) {
    auto value = dyn_cast<ValueDecl>(member);
    if (!value)
      continue;

    auto var = dyn_cast<VarDecl>(value);
    auto hasFieldOffset = var && var->hasStorage() && !var->isStatic();
    if (hasFieldOffset) {
      // FIXME: a field only has one sort of offset, but it is moderately
      // non-trivial to compute which one. Including both is less painful than
      // missing the correct one (for now), so we do that.
      addSymbol(LinkEntity::forFieldOffset(var, /*isIndirect=*/false));
      addSymbol(LinkEntity::forFieldOffset(var, /*isIndirect=*/true));
    }

    // The non-allocating forms of the destructors.
    if (auto dtor = dyn_cast<DestructorDecl>(value)) {
      // ObjC classes don't have a symbol for their destructor.
      if (!isObjC)
        addSymbol(SILDeclRef(dtor, SILDeclRef::Kind::Destroyer));
    }
  }

  visitNominalTypeDecl(CD);
}

void TBDGenVisitor::visitConstructorDecl(ConstructorDecl *CD) {
  if (CD->getParent()->getAsClassOrClassExtensionContext()) {
    // Class constructors come in two forms, allocating and non-allocating. The
    // default ValueDecl handling gives the allocating one, so we have to
    // manually include the non-allocating one.
    addSymbol(SILDeclRef(CD, SILDeclRef::Kind::Initializer));
  }
  visitAbstractFunctionDecl(CD);
}

void TBDGenVisitor::visitExtensionDecl(ExtensionDecl *ED) {
  if (!ED->getExtendedType()->isExistentialType()) {
    addConformances(ED);
  }

  visitMembers(ED);
}

void TBDGenVisitor::visitProtocolDecl(ProtocolDecl *PD) {
  if (!PD->isObjC())
    addSymbol(LinkEntity::forProtocolDescriptor(PD));

#ifndef NDEBUG
  // There's no (currently) relevant information about members of a protocol at
  // individual protocols, each conforming type has to handle them individually
  // (NB. anything within an active IfConfigDecls also appears outside). Let's
  // assert this fact:
  for (auto *member : PD->getMembers()) {
    auto isExpectedKind =
        isa<TypeAliasDecl>(member) || isa<AssociatedTypeDecl>(member) ||
        isa<AbstractStorageDecl>(member) || isa<PatternBindingDecl>(member) ||
        isa<AbstractFunctionDecl>(member) || isa<IfConfigDecl>(member);
    assert(isExpectedKind &&
           "unexpected member of protocol during TBD generation");
  }
#endif
}

static void enumeratePublicSymbolsAndWrite(ModuleDecl *M, FileUnit *singleFile,
                                           StringSet &symbols,
                                           bool hasMultipleIRGenThreads,
<<<<<<< HEAD
                                           bool silSerializeWitnessTables,
=======
>>>>>>> aad14e3c
                                           llvm::raw_ostream *os,
                                           StringRef installName) {
  auto isWholeModule = singleFile == nullptr;
  const auto &target = M->getASTContext().LangOpts.Target;
  UniversalLinkageInfo linkInfo(target, hasMultipleIRGenThreads, isWholeModule);

<<<<<<< HEAD
  TBDGenVisitor visitor(symbols, target, linkInfo, M, silSerializeWitnessTables,
                        installName);
=======
  TBDGenVisitor visitor(symbols, target, linkInfo, M, installName);
>>>>>>> aad14e3c

  auto visitFile = [&](FileUnit *file) {
    SmallVector<Decl *, 16> decls;
    file->getTopLevelDecls(decls);

    visitor.setFileHasEntryPoint(file->hasEntryPoint());

    for (auto d : decls)
      visitor.visit(d);
  };

  if (singleFile) {
    assert(M == singleFile->getParentModule() && "mismatched file and module");
    visitFile(singleFile);
  } else {
    for (auto *file : M->getFiles()) {
      visitFile(file);
    }
  }

  if (os) {
    // The correct TBD formatting code is temporarily non-open source, so this
    // is just a list of the symbols.
    std::vector<StringRef> sorted;
    for (auto &symbol : symbols)
      sorted.push_back(symbol.getKey());
    std::sort(sorted.begin(), sorted.end());
    for (const auto &symbol : sorted) {
      *os << symbol << "\n";
    }
  }
}

void swift::enumeratePublicSymbols(FileUnit *file, StringSet &symbols,
<<<<<<< HEAD
                                   bool hasMultipleIRGenThreads,
                                   bool silSerializeWitnessTables) {
  enumeratePublicSymbolsAndWrite(
      file->getParentModule(), file, symbols, hasMultipleIRGenThreads,
      silSerializeWitnessTables, nullptr, StringRef());
}
void swift::enumeratePublicSymbols(ModuleDecl *M, StringSet &symbols,
                                   bool hasMultipleIRGenThreads,
                                   bool silSerializeWitnessTables) {
  enumeratePublicSymbolsAndWrite(M, nullptr, symbols, hasMultipleIRGenThreads,
                                 silSerializeWitnessTables, nullptr,
                                 StringRef());
}
void swift::writeTBDFile(ModuleDecl *M, llvm::raw_ostream &os,
                         bool hasMultipleIRGenThreads,
                         bool silSerializeWitnessTables,
                         StringRef installName) {
  StringSet symbols;
  enumeratePublicSymbolsAndWrite(M, nullptr, symbols, hasMultipleIRGenThreads,
                                 silSerializeWitnessTables, &os, installName);
=======
                                   bool hasMultipleIRGenThreads) {
  enumeratePublicSymbolsAndWrite(
      file->getParentModule(), file, symbols, hasMultipleIRGenThreads,
      nullptr, StringRef());
}
void swift::enumeratePublicSymbols(ModuleDecl *M, StringSet &symbols,
                                   bool hasMultipleIRGenThreads) {
  enumeratePublicSymbolsAndWrite(M, nullptr, symbols, hasMultipleIRGenThreads,
                                 nullptr, StringRef());
}
void swift::writeTBDFile(ModuleDecl *M, llvm::raw_ostream &os,
                         bool hasMultipleIRGenThreads,
                         StringRef installName) {
  StringSet symbols;
  enumeratePublicSymbolsAndWrite(M, nullptr, symbols, hasMultipleIRGenThreads,
                                 &os, installName);
>>>>>>> aad14e3c
}<|MERGE_RESOLUTION|>--- conflicted
+++ resolved
@@ -109,12 +109,7 @@
     // sometimes witness thunks need to be manually made public.
 
     auto conformanceIsFixed = SILWitnessTable::conformanceIsSerialized(
-<<<<<<< HEAD
-        normalConformance, SwiftModule->getResilienceStrategy(),
-        SILSerializeWitnessTables);
-=======
         normalConformance);
->>>>>>> aad14e3c
     auto addSymbolIfNecessary = [&](ValueDecl *valueReq,
                                     SILLinkage witnessLinkage) {
       if (conformanceIsFixed &&
@@ -333,22 +328,13 @@
 static void enumeratePublicSymbolsAndWrite(ModuleDecl *M, FileUnit *singleFile,
                                            StringSet &symbols,
                                            bool hasMultipleIRGenThreads,
-<<<<<<< HEAD
-                                           bool silSerializeWitnessTables,
-=======
->>>>>>> aad14e3c
                                            llvm::raw_ostream *os,
                                            StringRef installName) {
   auto isWholeModule = singleFile == nullptr;
   const auto &target = M->getASTContext().LangOpts.Target;
   UniversalLinkageInfo linkInfo(target, hasMultipleIRGenThreads, isWholeModule);
 
-<<<<<<< HEAD
-  TBDGenVisitor visitor(symbols, target, linkInfo, M, silSerializeWitnessTables,
-                        installName);
-=======
   TBDGenVisitor visitor(symbols, target, linkInfo, M, installName);
->>>>>>> aad14e3c
 
   auto visitFile = [&](FileUnit *file) {
     SmallVector<Decl *, 16> decls;
@@ -383,28 +369,6 @@
 }
 
 void swift::enumeratePublicSymbols(FileUnit *file, StringSet &symbols,
-<<<<<<< HEAD
-                                   bool hasMultipleIRGenThreads,
-                                   bool silSerializeWitnessTables) {
-  enumeratePublicSymbolsAndWrite(
-      file->getParentModule(), file, symbols, hasMultipleIRGenThreads,
-      silSerializeWitnessTables, nullptr, StringRef());
-}
-void swift::enumeratePublicSymbols(ModuleDecl *M, StringSet &symbols,
-                                   bool hasMultipleIRGenThreads,
-                                   bool silSerializeWitnessTables) {
-  enumeratePublicSymbolsAndWrite(M, nullptr, symbols, hasMultipleIRGenThreads,
-                                 silSerializeWitnessTables, nullptr,
-                                 StringRef());
-}
-void swift::writeTBDFile(ModuleDecl *M, llvm::raw_ostream &os,
-                         bool hasMultipleIRGenThreads,
-                         bool silSerializeWitnessTables,
-                         StringRef installName) {
-  StringSet symbols;
-  enumeratePublicSymbolsAndWrite(M, nullptr, symbols, hasMultipleIRGenThreads,
-                                 silSerializeWitnessTables, &os, installName);
-=======
                                    bool hasMultipleIRGenThreads) {
   enumeratePublicSymbolsAndWrite(
       file->getParentModule(), file, symbols, hasMultipleIRGenThreads,
@@ -421,5 +385,4 @@
   StringSet symbols;
   enumeratePublicSymbolsAndWrite(M, nullptr, symbols, hasMultipleIRGenThreads,
                                  &os, installName);
->>>>>>> aad14e3c
 }