--- conflicted
+++ resolved
@@ -78,11 +78,6 @@
   bindFromGenericRequirementsBuffer(IGF, requirements,
     Address(args, IGF.IGM.getPointerAlignment()),
     [&](CanType t) {
-<<<<<<< HEAD
-      if (!genericEnv)
-        return t;
-=======
->>>>>>> aad14e3c
       return genericEnv->mapTypeIntoContext(t)->getCanonicalType();
     });
 }
@@ -117,11 +112,7 @@
   }
 
   auto accessorFnTy = cast<llvm::FunctionType>(
-<<<<<<< HEAD
-    accessorFn->getType()->getPointerElementType());
-=======
     accessorFn->getType()->getPointerElementType());;
->>>>>>> aad14e3c
   
   // Otherwise, we need a thunk to unmarshal the generic environment from the
   // argument area. It'd be nice to have a good way to represent this
@@ -237,17 +228,10 @@
                              forwardingSubs,
                              &ignoreWitnessMetadata,
                              forwardedArgs);
-<<<<<<< HEAD
-    auto call = IGF.Builder.CreateCall(accessorFn, forwardedArgs.claimAll());
-    if (whichAccessor == Getter)
-      call->addAttribute(1, llvm::Attribute::StructRet);
-
-=======
     auto fnPtr = FunctionPointer::forDirect(IGM, accessorFn,
                                           accessor->getLoweredFunctionType());
     auto call = IGF.Builder.CreateCall(fnPtr, forwardedArgs.claimAll());
     
->>>>>>> aad14e3c
     if (call->getType()->isVoidTy())
       IGF.Builder.CreateRetVoid();
     else
@@ -282,11 +266,6 @@
       bindFromGenericRequirementsBuffer(IGF, requirements,
         Address(args, IGF.IGM.getPointerAlignment()),
         [&](CanType t) {
-<<<<<<< HEAD
-          if (!genericEnv)
-            return t;
-=======
->>>>>>> aad14e3c
           return genericEnv->mapTypeIntoContext(t)->getCanonicalType();
         });
     }
@@ -351,11 +330,6 @@
     
     auto linkInfo = LinkInfo::get(IGM, "swift_keyPathGenericWitnessTable",
                                   SILLinkage::PublicExternal,
-<<<<<<< HEAD
-                                  /*fragile*/ false,
-                                  /*sil only*/ false,
-=======
->>>>>>> aad14e3c
                                   NotForDefinition,
                                   /*weak imported*/ false);
     
@@ -420,12 +394,8 @@
         auto elt = IGF.Builder.CreateInBoundsGEP(componentArgsBuf, offset);
         auto eltAddr = ti.getAddressForPointer(
           IGF.Builder.CreateBitCast(elt, ti.getStorageType()->getPointerTo()));
-<<<<<<< HEAD
-        ti.destroy(IGF, eltAddr, ty);
-=======
         ti.destroy(IGF, eltAddr, ty,
                    true /*witness table: need it to be fast*/);
->>>>>>> aad14e3c
         auto size = ti.getSize(IGF, ty);
         offset = IGF.Builder.CreateAdd(offset, size);
       }
@@ -478,13 +448,8 @@
         auto destEltAddr = ti.getAddressForPointer(
           IGF.Builder.CreateBitCast(destElt,
                                     ti.getStorageType()->getPointerTo()));
-<<<<<<< HEAD
-        
-        ti.initializeWithCopy(IGF, destEltAddr, sourceEltAddr, ty);
-=======
 
         ti.initializeWithCopy(IGF, destEltAddr, sourceEltAddr, ty, false);
->>>>>>> aad14e3c
         auto size = ti.getSize(IGF, ty);
         offset = IGF.Builder.CreateAdd(offset, size);
       }
@@ -567,11 +532,6 @@
       bindFromGenericRequirementsBuffer(IGF, requirements,
         Address(src, IGF.IGM.getPointerAlignment()),
         [&](CanType t) {
-<<<<<<< HEAD
-          if (!genericEnv)
-            return t;
-=======
->>>>>>> aad14e3c
           return genericEnv->mapTypeIntoContext(t)->getCanonicalType();
         });
 
@@ -631,17 +591,11 @@
       // The last component using an operand can move the value out of the
       // buffer.
       if (&component == operands[index.Operand].LastUser) {
-<<<<<<< HEAD
-        ti.initializeWithTake(IGF, destAddr, srcAddresses[index.Operand], ty);
-      } else {
-        ti.initializeWithCopy(IGF, destAddr, srcAddresses[index.Operand], ty);
-=======
         ti.initializeWithTake(IGF, destAddr, srcAddresses[index.Operand], ty,
                               false);
       } else {
         ti.initializeWithCopy(IGF, destAddr, srcAddresses[index.Operand], ty,
                               false);
->>>>>>> aad14e3c
       }
       auto size = ti.getSize(IGF, ty);
       offset = IGF.Builder.CreateAdd(offset, size);
@@ -748,14 +702,6 @@
   fields.add(emitMetadataGenerator(rootTy));
   fields.add(emitMetadataGenerator(valueTy));
   
-<<<<<<< HEAD
-  // TODO: 32-bit heap object header still has an extra word
-  if (SizeTy == Int32Ty) {
-    fields.addInt32(0);
-  }
-  
-=======
->>>>>>> aad14e3c
 #ifndef NDEBUG
   auto endOfObjectHeader = fields.getNextOffsetFromGlobal();
   unsigned expectedObjectHeaderSize;
@@ -823,11 +769,7 @@
     Lowering::GenericContextScope scope(getSILTypes(),
                                         pattern->getGenericSignature());
     loweredBaseTy = getLoweredType(AbstractionPattern::getOpaque(),
-<<<<<<< HEAD
-                                   baseTy->getLValueOrInOutObjectType());
-=======
                                    baseTy->getWithoutSpecifierType());
->>>>>>> aad14e3c
     auto &component = pattern->getComponents()[i];
     switch (auto kind = component.getKind()) {
     case KeyPathPatternComponent::Kind::StoredProperty: {
@@ -854,11 +796,7 @@
       // For a struct stored property, we may know the fixed offset of the field,
       // or we may need to fetch it out of the type's metadata at instantiation
       // time.
-<<<<<<< HEAD
-      if (loweredBaseTy.getStructOrBoundGenericStruct()) {
-=======
       if (auto theStruct = loweredBaseTy.getStructOrBoundGenericStruct()) {
->>>>>>> aad14e3c
         if (auto offset = emitPhysicalStructMemberFixedOffset(*this,
                                                               loweredBaseTy,
                                                               property)) {
@@ -866,17 +804,6 @@
           addFixedOffset(/*struct*/ true, offset);
           break;
         }
-<<<<<<< HEAD
-        
-        // If the offset isn't fixed, try instead to get the field offset out
-        // of the type metadata at instantiation time.
-        auto fieldOffset = emitPhysicalStructMemberOffsetOfFieldOffset(
-                                                *this, loweredBaseTy, property);
-        auto header = KeyPathComponentHeader::forStructComponentWithUnresolvedFieldOffset();
-        fields.addInt32(header.getData());
-        fields.add(llvm::ConstantExpr::getTruncOrBitCast(fieldOffset,
-                                                         Int32Ty));
-=======
 
         // If the offset isn't fixed, try instead to get the field offset out
         // of the type metadata at instantiation time.
@@ -886,7 +813,6 @@
         auto header = KeyPathComponentHeader::forStructComponentWithUnresolvedFieldOffset();
         fields.addInt32(header.getData());
         fields.addInt32(fieldOffset.getValue());
->>>>>>> aad14e3c
         break;
       }
       
@@ -924,13 +850,8 @@
             KeyPathComponentHeader::forClassComponentWithUnresolvedFieldOffset();
           fields.addInt32(header.getData());
           auto fieldOffset =
-<<<<<<< HEAD
-            getClassFieldOffset(*this, loweredBaseTy.getClassOrBoundGenericClass(),
-                                property);
-=======
             getClassFieldOffsetOffset(*this, loweredBaseTy.getClassOrBoundGenericClass(),
                                       property);
->>>>>>> aad14e3c
           fields.addInt32(fieldOffset.getValue());
           break;
         }
