--- conflicted
+++ resolved
@@ -4746,17 +4746,10 @@
         Builder.CreateBitCast(ptr, ti.getStorageType()->getPointerTo()));
       if (operand->getType().isAddress()) {
         ti.initializeWithTake(*this, addr, getLoweredAddress(operand),
-<<<<<<< HEAD
-                              operand->getType());
-      } else {
-        Explosion operandValue = getLoweredExplosion(operand);
-        cast<LoadableTypeInfo>(ti).initialize(*this, operandValue, addr);
-=======
                               operand->getType(), false);
       } else {
         Explosion operandValue = getLoweredExplosion(operand);
         cast<LoadableTypeInfo>(ti).initialize(*this, operandValue, addr, false);
->>>>>>> aad14e3c
       }
     }
     args = argsBufInst;
