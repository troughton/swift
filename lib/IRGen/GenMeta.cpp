--- conflicted
+++ resolved
@@ -1385,11 +1385,7 @@
     cacheVariable = cast<llvm::GlobalVariable>(
         IGM.getAddrOfTypeMetadataLazyCacheVariable(type, ForDefinition));
 
-<<<<<<< HEAD
-    if (IGM.IRGen.Opts.OptimizeForSize)
-=======
     if (IGM.getOptions().optimizeForSize())
->>>>>>> aad14e3c
       accessor->addFnAttr(llvm::Attribute::NoInline);
   }
 
@@ -1433,11 +1429,7 @@
   if (!shouldDefine || !accessor->empty())
     return accessor;
 
-<<<<<<< HEAD
-  if (IGM.IRGen.Opts.OptimizeForSize)
-=======
   if (IGM.getOptions().optimizeForSize())
->>>>>>> aad14e3c
     accessor->addFnAttr(llvm::Attribute::NoInline);
 
   emitLazyCacheAccessFunction(IGM, accessor, /*cacheVariable=*/nullptr,
