//===--- GenMeta.cpp - IR generation for metadata constructs --------------===//
//
// This source file is part of the Swift.org open source project
//
// Copyright (c) 2014 - 2017 Apple Inc. and the Swift project authors
// Licensed under Apache License v2.0 with Runtime Library Exception
//
// See https://swift.org/LICENSE.txt for license information
// See https://swift.org/CONTRIBUTORS.txt for the list of Swift project authors
//
//===----------------------------------------------------------------------===//
//
//  This file implements IR generation for type metadata constructs.
//
//===----------------------------------------------------------------------===//

#include "swift/ABI/MetadataValues.h"
#include "swift/AST/ASTContext.h"
#include "swift/AST/CanTypeVisitor.h"
#include "swift/AST/ExistentialLayout.h"
#include "swift/AST/Decl.h"
#include "swift/AST/IRGenOptions.h"
#include "swift/AST/SubstitutionMap.h"
#include "swift/AST/Types.h"
#include "swift/ClangImporter/ClangModule.h"
#include "swift/IRGen/Linking.h"
#include "swift/Runtime/Metadata.h"
#include "swift/SIL/FormalLinkage.h"
#include "swift/SIL/SILModule.h"
#include "swift/SIL/TypeLowering.h"
#include "llvm/ADT/SmallString.h"
#include "llvm/IR/DerivedTypes.h"
#include "llvm/IR/Function.h"
#include "llvm/IR/GlobalVariable.h"
#include "llvm/IR/InlineAsm.h"
#include "llvm/IR/Module.h"

#include "Address.h"
#include "Callee.h"
#include "ClassMetadataLayout.h"
#include "ConstantBuilder.h"
#include "EnumMetadataLayout.h"
#include "FixedTypeInfo.h"
#include "GenArchetype.h"
#include "GenClass.h"
#include "GenDecl.h"
#include "GenPoly.h"
#include "GenStruct.h"
#include "GenValueWitness.h"
#include "HeapTypeInfo.h"
#include "IRGenDebugInfo.h"
#include "IRGenMangler.h"
#include "IRGenModule.h"
#include "ScalarTypeInfo.h"
#include "StructLayout.h"
#include "StructMetadataLayout.h"

#include "GenMeta.h"

using namespace swift;
using namespace irgen;

static Address emitAddressOfMetadataSlotAtIndex(IRGenFunction &IGF,
                                                llvm::Value *metadata,
                                                int index,
                                                llvm::Type *objectTy) {
  // Require the metadata to be some type that we recognize as a
  // metadata pointer.
  assert(metadata->getType() == IGF.IGM.TypeMetadataPtrTy);

  // We require objectType to be a pointer type so that the GEP will
  // scale by the right amount.  We could load an arbitrary type using
  // some extra bitcasting.
  assert(IGF.IGM.DataLayout.getTypeStoreSize(objectTy) ==
         IGF.IGM.DataLayout.getTypeStoreSize(IGF.IGM.SizeTy));

  // Cast to T*.
  auto objectPtrTy = objectTy->getPointerTo();
  auto metadataWords = IGF.Builder.CreateBitCast(metadata, objectPtrTy);

  auto indexV = llvm::ConstantInt::getSigned(IGF.IGM.SizeTy, index);

  // GEP to the slot.
  Address slot(IGF.Builder.CreateInBoundsGEP(metadataWords, indexV),
               IGF.IGM.getPointerAlignment());

  return slot;
}

/// Emit a load from the given metadata at a constant index.
static llvm::LoadInst *emitLoadFromMetadataAtIndex(IRGenFunction &IGF,
                                                   llvm::Value *metadata,
                                                   int index,
                                                   llvm::Type *objectTy,
                                             const llvm::Twine &suffix = "") {
  Address slot =
    emitAddressOfMetadataSlotAtIndex(IGF, metadata, index, objectTy);

  // Load.
  return IGF.Builder.CreateLoad(slot, metadata->getName() + suffix);
}

static int getClassParentIndex(IRGenModule &IGM, ClassDecl *classDecl);

static Address createPointerSizedGEP(IRGenFunction &IGF,
                                     Address base,
                                     Size offset) {
  return IGF.Builder.CreateConstArrayGEP(base,
                                         IGF.IGM.getOffsetInWords(offset),
                                         offset);
}

// FIXME: willBeRelativelyAddressed is only needed to work around an ld64 bug
// resolving relative references to coalesceable symbols.
// It should be removed when fixed. rdar://problem/22674524
static llvm::Constant *getMangledTypeName(IRGenModule &IGM, CanType type,
                                      bool willBeRelativelyAddressed = false) {
  IRGenMangler Mangler;
  std::string Name = Mangler.mangleTypeForMetadata(type);
  return IGM.getAddrOfGlobalString(Name, willBeRelativelyAddressed);
}

llvm::Value *irgen::emitObjCMetadataRefForMetadata(IRGenFunction &IGF,
                                                   llvm::Value *classPtr) {
  classPtr = IGF.Builder.CreateBitCast(classPtr, IGF.IGM.ObjCClassPtrTy);
  
  // Fetch the metadata for that class.
  auto call = IGF.Builder.CreateCall(IGF.IGM.getGetObjCClassMetadataFn(),
                                     classPtr);
  call->setDoesNotThrow();
  call->setDoesNotAccessMemory();
  return call;
}

/// Emit a reference to the Swift metadata for an Objective-C class.
static llvm::Value *emitObjCMetadataRef(IRGenFunction &IGF,
                                        ClassDecl *theClass) {
  // Derive a pointer to the Objective-C class.
  auto classPtr = emitObjCHeapMetadataRef(IGF, theClass);
  
  return emitObjCMetadataRefForMetadata(IGF, classPtr);
}

namespace {
  /// A structure for collecting generic arguments for emitting a
  /// nominal metadata reference.  The structure produced here is
  /// consumed by swift_getGenericMetadata() and must correspond to
  /// the fill operations that the compiler emits for the bound decl.
  ///
  /// FIXME: Rework to use GenericSignature instead of AllArchetypes
  struct GenericArguments {
    /// The values to use to initialize the arguments structure.
    SmallVector<llvm::Value *, 8> Values;
    SmallVector<llvm::Type *, 8> Types;

    static unsigned getNumGenericArguments(IRGenModule &IGM,
                                           NominalTypeDecl *nominal) {
      GenericTypeRequirements requirements(IGM, nominal);
      return unsigned(requirements.hasParentType())
               + requirements.getNumTypeRequirements();
    }

    void collectTypes(IRGenModule &IGM, NominalTypeDecl *nominal) {
      GenericTypeRequirements requirements(IGM, nominal);
      collectTypes(IGM, requirements);
    }

    void collectTypes(IRGenModule &IGM,
                      const GenericTypeRequirements &requirements) {
      if (requirements.hasParentType()) {
        Types.push_back(IGM.TypeMetadataPtrTy);
      }

      for (auto &requirement : requirements.getRequirements()) {
        if (requirement.Protocol) {
          Types.push_back(IGM.WitnessTablePtrTy);
        } else {
          Types.push_back(IGM.TypeMetadataPtrTy);
        }
      }
    }

    void collect(IRGenFunction &IGF, CanType type) {
      NominalTypeDecl *decl;
      CanType parentType;

      if (auto nominalType = dyn_cast<NominalType>(type)) {
        decl = nominalType->getDecl();
        parentType = nominalType.getParent();
      } else {
        auto boundType = cast<BoundGenericType>(type);
        decl = boundType->getDecl();
        parentType = boundType.getParent();
      }

      GenericTypeRequirements requirements(IGF.IGM, decl);

      if (requirements.hasParentType()) {
        Values.push_back(IGF.emitTypeMetadataRef(parentType));
      }

      auto subs =
        type->getContextSubstitutionMap(IGF.IGM.getSwiftModule(), decl);
      requirements.enumerateFulfillments(IGF.IGM, subs,
                                [&](unsigned reqtIndex, CanType type,
                                    Optional<ProtocolConformanceRef> conf) {
        if (conf) {
          Values.push_back(emitWitnessTableRef(IGF, type, *conf));
        } else {
          Values.push_back(IGF.emitTypeMetadataRef(type));
        }
      });

      collectTypes(IGF.IGM, decl);
      assert(Types.size() == Values.size());
    }
  };
} // end anonymous namespace

/// Given an array of polymorphic arguments as might be set up by
/// GenericArguments, bind the polymorphic parameters.
static void emitPolymorphicParametersFromArray(IRGenFunction &IGF,
                                               NominalTypeDecl *typeDecl,
                                               Address array) {
  GenericTypeRequirements requirements(IGF.IGM, typeDecl);

  array = IGF.Builder.CreateElementBitCast(array, IGF.IGM.TypeMetadataPtrTy);

  auto getInContext = [&](CanType type) -> CanType {
    return typeDecl->mapTypeIntoContext(type)
             ->getCanonicalType();
  };

  // If we have a parent type, it's the first parameter.
  if (requirements.hasParentType()) {
    auto parentType = getInContext(requirements.getParentType());
    llvm::Value *parentMetadata = IGF.Builder.CreateLoad(array);
    array = IGF.Builder.CreateConstArrayGEP(array, 1, IGF.IGM.getPointerSize());
    IGF.bindLocalTypeDataFromTypeMetadata(parentType, IsExact, parentMetadata);
  }

  // Okay, bind everything else from the context.
  requirements.bindFromBuffer(IGF, array, getInContext);
}

static bool isTypeErasedGenericClass(NominalTypeDecl *ntd) {
  // ObjC classes are type erased.
  // TODO: Unless they have magic methods...
  if (auto clas = dyn_cast<ClassDecl>(ntd))
    return clas->hasClangNode() && clas->isGenericContext();
  return false;
}

static bool isTypeErasedGenericClassType(CanType type) {
  if (auto nom = type->getAnyNominal())
    return isTypeErasedGenericClass(nom);
  return false;
}

// Get the type that exists at runtime to represent a compile-time type.
CanType
irgen::getRuntimeReifiedType(IRGenModule &IGM, CanType type) {
  return CanType(type.transform([&](Type t) -> Type {
    if (isTypeErasedGenericClassType(CanType(t))) {
      return t->getAnyNominal()->getDeclaredType()->getCanonicalType();
    }
    return t;
  }));
}

/// Attempts to return a constant heap metadata reference for a
/// class type.  This is generally only valid for specific kinds of
/// ObjC reference, like superclasses or category references.
llvm::Constant *irgen::tryEmitConstantHeapMetadataRef(IRGenModule &IGM,
                                                      CanType type,
                                              bool allowDynamicUninitialized) {
  auto theDecl = type->getClassOrBoundGenericClass();
  assert(theDecl && "emitting constant heap metadata ref for non-class type?");

  // If the class must not require dynamic initialization --- e.g. if it
  // is a super reference --- then respect everything that might impose that.
  if (!allowDynamicUninitialized) {
    if (doesClassMetadataRequireDynamicInitialization(IGM, theDecl))
      return nullptr;

  // Otherwise, just respect genericity.
  } else if (theDecl->isGenericContext() && !isTypeErasedGenericClass(theDecl)){
    return nullptr;
  }

  // For imported classes, use the ObjC class symbol.
  // This incidentally cannot coincide with most of the awkward cases, like
  // having parent metadata.
  if (!hasKnownSwiftMetadata(IGM, theDecl))
    return IGM.getAddrOfObjCClass(theDecl, NotForDefinition);

  return IGM.getAddrOfTypeMetadata(type, false);
}

/// Attempts to return a constant type metadata reference for a
/// nominal type.
ConstantReference
irgen::tryEmitConstantTypeMetadataRef(IRGenModule &IGM, CanType type,
                                      SymbolReferenceKind refKind) {
  if (!isTypeMetadataAccessTrivial(IGM, type))
    return ConstantReference();

  return IGM.getAddrOfTypeMetadata(type, false, refKind);
}

/// Emit a reference to an ObjC class.  In general, the only things
/// you're allowed to do with the address of an ObjC class symbol are
/// (1) send ObjC messages to it (in which case the message will be
/// forwarded to the real class, if one exists) or (2) put it in
/// various data sections where the ObjC runtime will properly arrange
/// things.  Therefore, we must typically force the initialization of
/// a class when emitting a reference to it.
llvm::Value *irgen::emitObjCHeapMetadataRef(IRGenFunction &IGF,
                                            ClassDecl *theClass,
                                            bool allowUninitialized) {
  // If the class is visible only through the Objective-C runtime, form the
  // appropriate runtime call.
  if (theClass->getForeignClassKind() == ClassDecl::ForeignKind::RuntimeOnly) {
    SmallString<64> scratch;
    auto className =
        IGF.IGM.getAddrOfGlobalString(theClass->getObjCRuntimeName(scratch));
    return IGF.Builder.CreateCall(IGF.IGM.getLookUpClassFn(), className);
  }

  assert(!theClass->isForeign());

  Address classRef = IGF.IGM.getAddrOfObjCClassRef(theClass);
  auto classObject = IGF.Builder.CreateLoad(classRef);
  if (allowUninitialized) return classObject;

  // TODO: memoize this the same way that we memoize Swift type metadata?
  return IGF.Builder.CreateCall(IGF.IGM.getGetInitializedObjCClassFn(),
                                classObject);
}

/// Emit a reference to the type metadata for a foreign type.
static llvm::Value *emitForeignTypeMetadataRef(IRGenFunction &IGF,
                                               CanType type) {
  llvm::Value *candidate = IGF.IGM.getAddrOfForeignTypeMetadataCandidate(type);
  auto call = IGF.Builder.CreateCall(IGF.IGM.getGetForeignTypeMetadataFn(),
                                candidate);
  call->addAttribute(llvm::AttributeSet::FunctionIndex,
                     llvm::Attribute::NoUnwind);
  call->addAttribute(llvm::AttributeSet::FunctionIndex,
                     llvm::Attribute::ReadNone);
  return call;
}

/// Returns a metadata reference for a nominal type.
///
/// This is only valid in a couple of special cases:
/// 1) The nominal type is generic, in which case we emit a call to the
///    generic metadata accessor function, which must be defined separately.
/// 2) The nominal type is a value type with a fixed size from this
///    resilience domain, in which case we can reference the constant
///    metadata directly.
///
/// In any other case, a metadata accessor should be called instead.
static llvm::Value *emitNominalMetadataRef(IRGenFunction &IGF,
                                           NominalTypeDecl *theDecl,
                                           CanType theType) {
  assert(!isa<ProtocolDecl>(theDecl));

  if (!theDecl->isGenericContext()) {
    assert(!IGF.IGM.isResilient(theDecl, ResilienceExpansion::Maximal));
    // TODO: If Obj-C interop is off, we can relax this to allow referencing
    // class metadata too.
    assert(isa<StructDecl>(theDecl) || isa<EnumDecl>(theDecl));
    return IGF.IGM.getAddrOfTypeMetadata(theType, false);
  }

  // We are applying generic parameters to a generic type.
  assert(theType->isSpecialized() &&
         theType->getAnyNominal() == theDecl);

  // Check to see if we've maybe got a local reference already.
  if (auto cache = IGF.tryGetLocalTypeData(theType,
                                           LocalTypeDataKind::forTypeMetadata()))
    return cache;

  // Grab the substitutions.
  GenericArguments genericArgs;
  genericArgs.collect(IGF, theType);
  assert(genericArgs.Values.size() > 0 && "no generic args?!");

  // Call the generic metadata accessor function.
  llvm::Function *accessor =
      IGF.IGM.getAddrOfGenericTypeMetadataAccessFunction(theDecl,
                                                         genericArgs.Types,
                                                         NotForDefinition);

  auto result = IGF.Builder.CreateCall(accessor, genericArgs.Values);
  result->setDoesNotThrow();
  result->addAttribute(llvm::AttributeSet::FunctionIndex,
                       llvm::Attribute::ReadNone);

  IGF.setScopedLocalTypeData(theType, LocalTypeDataKind::forTypeMetadata(),
                             result);
  return result;
}


bool irgen::hasKnownSwiftMetadata(IRGenModule &IGM, CanType type) {
  if (ClassDecl *theClass = type.getClassOrBoundGenericClass()) {
    return hasKnownSwiftMetadata(IGM, theClass);
  }

  if (auto archetype = dyn_cast<ArchetypeType>(type)) {
    if (auto superclass = archetype->getSuperclass()) {
      return hasKnownSwiftMetadata(IGM, superclass->getCanonicalType());
    }
  }

  // Class existentials, etc.
  return false;
}

/// Is the given class known to have Swift-compatible metadata?
bool irgen::hasKnownSwiftMetadata(IRGenModule &IGM, ClassDecl *theClass) {
  // For now, the fact that a declaration was not implemented in Swift
  // is enough to conclusively force us into a slower path.
  // Eventually we might have an attribute here or something based on
  // the deployment target.
  return theClass->hasKnownSwiftImplementation();
}

/// Is it basically trivial to access the given metadata?  If so, we don't
/// need a cache variable in its accessor.
bool irgen::isTypeMetadataAccessTrivial(IRGenModule &IGM, CanType type) {
  assert(!type->hasArchetype());

  // Value type metadata only requires dynamic initialization on first
  // access if it contains a resilient type.
  if (isa<StructType>(type) || isa<EnumType>(type)) {
    auto nominalType = cast<NominalType>(type);

    // Imported type metadata always requires an accessor.
    if (isa<ClangModuleUnit>(nominalType->getDecl()->getModuleScopeContext()))
      return false;

    // Metadata with a non-trivial parent node always requires an accessor.
    if (auto parent = nominalType.getParent())
      if (!isTypeMetadataAccessTrivial(IGM, parent))
        return false;

    // Resiliently-sized metadata access always requires an accessor.
    return (IGM.getTypeInfoForUnlowered(type).isFixedSize());
  }

  // The empty tuple type has a singleton metadata.
  if (auto tuple = dyn_cast<TupleType>(type))
    return tuple->getNumElements() == 0;

  // The builtin types generally don't require metadata, but some of them
  // have nodes in the runtime anyway.
  if (isa<BuiltinType>(type))
    return true;

  // SIL box types are artificial, but for the purposes of dynamic layout,
  // we use the NativeObject metadata.
  if (isa<SILBoxType>(type))
    return true;

  // DynamicSelfType is actually local.
  if (type->hasDynamicSelfType())
    return true;

  return false;
}

static bool hasRequiredTypeMetadataAccessFunction(NominalTypeDecl *typeDecl) {
  // This needs to be kept in sync with getTypeMetadataStrategy.

  if (isa<ProtocolDecl>(typeDecl))
    return false;

  switch (getDeclLinkage(typeDecl)) {
  case FormalLinkage::PublicUnique:
  case FormalLinkage::HiddenUnique:
  case FormalLinkage::Private:
    return true;

  case FormalLinkage::PublicNonUnique:
  case FormalLinkage::HiddenNonUnique:
    return false;
  }
  llvm_unreachable("bad formal linkage");

}

/// Return the standard access strategy for getting a non-dependent
/// type metadata object.
MetadataAccessStrategy irgen::getTypeMetadataAccessStrategy(CanType type) {
  // We should not be emitting accessors for partially-substituted
  // generic types.
  assert(!type->hasArchetype());

  // Non-generic structs, enums, and classes are special cases.
  //
  // Note that while protocol types don't have a metadata pattern,
  // we still require an accessor since we actually want to get
  // the metadata for the existential type.
  //
  // This needs to kept in sync with hasRequiredTypeMetadataAccessPattern.
  auto nominal = type->getAnyNominal();
  if (nominal && !isa<ProtocolDecl>(nominal)) {
    // Metadata accessors for fully-substituted generic types are
    // emitted with shared linkage.
    if (nominal->isGenericContext() && !nominal->isObjC()) {
      if (type->isSpecialized())
        return MetadataAccessStrategy::NonUniqueAccessor;
      assert(type->hasUnboundGenericType());
    }

    // If the type doesn't guarantee that it has an access function,
    // we might have to use a non-unique accessor.

    // Everything else requires accessors.
    switch (getDeclLinkage(nominal)) {
    case FormalLinkage::PublicUnique:
      return MetadataAccessStrategy::PublicUniqueAccessor;
    case FormalLinkage::HiddenUnique:
      return MetadataAccessStrategy::HiddenUniqueAccessor;
    case FormalLinkage::Private:
      return MetadataAccessStrategy::PrivateAccessor;

    case FormalLinkage::PublicNonUnique:
    case FormalLinkage::HiddenNonUnique:
      return MetadataAccessStrategy::NonUniqueAccessor;
    }
    llvm_unreachable("bad formal linkage");
  }

  // Everything else requires a shared accessor function.
  return MetadataAccessStrategy::NonUniqueAccessor;
}

/// Emit a string encoding the labels in the given tuple type.
static llvm::Constant *getTupleLabelsString(IRGenModule &IGM,
                                            CanTupleType type) {
  bool hasLabels = false;
  llvm::SmallString<128> buffer;
  for (auto &elt : type->getElements()) {
    if (elt.hasName()) {
      hasLabels = true;
      buffer.append(elt.getName().str());
    }

    // Each label is space-terminated.
    buffer += ' ';
  }

  // If there are no labels, use a null pointer.
  if (!hasLabels) {
    return llvm::ConstantPointerNull::get(IGM.Int8PtrTy);
  }

  // Otherwise, create a new string literal.
  // This method implicitly adds a null terminator.
  return IGM.getAddrOfGlobalString(buffer);
}

namespace {
  /// A visitor class for emitting a reference to a metatype object.
  /// This implements a "raw" access, useful for implementing cache
  /// functions or for implementing dependent accesses.
  ///
  /// If the access requires runtime initialization, that initialization
  /// must be dependency-ordered-before any load that carries a dependency
  /// from the resulting metadata pointer.
  class EmitTypeMetadataRef
    : public CanTypeVisitor<EmitTypeMetadataRef, llvm::Value *> {
  private:
    IRGenFunction &IGF;
  public:
    EmitTypeMetadataRef(IRGenFunction &IGF) : IGF(IGF) {}

#define TREAT_AS_OPAQUE(KIND)                          \
    llvm::Value *visit##KIND##Type(KIND##Type *type) { \
      return visitOpaqueType(CanType(type));           \
    }
    TREAT_AS_OPAQUE(BuiltinInteger)
    TREAT_AS_OPAQUE(BuiltinFloat)
    TREAT_AS_OPAQUE(BuiltinVector)
    TREAT_AS_OPAQUE(BuiltinRawPointer)
#undef TREAT_AS_OPAQUE

    llvm::Value *emitDirectMetadataRef(CanType type) {
      return IGF.IGM.getAddrOfTypeMetadata(type,
                                           /*pattern*/ false);
    }

    /// The given type should use opaque type info.  We assume that
    /// the runtime always provides an entry for such a type;  right
    /// now, that mapping is as one of the power-of-two integer types.
    llvm::Value *visitOpaqueType(CanType type) {
      auto &opaqueTI = cast<FixedTypeInfo>(IGF.IGM.getTypeInfoForLowered(type));
      unsigned numBits = opaqueTI.getFixedSize().getValueInBits();
      if (!llvm::isPowerOf2_32(numBits))
        numBits = llvm::NextPowerOf2(numBits);
      auto intTy = BuiltinIntegerType::get(numBits, IGF.IGM.Context);
      return emitDirectMetadataRef(CanType(intTy));
    }

    llvm::Value *visitBuiltinNativeObjectType(CanBuiltinNativeObjectType type) {
      return emitDirectMetadataRef(type);
    }

    llvm::Value *visitBuiltinBridgeObjectType(CanBuiltinBridgeObjectType type) {
      return emitDirectMetadataRef(type);
    }

    llvm::Value *visitBuiltinUnknownObjectType(CanBuiltinUnknownObjectType type) {
      return emitDirectMetadataRef(type);
    }

    llvm::Value *visitBuiltinUnsafeValueBufferType(
                                        CanBuiltinUnsafeValueBufferType type) {
      return emitDirectMetadataRef(type);
    }

    llvm::Value *visitNominalType(CanNominalType type) {
      assert(!type->isExistentialType());
      return emitNominalMetadataRef(IGF, type->getDecl(), type);
    }

    llvm::Value *visitBoundGenericType(CanBoundGenericType type) {
      assert(!type->isExistentialType());
      return emitNominalMetadataRef(IGF, type->getDecl(), type);
    }

    llvm::Value *visitTupleType(CanTupleType type) {
      if (auto cached = tryGetLocal(type))
        return cached;

      // I think the sanest thing to do here is drop labels, but maybe
      // that's not correct.  If so, that's really unfortunate in a
      // lot of ways.

      // Er, varargs bit?  Should that go in?


      switch (type->getNumElements()) {
      case 0: {// Special case the empty tuple, just use the global descriptor.
        llvm::Constant *fullMetadata = IGF.IGM.getEmptyTupleMetadata();
        llvm::Constant *indices[] = {
          llvm::ConstantInt::get(IGF.IGM.Int32Ty, 0),
          llvm::ConstantInt::get(IGF.IGM.Int32Ty, 1)
        };
        return llvm::ConstantExpr::getInBoundsGetElementPtr(
            /*Ty=*/nullptr, fullMetadata, indices);
      }

      case 1:
          // For metadata purposes, we consider a singleton tuple to be
          // isomorphic to its element type.
        return IGF.emitTypeMetadataRef(type.getElementType(0));

      case 2: {
        // Find the metadata pointer for this element.
        auto elt0Metadata = IGF.emitTypeMetadataRef(type.getElementType(0));
        auto elt1Metadata = IGF.emitTypeMetadataRef(type.getElementType(1));

        llvm::Value *args[] = {
          elt0Metadata, elt1Metadata,
          getTupleLabelsString(IGF.IGM, type),
          llvm::ConstantPointerNull::get(IGF.IGM.WitnessTablePtrTy) // proposed
        };

        auto call = IGF.Builder.CreateCall(IGF.IGM.getGetTupleMetadata2Fn(),
                                           args);
        call->setDoesNotThrow();
        return setLocal(CanType(type), call);
      }

      case 3: {
        // Find the metadata pointer for this element.
        auto elt0Metadata = IGF.emitTypeMetadataRef(type.getElementType(0));
        auto elt1Metadata = IGF.emitTypeMetadataRef(type.getElementType(1));
        auto elt2Metadata = IGF.emitTypeMetadataRef(type.getElementType(2));

        llvm::Value *args[] = {
          elt0Metadata, elt1Metadata, elt2Metadata,
          getTupleLabelsString(IGF.IGM, type),
          llvm::ConstantPointerNull::get(IGF.IGM.WitnessTablePtrTy) // proposed
        };

        auto call = IGF.Builder.CreateCall(IGF.IGM.getGetTupleMetadata3Fn(),
                                           args);
        call->setDoesNotThrow();
        return setLocal(CanType(type), call);
      }
      default:
        // TODO: use a caching entrypoint (with all information
        // out-of-line) for non-dependent tuples.

        llvm::Value *pointerToFirst = nullptr; // appease -Wuninitialized

        auto elements = type.getElementTypes();
        auto arrayTy = llvm::ArrayType::get(IGF.IGM.TypeMetadataPtrTy,
                                            elements.size());
        Address buffer = IGF.createAlloca(arrayTy,IGF.IGM.getPointerAlignment(),
                                          "tuple-elements");
        IGF.Builder.CreateLifetimeStart(buffer,
                                    IGF.IGM.getPointerSize() * elements.size());
        for (unsigned i = 0, e = elements.size(); i != e; ++i) {
          // Find the metadata pointer for this element.
          llvm::Value *eltMetadata = IGF.emitTypeMetadataRef(elements[i]);

          // GEP to the appropriate element and store.
          Address eltPtr = IGF.Builder.CreateStructGEP(buffer, i,
                                                     IGF.IGM.getPointerSize());
          IGF.Builder.CreateStore(eltMetadata, eltPtr);

          // Remember the GEP to the first element.
          if (i == 0) pointerToFirst = eltPtr.getAddress();
        }

        llvm::Value *args[] = {
          llvm::ConstantInt::get(IGF.IGM.SizeTy, elements.size()),
          pointerToFirst,
          getTupleLabelsString(IGF.IGM, type),
          llvm::ConstantPointerNull::get(IGF.IGM.WitnessTablePtrTy) // proposed
        };

        auto call = IGF.Builder.CreateCall(IGF.IGM.getGetTupleMetadataFn(),
                                           args);
        call->setDoesNotThrow();

        IGF.Builder.CreateLifetimeEnd(buffer,
                                    IGF.IGM.getPointerSize() * elements.size());

        return setLocal(type, call);
      }
    }

    llvm::Value *visitGenericFunctionType(CanGenericFunctionType type) {
      IGF.unimplemented(SourceLoc(),
                        "metadata ref for generic function type");
      return llvm::UndefValue::get(IGF.IGM.TypeMetadataPtrTy);
    }
      
    llvm::Value *extractAndMarkResultType(CanFunctionType type) {
      // If the function type throws, set the lower bit of the return type
      // address, so that we can carry this information over to the function
      // type metadata.
      auto metadata = IGF.emitTypeMetadataRef(type->getResult()->
                                              getCanonicalType());
      return metadata;
    }

    llvm::Value *extractAndMarkInOut(CanType type) {
      // If the type is inout, get the metadata for its inner object type
      // instead, and then set the lowest bit to help the runtime unique
      // the metadata type for this function.
      if (auto inoutType = dyn_cast<InOutType>(type)) {
        auto metadata = IGF.emitTypeMetadataRef(inoutType.getObjectType());
        auto metadataInt = IGF.Builder.CreatePtrToInt(metadata, IGF.IGM.SizeTy);
        auto inoutFlag = llvm::ConstantInt::get(IGF.IGM.SizeTy, 1);
        auto marked = IGF.Builder.CreateOr(metadataInt, inoutFlag);
        return IGF.Builder.CreateIntToPtr(marked, IGF.IGM.Int8PtrTy);
      }
      
      auto metadata = IGF.emitTypeMetadataRef(type);
      return IGF.Builder.CreateBitCast(metadata, IGF.IGM.Int8PtrTy);
    }

    llvm::Value *visitFunctionType(CanFunctionType type) {
      if (auto metatype = tryGetLocal(type))
        return metatype;

      auto resultMetadata = extractAndMarkResultType(type);
      
      auto inputTuple = dyn_cast<TupleType>(type.getInput());

      size_t numArguments = 1;

      if (inputTuple && !inputTuple->isMaterializable())
        numArguments = inputTuple->getNumElements();

      // Map the convention to a runtime metadata value.
      FunctionMetadataConvention metadataConvention;
      switch (type->getRepresentation()) {
      case FunctionTypeRepresentation::Swift:
        metadataConvention = FunctionMetadataConvention::Swift;
        break;
      case FunctionTypeRepresentation::Thin:
        metadataConvention = FunctionMetadataConvention::Thin;
        break;
      case FunctionTypeRepresentation::Block:
        metadataConvention = FunctionMetadataConvention::Block;
        break;
      case FunctionTypeRepresentation::CFunctionPointer:
        metadataConvention = FunctionMetadataConvention::CFunctionPointer;
        break;
      }
      
      auto flagsVal = FunctionTypeFlags()
        .withNumArguments(numArguments)
        .withConvention(metadataConvention)
        .withThrows(type->throws());
      
      auto flags = llvm::ConstantInt::get(IGF.IGM.SizeTy,
                                          flagsVal.getIntValue());

      switch (numArguments) {
        case 1: {
          auto arg0 = (inputTuple && !inputTuple->isMaterializable()) ?
            extractAndMarkInOut(inputTuple.getElementType(0))
          : extractAndMarkInOut(type.getInput());

          auto call = IGF.Builder.CreateCall(
                                            IGF.IGM.getGetFunctionMetadata1Fn(),
                                            {flags, arg0, resultMetadata});
          call->setDoesNotThrow();
          return setLocal(CanType(type), call);
        }

        case 2: {
          auto arg0 = extractAndMarkInOut(inputTuple.getElementType(0));
          auto arg1 = extractAndMarkInOut(inputTuple.getElementType(1));
          auto call = IGF.Builder.CreateCall(
                                            IGF.IGM.getGetFunctionMetadata2Fn(),
                                            {flags, arg0, arg1, resultMetadata});
          call->setDoesNotThrow();
          return setLocal(CanType(type), call);
        }

        case 3: {
          auto arg0 = extractAndMarkInOut(inputTuple.getElementType(0));
          auto arg1 = extractAndMarkInOut(inputTuple.getElementType(1));
          auto arg2 = extractAndMarkInOut(inputTuple.getElementType(2));
          auto call = IGF.Builder.CreateCall(
                                            IGF.IGM.getGetFunctionMetadata3Fn(),
                                            {flags, arg0, arg1, arg2,
                                             resultMetadata});
          call->setDoesNotThrow();
          return setLocal(CanType(type), call);
        }

        default:
          auto arguments = inputTuple.getElementTypes();
          auto arrayTy = llvm::ArrayType::get(IGF.IGM.Int8PtrTy,
                                              arguments.size() + 2);
          Address buffer = IGF.createAlloca(arrayTy,
                                            IGF.IGM.getPointerAlignment(),
                                            "function-arguments");
          IGF.Builder.CreateLifetimeStart(buffer,
                                  IGF.IGM.getPointerSize() * arguments.size());
          Address pointerToFirstArg = IGF.Builder.CreateStructGEP(buffer, 0,
                                                                   Size(0));
          Address flagsPtr = IGF.Builder.CreateBitCast(pointerToFirstArg,
                                               IGF.IGM.SizeTy->getPointerTo());
          IGF.Builder.CreateStore(flags, flagsPtr);
          
          for (size_t i = 0; i < arguments.size(); ++i) {
            auto argMetadata = extractAndMarkInOut(
                                                  inputTuple.getElementType(i));
            Address argPtr = IGF.Builder.CreateStructGEP(buffer, i + 1,
                                                      IGF.IGM.getPointerSize());
            IGF.Builder.CreateStore(argMetadata, argPtr);

          }
          Address resultPtr = IGF.Builder.CreateStructGEP(buffer,
                                                    arguments.size() + 1,
                                                    IGF.IGM.getPointerSize());
          resultPtr = IGF.Builder.CreateBitCast(resultPtr,
                                     IGF.IGM.TypeMetadataPtrTy->getPointerTo());
          IGF.Builder.CreateStore(resultMetadata, resultPtr);

          auto call = IGF.Builder.CreateCall(IGF.IGM.getGetFunctionMetadataFn(),
                                             pointerToFirstArg.getAddress());
          call->setDoesNotThrow();
          
          IGF.Builder.CreateLifetimeEnd(buffer,
                                   IGF.IGM.getPointerSize() * arguments.size());

          return setLocal(type, call);
      }
    }

    llvm::Value *visitAnyMetatypeType(CanAnyMetatypeType type) {
      // FIXME: We shouldn't accept a lowered metatype here, but we need to
      // represent Optional<@objc_metatype T.Type> as an AST type for ABI
      // reasons.
      
      // assert(!type->hasRepresentation()
      //       && "should not be asking for a representation-specific metatype "
      //          "metadata");
      
      if (auto metatype = tryGetLocal(type))
        return metatype;

      auto instMetadata = IGF.emitTypeMetadataRef(type.getInstanceType());
      auto fn = isa<MetatypeType>(type)
                  ? IGF.IGM.getGetMetatypeMetadataFn()
                  : IGF.IGM.getGetExistentialMetatypeMetadataFn();
      auto call = IGF.Builder.CreateCall(fn, instMetadata);
      call->setDoesNotThrow();

      return setLocal(type, call);
    }

    llvm::Value *visitModuleType(CanModuleType type) {
      IGF.unimplemented(SourceLoc(), "metadata ref for module type");
      return llvm::UndefValue::get(IGF.IGM.TypeMetadataPtrTy);
    }

    llvm::Value *visitDynamicSelfType(CanDynamicSelfType type) {
      return IGF.getLocalSelfMetadata();
    }
      
    llvm::Value *emitExistentialTypeMetadata(CanType type) {
      if (auto metatype = tryGetLocal(type))
        return metatype;

      auto layout = type.getExistentialLayout();

      auto protocols = layout.getProtocols();

      // Collect references to the protocol descriptors.
      auto descriptorArrayTy
        = llvm::ArrayType::get(IGF.IGM.ProtocolDescriptorPtrTy,
                               protocols.size());
      Address descriptorArray = IGF.createAlloca(descriptorArrayTy,
                                                 IGF.IGM.getPointerAlignment(),
                                                 "protocols");
      IGF.Builder.CreateLifetimeStart(descriptorArray,
                                   IGF.IGM.getPointerSize() * protocols.size());
      descriptorArray = IGF.Builder.CreateBitCast(descriptorArray,
                               IGF.IGM.ProtocolDescriptorPtrTy->getPointerTo());
      
      unsigned index = 0;
      for (auto *protoTy : protocols) {
        auto *protoDecl = protoTy->getDecl();
        llvm::Value *ref = emitProtocolDescriptorRef(IGF, protoDecl);
        Address slot = IGF.Builder.CreateConstArrayGEP(descriptorArray,
                                               index, IGF.IGM.getPointerSize());
        IGF.Builder.CreateStore(ref, slot);
        ++index;
      }

      // Note: ProtocolClassConstraint::Class is 0, ::Any is 1.
      auto classConstraint =
        llvm::ConstantInt::get(IGF.IGM.Int1Ty,
                               !layout.requiresClass());
      llvm::Value *superclassConstraint =
        llvm::ConstantPointerNull::get(IGF.IGM.TypeMetadataPtrTy);
      if (layout.superclass) {
        superclassConstraint = IGF.emitTypeMetadataRef(
          CanType(layout.superclass));
      }

      auto call = IGF.Builder.CreateCall(IGF.IGM.getGetExistentialMetadataFn(),
                                         {classConstraint,
                                          superclassConstraint,
                                          IGF.IGM.getSize(Size(protocols.size())),
                                          descriptorArray.getAddress()});
      call->setDoesNotThrow();
      IGF.Builder.CreateLifetimeEnd(descriptorArray,
                                   IGF.IGM.getPointerSize() * protocols.size());
      return setLocal(type, call);
    }

    llvm::Value *visitProtocolType(CanProtocolType type) {
      return emitExistentialTypeMetadata(type);
    }
      
    llvm::Value *visitProtocolCompositionType(CanProtocolCompositionType type) {
      return emitExistentialTypeMetadata(type);
    }

    llvm::Value *visitReferenceStorageType(CanReferenceStorageType type) {
      llvm_unreachable("reference storage type should have been converted by "
                       "SILGen");
    }
    llvm::Value *visitSILFunctionType(CanSILFunctionType type) {
      llvm_unreachable("should not be asking for metadata of a lowered SIL "
                       "function type--SILGen should have used the AST type");
    }

    llvm::Value *visitArchetypeType(CanArchetypeType type) {
      return emitArchetypeTypeMetadataRef(IGF, type);
    }

    llvm::Value *visitGenericTypeParamType(CanGenericTypeParamType type) {
      llvm_unreachable("dependent type should have been substituted by Sema or SILGen");
    }

    llvm::Value *visitDependentMemberType(CanDependentMemberType type) {
      llvm_unreachable("dependent type should have been substituted by Sema or SILGen");
    }

    llvm::Value *visitLValueType(CanLValueType type) {
      llvm_unreachable("lvalue type should have been lowered by SILGen");
    }
    llvm::Value *visitInOutType(CanInOutType type) {
      llvm_unreachable("inout type should have been lowered by SILGen");
    }
    llvm::Value *visitErrorType(CanErrorType type) {
      llvm_unreachable("error type should not appear in IRGen");
    }

    llvm::Value *visitSILBlockStorageType(CanSILBlockStorageType type) {
      llvm_unreachable("cannot ask for metadata of block storage");
    }

    llvm::Value *visitSILBoxType(CanSILBoxType type) {
      // The Builtin.NativeObject metadata can stand in for boxes.
      return emitDirectMetadataRef(type->getASTContext().TheNativeObjectType);
    }

    /// Try to find the metatype in local data.
    llvm::Value *tryGetLocal(CanType type) {
      return IGF.tryGetLocalTypeData(type, LocalTypeDataKind::forTypeMetadata());
    }

    /// Set the metatype in local data.
    llvm::Value *setLocal(CanType type, llvm::Instruction *metatype) {
      IGF.setScopedLocalTypeData(type, LocalTypeDataKind::forTypeMetadata(),
                                 metatype);
      return metatype;
    }
  };
} // end anonymous namespace

/// Emit a type metadata reference without using an accessor function.
static llvm::Value *emitDirectTypeMetadataRef(IRGenFunction &IGF,
                                              CanType type) {
  return EmitTypeMetadataRef(IGF).visit(type);
}

static Address emitAddressOfSuperclassRefInClassMetadata(IRGenFunction &IGF,
                                                  llvm::Value *metadata) {
  // The superclass field in a class type is the first field past the isa.
  unsigned index = 1;

  Address addr(metadata, IGF.IGM.getPointerAlignment());
  addr = IGF.Builder.CreateBitCast(addr,
                                   IGF.IGM.TypeMetadataPtrTy->getPointerTo());
  return IGF.Builder.CreateConstArrayGEP(addr, index, IGF.IGM.getPointerSize());
}

static bool isLoadFrom(llvm::Value *value, Address address) {
  if (auto load = dyn_cast<llvm::LoadInst>(value)) {
    return load->getOperand(0) == address.getAddress();
  }
  return false;
}

/// Emit the body of a lazy cache accessor.
///
/// If cacheVariable is null, we perform the direct access every time.
/// This is used for metadata accessors that come about due to resilience,
/// where the direct access is completely trivial.
void irgen::emitLazyCacheAccessFunction(IRGenModule &IGM,
                                        llvm::Function *accessor,
                                        llvm::GlobalVariable *cacheVariable,
         const llvm::function_ref<llvm::Value*(IRGenFunction &IGF)> &getValue) {
  accessor->setDoesNotThrow();

  // This function is logically 'readnone': the caller does not need
  // to reason about any side effects or stores it might perform.
  accessor->setDoesNotAccessMemory();

  IRGenFunction IGF(IGM, accessor);
  if (IGM.DebugInfo)
    IGM.DebugInfo->emitArtificialFunction(IGF, accessor);

  // If there's no cache variable, just perform the direct access.
  if (cacheVariable == nullptr) {
    IGF.Builder.CreateRet(getValue(IGF));
    return;
  }

  // Set up the cache variable.
  llvm::Constant *null =
    llvm::ConstantPointerNull::get(
                        cast<llvm::PointerType>(cacheVariable->getValueType()));

  cacheVariable->setInitializer(null);
  cacheVariable->setAlignment(IGM.getPointerAlignment().getValue());
  Address cache(cacheVariable, IGM.getPointerAlignment());

  // Okay, first thing, check the cache variable.
  //
  // Conceptually, this needs to establish memory ordering with the
  // store we do later in the function: if the metadata value is
  // non-null, we must be able to see any stores performed by the
  // initialization of the metadata.  However, any attempt to read
  // from the metadata will be address-dependent on the loaded
  // metadata pointer, which is sufficient to provide adequate
  // memory ordering guarantees on all the platforms we care about:
  // ARM has special rules about address dependencies, and x86's
  // memory ordering is strong enough to guarantee the visibility
  // even without the address dependency.
  //
  // And we do not need to worry about the compiler because the
  // address dependency naturally forces an order to the memory
  // accesses.
  //
  // Therefore, we can perform a completely naked load here.
  // FIXME: Technically should be "consume", but that introduces barriers in the
  // current LLVM ARM backend.
  auto load = IGF.Builder.CreateLoad(cache);
  // Make this barrier explicit when building for TSan to avoid false positives.
  if (IGM.IRGen.Opts.Sanitize == SanitizerKind::Thread)
    load->setOrdering(llvm::AtomicOrdering::Acquire);


  // Compare the load result against null.
  auto isNullBB = IGF.createBasicBlock("cacheIsNull");
  auto contBB = IGF.createBasicBlock("cont");
  llvm::Value *comparison = IGF.Builder.CreateICmpEQ(load, null);
  IGF.Builder.CreateCondBr(comparison, isNullBB, contBB);
  auto loadBB = IGF.Builder.GetInsertBlock();

  // If the load yielded null, emit the type metadata.
  IGF.Builder.emitBlock(isNullBB);
  llvm::Value *directResult = getValue(IGF);

  // Store it back to the cache variable.  This needs to be a store-release
  // because it needs to propagate memory visibility to the other threads
  // that can access the cache: the initializing stores might be visible
  // to this thread, but they aren't transitively guaranteed to be visible
  // to other threads unless this is a store-release.
  //
  // However, we can skip this if the value was actually loaded from the
  // cache.  This is a simple, if hacky, peephole that's useful for the
  // code in emitInPlaceTypeMetadataAccessFunctionBody.
  if (!isLoadFrom(directResult, cache)) {
    IGF.Builder.CreateStore(directResult, cache)
      ->setAtomic(llvm::AtomicOrdering::Release);
  }

  IGF.Builder.CreateBr(contBB);
  auto storeBB = IGF.Builder.GetInsertBlock();

  // Emit the continuation block.
  IGF.Builder.emitBlock(contBB);
  auto phi = IGF.Builder.CreatePHI(null->getType(), 2);
  phi->addIncoming(load, loadBB);
  phi->addIncoming(directResult, storeBB);

  IGF.Builder.CreateRet(phi);
}

static llvm::Value *emitGenericMetadataAccessFunction(IRGenFunction &IGF,
                                                      NominalTypeDecl *nominal,
                                                      GenericArguments &genericArgs) {
  CanType declaredType = nominal->getDeclaredType()->getCanonicalType();
  llvm::Value *metadata = IGF.IGM.getAddrOfTypeMetadata(declaredType, true);

  // Collect input arguments to the generic metadata accessor, as laid out
  // by the GenericArguments class.
  for (auto &arg : IGF.CurFn->args())
    genericArgs.Values.push_back(&arg);
  assert(genericArgs.Values.size() == genericArgs.Types.size());
  assert(genericArgs.Values.size() > 0 && "no generic args?!");

  // Slam that information directly into the generic arguments buffer.
  auto argsBufferTy =
    llvm::StructType::get(IGF.IGM.LLVMContext, genericArgs.Types);
  Address argsBuffer = IGF.createAlloca(argsBufferTy,
                                        IGF.IGM.getPointerAlignment(),
                                        "generic.arguments");
  IGF.Builder.CreateLifetimeStart(argsBuffer,
                          IGF.IGM.getPointerSize() * genericArgs.Values.size());
  for (unsigned i = 0, e = genericArgs.Values.size(); i != e; ++i) {
    Address elt = IGF.Builder.CreateStructGEP(argsBuffer, i,
                                              IGF.IGM.getPointerSize() * i);
    IGF.Builder.CreateStore(genericArgs.Values[i], elt);
  }

  // Cast to void*.
  llvm::Value *arguments =
    IGF.Builder.CreateBitCast(argsBuffer.getAddress(), IGF.IGM.Int8PtrTy);

  // Make the call.
  auto result = IGF.Builder.CreateCall(IGF.IGM.getGetGenericMetadataFn(),
                                       {metadata, arguments});
  result->setDoesNotThrow();
  result->addAttribute(llvm::AttributeSet::FunctionIndex,
                       llvm::Attribute::ReadOnly);

  IGF.Builder.CreateLifetimeEnd(argsBuffer,
                          IGF.IGM.getPointerSize() * genericArgs.Values.size());

  return result;

}

using InPlaceMetadataInitializer =
  llvm::function_ref<llvm::Value*(IRGenFunction &IGF, llvm::Value *metadata)>;

/// Emit a helper function for swift_once that performs in-place
/// initialization of the given nominal type.
static llvm::Constant *
createInPlaceMetadataInitializationFunction(IRGenModule &IGM, 
                                            CanNominalType type,
                                            llvm::Constant *metadata,
                                            llvm::Constant *cacheVariable,
                                     InPlaceMetadataInitializer &&initialize) {
  // There's an ignored i8* parameter.
  auto fnTy = llvm::FunctionType::get(IGM.VoidTy, {IGM.Int8PtrTy},
                                      /*variadic*/ false);
  llvm::Function *fn = llvm::Function::Create(
      fnTy, llvm::GlobalValue::InternalLinkage,
      Twine("initialize_metadata_") + type->getDecl()->getName().str(),
      &IGM.Module);
  // FIXME: should we be setting visibility and DLL storage as well?
  fn->setAttributes(IGM.constructInitialAttributes());

  // Set up the function.
  IRGenFunction IGF(IGM, fn);
  if (IGM.DebugInfo)
    IGM.DebugInfo->emitArtificialFunction(IGF, fn);

  // Skip instrumentation when building for TSan to avoid false positives.
  // The synchronization for this happens in the Runtime and we do not see it.
  if (IGM.IRGen.Opts.Sanitize == SanitizerKind::Thread)
    fn->removeFnAttr(llvm::Attribute::SanitizeThread);

  // Emit the initialization.
  llvm::Value *relocatedMetadata = initialize(IGF, metadata);

  // Store back to the cache variable.
  IGF.Builder.CreateStore(relocatedMetadata,
                          Address(cacheVariable, IGM.getPointerAlignment()))
    ->setAtomic(llvm::AtomicOrdering::Release);

  IGF.Builder.CreateRetVoid();
  return fn;
}

/// Emit the function body for the type metadata accessor of a nominal type
/// that might require in-place initialization.
static llvm::Value *
emitInPlaceTypeMetadataAccessFunctionBody(IRGenFunction &IGF,
                                          CanNominalType type,
                                          llvm::Constant *cacheVariable,
                                    InPlaceMetadataInitializer &&initializer) {
  llvm::Constant *metadata = IGF.IGM.getAddrOfTypeMetadata(type, false);

  // We might not have interesting initialization to do.
  assert((cacheVariable == nullptr) ==
            isTypeMetadataAccessTrivial(IGF.IGM, type));
  if (!cacheVariable)
    return metadata;

  // Okay, we have non-trivial initialization to do.
  // Ensure that we don't have multiple threads racing to do this.
  llvm::GlobalVariable *onceGuard =
    new llvm::GlobalVariable(IGF.IGM.Module, IGF.IGM.OnceTy, /*constant*/ false,
                             llvm::GlobalValue::PrivateLinkage,
                             llvm::Constant::getNullValue(IGF.IGM.OnceTy),
                             Twine(IGF.CurFn->getName()) + ".once_token");

  // There's no point in performing the fast-path token check here
  // because we've already checked the cache variable.  We're just using
  // swift_once to guarantee thread safety.
  assert(cacheVariable && "lazy initialization but no cache variable");

  // Create the protected function.  swift_once wants this as an i8*.
  llvm::Value *onceFn =
    createInPlaceMetadataInitializationFunction(IGF.IGM, type, metadata,
                                                cacheVariable,
                                                std::move(initializer));
  onceFn = IGF.Builder.CreateBitCast(onceFn, IGF.IGM.Int8PtrTy);
  auto context = llvm::UndefValue::get(IGF.IGM.Int8PtrTy);

  auto onceCall = IGF.Builder.CreateCall(IGF.IGM.getOnceFn(),
                                         {onceGuard, onceFn, context});
  onceCall->setCallingConv(IGF.IGM.DefaultCC);

  // We can just load the cache now.
  // TODO: this should be consume-ordered when LLVM supports it.
  Address cacheAddr = Address(cacheVariable, IGF.IGM.getPointerAlignment());
  llvm::LoadInst *relocatedMetadata = IGF.Builder.CreateLoad(cacheAddr);
  // Make this barrier explicit when building for TSan to avoid false positives.
  if (IGF.IGM.IRGen.Opts.Sanitize == SanitizerKind::Thread)
    relocatedMetadata->setOrdering(llvm::AtomicOrdering::Acquire);

  // emitLazyCacheAccessFunction will see that the value was loaded from
  // the guard variable and skip the redundant store back.
  return relocatedMetadata;
}

/// Emit the body of a metadata accessor function for the given type.
///
/// This function is appropriate for ordinary situations where the
/// construction of the metadata value just involves calling idempotent
/// metadata-construction functions.  It is not used for the in-place
/// initialization of non-generic nominal type metadata.
static llvm::Value *emitTypeMetadataAccessFunctionBody(IRGenFunction &IGF,
                                                       CanType type) {
  assert(!type->hasArchetype() &&
         "cannot emit metadata accessor for context-dependent type");

  // We only take this path for That means
  // everything except non-generic nominal types.
  auto typeDecl = type->getAnyNominal();
  if (!typeDecl)
    return emitDirectTypeMetadataRef(IGF, type);

  if (typeDecl->isGenericContext() &&
      !(isa<ClassDecl>(typeDecl) &&
        isa<ClangModuleUnit>(typeDecl->getModuleScopeContext()))) {
    // This is a metadata accessor for a fully substituted generic type.
    return emitDirectTypeMetadataRef(IGF, type);
  }

  // We should never be emitting a metadata accessor for resilient nominal
  // types outside of their defining module.  We'd only do that anyway for
  // types that don't guarantee the existence of a non-unique access
  // function, and that should never be true of a resilient type with
  // external availability.
  //
  // (The type might still not have a statically-known layout.  It just
  // can't be resilient at the top level: we have to know its immediate
  // members, or we can't even begin to approach the problem of emitting
  // metadata for it.)
  assert(!IGF.IGM.isResilient(typeDecl, ResilienceExpansion::Maximal));

  // Non-native types are just wrapped in various ways.
  if (auto classDecl = dyn_cast<ClassDecl>(typeDecl)) {
    // We emit a completely different pattern for foreign classes.
    if (classDecl->getForeignClassKind() == ClassDecl::ForeignKind::CFType) {
      return emitForeignTypeMetadataRef(IGF, type);
    }

    // Classes that might not have Swift metadata use a different
    // symbol name.
    if (!hasKnownSwiftMetadata(IGF.IGM, classDecl)) {
      return emitObjCMetadataRef(IGF, classDecl);
    }

  // Imported value types require foreign metadata uniquing.
  } else if (isa<ClangModuleUnit>(typeDecl->getModuleScopeContext())) {
    return emitForeignTypeMetadataRef(IGF, type);
  }

  // Okay, everything else is built from a Swift metadata object.
  llvm::Constant *metadata = IGF.IGM.getAddrOfTypeMetadata(type, false);

  // We should not be doing more serious work along this path.
  assert(isTypeMetadataAccessTrivial(IGF.IGM, type));

  return metadata;
}

using MetadataAccessGenerator =
  llvm::function_ref<llvm::Value*(IRGenFunction &IGF, llvm::Constant *cache)>;

/// Get or create an accessor function to the given non-dependent type.
static llvm::Function *getTypeMetadataAccessFunction(IRGenModule &IGM,
                                        CanType type,
                                        ForDefinition_t shouldDefine,
                                        MetadataAccessGenerator &&generator) {
  assert(!type->hasArchetype());
  // Type should be bound unless it's type erased.
  assert(isTypeErasedGenericClassType(type)
           ? !isa<BoundGenericType>(type)
           : !isa<UnboundGenericType>(type));

  llvm::Function *accessor =
    IGM.getAddrOfTypeMetadataAccessFunction(type, shouldDefine);

  // If we're not supposed to define the accessor, or if we already
  // have defined it, just return the pointer.
  if (!shouldDefine || !accessor->empty())
    return accessor;

  // Okay, define the accessor.
  llvm::GlobalVariable *cacheVariable = nullptr;

  // If our preferred access method is to go via an accessor, it means
  // there is some non-trivial computation that needs to be cached.
  if (!isTypeMetadataAccessTrivial(IGM, type)) {
    cacheVariable = cast<llvm::GlobalVariable>(
        IGM.getAddrOfTypeMetadataLazyCacheVariable(type, ForDefinition));
  }

  emitLazyCacheAccessFunction(IGM, accessor, cacheVariable,
                              [&](IRGenFunction &IGF) -> llvm::Value* {
    return generator(IGF, cacheVariable);
  });

  return accessor;
}

/// Get or create an accessor function to the given non-dependent type.
static llvm::Function *getTypeMetadataAccessFunction(IRGenModule &IGM,
                                                 CanType type,
                                                 ForDefinition_t shouldDefine) {
  return getTypeMetadataAccessFunction(IGM, type, shouldDefine,
                                       [&](IRGenFunction &IGF,
                                           llvm::Constant *cacheVariable) {
    // We should not be called with ForDefinition for nominal types
    // that require in-place initialization.
    return emitTypeMetadataAccessFunctionBody(IGF, type);
  });
}

/// Get or create an accessor function to the given generic type.
static llvm::Function *getGenericTypeMetadataAccessFunction(IRGenModule &IGM,
                                                 NominalTypeDecl *nominal,
                                                 ForDefinition_t shouldDefine) {
  assert(nominal->isGenericContext());
  assert(!isTypeErasedGenericClass(nominal));

  GenericArguments genericArgs;
  genericArgs.collectTypes(IGM, nominal);

  llvm::Function *accessor =
    IGM.getAddrOfGenericTypeMetadataAccessFunction(
        nominal, genericArgs.Types, shouldDefine);

  // If we're not supposed to define the accessor, or if we already
  // have defined it, just return the pointer.
  if (!shouldDefine || !accessor->empty())
    return accessor;

  emitLazyCacheAccessFunction(IGM, accessor, /*cacheVariable=*/nullptr,
                              [&](IRGenFunction &IGF) -> llvm::Value* {
    return emitGenericMetadataAccessFunction(IGF, nominal, genericArgs);
  });

  return accessor;
}

/// Return the type metadata access function for the given type, if it
/// is guaranteed to exist.
static llvm::Constant *
getRequiredTypeMetadataAccessFunction(IRGenModule &IGM,
                                      NominalTypeDecl *theDecl,
                                      ForDefinition_t shouldDefine) {
  if (!hasRequiredTypeMetadataAccessFunction(theDecl))
    return nullptr;

  if (theDecl->isGenericContext()) {
    return getGenericTypeMetadataAccessFunction(IGM, theDecl, shouldDefine);
  }

  CanType declaredType = theDecl->getDeclaredType()->getCanonicalType();
  return getTypeMetadataAccessFunction(IGM, declaredType, shouldDefine);
}

/// Force a public metadata access function into existence if necessary
/// for the given type.
template <class BuilderTy>
static void maybeEmitNominalTypeMetadataAccessFunction(NominalTypeDecl *theDecl,
                                                       BuilderTy &builder) {
  if (!hasRequiredTypeMetadataAccessFunction(theDecl))
    return;

  builder.createMetadataAccessFunction();
}

/// Emit a call to the type metadata accessor for the given function.
static llvm::Value *emitCallToTypeMetadataAccessFunction(IRGenFunction &IGF,
                                                         CanType type,
                                                 ForDefinition_t shouldDefine) {
  // If we already cached the metadata, use it.
  if (auto local =
        IGF.tryGetLocalTypeData(type, LocalTypeDataKind::forTypeMetadata()))
    return local;
  
  llvm::Constant *accessor =
    getTypeMetadataAccessFunction(IGF.IGM, type, shouldDefine);
  llvm::CallInst *call = IGF.Builder.CreateCall(accessor, {});
  call->setCallingConv(IGF.IGM.DefaultCC);
  call->setDoesNotAccessMemory();
  call->setDoesNotThrow();
  
  // Save the metadata for future lookups.
  IGF.setScopedLocalTypeData(type, LocalTypeDataKind::forTypeMetadata(), call);
  
  return call;
}

/// Produce the type metadata pointer for the given type.
llvm::Value *IRGenFunction::emitTypeMetadataRef(CanType type) {
  type = getRuntimeReifiedType(IGM, type);

  if (type->hasArchetype() ||
      isTypeMetadataAccessTrivial(IGM, type)) {
    return emitDirectTypeMetadataRef(*this, type);
  }

  switch (getTypeMetadataAccessStrategy(type)) {
  case MetadataAccessStrategy::PublicUniqueAccessor:
  case MetadataAccessStrategy::HiddenUniqueAccessor:
  case MetadataAccessStrategy::PrivateAccessor:
    return emitCallToTypeMetadataAccessFunction(*this, type, NotForDefinition);
  case MetadataAccessStrategy::NonUniqueAccessor:
    return emitCallToTypeMetadataAccessFunction(*this, type, ForDefinition);
  }
  llvm_unreachable("bad type metadata access strategy");
}

/// Return the address of a function that will return type metadata 
/// for the given non-dependent type.
llvm::Function *irgen::getOrCreateTypeMetadataAccessFunction(IRGenModule &IGM,
                                                             CanType type) {
  type = getRuntimeReifiedType(IGM, type);

  assert(!type->hasArchetype() &&
         "cannot create global function to return dependent type metadata");

  switch (getTypeMetadataAccessStrategy(type)) {
  case MetadataAccessStrategy::PublicUniqueAccessor:
  case MetadataAccessStrategy::HiddenUniqueAccessor:
  case MetadataAccessStrategy::PrivateAccessor:
    return getTypeMetadataAccessFunction(IGM, type, NotForDefinition);
  case MetadataAccessStrategy::NonUniqueAccessor:
    return getTypeMetadataAccessFunction(IGM, type, ForDefinition);
  }
  llvm_unreachable("bad type metadata access strategy");
}

namespace {
  /// A visitor class for emitting a reference to a metatype object.
  /// This implements a "raw" access, useful for implementing cache
  /// functions or for implementing dependent accesses.
  class EmitTypeMetadataRefForLayout
    : public CanTypeVisitor<EmitTypeMetadataRefForLayout, llvm::Value *> {
  private:
    IRGenFunction &IGF;
  public:
    EmitTypeMetadataRefForLayout(IRGenFunction &IGF) : IGF(IGF) {}

    llvm::Value *emitDirectMetadataRef(CanType type) {
      return IGF.IGM.getAddrOfTypeMetadata(type, /*pattern*/ false);
    }

    /// For most types, we can just emit the usual metadata.
    llvm::Value *visitType(CanType t) {
      return IGF.emitTypeMetadataRef(t);
    }

    llvm::Value *visitBoundGenericEnumType(CanBoundGenericEnumType type) {
      // Optionals have a lowered payload type, so we recurse here.
      if (auto objectTy = CanType(type).getAnyOptionalObjectType()) {
        auto payloadMetadata = visit(objectTy);
        llvm::Value *args[] = { payloadMetadata };
        llvm::Type *types[] = { IGF.IGM.TypeMetadataPtrTy };

        // Call the generic metadata accessor function.
        llvm::Function *accessor =
            IGF.IGM.getAddrOfGenericTypeMetadataAccessFunction(
                type->getDecl(), types, NotForDefinition);

        auto result = IGF.Builder.CreateCall(accessor, args);
        result->setDoesNotThrow();
        result->addAttribute(llvm::AttributeSet::FunctionIndex,
                             llvm::Attribute::ReadNone);

        return result;
      }

      // Otherwise, generic arguments are not lowered.
      return visitType(type);
    }

    llvm::Value *visitTupleType(CanTupleType type) {
      if (auto cached = tryGetLocal(type))
        return cached;

      switch (type->getNumElements()) {
      case 0: {// Special case the empty tuple, just use the global descriptor.
        llvm::Constant *fullMetadata = IGF.IGM.getEmptyTupleMetadata();
        llvm::Constant *indices[] = {
          llvm::ConstantInt::get(IGF.IGM.Int32Ty, 0),
          llvm::ConstantInt::get(IGF.IGM.Int32Ty, 1)
        };
        return llvm::ConstantExpr::getInBoundsGetElementPtr(
            /*Ty=*/nullptr, fullMetadata, indices);
      }

      case 1:
          // For layout purposes, we consider a singleton tuple to be
          // isomorphic to its element type.
        return visit(type.getElementType(0));

      case 2: {
        // Find the layout metadata pointers for these elements.
        auto elt0Metadata = visit(type.getElementType(0));
        auto elt1Metadata = visit(type.getElementType(1));

        llvm::Value *args[] = {
          elt0Metadata, elt1Metadata,
          // labels don't matter for layout
          llvm::ConstantPointerNull::get(IGF.IGM.Int8PtrTy),
          llvm::ConstantPointerNull::get(IGF.IGM.WitnessTablePtrTy) // proposed
        };

        auto call = IGF.Builder.CreateCall(IGF.IGM.getGetTupleMetadata2Fn(),
                                           args);
        call->setDoesNotThrow();
        return setLocal(CanType(type), call);
      }

      case 3: {
        // Find the layout metadata pointers for these elements.
        auto elt0Metadata = visit(type.getElementType(0));
        auto elt1Metadata = visit(type.getElementType(1));
        auto elt2Metadata = visit(type.getElementType(2));

        llvm::Value *args[] = {
          elt0Metadata, elt1Metadata, elt2Metadata,
          // labels don't matter for layout
          llvm::ConstantPointerNull::get(IGF.IGM.Int8PtrTy),
          llvm::ConstantPointerNull::get(IGF.IGM.WitnessTablePtrTy) // proposed
        };

        auto call = IGF.Builder.CreateCall(IGF.IGM.getGetTupleMetadata3Fn(),
                                           args);
        call->setDoesNotThrow();
        return setLocal(CanType(type), call);
      }
      default:
        // TODO: use a caching entrypoint (with all information
        // out-of-line) for non-dependent tuples.

        llvm::Value *pointerToFirst = nullptr; // appease -Wuninitialized

        auto elements = type.getElementTypes();
        auto arrayTy = llvm::ArrayType::get(IGF.IGM.TypeMetadataPtrTy,
                                            elements.size());
        Address buffer = IGF.createAlloca(arrayTy,IGF.IGM.getPointerAlignment(),
                                          "tuple-elements");
        IGF.Builder.CreateLifetimeStart(buffer,
                                    IGF.IGM.getPointerSize() * elements.size());
        for (unsigned i = 0, e = elements.size(); i != e; ++i) {
          // Find the metadata pointer for this element.
          llvm::Value *eltMetadata = visit(elements[i]);

          // GEP to the appropriate element and store.
          Address eltPtr = IGF.Builder.CreateStructGEP(buffer, i,
                                                     IGF.IGM.getPointerSize());
          IGF.Builder.CreateStore(eltMetadata, eltPtr);

          // Remember the GEP to the first element.
          if (i == 0) pointerToFirst = eltPtr.getAddress();
        }

        llvm::Value *args[] = {
          llvm::ConstantInt::get(IGF.IGM.SizeTy, elements.size()),
          pointerToFirst,
          // labels don't matter for layout
          llvm::ConstantPointerNull::get(IGF.IGM.Int8PtrTy),
          llvm::ConstantPointerNull::get(IGF.IGM.WitnessTablePtrTy) // proposed
        };

        auto call = IGF.Builder.CreateCall(IGF.IGM.getGetTupleMetadataFn(),
                                           args);
        call->setDoesNotThrow();

        IGF.Builder.CreateLifetimeEnd(buffer,
                                    IGF.IGM.getPointerSize() * elements.size());

        return setLocal(type, call);
      }
    }

    llvm::Value *visitAnyFunctionType(CanAnyFunctionType type) {
      llvm_unreachable("not a SIL type");
    }
      
    llvm::Value *visitSILFunctionType(CanSILFunctionType type) {
      // All function types have the same layout regardless of arguments or
      // abstraction level. Use the metadata for () -> () for thick functions,
      // or Builtin.UnknownObject for block functions.
      auto &C = type->getASTContext();
      switch (type->getRepresentation()) {
      case SILFunctionType::Representation::Thin:
      case SILFunctionType::Representation::Method:
      case SILFunctionType::Representation::WitnessMethod:
      case SILFunctionType::Representation::ObjCMethod:
      case SILFunctionType::Representation::CFunctionPointer:
      case SILFunctionType::Representation::Closure:
        // A thin function looks like a plain pointer.
        // FIXME: Except for extra inhabitants?
        return emitDirectMetadataRef(C.TheRawPointerType);
      case SILFunctionType::Representation::Thick:
        // All function types look like () -> ().
        // FIXME: It'd be nice not to have to call through the runtime here.
        return IGF.emitTypeMetadataRef(CanFunctionType::get(C.TheEmptyTupleType,
                                                          C.TheEmptyTupleType));
      case SILFunctionType::Representation::Block:
        // All block types look like Builtin.UnknownObject.
        return emitDirectMetadataRef(C.TheUnknownObjectType);
      }

      llvm_unreachable("Not a valid SILFunctionType.");
    }

    llvm::Value *visitAnyMetatypeType(CanAnyMetatypeType type) {
      
      assert(type->hasRepresentation()
             && "not a lowered metatype");

      switch (type->getRepresentation()) {
      case MetatypeRepresentation::Thin: {
        // Thin metatypes are empty, so they look like the empty tuple type.
        llvm::Constant *fullMetadata = IGF.IGM.getEmptyTupleMetadata();
        llvm::Constant *indices[] = {
          llvm::ConstantInt::get(IGF.IGM.Int32Ty, 0),
          llvm::ConstantInt::get(IGF.IGM.Int32Ty, 1)
        };
        return llvm::ConstantExpr::getInBoundsGetElementPtr(
            /*Ty=*/nullptr, fullMetadata, indices);
      }
      case MetatypeRepresentation::Thick:
      case MetatypeRepresentation::ObjC:
        // Thick and ObjC metatypes look like pointers with extra inhabitants.
        // Get the metatype metadata from the runtime.
        // FIXME: It'd be nice not to need a runtime call here.
        return IGF.emitTypeMetadataRef(type);
      }

      llvm_unreachable("Not a valid MetatypeRepresentation.");
    }

    /// Try to find the metatype in local data.
    llvm::Value *tryGetLocal(CanType type) {
      return IGF.tryGetLocalTypeDataForLayout(
                                          IGF.IGM.getLoweredType(type),
                                          LocalTypeDataKind::forTypeMetadata());
    }

    /// Set the metatype in local data.
    llvm::Value *setLocal(CanType type, llvm::Instruction *metatype) {
      IGF.setScopedLocalTypeDataForLayout(IGF.IGM.getLoweredType(type),
                                          LocalTypeDataKind::forTypeMetadata(),
                                          metatype);
      return metatype;
    }
  };
} // end anonymous namespace

llvm::Value *IRGenFunction::emitTypeMetadataRefForLayout(SILType type) {
  return EmitTypeMetadataRefForLayout(*this).visit(type.getSwiftRValueType());
}

namespace {

  /// A visitor class for emitting a reference to a type layout struct.
  /// There are a few ways we can emit it:
  ///
  /// - If the type is fixed-layout and we have visibility of its value
  ///   witness table (or one close enough), we can project the layout struct
  ///   from it.
  /// - If the type is fixed layout, we can emit our own copy of the layout
  ///   struct.
  /// - If the type is dynamic-layout, we have to instantiate its metadata
  ///   and project out its metadata. (FIXME: This leads to deadlocks in
  ///   recursive cases, though we can avoid many deadlocks because most
  ///   valid recursive types bottom out in fixed-sized types like classes
  ///   or pointers.)
  class EmitTypeLayoutRef
    : public CanTypeVisitor<EmitTypeLayoutRef, llvm::Value *> {
  private:
    IRGenFunction &IGF;
  public:
    EmitTypeLayoutRef(IRGenFunction &IGF) : IGF(IGF) {}

    llvm::Value *emitFromValueWitnessTablePointer(llvm::Value *vwtable) {
      llvm::Value *indexConstant = llvm::ConstantInt::get(IGF.IGM.Int32Ty,
                               (unsigned)ValueWitness::First_TypeLayoutWitness);
      return IGF.Builder.CreateInBoundsGEP(IGF.IGM.Int8PtrTy, vwtable,
                                           indexConstant);
    }

    /// Emit the type layout by projecting it from a value witness table to
    /// which we have linkage.
    llvm::Value *emitFromValueWitnessTable(CanType t) {
      auto *vwtable = IGF.IGM.getAddrOfValueWitnessTable(t);
      return emitFromValueWitnessTablePointer(vwtable);
    }

    /// Emit the type layout by projecting it from dynamic type metadata.
    llvm::Value *emitFromTypeMetadata(CanType t) {
      auto *vwtable = IGF.emitValueWitnessTableRefForLayout(
                                                    IGF.IGM.getLoweredType(t));
      return emitFromValueWitnessTablePointer(vwtable);
    }

    bool hasVisibleValueWitnessTable(CanType t) const {
      // Some builtin and structural types have value witnesses exported from
      // the runtime.
      auto &C = IGF.IGM.Context;
      if (t == C.TheEmptyTupleType
          || t == C.TheNativeObjectType
          || t == C.TheUnknownObjectType
          || t == C.TheBridgeObjectType
          || t == C.TheRawPointerType)
        return true;
      if (auto intTy = dyn_cast<BuiltinIntegerType>(t)) {
        auto width = intTy->getWidth();
        if (width.isPointerWidth())
          return true;
        if (width.isFixedWidth()) {
          switch (width.getFixedWidth()) {
          case 8:
          case 16:
          case 32:
          case 64:
          case 128:
          case 256:
            return true;
          default:
            return false;
          }
        }
        return false;
      }

      // TODO: If a nominal type is in the same source file as we're currently
      // emitting, we would be able to see its value witness table.
      return false;
    }

    /// Fallback default implementation.
    llvm::Value *visitType(CanType t) {
      auto silTy = IGF.IGM.getLoweredType(t);
      auto &ti = IGF.getTypeInfo(silTy);

      // If the type is in the same source file, or has a common value
      // witness table exported from the runtime, we can project from the
      // value witness table instead of emitting a new record.
      if (hasVisibleValueWitnessTable(t))
        return emitFromValueWitnessTable(t);

      // If the type is a singleton aggregate, the field's layout is equivalent
      // to the aggregate's.
      if (SILType singletonFieldTy = getSingletonAggregateFieldType(IGF.IGM,
                                             silTy, ResilienceExpansion::Maximal))
        return visit(singletonFieldTy.getSwiftRValueType());

      // If the type is fixed-layout, emit a copy of its layout.
      if (auto fixed = dyn_cast<FixedTypeInfo>(&ti)) {

        return IGF.IGM.emitFixedTypeLayout(t, *fixed);
      }

      return emitFromTypeMetadata(t);
    }
      
    llvm::Value *visitAnyFunctionType(CanAnyFunctionType type) {
      llvm_unreachable("not a SIL type");
    }
      
    llvm::Value *visitSILFunctionType(CanSILFunctionType type) {
      // All function types have the same layout regardless of arguments or
      // abstraction level. Use the value witness table for
      // @convention(blah) () -> () from the runtime.
      auto &C = type->getASTContext();
      switch (type->getRepresentation()) {
      case SILFunctionType::Representation::Thin:
      case SILFunctionType::Representation::Method:
      case SILFunctionType::Representation::WitnessMethod:
      case SILFunctionType::Representation::ObjCMethod:
      case SILFunctionType::Representation::CFunctionPointer:
      case SILFunctionType::Representation::Closure:
        // A thin function looks like a plain pointer.
        // FIXME: Except for extra inhabitants?
        return emitFromValueWitnessTable(C.TheRawPointerType);
      case SILFunctionType::Representation::Thick:
        // All function types look like () -> ().
        return emitFromValueWitnessTable(
                CanFunctionType::get(C.TheEmptyTupleType, C.TheEmptyTupleType));
      case SILFunctionType::Representation::Block:
        // All block types look like Builtin.UnknownObject.
        return emitFromValueWitnessTable(C.TheUnknownObjectType);
      }

      llvm_unreachable("Not a valid SILFunctionType.");
    }

    llvm::Value *visitAnyMetatypeType(CanAnyMetatypeType type) {
      
      assert(type->hasRepresentation()
             && "not a lowered metatype");

      switch (type->getRepresentation()) {
      case MetatypeRepresentation::Thin: {
        // Thin metatypes are empty, so they look like the empty tuple type.
        return emitFromValueWitnessTable(IGF.IGM.Context.TheEmptyTupleType);
      }
      case MetatypeRepresentation::Thick:
      case MetatypeRepresentation::ObjC:
        // Thick metatypes look like pointers with spare bits.
        return emitFromValueWitnessTable(
                     CanMetatypeType::get(IGF.IGM.Context.TheNativeObjectType));
      }

      llvm_unreachable("Not a valid MetatypeRepresentation.");
    }

    llvm::Value *visitAnyClassType(ClassDecl *classDecl) {
      // All class types have the same layout.
      auto type = classDecl->getDeclaredType()->getCanonicalType();
      switch (getReferenceCountingForType(IGF.IGM, type)) {
      case ReferenceCounting::Native:
        return emitFromValueWitnessTable(IGF.IGM.Context.TheNativeObjectType);

      case ReferenceCounting::ObjC:
      case ReferenceCounting::Block:
      case ReferenceCounting::Unknown:
        return emitFromValueWitnessTable(IGF.IGM.Context.TheUnknownObjectType);

      case ReferenceCounting::Bridge:
      case ReferenceCounting::Error:
        llvm_unreachable("classes shouldn't have this kind of refcounting");
      }

      llvm_unreachable("Not a valid ReferenceCounting.");
    }

    llvm::Value *visitClassType(CanClassType type) {
      return visitAnyClassType(type->getClassOrBoundGenericClass());
    }

    llvm::Value *visitBoundGenericClassType(CanBoundGenericClassType type) {
      return visitAnyClassType(type->getClassOrBoundGenericClass());
    }

    llvm::Value *visitReferenceStorageType(CanReferenceStorageType type) {
      // Other reference storage types all have the same layout for their
      // storage qualification and the reference counting of their underlying
      // object.

      auto &C = IGF.IGM.Context;
      CanType referent;
      switch (type->getOwnership()) {
      case Ownership::Strong:
        llvm_unreachable("shouldn't be a ReferenceStorageType");
      case Ownership::Weak:
        referent = type.getReferentType().getAnyOptionalObjectType();
        break;
      case Ownership::Unmanaged:
      case Ownership::Unowned:
        referent = type.getReferentType();
        break;
      }

      // Reference storage types with witness tables need open-coded layouts.
      // TODO: Maybe we could provide prefabs for 1 witness table.
      if (referent.isExistentialType()) {
        auto layout = referent.getExistentialLayout();
        for (auto *protoTy : layout.getProtocols()) {
          auto *protoDecl = protoTy->getDecl();
          if (IGF.getSILTypes().protocolRequiresWitnessTable(protoDecl))
            return visitType(type);
        }
      }

      // Unmanaged references are plain pointers with extra inhabitants,
      // which look like thick metatypes.
      //
      // FIXME: This sounds wrong, an Objective-C tagged pointer could be
      // stored in an unmanaged reference for instance.
      if (type->getOwnership() == Ownership::Unmanaged) {
        auto metatype = CanMetatypeType::get(C.TheNativeObjectType);
        return emitFromValueWitnessTable(metatype);
      }

      CanType valueWitnessReferent;
      switch (getReferenceCountingForType(IGF.IGM, referent)) {
      case ReferenceCounting::Unknown:
      case ReferenceCounting::Block:
      case ReferenceCounting::ObjC:
        valueWitnessReferent = C.TheUnknownObjectType;
        break;

      case ReferenceCounting::Native:
        valueWitnessReferent = C.TheNativeObjectType;
        break;

      case ReferenceCounting::Bridge:
        valueWitnessReferent = C.TheBridgeObjectType;
        break;

      case ReferenceCounting::Error:
        llvm_unreachable("shouldn't be possible");
      }

      // Get the reference storage type of the builtin object whose value
      // witness we can borrow.
      if (type->getOwnership() == Ownership::Weak)
        valueWitnessReferent = OptionalType::get(valueWitnessReferent)
          ->getCanonicalType();

      auto valueWitnessType = CanReferenceStorageType::get(valueWitnessReferent,
                                                       type->getOwnership());
      return emitFromValueWitnessTable(valueWitnessType);
    }
  };

} // end anonymous namespace

llvm::Value *IRGenFunction::emitTypeLayoutRef(SILType type) {
  return EmitTypeLayoutRef(*this).visit(type.getSwiftRValueType());
}

void IRGenModule::setTrueConstGlobal(llvm::GlobalVariable *var) {
  switch (TargetInfo.OutputObjectFormat) {
  case llvm::Triple::UnknownObjectFormat:
    llvm_unreachable("unknown object format");
  case llvm::Triple::MachO:
    var->setSection("__TEXT,__const");
    break;
  case llvm::Triple::ELF:
    var->setSection(".rodata");
    break;
  case llvm::Triple::COFF:
    var->setSection(".rdata");
    break;
  case llvm::Triple::Wasm:
    llvm_unreachable("web assembly object format is not supported.");
    break;
  }
}

/// Produce the heap metadata pointer for the given class type.  For
/// Swift-defined types, this is equivalent to the metatype for the
/// class, but for Objective-C-defined types, this is the class
/// object.
llvm::Value *irgen::emitClassHeapMetadataRef(IRGenFunction &IGF, CanType type,
                                             MetadataValueType desiredType,
                                             bool allowUninitialized) {
  assert(type->mayHaveSuperclass());

  // Archetypes may or may not be ObjC classes and need unwrapping to get at
  // the class object.
  if (auto archetype = dyn_cast<ArchetypeType>(type)) {
    // Look up the Swift metadata from context.
    llvm::Value *archetypeMeta = IGF.emitTypeMetadataRef(type);
    // Get the class pointer.
    auto classPtr = emitClassHeapMetadataRefForMetatype(IGF, archetypeMeta,
                                                        archetype);
    if (desiredType == MetadataValueType::ObjCClass)
      classPtr = IGF.Builder.CreateBitCast(classPtr, IGF.IGM.ObjCClassPtrTy);
    return classPtr;
  }
  
  if (ClassDecl *theClass = type->getClassOrBoundGenericClass()) {
    if (!hasKnownSwiftMetadata(IGF.IGM, theClass)) {
      llvm::Value *result =
        emitObjCHeapMetadataRef(IGF, theClass, allowUninitialized);
      if (desiredType == MetadataValueType::TypeMetadata)
        result = IGF.Builder.CreateBitCast(result, IGF.IGM.TypeMetadataPtrTy);
      return result;
    }
  }

  llvm::Value *result = IGF.emitTypeMetadataRef(type);
  if (desiredType == MetadataValueType::ObjCClass)
    result = IGF.Builder.CreateBitCast(result, IGF.IGM.ObjCClassPtrTy);
  return result;
}

/// Emit a metatype value for a known type.
void irgen::emitMetatypeRef(IRGenFunction &IGF, CanMetatypeType type,
                            Explosion &explosion) {
  switch (type->getRepresentation()) {
  case MetatypeRepresentation::Thin:
    // Thin types have a trivial representation.
    break;

  case MetatypeRepresentation::Thick:
    explosion.add(IGF.emitTypeMetadataRef(type.getInstanceType()));
    break;

  case MetatypeRepresentation::ObjC:
    explosion.add(emitClassHeapMetadataRef(IGF, type.getInstanceType(),
                                           MetadataValueType::ObjCClass));
    break;
  }
}

/*****************************************************************************/
/** Nominal Type Descriptor Emission *****************************************/
/*****************************************************************************/

namespace {  
  template<class Impl>
  class NominalTypeDescriptorBuilderBase {
  protected:
    Impl &asImpl() { return *static_cast<Impl*>(this); }
    IRGenModule &IGM;
  private:
    ConstantInitBuilder InitBuilder;
  protected:
    ConstantStructBuilder B;

    NominalTypeDescriptorBuilderBase(IRGenModule &IGM)
      : IGM(IGM), InitBuilder(IGM), B(InitBuilder.beginStruct()) {
      B.setPacked(true);
    }

  public:    
    void layout() {
      asImpl().addName();
      asImpl().addKindDependentFields();
      asImpl().addGenericMetadataPatternAndKind();
      asImpl().addAccessFunction();
      asImpl().addGenericParams();
    }

    CanType getAbstractType() {
      return asImpl().getTarget()->getDeclaredType()->getCanonicalType();
    }

    void addName() {
      B.addRelativeAddress(getMangledTypeName(IGM, getAbstractType(),
                                 /*willBeRelativelyAddressed*/ true));
    }
    
    void addGenericMetadataPatternAndKind() {
      NominalTypeDecl *ntd = asImpl().getTarget();
      auto kind = asImpl().getKind();
      if (!ntd->isGenericContext()) {
        // There's no pattern to link.
        B.addInt32(kind);
        return;
      }

      B.addTaggedRelativeOffset(
        IGM.RelativeAddressTy,
        IGM.getAddrOfTypeMetadata(getAbstractType(), /*pattern*/ true),
        kind);
    }

    void addAccessFunction() {
      NominalTypeDecl *typeDecl = asImpl().getTarget();
      llvm::Constant *accessFn =
        getRequiredTypeMetadataAccessFunction(IGM, typeDecl, NotForDefinition);
      B.addRelativeAddressOrNull(accessFn);
    }
    
    void addGenericParams() {
      NominalTypeDecl *ntd = asImpl().getTarget();

      // uint32_t GenericParameterVectorOffset;
      B.addInt32(asImpl().getGenericParamsOffset() / IGM.getPointerSize());

      // The archetype order here needs to be consistent with
      // MetadataLayout::addGenericFields.
      
      GenericTypeRequirements requirements(IGM, ntd);
      
      // uint32_t NumGenericRequirements;
      B.addInt32(requirements.getStorageSizeInWords());

      // uint32_t NumPrimaryGenericParameters;
      B.addInt32(requirements.getNumTypeRequirements());

      // GenericParameterDescriptorFlags Flags;
      GenericParameterDescriptorFlags flags;
      if (ntd->getDeclContext()->isTypeContext())
        flags = flags.withHasParent(true);
      if (requirements.hasParentType())
        flags = flags.withHasGenericParent(true);
      B.addInt32(flags.getIntValue());

      // TODO: provide reflective descriptions of the type and
      // conformance requirements stored here.

      // };
    }
    
    llvm::Constant *emit() {
      asImpl().layout();

      auto addr = IGM.getAddrOfNominalTypeDescriptor(asImpl().getTarget(),
                                                     B.finishAndCreateFuture());
      auto var = cast<llvm::GlobalVariable>(addr);

      var->setConstant(true);
      IGM.setTrueConstGlobal(var);

      return var;
    }
    
    // Derived class must provide:
    //   NominalTypeDecl *getTarget();
    //   unsigned getKind();
    //   unsigned getGenericParamsOffset();
    //   void addKindDependentFields();
  };

  /// A CRTP helper for classes which are simply searching for a
  /// specific index within the metadata.
  ///
  /// The pattern is that subclasses should override an 'add' method
  /// from the appropriate layout class and ensure that they call
  /// setTargetOffset() when the appropriate location is reached.  The
  /// subclass user then just calls getTargetOffset(), which performs
  /// the layout and returns the found index.
  ///
  /// \tparam Base the base class, which should generally be a CRTP
  ///   class template applied to the most-derived class
  template <class Base> class MetadataSearcher : public Base {
    Size TargetOffset = Size::invalid();
    Size AddressPoint = Size::invalid();

  protected:
    void setTargetOffset() {
      assert(TargetOffset.isInvalid() && "setting twice");
      TargetOffset = this->NextOffset;
    }

  public:
    template <class... T> MetadataSearcher(T &&...args)
      : Base(std::forward<T>(args)...) {}

    void noteAddressPoint() { AddressPoint = this->NextOffset; }

    Size getTargetOffset() {
      assert(TargetOffset.isInvalid() && "computing twice");
      this->layout();
      assert(!TargetOffset.isInvalid() && "target not found!");
      assert(!AddressPoint.isInvalid() && "address point not set");
      return TargetOffset - AddressPoint;
    }

    Size::int_type getTargetIndex() {
      return this->IGM.getOffsetInWords(getTargetOffset());
    }
  };

  // A bunch of ugly macros to make it easy to declare certain
  // common kinds of searcher.
#define BEGIN_METADATA_SEARCHER_0(SEARCHER, DECLKIND)                   \
  struct SEARCHER                                                       \
    : MetadataSearcher<DECLKIND##MetadataScanner<SEARCHER>> {           \
    using super = MetadataSearcher;                                     \
    SEARCHER(IRGenModule &IGM, DECLKIND##Decl *target)                  \
      : super(IGM, target) {}
#define BEGIN_METADATA_SEARCHER_1(SEARCHER, DECLKIND, TYPE_1, NAME_1)   \
  struct SEARCHER                                                       \
      : MetadataSearcher<DECLKIND##MetadataScanner<SEARCHER>> {         \
    using super = MetadataSearcher;                                     \
    TYPE_1 NAME_1;                                                      \
    SEARCHER(IRGenModule &IGM, DECLKIND##Decl *target, TYPE_1 NAME_1)   \
      : super(IGM, target), NAME_1(NAME_1) {}
#define BEGIN_METADATA_SEARCHER_2(SEARCHER, DECLKIND, TYPE_1, NAME_1,   \
                                  TYPE_2, NAME_2)                       \
  struct SEARCHER                                                       \
      : MetadataSearcher<DECLKIND##MetadataScanner<SEARCHER>> {         \
    using super = MetadataSearcher;                                     \
    TYPE_1 NAME_1;                                                      \
    TYPE_2 NAME_2;                                                      \
    SEARCHER(IRGenModule &IGM, DECLKIND##Decl *target, TYPE_1 NAME_1,   \
             TYPE_2 NAME_2)                                             \
      : super(IGM, target), NAME_1(NAME_1), NAME_2(NAME_2) {}
#define END_METADATA_SEARCHER()                                         \
  };

#define BEGIN_GENERIC_METADATA_SEARCHER_0(SEARCHER)                     \
  template <template <class Impl> class Scanner>                        \
  struct SEARCHER : MetadataSearcher<Scanner<SEARCHER<Scanner>>> {      \
    using super = MetadataSearcher<Scanner<SEARCHER<Scanner>>>;         \
    using super::Target;                                                \
    using TargetType = decltype(Target);                                \
    SEARCHER(IRGenModule &IGM, TargetType target)                       \
      : super(IGM, target) {}
#define BEGIN_GENERIC_METADATA_SEARCHER_1(SEARCHER, TYPE_1, NAME_1)     \
  template <template <class Impl> class Scanner>                        \
  struct SEARCHER : MetadataSearcher<Scanner<SEARCHER<Scanner>>> {      \
    using super = MetadataSearcher<Scanner<SEARCHER<Scanner>>>;         \
    using super::Target;                                                \
    using TargetType = decltype(Target);                                \
    TYPE_1 NAME_1;                                                      \
    SEARCHER(IRGenModule &IGM, TargetType target, TYPE_1 NAME_1)        \
      : super(IGM, target), NAME_1(NAME_1) {}
#define BEGIN_GENERIC_METADATA_SEARCHER_2(SEARCHER, TYPE_1, NAME_1,     \
                                          TYPE_2, NAME_2)               \
  template <template <class Impl> class Scanner>                        \
  struct SEARCHER : MetadataSearcher<Scanner<SEARCHER<Scanner>>> {      \
    using super = MetadataSearcher<Scanner<SEARCHER<Scanner>>>;         \
    using super::Target;                                                \
    using TargetType = decltype(Target);                                \
    TYPE_1 NAME_1;                                                      \
    TYPE_2 NAME_2;                                                      \
    SEARCHER(IRGenModule &IGM, TargetType target,                       \
             TYPE_1 NAME_1, TYPE_2 NAME_2)                              \
      : super(IGM, target), NAME_1(NAME_1), NAME_2(NAME_2) {}
#define END_GENERIC_METADATA_SEARCHER(SOUGHT)                           \
  };                                                                    \
  using FindClass##SOUGHT = FindType##SOUGHT<ClassMetadataScanner>;     \
  using FindStruct##SOUGHT = FindType##SOUGHT<StructMetadataScanner>;   \
  using FindEnum##SOUGHT = FindType##SOUGHT<EnumMetadataScanner>;

  /// The total size and address point of a metadata object.
  struct MetadataSize {
    Size FullSize;
    Size AddressPoint;

    /// Return the offset from the address point to the end of the
    /// metadata object.
    Size getOffsetToEnd() const {
      return FullSize - AddressPoint;
    }
  };

  /// A template for computing the size of a metadata record.
  template <template <class T> class Scanner>
  class MetadataSizer : public Scanner<MetadataSizer<Scanner>> {
    typedef Scanner<MetadataSizer<Scanner>> super;
    using super::Target;
    using TargetType = decltype(Target);

    Size AddressPoint = Size::invalid();
  public:
    MetadataSizer(IRGenModule &IGM, TargetType target)
      : super(IGM, target) {}

    void noteAddressPoint() {
      AddressPoint = super::NextOffset;
      super::noteAddressPoint();
    }

    static MetadataSize compute(IRGenModule &IGM, TargetType target) {
      MetadataSizer sizer(IGM, target);
      sizer.layout();

      assert(!sizer.AddressPoint.isInvalid()
             && "did not find address point?!");
      assert(sizer.AddressPoint < sizer.NextOffset
             && "address point is after end?!");
      return { sizer.NextOffset, sizer.AddressPoint };
    }
  };

  static MetadataSize getSizeOfMetadata(IRGenModule &IGM, StructDecl *decl) {
    return MetadataSizer<StructMetadataScanner>::compute(IGM, decl);
  }

  static MetadataSize getSizeOfMetadata(IRGenModule &IGM, ClassDecl *decl) {
    return MetadataSizer<ClassMetadataScanner>::compute(IGM, decl);
  }

  static MetadataSize getSizeOfMetadata(IRGenModule &IGM, EnumDecl *decl) {
    return MetadataSizer<EnumMetadataScanner>::compute(IGM, decl);
  }

  /// Return the total size and address point of a metadata record.
  static MetadataSize getSizeOfMetadata(IRGenModule &IGM,
                                        NominalTypeDecl *decl) {
    if (auto theStruct = dyn_cast<StructDecl>(decl)) {
      return getSizeOfMetadata(IGM, theStruct);
    } else if (auto theClass = dyn_cast<ClassDecl>(decl)) {
      return getSizeOfMetadata(IGM, theClass);
    } else if (auto theEnum = dyn_cast<EnumDecl>(decl)) {
      return getSizeOfMetadata(IGM, theEnum);
    } else {
      llvm_unreachable("not implemented for other nominal types");
    }
  }
  
  /// Build a doubly-null-terminated list of field names.
  template<typename ValueDeclRange>
  unsigned getFieldNameString(const ValueDeclRange &fields,
                              llvm::SmallVectorImpl<char> &out) {
    unsigned numFields = 0;

    {
      llvm::raw_svector_ostream os(out);
      
      for (ValueDecl *prop : fields) {
        os << prop->getBaseName() << '\0';
        ++numFields;
      }
      // The final null terminator is provided by getAddrOfGlobalString.
    }
    return numFields;
  }
  
  /// Build the field type vector accessor for a nominal type. This is a
  /// function that lazily instantiates the type metadata for all of the
  /// types of the stored properties of an instance of a nominal type.
  static llvm::Function *
  getFieldTypeAccessorFn(IRGenModule &IGM,
                         NominalTypeDecl *type,
                         ArrayRef<FieldTypeInfo> fieldTypes) {
    // The accessor function has the following signature:
    // const Metadata * const *(*GetFieldTypes)(const Metadata *T);
    auto metadataArrayPtrTy = IGM.TypeMetadataPtrTy->getPointerTo();
    auto fnTy = llvm::FunctionType::get(metadataArrayPtrTy,
                                        IGM.TypeMetadataPtrTy,
                                        /*vararg*/ false);
    auto fn = llvm::Function::Create(fnTy, llvm::GlobalValue::InternalLinkage,
                                     llvm::Twine("get_field_types_") +
                                         type->getName().str(),
                                     IGM.getModule());
    // FIXME: should we be setting visibility and DLL storage as well?
    fn->setAttributes(IGM.constructInitialAttributes());

    // Emit the body of the field type accessor later. We need to access
    // the type metadata for the fields, which could lead to infinite recursion
    // in recursive types if we build the field type accessor during metadata
    // generation.
    IGM.addLazyFieldTypeAccessor(type, fieldTypes, fn);
    
    return fn;
  }
  
  /// Build a field type accessor for stored properties.
  static llvm::Function *
  getFieldTypeAccessorFn(IRGenModule &IGM,
                         NominalTypeDecl *type,
                         NominalTypeDecl::StoredPropertyRange storedProperties){
    SmallVector<FieldTypeInfo, 4> types;
    for (VarDecl *prop : storedProperties) {
      auto propertyType = type->mapTypeIntoContext(prop->getInterfaceType())
                              ->getCanonicalType();
      types.push_back(FieldTypeInfo(propertyType,
                                    /*indirect*/ false,
                                    propertyType->is<WeakStorageType>()));
    }
    return getFieldTypeAccessorFn(IGM, type, types);
  }
  
  /// Build a case type accessor for enum payloads.
  static llvm::Function *
  getFieldTypeAccessorFn(IRGenModule &IGM,
                         NominalTypeDecl *type,
                         ArrayRef<EnumImplStrategy::Element> enumElements) {
    SmallVector<FieldTypeInfo, 4> types;

    // This is a terrible special case, but otherwise the archetypes
    // aren't mapped correctly because the EnumImplStrategy ends up
    // using the lowered cases, i.e. the cases for Optional<>.
    if (type->classifyAsOptionalType() == OTK_ImplicitlyUnwrappedOptional) {
      assert(enumElements.size() == 1);
      auto decl = IGM.Context.getImplicitlyUnwrappedOptionalSomeDecl();
      auto caseType = decl->getParentEnum()->mapTypeIntoContext(
        decl->getArgumentInterfaceType())
          ->getCanonicalType();
      types.push_back(FieldTypeInfo(caseType, false, false));
      return getFieldTypeAccessorFn(IGM, type, types);
    }

    for (auto &elt : enumElements) {
      auto caseType = elt.decl->getParentEnum()->mapTypeIntoContext(
        elt.decl->getArgumentInterfaceType())
          ->getCanonicalType();
      bool isIndirect = elt.decl->isIndirect()
        || elt.decl->getParentEnum()->isIndirect();
      types.push_back(FieldTypeInfo(caseType, isIndirect, /*weak*/ false));
    }
    return getFieldTypeAccessorFn(IGM, type, types);
  }
  
  class StructNominalTypeDescriptorBuilder
    : public NominalTypeDescriptorBuilderBase<StructNominalTypeDescriptorBuilder>
  {
    using super
      = NominalTypeDescriptorBuilderBase<StructNominalTypeDescriptorBuilder>;
    
    // Offsets of key fields in the metadata records.
    Size FieldVectorOffset, GenericParamsOffset;
    
    StructDecl *Target;
    
  public:
    StructNominalTypeDescriptorBuilder(IRGenModule &IGM,
                                       StructDecl *s)
      : super(IGM), Target(s)
    {
      struct ScanForDescriptorOffsets
        : StructMetadataScanner<ScanForDescriptorOffsets>
      {
        ScanForDescriptorOffsets(IRGenModule &IGM, StructDecl *Target)
          : StructMetadataScanner(IGM, Target) {}

        Size AddressPoint = Size::invalid();
        Size FieldVectorOffset = Size::invalid();
        Size GenericParamsOffset = Size::invalid();
        
        void noteAddressPoint() { AddressPoint = NextOffset; }
        void noteStartOfFieldOffsets() { FieldVectorOffset = NextOffset; }
        void noteStartOfGenericRequirements() {
          GenericParamsOffset = NextOffset;
        }
      };
      
      ScanForDescriptorOffsets scanner(IGM, Target);
      scanner.layout();
      assert(!scanner.AddressPoint.isInvalid()
             && !scanner.FieldVectorOffset.isInvalid()
             && "did not find required fields in struct metadata?!");
      assert(scanner.FieldVectorOffset >= scanner.AddressPoint
             && "found field offset vector after address point?!");
      assert(scanner.GenericParamsOffset >= scanner.AddressPoint
             && "found generic param vector after address point?!");
      FieldVectorOffset = scanner.FieldVectorOffset - scanner.AddressPoint;
      GenericParamsOffset = scanner.GenericParamsOffset.isInvalid()
        ? Size(0) : scanner.GenericParamsOffset - scanner.AddressPoint;
    }
    
    StructDecl *getTarget() { return Target; }
    
    unsigned getKind() {
      return unsigned(NominalTypeKind::Struct);
    }
    
    Size getGenericParamsOffset() {
      return GenericParamsOffset;
    }
    
    void addKindDependentFields() {
      // Build the field name list.
      llvm::SmallString<64> fieldNames;
      unsigned numFields = getFieldNameString(Target->getStoredProperties(),
                                              fieldNames);
      
      B.addInt32(numFields);
      B.addInt32(FieldVectorOffset / IGM.getPointerSize());
      B.addRelativeAddress(IGM.getAddrOfGlobalString(fieldNames,
                                           /*willBeRelativelyAddressed*/ true));
      
      // Build the field type accessor function.
      llvm::Function *fieldTypeVectorAccessor
        = getFieldTypeAccessorFn(IGM, Target,
                                   Target->getStoredProperties());
      
      B.addRelativeAddress(fieldTypeVectorAccessor);
    }
  };
  
  class ClassNominalTypeDescriptorBuilder
    : public NominalTypeDescriptorBuilderBase<ClassNominalTypeDescriptorBuilder>
  {
    using super
      = NominalTypeDescriptorBuilderBase<ClassNominalTypeDescriptorBuilder>;
    
    // Offsets of key fields in the metadata records.
    Size FieldVectorOffset, GenericParamsOffset;
    
    ClassDecl *Target;
    
  public:
    ClassNominalTypeDescriptorBuilder(IRGenModule &IGM,
                                       ClassDecl *c)
      : super(IGM), Target(c)
    {
      // Scan the metadata layout for the class to find the key offsets to
      // put in our descriptor.
      struct ScanForDescriptorOffsets
        : ClassMetadataScanner<ScanForDescriptorOffsets>
      {
        ScanForDescriptorOffsets(IRGenModule &IGM, ClassDecl *Target)
          : ClassMetadataScanner(IGM, Target) {}
        
        Size AddressPoint = Size::invalid();
        Size FieldVectorOffset = Size::invalid();
        Size GenericParamsOffset = Size::invalid();
        
        void noteAddressPoint() { AddressPoint = NextOffset; }
        void noteStartOfFieldOffsets(ClassDecl *c) {
          if (c == Target) {
            FieldVectorOffset = NextOffset;
          }
        }
        void noteStartOfGenericRequirements(ClassDecl *c) {
          if (c == Target) {
            GenericParamsOffset = NextOffset;
          }
        }
      };
      
      ScanForDescriptorOffsets scanner(IGM, Target);
      scanner.layout();
      assert(!scanner.AddressPoint.isInvalid()
             && !scanner.FieldVectorOffset.isInvalid()
             && "did not find required fields in struct metadata?!");
      assert(scanner.FieldVectorOffset >= scanner.AddressPoint
             && "found field offset vector after address point?!");
      assert(scanner.GenericParamsOffset >= scanner.AddressPoint
             && "found generic param vector after address point?!");
      FieldVectorOffset = scanner.FieldVectorOffset - scanner.AddressPoint;
      GenericParamsOffset = scanner.GenericParamsOffset - scanner.AddressPoint;
    }
    
    ClassDecl *getTarget() { return Target; }
    
    unsigned getKind() {
      return unsigned(NominalTypeKind::Class);
    }
    
    Size getGenericParamsOffset() {
      return GenericParamsOffset;
    }
    
    void addKindDependentFields() {
      // Build the field name list.
      llvm::SmallString<64> fieldNames;
      unsigned numFields = getFieldNameString(Target->getStoredProperties(),
                                              fieldNames);
      
      B.addInt32(numFields);
      B.addInt32(FieldVectorOffset / IGM.getPointerSize());
      B.addRelativeAddress(IGM.getAddrOfGlobalString(fieldNames,
                                           /*willBeRelativelyAddressed*/ true));
      
      // Build the field type accessor function.
      llvm::Function *fieldTypeVectorAccessor
        = getFieldTypeAccessorFn(IGM, Target,
                                   Target->getStoredProperties());
      
      B.addRelativeAddress(fieldTypeVectorAccessor);
    }
  };
  
  class EnumNominalTypeDescriptorBuilder
    : public NominalTypeDescriptorBuilderBase<EnumNominalTypeDescriptorBuilder>
  {
    using super
      = NominalTypeDescriptorBuilderBase<EnumNominalTypeDescriptorBuilder>;
    
    // Offsets of key fields in the metadata records.
    Size GenericParamsOffset;
    Size PayloadSizeOffset;
    
    EnumDecl *Target;
    
  public:
    EnumNominalTypeDescriptorBuilder(IRGenModule &IGM, EnumDecl *c)
      : super(IGM), Target(c)
    {
      // Scan the metadata layout for the class to find the key offsets to
      // put in our descriptor.
      struct ScanForDescriptorOffsets
        : EnumMetadataScanner<ScanForDescriptorOffsets>
      {
        ScanForDescriptorOffsets(IRGenModule &IGM, EnumDecl *Target)
          : EnumMetadataScanner(IGM, Target) {}
        
        Size AddressPoint = Size::invalid();
        Size GenericParamsOffset = Size::invalid();
        Size PayloadSizeOffset = Size::invalid();
        
        void noteAddressPoint() { AddressPoint = NextOffset; }
        void addPayloadSize() {
          PayloadSizeOffset = NextOffset;
          EnumMetadataScanner::addPayloadSize();
        }
        void noteStartOfGenericRequirements() {
          GenericParamsOffset = NextOffset;
        }
      };
      
      ScanForDescriptorOffsets scanner(IGM, Target);
      scanner.layout();
      assert(!scanner.AddressPoint.isInvalid()
             && "did not find fields in Enum metadata?!");
      assert(scanner.GenericParamsOffset >= scanner.AddressPoint
             && "found generic param vector after address point?!");
      GenericParamsOffset = scanner.GenericParamsOffset.isInvalid()
        ? Size(0) : scanner.GenericParamsOffset - scanner.AddressPoint;
      PayloadSizeOffset = scanner.PayloadSizeOffset.isInvalid()
        ? Size(0) : scanner.PayloadSizeOffset - scanner.AddressPoint;
    }
    
    EnumDecl *getTarget() { return Target; }
    
    unsigned getKind() {
      return unsigned(NominalTypeKind::Enum);
    }
    
    Size getGenericParamsOffset() {
      return GenericParamsOffset;
    }
    
    void addKindDependentFields() {
      auto &strategy = getEnumImplStrategy(IGM,
                        Target->getDeclaredTypeInContext()->getCanonicalType());
      
      
      // # payload cases in the low 24 bits, payload size offset in the high 8.
      unsigned numPayloads = strategy.getElementsWithPayload().size();
      assert(numPayloads < (1<<24) && "too many payload elements for runtime");
      assert(PayloadSizeOffset % IGM.getPointerAlignment() == Size(0)
             && "payload size not word-aligned");
      unsigned PayloadSizeOffsetInWords
        = PayloadSizeOffset / IGM.getPointerSize();
      assert(PayloadSizeOffsetInWords < 0x100 &&
             "payload size offset too far from address point for runtime");
      B.addInt32(numPayloads | (PayloadSizeOffsetInWords << 24));
      // # empty cases
      B.addInt32(strategy.getElementsWithNoPayload().size());

      B.addRelativeAddressOrNull(strategy.emitCaseNames());

      // Build the case type accessor.
      llvm::Function *caseTypeVectorAccessor
        = getFieldTypeAccessorFn(IGM, Target,
                                 strategy.getElementsWithPayload());
      
      B.addRelativeAddress(caseTypeVectorAccessor);
    }
  };

} // end anonymous namespace

void
IRGenModule::addLazyFieldTypeAccessor(NominalTypeDecl *type,
                                      ArrayRef<FieldTypeInfo> fieldTypes,
                                      llvm::Function *fn) {
  IRGen.addLazyFieldTypeAccessor(type, fieldTypes, fn, this);
}

void
irgen::emitFieldTypeAccessor(IRGenModule &IGM,
                             NominalTypeDecl *type,
                             llvm::Function *fn,
                             ArrayRef<FieldTypeInfo> fieldTypes)
{
  IRGenFunction IGF(IGM, fn);
  if (IGM.DebugInfo)
    IGM.DebugInfo->emitArtificialFunction(IGF, fn);

  auto metadataArrayPtrTy = IGM.TypeMetadataPtrTy->getPointerTo();

  CanType formalType = type->getDeclaredTypeInContext()->getCanonicalType();
  llvm::Value *metadata = IGF.collectParameters().claimNext();
  setTypeMetadataName(IGM, metadata, formalType);
  
  // Get the address at which the field type vector reference should be
  // cached.
  llvm::Value *vectorPtr;
  auto nullVector = llvm::ConstantPointerNull::get(metadataArrayPtrTy);
  
  // If the type is not generic, we can use a global variable to cache the
  // address of the field type vector for the single instance.
  if (!type->isGenericContext()) {
    vectorPtr = new llvm::GlobalVariable(*IGM.getModule(),
                                         metadataArrayPtrTy,
                                         /*constant*/ false,
                                         llvm::GlobalValue::PrivateLinkage,
                                         nullVector,
                                         llvm::Twine("field_type_vector_")
                                           + type->getName().str());
  // For a generic type, use a slot we saved in the generic metadata pattern
  // immediately after the metadata object itself, which should be
  // instantiated with every generic metadata instance.
  } else {
    Size offset = getSizeOfMetadata(IGM, type).getOffsetToEnd();
    vectorPtr = IGF.Builder.CreateBitCast(metadata,
                                          metadataArrayPtrTy->getPointerTo());
    vectorPtr = IGF.Builder.CreateConstInBoundsGEP1_32(
        /*Ty=*/nullptr, vectorPtr, IGM.getOffsetInWords(offset));
  }
  
  // First, see if the field type vector has already been populated. This
  // load can be nonatomic; if we race to build the field offset vector, we
  // will detect so when we try to commit our pointer and simply discard the
  // redundant work.
  llvm::Value *initialVector
    = IGF.Builder.CreateLoad(vectorPtr, IGM.getPointerAlignment());
  
  auto entryBB = IGF.Builder.GetInsertBlock();
  auto buildBB = IGF.createBasicBlock("build_field_types");
  auto raceLostBB = IGF.createBasicBlock("race_lost");
  auto doneBB = IGF.createBasicBlock("done");
  
  llvm::Value *isNull
    = IGF.Builder.CreateICmpEQ(initialVector, nullVector);
  IGF.Builder.CreateCondBr(isNull, buildBB, doneBB);
  
  // Build the field type vector if we didn't already.
  IGF.Builder.emitBlock(buildBB);
  
  // Bind the metadata instance to our local type data so we
  // use it to provide metadata for generic parameters in field types.
  IGF.bindLocalTypeDataFromTypeMetadata(formalType, IsExact, metadata);
  
  // Allocate storage for the field vector.
  unsigned allocSize = fieldTypes.size() * IGM.getPointerSize().getValue();
  auto allocSizeVal = llvm::ConstantInt::get(IGM.IntPtrTy, allocSize);
  auto allocAlignMaskVal =
    IGM.getSize(IGM.getPointerAlignment().asSize() - Size(1));
  llvm::Value *builtVectorAlloc
    = IGF.emitAllocRawCall(allocSizeVal, allocAlignMaskVal);
  
  llvm::Value *builtVector
    = IGF.Builder.CreateBitCast(builtVectorAlloc, metadataArrayPtrTy);
  
  // Emit type metadata for the fields into the vector.
  for (unsigned i : indices(fieldTypes)) {
    auto fieldTy = fieldTypes[i].getType();
    auto slot = IGF.Builder.CreateInBoundsGEP(builtVector,
                      llvm::ConstantInt::get(IGM.Int32Ty, i));
    
    // Strip reference storage qualifiers like unowned and weak.
    // FIXME: Some clients probably care about them.
    if (auto refStorTy = dyn_cast<ReferenceStorageType>(fieldTy))
      fieldTy = refStorTy.getReferentType();
    
    auto metadata = IGF.emitTypeMetadataRef(fieldTy);

    auto fieldTypeInfo = fieldTypes[i];

    // Mix in flag bits.
    if (fieldTypeInfo.hasFlags()) {
      auto flags = FieldType()
        .withIndirect(fieldTypeInfo.isIndirect())
        .withWeak(fieldTypeInfo.isWeak());
      auto metadataBits = IGF.Builder.CreatePtrToInt(metadata, IGF.IGM.SizeTy);
      metadataBits = IGF.Builder.CreateOr(metadataBits,
                   llvm::ConstantInt::get(IGF.IGM.SizeTy, flags.getIntValue()));
      metadata = IGF.Builder.CreateIntToPtr(metadataBits, metadata->getType());
    }

    IGF.Builder.CreateStore(metadata, slot, IGM.getPointerAlignment());
  }
  
  // Atomically compare-exchange a pointer to our vector into the slot.
  auto vectorIntPtr = IGF.Builder.CreateBitCast(vectorPtr,
                                                IGM.IntPtrTy->getPointerTo());
  auto builtVectorInt = IGF.Builder.CreatePtrToInt(builtVector,
                                                   IGM.IntPtrTy);
  auto zero = llvm::ConstantInt::get(IGM.IntPtrTy, 0);
  
  llvm::Value *raceVectorInt = IGF.Builder.CreateAtomicCmpXchg(vectorIntPtr,
                               zero, builtVectorInt,
                               llvm::AtomicOrdering::SequentiallyConsistent,
                               llvm::AtomicOrdering::SequentiallyConsistent);

  // We might have added internal control flow above.
  buildBB = IGF.Builder.GetInsertBlock();

  // The pointer in the slot should still have been null.
  auto didStore = IGF.Builder.CreateExtractValue(raceVectorInt, 1);
  raceVectorInt = IGF.Builder.CreateExtractValue(raceVectorInt, 0);
  IGF.Builder.CreateCondBr(didStore, doneBB, raceLostBB);
  
  // If the cmpxchg failed, someone beat us to landing their field type
  // vector. Deallocate ours and return the winner.
  IGF.Builder.emitBlock(raceLostBB);
  IGF.emitDeallocRawCall(builtVectorAlloc, allocSizeVal, allocAlignMaskVal);
  auto raceVector = IGF.Builder.CreateIntToPtr(raceVectorInt,
                                               metadataArrayPtrTy);
  IGF.Builder.CreateBr(doneBB);
  
  // Return the result.
  IGF.Builder.emitBlock(doneBB);
  auto phi = IGF.Builder.CreatePHI(metadataArrayPtrTy, 3);
  phi->addIncoming(initialVector, entryBB);
  phi->addIncoming(builtVector, buildBB);
  phi->addIncoming(raceVector, raceLostBB);
  
  IGF.Builder.CreateRet(phi);
}

/*****************************************************************************/
/** Metadata Emission ********************************************************/
/*****************************************************************************/

namespace {
  /// An adapter class which turns a metadata layout class into a
  /// generic metadata layout class.
  template <class Impl, class Base>
  class GenericMetadataBuilderBase : public Base {
    typedef Base super;

    /// The number of generic witnesses in the type we're emitting.
    /// This is not really something we need to track.
    unsigned NumGenericWitnesses = 0;

    struct FillOp {
      CanType Type;
      Optional<ProtocolConformanceRef> Conformance;
      Size ToOffset;
      bool IsRelative;
    };

    SmallVector<FillOp, 8> FillOps;

    enum { TemplateHeaderFieldCount = 5 };
    enum { NumPrivateDataWords = swift::NumGenericMetadataPrivateDataWords };

  protected:
    Size TemplateHeaderSize;

    /// The offset of the address point in the type we're emitting.
    Size AddressPoint = Size::invalid();
    
    IRGenModule &IGM = super::IGM;
    using super::asImpl;
    using super::Target;
    using super::B;
    
    /// Set to true if the metadata record for the generic type has fields
    /// outside of the generic parameter vector.
    bool HasDependentMetadata = false;
    
    /// Set to true if the value witness table for the generic type is dependent
    /// on its generic parameters. If true, the value witness will be
    /// tail-emplaced inside the metadata pattern and initialized by the fill
    /// function. Implies HasDependentMetadata.
    bool HasDependentVWT = false;
    
    /// The offset of the tail-allocated dependent VWT, if any.
    Size DependentVWTPoint = Size::invalid();

    template <class... T>
    GenericMetadataBuilderBase(IRGenModule &IGM, T &&...args)
      : super(IGM, std::forward<T>(args)...) {}

    /// Emit the create function for the template.
    llvm::Function *emitCreateFunction() {
      // Metadata *(*CreateFunction)(GenericMetadata*, const void * const *)
      llvm::Type *argTys[] = {IGM.TypeMetadataPatternPtrTy, IGM.Int8PtrPtrTy};
      auto ty = llvm::FunctionType::get(IGM.TypeMetadataPtrTy,
                                        argTys, /*isVarArg*/ false);
      llvm::Function *f = llvm::Function::Create(
          ty, llvm::GlobalValue::InternalLinkage,
          llvm::Twine("create_generic_metadata_") + Target->getName().str(),
          &IGM.Module);
      // FIXME: should we be setting visibility and DLL storage as well?
      f->setAttributes(IGM.constructInitialAttributes());

      IRGenFunction IGF(IGM, f);

      // Skip instrumentation when building for TSan to avoid false positives.
      // The synchronization for this happens in the Runtime and we do not see it.
      if (IGM.IRGen.Opts.Sanitize == SanitizerKind::Thread)
        f->removeFnAttr(llvm::Attribute::SanitizeThread);

      if (IGM.DebugInfo)
        IGM.DebugInfo->emitArtificialFunction(IGF, f);

      Explosion params = IGF.collectParameters();
      llvm::Value *metadataPattern = params.claimNext();
      llvm::Value *args = params.claimNext();

      // Bind the generic arguments.
      if (Target->isGenericContext()) {
        Address argsArray(args, IGM.getPointerAlignment());
        emitPolymorphicParametersFromArray(IGF, Target, argsArray);
      }

      // Allocate the metadata.
      llvm::Value *metadataValue =
        asImpl().emitAllocateMetadata(IGF, metadataPattern, args);
      
      // Execute the fill ops. Cast the parameters to word pointers because the
      // fill indexes are word-indexed.
      Address metadataWords(IGF.Builder.CreateBitCast(metadataValue, IGM.Int8PtrPtrTy),
                            IGM.getPointerAlignment());
      
      for (auto &fillOp : FillOps) {
        llvm::Value *value;
        if (fillOp.Conformance) {
          value = emitWitnessTableRef(IGF, fillOp.Type, *fillOp.Conformance);
        } else {
          value = IGF.emitTypeMetadataRef(fillOp.Type);
        }

        auto dest = createPointerSizedGEP(IGF, metadataWords,
                                          fillOp.ToOffset - AddressPoint);

        // A far relative indirectable pointer.
        if (fillOp.IsRelative) {
          dest = IGF.Builder.CreateElementBitCast(dest,
                                                  IGM.FarRelativeAddressTy);
          IGF.emitStoreOfRelativeIndirectablePointer(value, dest,
                                                     /*isFar*/ true);

        // A direct pointer.
        } else {
          value = IGF.Builder.CreateBitCast(value, IGM.Int8PtrTy);
          IGF.Builder.CreateStore(value, dest);
        }
      }
      
      // Initialize the instantiated dependent value witness table, if we have
      // one.
      llvm::Value *vwtableValue = nullptr;
      if (HasDependentVWT) {
        assert(!AddressPoint.isInvalid() && "did not set valid address point!");
        assert(!DependentVWTPoint.isInvalid() && "did not set dependent VWT point!");
        
        // Fill in the pointer from the metadata to the VWT. The VWT pointer
        // always immediately precedes the address point.
        auto vwtAddr = createPointerSizedGEP(IGF, metadataWords,
                                             DependentVWTPoint - AddressPoint);
        vwtableValue = IGF.Builder.CreateBitCast(vwtAddr.getAddress(),
                                                 IGF.IGM.WitnessTablePtrTy);

        auto vwtAddrVal = IGF.Builder.CreateBitCast(vwtableValue, IGM.Int8PtrTy);
        auto vwtRefAddr = createPointerSizedGEP(IGF, metadataWords,
                                                Size(0) - IGM.getPointerSize());
        IGF.Builder.CreateStore(vwtAddrVal, vwtRefAddr);
        
        HasDependentMetadata = true;
      }

      if (HasDependentMetadata) {
        asImpl().emitInitializeMetadata(IGF, metadataValue, vwtableValue);
      }
      
      // The metadata is now complete.
      IGF.Builder.CreateRet(metadataValue);
      
      return f;
    }

    void addFillOp(CanType type, Optional<ProtocolConformanceRef> conf,
                   bool isRelative) {
      FillOps.push_back({type, conf, getNextOffsetFromTemplateHeader(),
                         isRelative });
    }
    
  public:
    void createMetadataAccessFunction() {
      (void) getGenericTypeMetadataAccessFunction(IGM, Target, ForDefinition);
    }

    void layout() {
      TemplateHeaderSize =
        ((NumPrivateDataWords + 1) * IGM.getPointerSize()) + Size(8);

      auto privateDataInit = getPrivateDataInit();

      // Leave room for the header.
      auto createFunctionField = B.addPlaceholderWithSize(IGM.Int8PtrTy);
      auto sizeField = B.addPlaceholderWithSize(IGM.Int32Ty);
      auto numArgumentsField = B.addPlaceholderWithSize(IGM.Int16Ty);
      auto addressPointField = B.addPlaceholderWithSize(IGM.Int16Ty);
      auto privateDataField =
        B.addPlaceholderWithSize(privateDataInit->getType());

      // Lay out the template data.
      super::layout();
      
      // Save a slot for the field type vector address to be instantiated into.
      asImpl().addFieldTypeVectorReferenceSlot();
      
      // If we have a dependent value witness table, emit its template.
      if (HasDependentVWT) {
        // Note the dependent VWT offset.
        DependentVWTPoint = getNextOffsetFromTemplateHeader();
        asImpl().addDependentValueWitnessTablePattern();
      }
      
      asImpl().addDependentData();

      // Fill in the header:

      //   Metadata *(*CreateFunction)(GenericMetadata *, const void*);
      B.fillPlaceholder(createFunctionField, emitCreateFunction());
      
      //   uint32_t MetadataSize;
      // We compute this assuming that every entry in the metadata table
      // is a pointer in size.
      Size size = getNextOffsetFromTemplateHeader();
      B.fillPlaceholderWithInt(sizeField, IGM.Int32Ty, size.getValue());
      
      //   uint16_t NumArguments;
      // TODO: ultimately, this should be the number of actual template
      // arguments, not the number of witness tables required.
      unsigned numGenericArguments =
        GenericArguments::getNumGenericArguments(IGM, Target);
      B.fillPlaceholderWithInt(numArgumentsField,
                               IGM.Int16Ty, numGenericArguments);

      //   uint16_t AddressPoint;
      assert(!AddressPoint.isInvalid() && "address point not noted!");
      B.fillPlaceholderWithInt(addressPointField,
                               IGM.Int16Ty, AddressPoint.getValue());

      //   void *PrivateData[NumPrivateDataWords];
      B.fillPlaceholder(privateDataField, privateDataInit);
    }

    /// Write down the index of the address point.
    void noteAddressPoint() {
      AddressPoint = getNextOffsetFromTemplateHeader();
      super::noteAddressPoint();
    }

    /// Ignore the preallocated header.
    Size getNextOffsetFromTemplateHeader() const {
      // Note that the header fields are all pointer-sized.
      return B.getNextOffsetFromGlobal() - TemplateHeaderSize;
    }

    template <class... T>
    void addGenericArgument(CanType type, T &&...args) {
      NumGenericWitnesses++;
      addFillOp(type, None, /*relative*/ false);
      super::addGenericArgument(type, std::forward<T>(args)...);
    }

    template <class... T>
    void addGenericWitnessTable(CanType type, ProtocolConformanceRef conf,
                                T &&...args) {
      NumGenericWitnesses++;
      addFillOp(type, conf, /*relative*/ false);
      super::addGenericWitnessTable(type, conf, std::forward<T>(args)...);
    }
    
    void addFieldTypeVectorReferenceSlot() {
      B.addNullPointer(IGM.TypeMetadataPtrTy->getPointerTo());
    }
    
    // Can be overridden by subclassers to emit other dependent metadata.
    void addDependentData() {}
    
  private:
    static llvm::Constant *makeArray(llvm::Type *eltTy,
                                     ArrayRef<llvm::Constant*> elts) {
      auto arrayTy = llvm::ArrayType::get(eltTy, elts.size());
      return llvm::ConstantArray::get(arrayTy, elts);
    }

    /// Produce the initializer for the private-data field of the
    /// template header.
    llvm::Constant *getPrivateDataInit() {
      auto null = llvm::ConstantPointerNull::get(IGM.Int8PtrTy);
      
      llvm::Constant *privateData[NumPrivateDataWords];
      
      for (auto &element : privateData)
        element = null;

      return makeArray(IGM.Int8PtrTy, privateData);
    }
  };
} // end anonymous namespace

// Classes

static Address
emitAddressOfFieldOffsetVectorInClassMetadata(IRGenFunction &IGF,
                                              ClassDecl *theClass,
                                              llvm::Value *metadata) {
  BEGIN_METADATA_SEARCHER_0(GetOffsetToFieldOffsetVector, Class)
    void noteStartOfFieldOffsets(ClassDecl *whichClass) {
      if (whichClass == Target)
        setTargetOffset();
    }
  END_METADATA_SEARCHER()

  auto offset =
    GetOffsetToFieldOffsetVector(IGF.IGM, theClass).getTargetOffset();
  
  Address addr(metadata, IGF.IGM.getPointerAlignment());
  addr = IGF.Builder.CreateBitCast(addr,
                                   IGF.IGM.SizeTy->getPointerTo());
  return createPointerSizedGEP(IGF, addr, offset);
}

static llvm::Value *emitInitializeFieldOffsetVector(IRGenFunction &IGF,
                                                    ClassDecl *target,
                                                    llvm::Value *metadata) {
  llvm::Value *fieldVector
    = emitAddressOfFieldOffsetVectorInClassMetadata(IGF, target, metadata)
        .getAddress();
  
  // Collect the stored properties of the type.
  llvm::SmallVector<VarDecl*, 4> storedProperties;
  for (auto prop : target->getStoredProperties()) {
    storedProperties.push_back(prop);
  }

  // Fill out an array with the field type metadata records.
  Address fields = IGF.createAlloca(
                   llvm::ArrayType::get(IGF.IGM.SizeTy,
                                        storedProperties.size() * 2),
                   IGF.IGM.getPointerAlignment(), "classFields");
  IGF.Builder.CreateLifetimeStart(fields,
                  IGF.IGM.getPointerSize() * storedProperties.size() * 2);
  
  Address firstField;
  unsigned index = 0;
  for (auto prop : storedProperties) {
    auto propFormalTy = target->mapTypeIntoContext(prop->getInterfaceType())
                            ->getCanonicalType();
    SILType propLoweredTy = IGF.IGM.getLoweredType(propFormalTy);
    auto &propTI = IGF.getTypeInfo(propLoweredTy);
    auto sizeAndAlignMask
      = propTI.getSizeAndAlignmentMask(IGF, propLoweredTy);

    llvm::Value *size = sizeAndAlignMask.first;
    Address sizeAddr =
      IGF.Builder.CreateStructGEP(fields, index, IGF.IGM.getPointerSize());
    IGF.Builder.CreateStore(size, sizeAddr);
    if (index == 0) firstField = sizeAddr;

    llvm::Value *alignMask = sizeAndAlignMask.second;
    Address alignMaskAddr =
      IGF.Builder.CreateStructGEP(fields, index + 1,
                                  IGF.IGM.getPointerSize());
    IGF.Builder.CreateStore(alignMask, alignMaskAddr);

    index += 2;
  }

  if (storedProperties.empty()) {
    firstField = IGF.Builder.CreateStructGEP(fields, 0, Size(0));
  }

  // Ask the runtime to lay out the class.  This can relocate it if it
  // wasn't allocated with swift_allocateGenericClassMetadata.
  auto numFields = IGF.IGM.getSize(Size(storedProperties.size()));
  metadata = IGF.Builder.CreateCall(IGF.IGM.getInitClassMetadataUniversalFn(),
                                    {metadata, numFields,
                                     firstField.getAddress(), fieldVector});
  IGF.Builder.CreateLifetimeEnd(fields,
                  IGF.IGM.getPointerSize() * storedProperties.size() * 2);

  return metadata;
}

namespace {
  /// An adapter for laying out class metadata.
  template <class Impl>
  class ClassMetadataBuilderBase : public ClassMetadataLayout<Impl> {
    using super = ClassMetadataLayout<Impl>;

    Optional<MetadataSize> ClassObjectExtents;

  protected:
    using super::IGM;
    using super::Target;

    ConstantStructBuilder &B;
    const StructLayout &Layout;
    const ClassLayout &FieldLayout;
    SILVTable *VTable;

    ClassMetadataBuilderBase(IRGenModule &IGM, ClassDecl *theClass,
                             ConstantStructBuilder &builder,
                             const StructLayout &layout,
                             const ClassLayout &fieldLayout)
      : super(IGM, theClass), B(builder),
        Layout(layout), FieldLayout(fieldLayout) {
      VTable = IGM.getSILModule().lookUpVTable(Target);
    }

    void computeClassObjectExtents() {
      if (ClassObjectExtents.hasValue()) return;
      ClassObjectExtents = getSizeOfMetadata(IGM, Target);
    }

  public:
    /// The 'metadata flags' field in a class is actually a pointer to
    /// the metaclass object for the class.
    ///
    /// NONAPPLE: This is only really required for ObjC interop; maybe
    /// suppress this for classes that don't need to be exposed to
    /// ObjC, e.g. for non-Apple platforms?
    void addMetadataFlags() {
      static_assert(unsigned(MetadataKind::Class) == 0,
                    "class metadata kind is non-zero?");

      if (IGM.ObjCInterop) {
        // Get the metaclass pointer as an intptr_t.
        auto metaclass = IGM.getAddrOfMetaclassObject(Target,
                                                      NotForDefinition);
        auto flags =
          llvm::ConstantExpr::getPtrToInt(metaclass, IGM.MetadataKindTy);
        B.add(flags);
      } else {
        // On non-objc platforms just fill it with a null, there
        // is no Objective-C metaclass.
        // FIXME: Remove this to save metadata space.
        // rdar://problem/18801263
        B.addInt(IGM.MetadataKindTy, unsigned(MetadataKind::Class));
      }
    }

    /// The runtime provides a value witness table for Builtin.NativeObject.
    void addValueWitnessTable() {
      ClassDecl *cls = Target;
      
      auto type = (cls->checkObjCAncestry() != ObjCClassKind::NonObjC
                   ? IGM.Context.TheUnknownObjectType
                   : IGM.Context.TheNativeObjectType);
      auto wtable = IGM.getAddrOfValueWitnessTable(type);
      B.add(wtable);
    }

    void addDestructorFunction() {
      auto expansion = ResilienceExpansion::Minimal;
      auto dtorRef = SILDeclRef(Target->getDestructor(),
                                SILDeclRef::Kind::Deallocator,
                                expansion);
      SILFunction *dtorFunc = IGM.getSILModule().lookUpFunction(dtorRef);
      if (dtorFunc) {
        B.add(IGM.getAddrOfSILFunction(dtorFunc, NotForDefinition));
      } else {
        // In case the optimizer removed the function. See comment in
        // addMethod().
        B.addNullPointer(IGM.FunctionPtrTy);
      }
    }
    
    void addNominalTypeDescriptor() {
      auto descriptor =
        ClassNominalTypeDescriptorBuilder(IGM, Target).emit();
      B.addFarRelativeAddress(descriptor);
    }
    
    void addIVarDestroyer() {
      auto dtorFunc = IGM.getAddrOfIVarInitDestroy(Target,
                                                   /*isDestroyer=*/ true,
                                                   /*isForeign=*/ false,
                                                   NotForDefinition);
      if (dtorFunc) {
        B.add(*dtorFunc);
      } else {
        B.addNullPointer(IGM.FunctionPtrTy);
      }
    }

    bool addReferenceToHeapMetadata(CanType type, bool allowUninitialized) {
      if (llvm::Constant *metadata
            = tryEmitConstantHeapMetadataRef(IGM, type, allowUninitialized)) {
        B.add(metadata);
        return true;
      } else {
        // Leave a null pointer placeholder to be filled at runtime
        B.addNullPointer(IGM.TypeMetadataPtrTy);
        return false;
      }
    }

    void addClassFlags() {
      // Always set a flag saying that this is a Swift 1.0 class.
      ClassFlags flags = ClassFlags::IsSwift1;

      // Set a flag if the class uses Swift 1.0 refcounting.
      auto type = Target->getDeclaredType()->getCanonicalType();
      if (getReferenceCountingForType(IGM, type)
            == ReferenceCounting::Native) {
        flags |= ClassFlags::UsesSwift1Refcounting;
      }

      B.addInt32((uint32_t) flags);
    }

    void addInstanceAddressPoint() {
      // Right now, we never allocate fields before the address point.
      B.addInt32(0);
    }

    void addInstanceSize() {
      if (llvm::Constant *size
            = tryEmitClassConstantFragileInstanceSize(IGM, Target)) {
        // We only support a maximum 32-bit instance size.
        if (IGM.SizeTy != IGM.Int32Ty)
          size = llvm::ConstantExpr::getTrunc(size, IGM.Int32Ty);
        B.add(size);
      } else {
        // Leave a zero placeholder to be filled at runtime
        B.addInt32(0);
      }
    }
    
    void addInstanceAlignMask() {
      if (llvm::Constant *align
            = tryEmitClassConstantFragileInstanceAlignMask(IGM, Target)) {
        if (IGM.SizeTy != IGM.Int16Ty)
          align = llvm::ConstantExpr::getTrunc(align, IGM.Int16Ty);
        B.add(align);
      } else {
        // Leave a zero placeholder to be filled at runtime
        B.addInt16(0);
      }
    }

    void addRuntimeReservedBits() {
      B.addInt16(0);
    }

    void addClassSize() {
      computeClassObjectExtents();
      B.addInt32(ClassObjectExtents->FullSize.getValue());
    }

    void addClassAddressPoint() {
      computeClassObjectExtents();
      B.addInt32(ClassObjectExtents->AddressPoint.getValue());
    }
    
    void addClassCacheData() {
      // We initially fill in these fields with addresses taken from
      // the ObjC runtime.
      // FIXME: Remove null data altogether rdar://problem/18801263
      B.add(IGM.getObjCEmptyCachePtr());
      B.add(IGM.getObjCEmptyVTablePtr());
    }

    void addClassDataPointer() {
      if (!IGM.ObjCInterop) {
        // with no Objective-C runtime, just give an empty pointer with the
        // swift bit set.
        B.addInt(IGM.IntPtrTy, 1);
        return;
      }
      // Derive the RO-data.
      llvm::Constant *data = emitClassPrivateData(IGM, Target);

      // We always set the low bit to indicate this is a Swift class.
      data = llvm::ConstantExpr::getPtrToInt(data, IGM.IntPtrTy);
      data = llvm::ConstantExpr::getAdd(data,
                                    llvm::ConstantInt::get(IGM.IntPtrTy, 1));

      B.add(data);
    }

    void addFieldOffset(VarDecl *var) {
      assert(var->hasStorage());
      
      unsigned fieldIndex = FieldLayout.getFieldIndex(var);
      llvm::Constant *fieldOffsetOrZero;
      auto &element = Layout.getElement(fieldIndex);

      if (element.getKind() == ElementLayout::Kind::Fixed) {
        // Use a fixed offset if we have one.
        fieldOffsetOrZero = IGM.getSize(element.getByteOffset());
      } else {
        // Otherwise, leave a placeholder for the runtime to populate at runtime.
        fieldOffsetOrZero = IGM.getSize(Size(0));
      }
      B.add(fieldOffsetOrZero);

      if (var->getDeclContext() == Target) {
        auto access = FieldLayout.AllFieldAccesses[fieldIndex];
        switch (access) {
        case FieldAccess::ConstantDirect:
        case FieldAccess::NonConstantDirect: {
          // Emit a global variable storing the constant field offset.
          // If the superclass was imported from Objective-C, the offset
          // does not include the superclass size; we rely on the
          // Objective-C runtime sliding it down.
          //
          // TODO: Don't emit the symbol if field has a fixed offset and size
          // in all resilience domains
          auto offsetAddr = IGM.getAddrOfFieldOffset(var, /*indirect*/ false,
                                                     ForDefinition);
          auto offsetVar = cast<llvm::GlobalVariable>(offsetAddr.getAddress());
          offsetVar->setInitializer(fieldOffsetOrZero);

          // If we know the offset won't change, make it a constant.
          offsetVar->setConstant(access == FieldAccess::ConstantDirect);

          break;
        }

        case FieldAccess::ConstantIndirect:
          // No global variable is needed.
          break;

        case FieldAccess::NonConstantIndirect:
          // Emit a global variable storing an offset into the field offset
          // vector within the class metadata. This access pattern is used
          // when the field offset depends on generic parameters. As above,
          // the Objective-C runtime will slide the field offsets within the
          // class metadata to adjust for the superclass size.
          //
          // TODO: This isn't plumbed through all the way yet.
          auto offsetAddr = IGM.getAddrOfFieldOffset(var, /*indirect*/ true,
                                                     ForDefinition);
          auto offsetVar = cast<llvm::GlobalVariable>(offsetAddr.getAddress());
          offsetVar->setConstant(false);
          auto offset = getClassFieldOffset(IGM, Target, var).getValue();
          auto offsetVal = llvm::ConstantInt::get(IGM.IntPtrTy, offset);
          offsetVar->setInitializer(offsetVal);

          break;
        }
      }
    }

    void addMethod(SILDeclRef fn) {
      // Find the vtable entry.
      assert(VTable && "no vtable?!");
      if (SILFunction *func =
            VTable->getImplementation(IGM.getSILModule(), fn)) {
        B.add(IGM.getAddrOfSILFunction(func, NotForDefinition));
      } else {
        // The method is removed by dead method elimination.
        // It should be never called. We add a pointer to an error function.
        B.addBitCast(IGM.getDeletedMethodErrorFn(), IGM.FunctionPtrTy);
      }
    }

    void addPlaceholder(MissingMemberDecl *) {
      llvm_unreachable("cannot generate metadata with placeholders in it");
    }

    void addMethodOverride(SILDeclRef baseRef, SILDeclRef declRef) {}

    void addGenericArgument(CanType argTy, ClassDecl *forClass) {
      B.addNullPointer(IGM.TypeMetadataPtrTy);
    }

    void addGenericWitnessTable(CanType argTy, ProtocolConformanceRef conf,
                                ClassDecl *forClass) {
      B.addNullPointer(IGM.WitnessTablePtrTy);
    }

  protected:
    bool isFinishInitializationIdempotent() {
      if (!Layout.isFixedLayout())
        return false;

      if (doesClassMetadataRequireDynamicInitialization(IGM, Target))
        return false;

      return true;
    }

    llvm::Value *emitFinishIdempotentInitialization(IRGenFunction &IGF,
                                                    llvm::Value *metadata) {
      if (IGF.IGM.ObjCInterop) {
        metadata =
          IGF.Builder.CreateBitCast(metadata, IGF.IGM.ObjCClassPtrTy);
        metadata =
          IGF.Builder.CreateCall(IGF.IGM.getGetInitializedObjCClassFn(),
                                 metadata);
        metadata =
           IGF.Builder.CreateBitCast(metadata, IGF.IGM.TypeMetadataPtrTy);
      }
      return metadata;
    }

    llvm::Value *emitFinishInitializationOfClassMetadata(IRGenFunction &IGF,
                                                      llvm::Value *metadata) {
      // We assume that we've already filled in the class's generic arguments.
      // We need to:
      //   - relocate the metadata to accommodate the superclass,
      //     if something in our hierarchy is resilient to us;
      //   - fill out the subclass's field offset vector, if its layout
      //     wasn't fixed;
      //   - copy field offsets and generic arguments from higher in the
      //     class hierarchy, if 
      //   - copy the superclass data, if there are generic arguments
      //     or field offset vectors there that weren't filled in;
      //   - populate the field offset vector, if layout isn't fixed, and
      //   - register the class with the ObjC runtime, if ObjC interop is
      //     enabled.
      //
      // emitInitializeFieldOffsetVector will do everything in the full case.
      if (doesClassMetadataRequireDynamicInitialization(IGF.IGM, Target)) {
        metadata = emitInitializeFieldOffsetVector(IGF, Target, metadata);

      // TODO: do something intermediate when e.g. all we needed to do was
      // set parent metadata pointers.

      // Otherwise, all we need to do is register with the ObjC runtime.
      } else {
        metadata = emitFinishIdempotentInitialization(IGF, metadata);
      }

      // Realizing the class with the ObjC runtime will copy back to the
      // field offset globals for us; but if ObjC interop is disabled, we
      // have to do that ourselves, assuming we didn't just emit them all
      // correctly in the first place.
      if (!Layout.isFixedLayout() && !IGF.IGM.ObjCInterop)
        emitInitializeFieldOffsets(IGF, metadata);

      return metadata;
    }

    // The Objective-C runtime will copy field offsets from the field offset
    // vector into field offset globals for us, if present. If there's no
    // Objective-C runtime, we have to do this ourselves.
    void emitInitializeFieldOffsets(IRGenFunction &IGF,
                                    llvm::Value *metadata) {
      unsigned index = FieldLayout.InheritedStoredProperties.size();

      for (auto prop : Target->getStoredProperties()) {
        auto access = FieldLayout.AllFieldAccesses[index];
        if (access == FieldAccess::NonConstantDirect) {
          Address offsetA = IGF.IGM.getAddrOfFieldOffset(prop,
                                                         /*indirect*/ false,
                                                         ForDefinition);

          // We can't use emitClassFieldOffset() here because that creates
          // an invariant load, which could be hoisted above the point
          // where the metadata becomes fully initialized
          Size offset = getClassFieldOffset(IGF.IGM, Target, prop);
          int index = IGF.IGM.getOffsetInWords(offset);
          auto offsetVal = emitLoadFromMetadataAtIndex(IGF, metadata, index,
                                                       IGF.IGM.SizeTy);
          IGF.Builder.CreateStore(offsetVal, offsetA);
        }

        index++;
      }
    }
  };

  class ClassMetadataBuilder :
    public ClassMetadataBuilderBase<ClassMetadataBuilder> {

    bool HasUnfilledSuperclass = false;
    bool HasUnfilledParent = false;
  public:
    ClassMetadataBuilder(IRGenModule &IGM, ClassDecl *theClass,
                         ConstantStructBuilder &builder,
                         const StructLayout &layout,
                         const ClassLayout &fieldLayout)
      : ClassMetadataBuilderBase(IGM, theClass, builder, layout, fieldLayout) {
    }

    void addSuperClass() {
      // If this is a root class, use SwiftObject as our formal parent.
      if (!Target->hasSuperclass()) {
        // This is only required for ObjC interoperation.
        if (!IGM.ObjCInterop) {
          B.addNullPointer(IGM.TypeMetadataPtrTy);
          return;
        }

        // We have to do getAddrOfObjCClass ourselves here because
        // the ObjC runtime base needs to be ObjC-mangled but isn't
        // actually imported from a clang module.
        B.add(IGM.getAddrOfObjCClass(
                               IGM.getObjCRuntimeBaseForSwiftRootClass(Target),
                               NotForDefinition));
        return;
      }

      Type superclassTy = Target->mapTypeIntoContext(Target->getSuperclass());

      if (!addReferenceToHeapMetadata(superclassTy->getCanonicalType(),
                                      /*allowUninit*/ false)) {
        HasUnfilledSuperclass = true;
      }
    }

    void addParentMetadataRef(ClassDecl *forClass, Type classType) {
      CanType parentType = classType->getCanonicalType().getNominalParent();

      if (auto metadata =
            tryEmitConstantTypeMetadataRef(IGM, parentType,
                                           SymbolReferenceKind::Absolute)) {
        B.add(metadata.getValue());
      } else {
        // Leave a null pointer placeholder to be filled by in-place
        // initialization.
        B.addNullPointer(IGM.TypeMetadataPtrTy);
        if (forClass == Target)
          HasUnfilledParent = true;
      }
    }

    bool canBeConstant() {
      // TODO: the metadata global can actually be constant in a very
      // special case: it's not a pattern, ObjC interoperation isn't
      // required, there are no class fields, and there is nothing that
      // needs to be runtime-adjusted.
      return false;
    }

    void createMetadataAccessFunction() {
      assert(!Target->isGenericContext());
      auto type =cast<ClassType>(Target->getDeclaredType()->getCanonicalType());

      (void) getTypeMetadataAccessFunction(IGM, type, ForDefinition,
      [&](IRGenFunction &IGF, llvm::Constant *cacheVar) -> llvm::Value* {
        // There's an interesting special case where we can do the
        // initialization idempotently and thus avoid the need for a lock.
        if (!HasUnfilledSuperclass && !HasUnfilledParent &&
            isFinishInitializationIdempotent()) {
          auto type = Target->getDeclaredType()->getCanonicalType();
          auto metadata =
            IGF.IGM.getAddrOfTypeMetadata(type, /*pattern*/ false);
          return emitFinishIdempotentInitialization(IGF, metadata);
        }

        // Otherwise, use the generic path.
        return emitInPlaceTypeMetadataAccessFunctionBody(IGF, type, cacheVar,
          [&](IRGenFunction &IGF, llvm::Value *metadata) {
            return emitInPlaceMetadataInitialization(IGF, type, metadata);
          });
      });
    }

  private:
    llvm::Value *emitInPlaceMetadataInitialization(IRGenFunction &IGF,
                                                   CanClassType type,
                                                   llvm::Value *metadata) {
      // Many of the things done by generic instantiation are unnecessary here:
      //   initializing the metaclass pointer
      //   initializing the ro-data pointer

      // Initialize the superclass if we didn't do so as a constant.
      if (HasUnfilledSuperclass) {
        auto superclass = type->getSuperclass()->getCanonicalType();
        llvm::Value *superclassMetadata =
          emitClassHeapMetadataRef(IGF, superclass,
                                   MetadataValueType::TypeMetadata,
                                   /*allowUninit*/ false);
        Address superField =
          emitAddressOfSuperclassRefInClassMetadata(IGF, metadata);
        superField = IGF.Builder.CreateElementBitCast(superField,
                                                     IGF.IGM.TypeMetadataPtrTy);
        IGF.Builder.CreateStore(superclassMetadata, superField);
      }

      // Initialize the class's own parent pointer if it has one and it
      // wasn't emitted as a constant.
      if (HasUnfilledParent) {
        auto parentType = type.getParent();
        assert(parentType);
        llvm::Value *parentMetadata = IGF.emitTypeMetadataRef(parentType);

        int index = getClassParentIndex(IGF.IGM, Target);
        Address slot = emitAddressOfMetadataSlotAtIndex(IGF, metadata, index,
                                                    IGF.IGM.TypeMetadataPtrTy);
        IGF.Builder.CreateStore(parentMetadata, slot);
      }

      metadata = emitFinishInitializationOfClassMetadata(IGF, metadata);

      return metadata;
    }
  };
  
  /// A builder for metadata templates.
  class GenericClassMetadataBuilder :
    public GenericMetadataBuilderBase<GenericClassMetadataBuilder,
                      ClassMetadataBuilderBase<GenericClassMetadataBuilder>>
  {
    typedef GenericMetadataBuilderBase super;

    Size MetaclassPtrOffset = Size::invalid();
    Size ClassRODataPtrOffset = Size::invalid();
    Size MetaclassRODataPtrOffset = Size::invalid();
    Size DependentMetaclassPoint = Size::invalid();
    Size DependentClassRODataPoint = Size::invalid();
    Size DependentMetaclassRODataPoint = Size::invalid();
  public:
    GenericClassMetadataBuilder(IRGenModule &IGM, ClassDecl *theClass,
                                ConstantStructBuilder &B,
                                const StructLayout &layout,
                                const ClassLayout &fieldLayout)
      : super(IGM, theClass, B, layout, fieldLayout)
    {
      // We need special initialization of metadata objects to trick the ObjC
      // runtime into initializing them.
      HasDependentMetadata = true;
    }

    void addParentMetadataRef(ClassDecl *forClass, Type classType) {
      CanType parentType = classType->getCanonicalType().getNominalParent();
      this->addFillOp(parentType, None, /*relative*/ false);
      B.addNullPointer(IGM.TypeMetadataPtrTy);
    }

    void addSuperClass() {
      // Filled in by the runtime.
      B.addNullPointer(IGM.TypeMetadataPtrTy);
    }

    llvm::Value *emitAllocateMetadata(IRGenFunction &IGF,
                                      llvm::Value *metadataPattern,
                                      llvm::Value *arguments) {
      llvm::Value *superMetadata;
      if (Target->hasSuperclass()) {
        Type superclass = Target->getSuperclass();
        superclass = Target->mapTypeIntoContext(superclass);
        superMetadata =
          emitClassHeapMetadataRef(IGF, superclass->getCanonicalType(),
                                   MetadataValueType::ObjCClass);
      } else if (IGM.ObjCInterop) {
        superMetadata = emitObjCHeapMetadataRef(IGF,
                               IGM.getObjCRuntimeBaseForSwiftRootClass(Target));
      } else {
        superMetadata
          = llvm::ConstantPointerNull::get(IGF.IGM.ObjCClassPtrTy);
      }

      return IGF.Builder.CreateCall(IGM.getAllocateGenericClassMetadataFn(),
                                    {metadataPattern, arguments, superMetadata});
    }
    
    void addMetadataFlags() {
      // The metaclass pointer will be instantiated here.
      MetaclassPtrOffset = getNextOffsetFromTemplateHeader();
      B.addInt(IGM.MetadataKindTy, 0);
    }
    
    void addClassDataPointer() {
      // The rodata pointer will be instantiated here.
      // Make sure we at least set the 'is Swift class' bit, though.
      ClassRODataPtrOffset = getNextOffsetFromTemplateHeader();
      B.addInt(IGM.MetadataKindTy, 1);
    }
    
    void addDependentData() {
      if (!IGM.ObjCInterop) {
        // Every piece of data in the dependent data appears to be related to
        // Objective-C information. If we're not doing Objective-C interop, we
        // can just skip adding it to the class.
        return;
      }
      // Emit space for the dependent metaclass.
      DependentMetaclassPoint = getNextOffsetFromTemplateHeader();
      // isa
      ClassDecl *rootClass = getRootClassForMetaclass(IGM, Target);
      auto isa = IGM.getAddrOfMetaclassObject(rootClass, NotForDefinition);
      B.add(isa);
      // super, which is dependent if the superclass is generic
      B.addNullPointer(IGM.ObjCClassPtrTy);
      // cache
      B.add(IGM.getObjCEmptyCachePtr());
      // vtable
      B.add(IGM.getObjCEmptyVTablePtr());
      // rodata, which is always dependent
      MetaclassRODataPtrOffset = getNextOffsetFromTemplateHeader();
      B.addInt(IGM.IntPtrTy, 0);

      std::tie(DependentClassRODataPoint, DependentMetaclassRODataPoint)
        = emitClassPrivateDataFields(IGM, B, Target);
      DependentClassRODataPoint -= TemplateHeaderSize;
      DependentMetaclassRODataPoint -= TemplateHeaderSize;
    }
                            
    void addDependentValueWitnessTablePattern() {
      llvm_unreachable("classes should never have dependent vwtables");
    }

    void noteStartOfFieldOffsets(ClassDecl *whichClass) {
      HasDependentMetadata = true;
    }
    
    void noteEndOfFieldOffsets(ClassDecl *whichClass) {}
    
    // Suppress GenericMetadataBuilderBase's default behavior of introducing
    // fill ops for generic arguments unless they belong directly to the target
    // class and not its ancestors.

    void addGenericArgument(CanType type, ClassDecl *forClass) {
      if (forClass == Target) {
        // Introduce the fill op.
        GenericMetadataBuilderBase::addGenericArgument(type, forClass);
      } else {
        // Lay out the field, but don't fill it in, we will copy it from
        // the superclass.
        HasDependentMetadata = true;
        ClassMetadataBuilderBase::addGenericArgument(type, forClass);
      }
    }
    
    void addGenericWitnessTable(CanType type, ProtocolConformanceRef conf,
                                ClassDecl *forClass) {
      if (forClass == Target) {
        // Introduce the fill op.
        GenericMetadataBuilderBase::addGenericWitnessTable(type, conf,forClass);
      } else {
        // Lay out the field, but don't provide the fill op, which we'll get
        // from the superclass.
        HasDependentMetadata = true;
        ClassMetadataBuilderBase::addGenericWitnessTable(type, conf, forClass);
      }
    }

    void emitInitializeMetadata(IRGenFunction &IGF,
                                llvm::Value *metadata,
                                llvm::Value *vwtable) {
      assert(!HasDependentVWT && "class should never have dependent VWT");

      // Fill in the metaclass pointer.
      Address metadataPtr(IGF.Builder.CreateBitCast(metadata, IGF.IGM.Int8PtrPtrTy),
                          IGF.IGM.getPointerAlignment());
      
      llvm::Value *metaclass;
      if (IGF.IGM.ObjCInterop) {
        assert(!DependentMetaclassPoint.isInvalid());
        assert(!MetaclassPtrOffset.isInvalid());

        Address metaclassPtrSlot = createPointerSizedGEP(IGF, metadataPtr,
                                            MetaclassPtrOffset - AddressPoint);
        metaclassPtrSlot = IGF.Builder.CreateBitCast(metaclassPtrSlot,
                                        IGF.IGM.ObjCClassPtrTy->getPointerTo());
        Address metaclassRawPtr = createPointerSizedGEP(IGF, metadataPtr,
                                        DependentMetaclassPoint - AddressPoint);
        metaclass = IGF.Builder.CreateBitCast(metaclassRawPtr,
                                              IGF.IGM.ObjCClassPtrTy)
          .getAddress();
        IGF.Builder.CreateStore(metaclass, metaclassPtrSlot);
      } else {
        // FIXME: Remove altogether rather than injecting a NULL value.
        // rdar://problem/18801263
        assert(!MetaclassPtrOffset.isInvalid());
        Address metaclassPtrSlot = createPointerSizedGEP(IGF, metadataPtr,
                                            MetaclassPtrOffset - AddressPoint);
        metaclassPtrSlot = IGF.Builder.CreateBitCast(metaclassPtrSlot,
                                        IGF.IGM.ObjCClassPtrTy->getPointerTo());
        IGF.Builder.CreateStore(
          llvm::ConstantPointerNull::get(IGF.IGM.ObjCClassPtrTy), 
          metaclassPtrSlot);
      }
      
      // Fill in the rodata reference in the class.
      Address classRODataPtr;
      if (IGF.IGM.ObjCInterop) {
        assert(!DependentClassRODataPoint.isInvalid());
        assert(!ClassRODataPtrOffset.isInvalid());
        Address rodataPtrSlot = createPointerSizedGEP(IGF, metadataPtr,
                                           ClassRODataPtrOffset - AddressPoint);
        rodataPtrSlot = IGF.Builder.CreateBitCast(rodataPtrSlot,
                                              IGF.IGM.IntPtrTy->getPointerTo());
        
        classRODataPtr = createPointerSizedGEP(IGF, metadataPtr,
                                      DependentClassRODataPoint - AddressPoint);
        // Set the low bit of the value to indicate "compiled by Swift".
        llvm::Value *rodata = IGF.Builder.CreatePtrToInt(
                                classRODataPtr.getAddress(), IGF.IGM.IntPtrTy);
        rodata = IGF.Builder.CreateOr(rodata, 1);
        IGF.Builder.CreateStore(rodata, rodataPtrSlot);
      } else {
        // NOTE: Unlike other bits of the metadata that should later be removed,
        // this one is important because things check this value's flags to
        // determine what kind of object it is. That said, if those checks
        // are determined to be removable, we can remove this as well per
        // rdar://problem/18801263
        assert(!ClassRODataPtrOffset.isInvalid());
        Address rodataPtrSlot = createPointerSizedGEP(IGF, metadataPtr,
                                           ClassRODataPtrOffset - AddressPoint);
        rodataPtrSlot = IGF.Builder.CreateBitCast(rodataPtrSlot,
                                              IGF.IGM.IntPtrTy->getPointerTo());
        
        IGF.Builder.CreateStore(llvm::ConstantInt::get(IGF.IGM.IntPtrTy, 1), 
                                                                rodataPtrSlot);
      }

      // Fill in the rodata reference in the metaclass.
      Address metaclassRODataPtr;
      if (IGF.IGM.ObjCInterop) {
        assert(!DependentMetaclassRODataPoint.isInvalid());
        assert(!MetaclassRODataPtrOffset.isInvalid());
        Address rodataPtrSlot = createPointerSizedGEP(IGF, metadataPtr,
                                      MetaclassRODataPtrOffset - AddressPoint);
        rodataPtrSlot = IGF.Builder.CreateBitCast(rodataPtrSlot,
                                              IGF.IGM.IntPtrTy->getPointerTo());
        
        metaclassRODataPtr = createPointerSizedGEP(IGF, metadataPtr,
                                 DependentMetaclassRODataPoint - AddressPoint);
        llvm::Value *rodata = IGF.Builder.CreatePtrToInt(
                            metaclassRODataPtr.getAddress(), IGF.IGM.IntPtrTy);
        IGF.Builder.CreateStore(rodata, rodataPtrSlot);
      }

      // We can assume that this never relocates the metadata because
      // it should have been allocated properly for the class.
      (void) emitFinishInitializationOfClassMetadata(IGF, metadata);
    }
  };
} // end anonymous namespace

// FIXME: temporarial patch for MSVC
extern bool EnabledDllStorage();

/// Emit the ObjC-compatible class symbol for a class.
/// Since LLVM and many system linkers do not have a notion of relative symbol
/// references, we emit the symbol as a global asm block.
static void emitObjCClassSymbol(IRGenModule &IGM,
                                ClassDecl *classDecl,
                                llvm::GlobalValue *metadata) {
  llvm::SmallString<32> classSymbol;
  LinkEntity::forObjCClass(classDecl).mangle(classSymbol);

  // Create the alias.
  auto *metadataTy = cast<llvm::PointerType>(metadata->getType());

  // Create the alias.
  auto *alias = llvm::GlobalAlias::create(metadataTy->getElementType(),
                                          metadataTy->getAddressSpace(),
                                          metadata->getLinkage(),
                                          classSymbol.str(), metadata,
                                          IGM.getModule());
<<<<<<< HEAD
  if (IGM.useDllStorage() && EnabledDllStorage())
=======
  alias->setVisibility(metadata->getVisibility());

  if (IGM.useDllStorage())
>>>>>>> c13ba7f3
    alias->setDLLStorageClass(metadata->getDLLStorageClass());
}

/// Emit the type metadata or metadata template for a class.
void irgen::emitClassMetadata(IRGenModule &IGM, ClassDecl *classDecl,
                              const StructLayout &layout,
                              const ClassLayout &fieldLayout) {
  assert(!classDecl->isForeign());

  // Set up a dummy global to stand in for the metadata object while we produce
  // relative references.
  ConstantInitBuilder builder(IGM);
  auto init = builder.beginStruct();
  init.setPacked(true);

  // TODO: classes nested within generic types
  bool isPattern;
  bool canBeConstant;
  if (classDecl->isGenericContext()) {
    GenericClassMetadataBuilder builder(IGM, classDecl, init,
                                        layout, fieldLayout);
    builder.layout();
    isPattern = true;
    canBeConstant = false;

    maybeEmitNominalTypeMetadataAccessFunction(classDecl, builder);
  } else {
    ClassMetadataBuilder builder(IGM, classDecl, init, layout, fieldLayout);
    builder.layout();
    isPattern = false;
    canBeConstant = builder.canBeConstant();

    maybeEmitNominalTypeMetadataAccessFunction(classDecl, builder);
  }

  CanType declaredType = classDecl->getDeclaredType()->getCanonicalType();

  // For now, all type metadata is directly stored.
  bool isIndirect = false;

  StringRef section{};
  if (classDecl->isObjC())
    section = "__DATA,__objc_data, regular";

  auto var = IGM.defineTypeMetadata(declaredType, isIndirect, isPattern,
                                    canBeConstant,
                                    init.finishAndCreateFuture(),
                                    section);

  // Add classes that don't require dynamic initialization to the
  // ObjC class list.
  if (IGM.ObjCInterop && !isPattern && !isIndirect &&
      !doesClassMetadataRequireDynamicInitialization(IGM, classDecl)) {
    // Emit the ObjC class symbol to make the class visible to ObjC.
    if (classDecl->isObjC()) {
      emitObjCClassSymbol(IGM, classDecl, var);
    }

    IGM.addObjCClass(var,
              classDecl->getAttrs().hasAttribute<ObjCNonLazyRealizationAttr>());
  }
}

void IRGenFunction::setInvariantLoad(llvm::LoadInst *load) {
  load->setMetadata(IGM.InvariantMetadataID, IGM.InvariantNode);
}

void IRGenFunction::setDereferenceableLoad(llvm::LoadInst *load,
                                           unsigned size) {
  auto sizeConstant = llvm::ConstantInt::get(IGM.Int64Ty, size);
  auto sizeNode = llvm::MDNode::get(IGM.LLVMContext,
                                  llvm::ConstantAsMetadata::get(sizeConstant));
  load->setMetadata(IGM.DereferenceableID, sizeNode);
}

/// Emit a load from the given metadata at a constant index.
///
/// The load is marked invariant. This function should not be called
/// on metadata objects that are in the process of being initialized.
static llvm::LoadInst *
emitInvariantLoadFromMetadataAtIndex(IRGenFunction &IGF,
                                     llvm::Value *metadata,
                                     int index,
                                     llvm::Type *objectTy,
                               const Twine &suffix = Twine::createNull()) {
  auto result = emitLoadFromMetadataAtIndex(IGF, metadata, index, objectTy,
                                            suffix);
  IGF.setInvariantLoad(result);
  return result;
}

/// Given an AST type, load its value witness table.
llvm::Value *
IRGenFunction::emitValueWitnessTableRef(CanType type) {
  // See if we have a cached projection we can use.
  if (auto cached = tryGetLocalTypeData(type,
                                  LocalTypeDataKind::forValueWitnessTable())) {
    return cached;
  }
  
  auto metadata = emitTypeMetadataRef(type);
  auto vwtable = emitValueWitnessTableRefForMetadata(metadata);
  setScopedLocalTypeData(type, LocalTypeDataKind::forValueWitnessTable(),
                         vwtable);
  return vwtable;
}

/// Given a type metadata pointer, load its value witness table.
llvm::Value *
IRGenFunction::emitValueWitnessTableRefForMetadata(llvm::Value *metadata) {
  auto witness = emitInvariantLoadFromMetadataAtIndex(*this, metadata, -1,
                                                      IGM.WitnessTablePtrTy,
                                                      ".valueWitnesses");
  // A value witness table is dereferenceable to the number of value witness
  // pointers.
  
  // TODO: If we know the type statically has extra inhabitants, we know
  // there are more witnesses.
  auto numValueWitnesses
    = unsigned(ValueWitness::Last_RequiredValueWitness) + 1;
  setDereferenceableLoad(witness,
                         IGM.getPointerSize().getValue() * numValueWitnesses);
  return witness;
}

/// Given a lowered SIL type, load a value witness table that represents its
/// layout.
llvm::Value *
IRGenFunction::emitValueWitnessTableRefForLayout(SILType type) {
  // See if we have a cached projection we can use.
  if (auto cached = tryGetLocalTypeDataForLayout(type,
                                  LocalTypeDataKind::forValueWitnessTable())) {
    return cached;
  }
  
  auto metadata = emitTypeMetadataRefForLayout(type);
  auto vwtable = emitValueWitnessTableRefForMetadata(metadata);
  setScopedLocalTypeDataForLayout(type,
                                  LocalTypeDataKind::forValueWitnessTable(),
                                  vwtable);
  return vwtable;
}

/// Load the metadata reference at the given index.
static llvm::Value *emitLoadOfMetadataRefAtIndex(IRGenFunction &IGF,
                                                 llvm::Value *metadata,
                                                 int index) {
  return emitInvariantLoadFromMetadataAtIndex(IGF, metadata, index,
                                              IGF.IGM.TypeMetadataPtrTy);
}

/// Load the protocol witness table reference at the given index.
static llvm::Value *emitLoadOfWitnessTableRefAtIndex(IRGenFunction &IGF,
                                                     llvm::Value *metadata,
                                                     int index) {
  return emitInvariantLoadFromMetadataAtIndex(IGF, metadata, index,
                                              IGF.IGM.WitnessTablePtrTy);
}

namespace {
  /// A class for finding the 'parent' index in a class metadata object.
  BEGIN_METADATA_SEARCHER_0(FindClassParentIndex, Class)
    void addParentMetadataRef(ClassDecl *forClass, Type classType) {
      if (forClass == Target) setTargetOffset();
      super::addParentMetadataRef(forClass, classType);
    }
  END_METADATA_SEARCHER()
} // end anonymous namespace

/// Return the index of the parent metadata pointer for the given class.
static int getClassParentIndex(IRGenModule &IGM, ClassDecl *classDecl) {
  assert(classDecl->getDeclContext()->isTypeContext());
  return FindClassParentIndex(IGM, classDecl).getTargetIndex();
}

/// In both enums and structs, the parent index is at index 2.
static constexpr int ValueTypeParentIndex = 2;

/// Given a reference to some metadata, derive a reference to the
/// type's parent type.
llvm::Value *irgen::emitParentMetadataRef(IRGenFunction &IGF,
                                          NominalTypeDecl *decl,
                                          llvm::Value *metadata) {
  assert(decl->getDeclContext()->isTypeContext());

  switch (decl->getKind()) {
#define NOMINAL_TYPE_DECL(id, parent)
#define DECL(id, parent) \
  case DeclKind::id:
#include "swift/AST/DeclNodes.def"
    llvm_unreachable("not a nominal type");

  case DeclKind::Protocol:
    llvm_unreachable("protocols never have parent types!");

  case DeclKind::Class: {
    int index = getClassParentIndex(IGF.IGM, cast<ClassDecl>(decl));
    return emitLoadOfMetadataRefAtIndex(IGF, metadata, index);
  }

  case DeclKind::Enum:
  case DeclKind::Struct:
    return emitLoadOfMetadataRefAtIndex(IGF, metadata, ValueTypeParentIndex);
  }
  llvm_unreachable("bad decl kind!");
}

namespace {
  /// A class for finding the start of the generic requirements section
  /// in a type metadata object.
  BEGIN_GENERIC_METADATA_SEARCHER_0(FindTypeGenericRequirements)
    template <class... T>
    void noteStartOfGenericRequirements() {
      this->setTargetOffset();
    }

    template <class... T>
    void noteStartOfGenericRequirements(ClassDecl *forClass) {
      if (forClass == Target)
        this->setTargetOffset();
    }
  END_GENERIC_METADATA_SEARCHER(GenericRequirements)
} // end anonymous namespace

static int getIndexOfGenericRequirement(IRGenModule &IGM,
                                        NominalTypeDecl *decl,
                                        unsigned reqtIndex) {
  switch (decl->getKind()) {
#define NOMINAL_TYPE_DECL(id, parent)
#define DECL(id, parent) \
  case DeclKind::id:
#include "swift/AST/DeclNodes.def"
    llvm_unreachable("not a nominal type");

  case DeclKind::Protocol:
    llvm_unreachable("protocols are never generic!");

  case DeclKind::Class: {
    int index = FindClassGenericRequirements(IGM, cast<ClassDecl>(decl))
                  .getTargetIndex() + (int) reqtIndex;
    return index;
  }

  case DeclKind::Enum: {
    int index = FindEnumGenericRequirements(IGM, cast<EnumDecl>(decl))
                  .getTargetIndex() + (int) reqtIndex;
    return index;
  }
        
  case DeclKind::Struct: {
    int index = FindStructGenericRequirements(IGM, cast<StructDecl>(decl))
                  .getTargetIndex() + (int) reqtIndex;
    return index;
  }
  }
  llvm_unreachable("bad decl kind!");
}

/// Given a reference to nominal type metadata of the given type,
/// derive a reference to the nth argument metadata.  The type must
/// have generic arguments.
llvm::Value *irgen::emitArgumentMetadataRef(IRGenFunction &IGF,
                                            NominalTypeDecl *decl,
                                      const GenericTypeRequirements &reqts,
                                            unsigned reqtIndex,
                                            llvm::Value *metadata) {
  assert(reqts.getRequirements()[reqtIndex].Protocol == nullptr);
  int index = getIndexOfGenericRequirement(IGF.IGM, decl, reqtIndex);
  return emitLoadOfMetadataRefAtIndex(IGF, metadata, index);
}

/// Given a reference to nominal type metadata of the given type,
/// derive a reference to a protocol witness table for the nth
/// argument metadata.  The type must have generic arguments.
llvm::Value *irgen::emitArgumentWitnessTableRef(IRGenFunction &IGF,
                                                NominalTypeDecl *decl,
                                          const GenericTypeRequirements &reqts,
                                                unsigned reqtIndex,
                                                llvm::Value *metadata) {
  assert(reqts.getRequirements()[reqtIndex].Protocol != nullptr);
  int index = getIndexOfGenericRequirement(IGF.IGM, decl, reqtIndex);
  return emitLoadOfWitnessTableRefAtIndex(IGF, metadata, index);
}

irgen::Size irgen::getClassFieldOffset(IRGenModule &IGM,
                                       ClassDecl *theClass,
                                       VarDecl *field) {
  /// A class for finding a field offset in a class metadata object.
  BEGIN_METADATA_SEARCHER_1(FindClassFieldOffset, Class,
                            VarDecl *, TargetField)
    void addFieldOffset(VarDecl *field) {
      if (field == TargetField)
        setTargetOffset();
      super::addFieldOffset(field);
    }
  END_METADATA_SEARCHER()

  return FindClassFieldOffset(IGM, theClass, field).getTargetOffset();
}

/// Given a reference to class metadata of the given type,
/// derive a reference to the field offset for a stored property.
/// The type must have dependent generic layout.
llvm::Value *irgen::emitClassFieldOffset(IRGenFunction &IGF,
                                         ClassDecl *theClass,
                                         VarDecl *field,
                                         llvm::Value *metadata) {
  irgen::Size offset = getClassFieldOffset(IGF.IGM, theClass, field);
  int index = IGF.IGM.getOffsetInWords(offset);
  return emitInvariantLoadFromMetadataAtIndex(IGF, metadata, index,
                                              IGF.IGM.SizeTy);
}

/// Given a reference to class metadata of the given type,
/// load the fragile instance size and alignment of the class.
std::pair<llvm::Value *, llvm::Value *>
irgen::emitClassFragileInstanceSizeAndAlignMask(IRGenFunction &IGF,
                                                ClassDecl *theClass,
                                                llvm::Value *metadata) {  
  // If the class has fragile fixed layout, return the constant size and
  // alignment.
  if (llvm::Constant *size
        = tryEmitClassConstantFragileInstanceSize(IGF.IGM, theClass)) {
    llvm::Constant *alignMask
      = tryEmitClassConstantFragileInstanceAlignMask(IGF.IGM, theClass);
    assert(alignMask && "static size without static align");
    return {size, alignMask};
  }
 
  // Otherwise, load it from the metadata.
  return emitClassResilientInstanceSizeAndAlignMask(IGF, theClass, metadata);
}

std::pair<llvm::Value *, llvm::Value *>
irgen::emitClassResilientInstanceSizeAndAlignMask(IRGenFunction &IGF,
                                                  ClassDecl *theClass,
                                                  llvm::Value *metadata) {
  class FindClassSize
         : public ClassMetadataScanner<FindClassSize> {
    using super = ClassMetadataScanner<FindClassSize>;
  public:
    FindClassSize(IRGenModule &IGM, ClassDecl *theClass)
      : ClassMetadataScanner(IGM, theClass) {}

    Size InstanceSize = Size::invalid();
    Size InstanceAlignMask = Size::invalid();
        
    void noteAddressPoint() {
      assert(InstanceSize.isInvalid() && InstanceAlignMask.isInvalid()
             && "found size or alignment before address point?!");
      NextOffset = Size(0);
    }
        
    void addInstanceSize() {
      InstanceSize = NextOffset;
      super::addInstanceSize();
    }
      
    void addInstanceAlignMask() {
      InstanceAlignMask = NextOffset;
      super::addInstanceAlignMask();
    }
  };

  FindClassSize scanner(IGF.IGM, theClass);
  scanner.layout();
  assert(!scanner.InstanceSize.isInvalid()
         && !scanner.InstanceAlignMask.isInvalid()
         && "didn't find size or alignment in metadata?!");
  Address metadataAsBytes(IGF.Builder.CreateBitCast(metadata, IGF.IGM.Int8PtrTy),
                          IGF.IGM.getPointerAlignment());

  Address slot = IGF.Builder.CreateConstByteArrayGEP(metadataAsBytes,
                                                     scanner.InstanceSize);
  slot = IGF.Builder.CreateBitCast(slot, IGF.IGM.Int32Ty->getPointerTo());
  llvm::Value *size = IGF.Builder.CreateLoad(slot);
  if (IGF.IGM.SizeTy != IGF.IGM.Int32Ty)
    size = IGF.Builder.CreateZExt(size, IGF.IGM.SizeTy);

  slot = IGF.Builder.CreateConstByteArrayGEP(metadataAsBytes,
                                             scanner.InstanceAlignMask);
  slot = IGF.Builder.CreateBitCast(slot, IGF.IGM.Int16Ty->getPointerTo());
  llvm::Value *alignMask = IGF.Builder.CreateLoad(slot);
  alignMask = IGF.Builder.CreateZExt(alignMask, IGF.IGM.SizeTy);

  return {size, alignMask};
}

/// Given a non-tagged object pointer, load a pointer to its class object.
llvm::Value *irgen::emitLoadOfObjCHeapMetadataRef(IRGenFunction &IGF,
                                                  llvm::Value *object) {
  if (IGF.IGM.TargetInfo.hasISAMasking()) {
    object = IGF.Builder.CreateBitCast(object,
                                       IGF.IGM.IntPtrTy->getPointerTo());
    llvm::Value *metadata =
      IGF.Builder.CreateLoad(Address(object, IGF.IGM.getPointerAlignment()));
    llvm::Value *mask = IGF.Builder.CreateLoad(IGF.IGM.getAddrOfObjCISAMask());
    metadata = IGF.Builder.CreateAnd(metadata, mask);
    metadata = IGF.Builder.CreateIntToPtr(metadata, IGF.IGM.TypeMetadataPtrTy);
    return metadata;
  } else if (IGF.IGM.TargetInfo.hasOpaqueISAs()) {
    return emitHeapMetadataRefForUnknownHeapObject(IGF, object);
  } else {
    object = IGF.Builder.CreateBitCast(object,
                                  IGF.IGM.TypeMetadataPtrTy->getPointerTo());
    llvm::Value *metadata =
      IGF.Builder.CreateLoad(Address(object, IGF.IGM.getPointerAlignment()));
    return metadata;
  }
}

/// Given a pointer to a heap object (i.e. definitely not a tagged
/// pointer), load its heap metadata pointer.
static llvm::Value *emitLoadOfHeapMetadataRef(IRGenFunction &IGF,
                                              llvm::Value *object,
                                              IsaEncoding isaEncoding,
                                              bool suppressCast) {
  switch (isaEncoding) {
  case IsaEncoding::Pointer: {
    // Drill into the object pointer.  Rather than bitcasting, we make
    // an effort to do something that should explode if we get something
    // mistyped.
    llvm::StructType *structTy =
      cast<llvm::StructType>(
        cast<llvm::PointerType>(object->getType())->getElementType());

    llvm::Value *slot;

    // We need a bitcast if we're dealing with an opaque class.
    if (structTy->isOpaque()) {
      auto metadataPtrPtrTy = IGF.IGM.TypeMetadataPtrTy->getPointerTo();
      slot = IGF.Builder.CreateBitCast(object, metadataPtrPtrTy);

    // Otherwise, make a GEP.
    } else {
      auto zero = llvm::ConstantInt::get(IGF.IGM.Int32Ty, 0);

      SmallVector<llvm::Value*, 4> indexes;
      indexes.push_back(zero);
      do {
        indexes.push_back(zero);

        // Keep drilling down to the first element type.
        auto eltTy = structTy->getElementType(0);
        assert(isa<llvm::StructType>(eltTy) || eltTy == IGF.IGM.TypeMetadataPtrTy);
        structTy = dyn_cast<llvm::StructType>(eltTy);
      } while (structTy != nullptr);

      slot = IGF.Builder.CreateInBoundsGEP(object, indexes);

      if (!suppressCast) {
        slot = IGF.Builder.CreateBitCast(slot,
                                    IGF.IGM.TypeMetadataPtrTy->getPointerTo());
      }
    }

    auto metadata = IGF.Builder.CreateLoad(Address(slot,
                                               IGF.IGM.getPointerAlignment()));
    if (IGF.IGM.EnableValueNames && object->hasName())
      metadata->setName(llvm::Twine(object->getName()) + ".metadata");
    return metadata;
  }
      
  case IsaEncoding::ObjC: {
    // Feed the object pointer to object_getClass.
    llvm::Value *objcClass = emitLoadOfObjCHeapMetadataRef(IGF, object);
    objcClass = IGF.Builder.CreateBitCast(objcClass, IGF.IGM.TypeMetadataPtrTy);
    return objcClass;
  }
  }

  llvm_unreachable("Not a valid IsaEncoding.");
}

/// Given an object of class type, produce the heap metadata reference
/// as an %objc_class*.
llvm::Value *irgen::emitHeapMetadataRefForHeapObject(IRGenFunction &IGF,
                                                     llvm::Value *object,
                                                     CanType objectType,
                                                     bool suppressCast) {
  ClassDecl *theClass = objectType.getClassOrBoundGenericClass();
  if (theClass && isKnownNotTaggedPointer(IGF.IGM, theClass))
    return emitLoadOfHeapMetadataRef(IGF, object,
                                     getIsaEncodingForType(IGF.IGM, objectType),
                                     suppressCast);

  // OK, ask the runtime for the class pointer of this potentially-ObjC object.
  return emitHeapMetadataRefForUnknownHeapObject(IGF, object);
}

llvm::Value *irgen::emitHeapMetadataRefForHeapObject(IRGenFunction &IGF,
                                                     llvm::Value *object,
                                                     SILType objectType,
                                                     bool suppressCast) {
  return emitHeapMetadataRefForHeapObject(IGF, object,
                                          objectType.getSwiftRValueType(),
                                          suppressCast);
}

/// Given an opaque class instance pointer, produce the type metadata reference
/// as a %type*.
llvm::Value *irgen::emitDynamicTypeOfOpaqueHeapObject(IRGenFunction &IGF,
                                                      llvm::Value *object) {
  object = IGF.Builder.CreateBitCast(object, IGF.IGM.ObjCPtrTy);
  auto metadata = IGF.Builder.CreateCall(IGF.IGM.getGetObjectTypeFn(),
                                         object,
                                         object->getName() + ".Type");
  metadata->setDoesNotThrow();
  metadata->setDoesNotAccessMemory();
  return metadata;
}

llvm::Value *irgen::
emitHeapMetadataRefForUnknownHeapObject(IRGenFunction &IGF,
                                        llvm::Value *object) {
  object = IGF.Builder.CreateBitCast(object, IGF.IGM.ObjCPtrTy);
  auto metadata = IGF.Builder.CreateCall(IGF.IGM.getGetObjectClassFn(),
                                         object,
                                         object->getName() + ".Type");
  metadata->setCallingConv(llvm::CallingConv::C);
  metadata->setDoesNotThrow();
  metadata->addAttribute(llvm::AttributeSet::FunctionIndex,
                         llvm::Attribute::ReadOnly);
  return metadata;
}

/// Given an object of class type, produce the type metadata reference
/// as a %type*.
llvm::Value *irgen::emitDynamicTypeOfHeapObject(IRGenFunction &IGF,
                                                llvm::Value *object,
                                                SILType objectType,
                                                bool suppressCast) {
  // If it is known to have swift metadata, just load.
  if (hasKnownSwiftMetadata(IGF.IGM, objectType.getSwiftRValueType())) {
    return emitLoadOfHeapMetadataRef(IGF, object,
                getIsaEncodingForType(IGF.IGM, objectType.getSwiftRValueType()),
                suppressCast);
  }

  // Okay, ask the runtime for the type metadata of this
  // potentially-ObjC object.
  return emitDynamicTypeOfOpaqueHeapObject(IGF, object);
}

/// Given a class metatype, produce the necessary heap metadata
/// reference.  This is generally the metatype pointer, but may
/// instead be a reference type.
llvm::Value *irgen::emitClassHeapMetadataRefForMetatype(IRGenFunction &IGF,
                                                        llvm::Value *metatype,
                                                        CanType type) {
  // If the type is known to have Swift metadata, this is trivial.
  if (hasKnownSwiftMetadata(IGF.IGM, type))
    return metatype;

  // Otherwise, we inline a little operation here.

  // Load the metatype kind.
  auto metatypeKindAddr =
    Address(IGF.Builder.CreateStructGEP(/*Ty=*/nullptr, metatype, 0),
            IGF.IGM.getPointerAlignment());
  auto metatypeKind =
    IGF.Builder.CreateLoad(metatypeKindAddr, metatype->getName() + ".kind");

  // Compare it with the class wrapper kind.
  auto classWrapperKind =
    llvm::ConstantInt::get(IGF.IGM.MetadataKindTy,
                           unsigned(MetadataKind::ObjCClassWrapper));
  auto isObjCClassWrapper =
    IGF.Builder.CreateICmpEQ(metatypeKind, classWrapperKind,
                             "isObjCClassWrapper");

  // Branch based on that.
  llvm::BasicBlock *contBB = IGF.createBasicBlock("metadataForClass.cont");
  llvm::BasicBlock *wrapBB = IGF.createBasicBlock("isWrapper");
  IGF.Builder.CreateCondBr(isObjCClassWrapper, wrapBB, contBB);
  llvm::BasicBlock *origBB = IGF.Builder.GetInsertBlock();

  // If it's a wrapper, load from the 'Class' field, which is at index 1.
  // TODO: if we guaranteed that this load couldn't crash, we could use
  // a select here instead, which might be profitable.
  IGF.Builder.emitBlock(wrapBB);
  auto classFromWrapper = 
    emitInvariantLoadFromMetadataAtIndex(IGF, metatype, 1,
                                         IGF.IGM.TypeMetadataPtrTy);
  IGF.Builder.CreateBr(contBB);

  // Continuation block.
  IGF.Builder.emitBlock(contBB);
  auto phi = IGF.Builder.CreatePHI(IGF.IGM.TypeMetadataPtrTy, 2,
                                   metatype->getName() + ".class");
  phi->addIncoming(metatype, origBB);
  phi->addIncoming(classFromWrapper, wrapBB);

  return phi;
}

namespace {
  /// A class for finding a vtable entry offset for a method argument
  /// in a class metadata object.
  BEGIN_METADATA_SEARCHER_1(FindClassMethodIndex, Class,
                            SILDeclRef, TargetMethod)
    void addMethod(SILDeclRef fn) {
      if (TargetMethod == fn)
        setTargetOffset();
      super::addMethod(fn);
    }
  END_METADATA_SEARCHER()
} // end anonymous namespace

/// Load the correct virtual function for the given class method.
llvm::Value *irgen::emitVirtualMethodValue(IRGenFunction &IGF,
                                           llvm::Value *base,
                                           SILType baseType,
                                           SILDeclRef method,
                                           CanSILFunctionType methodType,
                                           bool useSuperVTable) {
  AbstractFunctionDecl *methodDecl
    = cast<AbstractFunctionDecl>(method.getDecl());

  // Find the vtable entry for this method.
  SILDeclRef overridden = IGF.IGM.getSILTypes().getOverriddenVTableEntry(method);

  // Find the metadata.
  llvm::Value *metadata;
  if (useSuperVTable) {
    auto instanceTy = baseType;
    if (auto metaTy = dyn_cast<MetatypeType>(baseType.getSwiftRValueType()))
      instanceTy = SILType::getPrimitiveObjectType(metaTy.getInstanceType());

    if (IGF.IGM.isResilient(instanceTy.getClassOrBoundGenericClass(),
                            ResilienceExpansion::Maximal)) {
      // The derived type that is making the super call is resilient,
      // for example we may be in an extension of a class outside of our
      // resilience domain. So, we need to load the superclass metadata
      // dynamically.

      metadata = emitClassHeapMetadataRef(IGF, instanceTy.getSwiftRValueType(),
                                          MetadataValueType::TypeMetadata);
      auto superField = emitAddressOfSuperclassRefInClassMetadata(IGF, metadata);
      metadata = IGF.Builder.CreateLoad(superField);
    } else {
      // Otherwise, we can directly load the statically known superclass's
      // metadata.
      auto superTy = instanceTy.getSuperclass();
      metadata = emitClassHeapMetadataRef(IGF, superTy.getSwiftRValueType(),
                                          MetadataValueType::TypeMetadata);
    }
  } else {
    if ((isa<FuncDecl>(methodDecl) && cast<FuncDecl>(methodDecl)->isStatic()) ||
        (isa<ConstructorDecl>(methodDecl) &&
         method.kind == SILDeclRef::Kind::Allocator)) {
      metadata = base;
    } else {
      metadata = emitHeapMetadataRefForHeapObject(IGF, base, baseType,
                                                  /*suppress cast*/ true);
    }
  }

  // Use the type of the method we were type-checked against, not the
  // type of the overridden method.
  llvm::AttributeSet attrs;
  auto fnTy = IGF.IGM.getFunctionType(methodType, attrs)->getPointerTo();

  auto declaringClass = cast<ClassDecl>(overridden.getDecl()->getDeclContext());
  auto index = FindClassMethodIndex(IGF.IGM, declaringClass, overridden)
                 .getTargetIndex();

  return emitInvariantLoadFromMetadataAtIndex(IGF, metadata, index, fnTy);
}

unsigned irgen::getVirtualMethodIndex(IRGenModule &IGM,
                                      SILDeclRef method) {
  SILDeclRef overridden = IGM.getSILTypes().getOverriddenVTableEntry(method);
  auto declaringClass = cast<ClassDecl>(overridden.getDecl()->getDeclContext());
  return FindClassMethodIndex(IGM, declaringClass, overridden)
   .getTargetIndex();;
}

//===----------------------------------------------------------------------===//
// Value types (structs and enums)
//===----------------------------------------------------------------------===//

namespace {
  template <class Impl, class Base>
  class ValueTypeMetadataBuilderBase : public Base {
    using super = Base;

  protected:
    using super::asImpl;
    using super::IGM;
    using super::Target;
    ConstantStructBuilder &B;

    template <class DeclTy>
    ValueTypeMetadataBuilderBase(IRGenModule &IGM, DeclTy *theDecl,
                                 ConstantStructBuilder &B)
      : super(IGM, theDecl), B(B) {}

    CanType getParentType() const {
      Type type = Target->getDeclaredTypeInContext();
      Type parentType = type->getNominalParent();
      if (parentType)
        return parentType->getCanonicalType();
      return CanType();
    }

  public:
    void addParentMetadataRef() {
      llvm::Constant *parentMetadata = nullptr;
      if (auto parentType = getParentType()) {
        parentMetadata =
          tryEmitConstantTypeMetadataRef(IGM, parentType,
                                         SymbolReferenceKind::Absolute)
            .getDirectValue();
        if (!parentMetadata) {
          asImpl().flagUnfilledParent();
        }
      }

      if (!parentMetadata)
        parentMetadata = llvm::ConstantPointerNull::get(IGM.TypeMetadataPtrTy);
      B.add(parentMetadata);
    }
  };
} // end anonymous namespace

static llvm::Value *
emitInPlaceValueTypeMetadataInitialization(IRGenFunction &IGF,
                                           CanNominalType type,
                                           llvm::Value *metadata,
                                           bool hasUnfilledParent) {
  // All the value types are basically similar.
  assert(isa<StructType>(type) || isa<EnumType>(type));

  // Initialize the parent-metadata field if it wasn't done statically.
  if (hasUnfilledParent) {
    CanType parentType = type.getParent();
    assert(parentType);

    // Value types hold the parent metadata as a far relative
    // indirectable pointer.
    llvm::Value *parentMetadata = IGF.emitTypeMetadataRef(parentType);
    Address addr =
      emitAddressOfMetadataSlotAtIndex(IGF, metadata, ValueTypeParentIndex,
                                       IGF.IGM.TypeMetadataPtrTy);
    IGF.Builder.CreateStore(parentMetadata, addr);
  }

  // Set up the value witness table if it's dependent.
  SILType loweredType = IGF.IGM.getLoweredType(AbstractionPattern(type), type);
  auto &ti = IGF.IGM.getTypeInfo(loweredType);
  if (!ti.isFixedSize()) {
    // We assume that that value witness table will already have been written
    // into the metadata; just load it.
    llvm::Value *vwtable = IGF.emitValueWitnessTableRefForMetadata(metadata);

    // Initialize the metadata.
    ti.initializeMetadata(IGF, metadata, vwtable, loweredType.getAddressType());
  }

  return metadata;
}

/// Create an access function for the type metadata of the given
/// non-generic nominal type.
static void createInPlaceValueTypeMetadataAccessFunction(IRGenModule &IGM,
                                                      NominalTypeDecl *typeDecl,
                                                      bool hasUnfilledParent) {
  assert(!typeDecl->isGenericContext());
  auto type =
    cast<NominalType>(typeDecl->getDeclaredType()->getCanonicalType());

  (void) getTypeMetadataAccessFunction(IGM, type, ForDefinition,
                                       [&](IRGenFunction &IGF,
                                           llvm::Constant *cacheVariable) {
    return emitInPlaceTypeMetadataAccessFunctionBody(IGF, type, cacheVariable,
      [&](IRGenFunction &IGF, llvm::Value *metadata) {
        return emitInPlaceValueTypeMetadataInitialization(IGF, type, metadata,
                                                          hasUnfilledParent);
      });
  });
}

//===----------------------------------------------------------------------===//
// Structs
//===----------------------------------------------------------------------===//

namespace {
  /// An adapter for laying out struct metadata.
  template <class Impl>
  class StructMetadataBuilderBase
         : public ValueTypeMetadataBuilderBase<Impl,StructMetadataLayout<Impl>>{
    using super = ValueTypeMetadataBuilderBase<Impl,StructMetadataLayout<Impl>>;

  protected:
    using super::IGM;
    using super::Target;
    using super::asImpl;
    using super::B;

    StructMetadataBuilderBase(IRGenModule &IGM, StructDecl *theStruct,
                              ConstantStructBuilder &B)
      : super(IGM, theStruct, B) {
    }

  public:
    void addMetadataFlags() {
      B.addInt(IGM.MetadataKindTy, unsigned(MetadataKind::Struct));
    }

    void addNominalTypeDescriptor() {
      llvm::Constant *descriptor =
        StructNominalTypeDescriptorBuilder(IGM, Target).emit();
      B.addFarRelativeAddress(descriptor);
    }

    void addFieldOffset(VarDecl *var) {
      assert(var->hasStorage() &&
             "storing field offset for computed property?!");
      SILType structType =
        IGM.getLoweredType(Target->getDeclaredTypeInContext());

      llvm::Constant *offset =
        emitPhysicalStructMemberFixedOffset(IGM, structType, var);
      // If we have a fixed offset, add it. Otherwise, leave zero as a
      // placeholder.
      if (offset) {
        B.add(offset);
      } else {
        asImpl().flagUnfilledFieldOffset();
        B.addInt(IGM.IntPtrTy, 0);
      }
    }

    void addGenericArgument(CanType type) {
      B.addNullPointer(IGM.TypeMetadataPtrTy);
    }

    void addGenericWitnessTable(CanType type, ProtocolConformanceRef conf) {
      B.addNullPointer(IGM.WitnessTablePtrTy);
    }
  };

  class StructMetadataBuilder :
    public StructMetadataBuilderBase<StructMetadataBuilder> {

    bool HasUnfilledParent = false;
    bool HasUnfilledFieldOffset = false;
  public:
    StructMetadataBuilder(IRGenModule &IGM, StructDecl *theStruct,
                          ConstantStructBuilder &B)
      : StructMetadataBuilderBase(IGM, theStruct, B) {}

    void flagUnfilledParent() {
      HasUnfilledParent = true;
    }

    void flagUnfilledFieldOffset() {
      HasUnfilledFieldOffset = true;
    }

    bool canBeConstant() {
      return !HasUnfilledParent && !HasUnfilledFieldOffset;
    }

    void addValueWitnessTable() {
      auto type = this->Target->getDeclaredType()->getCanonicalType();
      B.add(emitValueWitnessTable(IGM, type));
    }

    void createMetadataAccessFunction() {
      createInPlaceValueTypeMetadataAccessFunction(IGM, Target,
                                                   HasUnfilledParent);
    }
  };
  
  /// Emit a value witness table for a fixed-layout generic type, or a null
  /// placeholder if the value witness table is dependent on generic parameters.
  /// Returns nullptr if the value witness table is dependent.
  static llvm::Constant *
  getValueWitnessTableForGenericValueType(IRGenModule &IGM,
                                          NominalTypeDecl *decl,
                                          bool &dependent) {
    CanType unboundType
      = decl->getDeclaredTypeOfContext()->getCanonicalType();
    
    dependent = hasDependentValueWitnessTable(IGM, unboundType);    
    if (dependent)
      return llvm::ConstantPointerNull::get(IGM.Int8PtrTy);
    else
      return emitValueWitnessTable(IGM, unboundType);
  }
  
  /// A builder for metadata templates.
  class GenericStructMetadataBuilder :
    public GenericMetadataBuilderBase<GenericStructMetadataBuilder,
                      StructMetadataBuilderBase<GenericStructMetadataBuilder>> {

    typedef GenericMetadataBuilderBase super;
                        
  public:
    GenericStructMetadataBuilder(IRGenModule &IGM, StructDecl *theStruct,
                                 ConstantStructBuilder &B)
      : super(IGM, theStruct, B) {}

    llvm::Value *emitAllocateMetadata(IRGenFunction &IGF,
                                      llvm::Value *metadataPattern,
                                      llvm::Value *arguments) {
      return IGF.Builder.CreateCall(IGM.getAllocateGenericValueMetadataFn(),
                                    {metadataPattern, arguments});
    }

    void addParentMetadataRef() {
      // Override to always use a fill op instead of a relocation.
      if (CanType parentType = getParentType()) {
        addFillOp(parentType, None, /*relative*/ false);
      }

      B.addInt(IGM.IntPtrTy, 0);
    }

    void flagUnfilledFieldOffset() {
      // We just assume this might happen.
    }
    
    void addValueWitnessTable() {
      B.add(getValueWitnessTableForGenericValueType(IGM, Target,
                                                    HasDependentVWT));
    }
                        
    void addDependentValueWitnessTablePattern() {
      emitDependentValueWitnessTablePattern(IGM, B,
                        Target->getDeclaredTypeOfContext()->getCanonicalType());
    }
                        
    void emitInitializeMetadata(IRGenFunction &IGF,
                                llvm::Value *metadata,
                                llvm::Value *vwtable) {
      // Nominal types are always preserved through SIL lowering.
      auto structTy = Target->getDeclaredTypeInContext()->getCanonicalType();
      IGM.getTypeInfoForUnlowered(structTy)
        .initializeMetadata(IGF, metadata, vwtable,
                            IGF.IGM.getLoweredType(structTy));
    }
  };
} // end anonymous namespace

/// Emit the type metadata or metadata template for a struct.
void irgen::emitStructMetadata(IRGenModule &IGM, StructDecl *structDecl) {
  // TODO: structs nested within generic types
  ConstantInitBuilder initBuilder(IGM);
  auto init = initBuilder.beginStruct();
  init.setPacked(true);

  bool isPattern;
  bool canBeConstant;
  if (structDecl->isGenericContext()) {
    GenericStructMetadataBuilder builder(IGM, structDecl, init);
    builder.layout();
    isPattern = true;
    canBeConstant = false;

    maybeEmitNominalTypeMetadataAccessFunction(structDecl, builder);
  } else {
    StructMetadataBuilder builder(IGM, structDecl, init);
    builder.layout();
    isPattern = false;
    canBeConstant = builder.canBeConstant();

    maybeEmitNominalTypeMetadataAccessFunction(structDecl, builder);
  }

  CanType declaredType = structDecl->getDeclaredType()->getCanonicalType();

  // For now, all type metadata is directly stored.
  bool isIndirect = false;

  IGM.defineTypeMetadata(declaredType, isIndirect, isPattern,
                         canBeConstant, init.finishAndCreateFuture());
}

// Enums

namespace {

template<class Impl>
class EnumMetadataBuilderBase
       : public ValueTypeMetadataBuilderBase<Impl, EnumMetadataLayout<Impl>> {
  using super = ValueTypeMetadataBuilderBase<Impl, EnumMetadataLayout<Impl>>;

protected:
  using super::IGM;
  using super::Target;
  using super::B;

public:
  EnumMetadataBuilderBase(IRGenModule &IGM, EnumDecl *theEnum,
                          ConstantStructBuilder &B)
  : super(IGM, theEnum, B) {
  }
  
  void addMetadataFlags() {
    auto kind = Target->classifyAsOptionalType()
                  ? MetadataKind::Optional
                  : MetadataKind::Enum;
    B.addInt(IGM.MetadataKindTy, unsigned(kind));
  }
  
  void addNominalTypeDescriptor() {
    auto descriptor =
      EnumNominalTypeDescriptorBuilder(IGM, Target).emit();
    
    B.addFarRelativeAddress(descriptor);
  }

  void addGenericArgument(CanType type) {
    B.addNullPointer(IGM.TypeMetadataPtrTy);
  }
  
  void addGenericWitnessTable(CanType type, ProtocolConformanceRef conf) {
    B.addNullPointer(IGM.WitnessTablePtrTy);
  }
};
  
class EnumMetadataBuilder
  : public EnumMetadataBuilderBase<EnumMetadataBuilder> {
  bool HasUnfilledParent = false;
  bool HasUnfilledPayloadSize = false;

public:
  EnumMetadataBuilder(IRGenModule &IGM, EnumDecl *theEnum,
                      ConstantStructBuilder &B)
    : EnumMetadataBuilderBase(IGM, theEnum, B) {}
  
  void addValueWitnessTable() {
    auto type = Target->getDeclaredType()->getCanonicalType();
    B.add(emitValueWitnessTable(IGM, type));
  }
  
  void addPayloadSize() {
    auto enumTy = Target->getDeclaredTypeInContext()->getCanonicalType();
    auto &enumTI = IGM.getTypeInfoForUnlowered(enumTy);
    if (!enumTI.isFixedSize(ResilienceExpansion::Maximal)) {
      B.addInt(IGM.IntPtrTy, 0);
      HasUnfilledPayloadSize = true;
      return;
    }

    assert(!enumTI.isFixedSize(ResilienceExpansion::Minimal) &&
           "non-generic, non-resilient enums don't need payload size in metadata");
    auto &strategy = getEnumImplStrategy(IGM, enumTy);
    B.addInt(IGM.IntPtrTy, strategy.getPayloadSizeForMetadata());
  }

  void flagUnfilledParent() {
    HasUnfilledParent = true;
  }

  bool canBeConstant() {
    return !HasUnfilledParent && !HasUnfilledPayloadSize;
  }

  void createMetadataAccessFunction() {
    createInPlaceValueTypeMetadataAccessFunction(IGM, Target,
                                                 HasUnfilledParent);
  }
};
  
class GenericEnumMetadataBuilder
  : public GenericMetadataBuilderBase<GenericEnumMetadataBuilder,
                        EnumMetadataBuilderBase<GenericEnumMetadataBuilder>>
{
public:
  GenericEnumMetadataBuilder(IRGenModule &IGM, EnumDecl *theEnum,
                             ConstantStructBuilder &B)
    : GenericMetadataBuilderBase(IGM, theEnum, B) {}

  llvm::Value *emitAllocateMetadata(IRGenFunction &IGF,
                                    llvm::Value *metadataPattern,
                                    llvm::Value *arguments) {
    return IGF.Builder.CreateCall(IGM.getAllocateGenericValueMetadataFn(),
                                  {metadataPattern, arguments});
  }

  void addParentMetadataRef() {
    // Override to always use a fill op instead of a relocation.
    if (CanType parentType = getParentType()) {
      addFillOp(parentType, None, /*relative*/ false);
    }

    B.addInt(IGM.IntPtrTy, 0);
  }
  
  void addValueWitnessTable() {
    B.add(getValueWitnessTableForGenericValueType(IGM, Target,
                                                  HasDependentVWT));
  }
  
  void addDependentValueWitnessTablePattern() {
    emitDependentValueWitnessTablePattern(IGM, B,
                        Target->getDeclaredTypeOfContext()->getCanonicalType());
  }
  
  void addPayloadSize() {
    // In all cases where a payload size is demanded in the metadata, it's
    // runtime-dependent, so fill in a zero here.
    auto enumTy = Target->getDeclaredTypeInContext()->getCanonicalType();
    auto &enumTI = IGM.getTypeInfoForUnlowered(enumTy);
    (void) enumTI;
    assert(!enumTI.isFixedSize(ResilienceExpansion::Minimal) &&
           "non-generic, non-resilient enums don't need payload size in metadata");
    B.addInt(IGM.IntPtrTy, 0);
  }
  
  void emitInitializeMetadata(IRGenFunction &IGF,
                              llvm::Value *metadata,
                              llvm::Value *vwtable) {
    // Nominal types are always preserved through SIL lowering.
    auto enumTy = Target->getDeclaredTypeInContext()->getCanonicalType();
    IGM.getTypeInfoForUnlowered(enumTy)
      .initializeMetadata(IGF, metadata, vwtable,
                          IGF.IGM.getLoweredType(enumTy));
  }
};
  
} // end anonymous namespace

void irgen::emitEnumMetadata(IRGenModule &IGM, EnumDecl *theEnum) {
  // TODO: enums nested inside generic types
  ConstantInitBuilder initBuilder(IGM);
  auto init = initBuilder.beginStruct();
  init.setPacked(true);
  
  bool isPattern;
  bool canBeConstant;
  if (theEnum->isGenericContext()) {
    GenericEnumMetadataBuilder builder(IGM, theEnum, init);
    builder.layout();
    isPattern = true;
    canBeConstant = false;

    maybeEmitNominalTypeMetadataAccessFunction(theEnum, builder);
  } else {
    EnumMetadataBuilder builder(IGM, theEnum, init);
    builder.layout();
    isPattern = false;
    canBeConstant = builder.canBeConstant();

    maybeEmitNominalTypeMetadataAccessFunction(theEnum, builder);
  }

  CanType declaredType = theEnum->getDeclaredType()->getCanonicalType();

  // For now, all type metadata is directly stored.
  bool isIndirect = false;
  
  IGM.defineTypeMetadata(declaredType, isIndirect, isPattern,
                         canBeConstant, init.finishAndCreateFuture());
}

llvm::Value *IRGenFunction::emitObjCSelectorRefLoad(StringRef selector) {
  llvm::Constant *loadSelRef = IGM.getAddrOfObjCSelectorRef(selector);
  llvm::Value *loadSel =
    Builder.CreateLoad(Address(loadSelRef, IGM.getPointerAlignment()));

  // When generating JIT'd code, we need to call sel_registerName() to force
  // the runtime to unique the selector. For non-JIT'd code, the linker will
  // do it for us.
  if (IGM.IRGen.Opts.UseJIT) {
    loadSel = Builder.CreateCall(IGM.getObjCSelRegisterNameFn(), loadSel);
  }

  return loadSel;
}

//===----------------------------------------------------------------------===//
// Foreign types
//===----------------------------------------------------------------------===//

namespace {
  /// A CRTP layout class for foreign class metadata.
  template <class Impl>
  class ForeignClassMetadataLayout
         : public MetadataLayout<Impl> {
    using super = MetadataLayout<Impl>;
  protected:
    ClassDecl *Target;
    using super::asImpl;
  public:
    ForeignClassMetadataLayout(IRGenModule &IGM, ClassDecl *target)
      : super(IGM), Target(target) {}

    void layout() {
      super::layout();
      asImpl().addSuperClass();
      asImpl().addReservedWord();
      asImpl().addReservedWord();
      asImpl().addReservedWord();
    }

    bool requiresInitializationFunction() {
      // TODO: superclasses?
      return false;
    }
           
    CanType getTargetType() const {
      return Target->getDeclaredType()->getCanonicalType();
    }
  };
  
  /// An adapter that turns a metadata layout class into a foreign metadata
  /// layout class. Foreign metadata has an additional header that
  template<typename Impl, typename Base>
  class ForeignMetadataBuilderBase : public Base {
    typedef Base super;
    
  protected:
    using super::IGM;
    using super::asImpl;
    using super::B;

    template <class... T>
    ForeignMetadataBuilderBase(T &&...args) : super(std::forward<T>(args)...) {}

    Size AddressPoint = Size::invalid();

    bool computeUnfilledParent() {
      if (auto parentType = asImpl().getTargetType().getNominalParent()) {
        return !tryEmitConstantTypeMetadataRef(IGM, parentType,
                                               SymbolReferenceKind::Absolute);
      }
      return false;
    }

  public:
    void layout() {
      if (asImpl().requiresInitializationFunction())
        asImpl().addInitializationFunction();
      asImpl().addForeignName();
      asImpl().addUniquePointer();
      asImpl().addForeignFlags();
      super::layout();
    }
    
    void addForeignFlags() {
      int64_t flags = 0;
      if (asImpl().requiresInitializationFunction()) flags |= 1;
      B.addInt(IGM.IntPtrTy, flags);
    }

    void addForeignName() {
      CanType targetType = asImpl().getTargetType();
      B.add(getMangledTypeName(IGM, targetType));
    }

    void addUniquePointer() {
      B.addNullPointer(IGM.TypeMetadataPtrTy);
    }

    void addInitializationFunction() {
      auto type = cast<NominalType>(asImpl().getTargetType());

      auto fnTy = llvm::FunctionType::get(IGM.VoidTy, {IGM.TypeMetadataPtrTy},
                                          /*variadic*/ false);
      llvm::Function *fn = llvm::Function::Create(
          fnTy, llvm::GlobalValue::InternalLinkage,
          Twine("initialize_metadata_") + type->getDecl()->getName().str(),
          &IGM.Module);
      // FIXME: should we be setting visibility and DLL storage as well?
      fn->setAttributes(IGM.constructInitialAttributes());

      // Set up the function.
      IRGenFunction IGF(IGM, fn);
      if (IGM.DebugInfo)
        IGM.DebugInfo->emitArtificialFunction(IGF, fn);

      // Emit the initialization.
      llvm::Value *metadata = IGF.collectParameters().claimNext();
      asImpl().emitInitialization(IGF, metadata);

      IGF.Builder.CreateRetVoid();

      B.add(fn);
    }

    void noteAddressPoint() {
      AddressPoint = B.getNextOffsetFromGlobal();
    }

    Size getOffsetOfAddressPoint() const { return AddressPoint; }
  };

  class ForeignClassMetadataBuilder;
  class ForeignClassMetadataBuilderBase :
      public ForeignClassMetadataLayout<ForeignClassMetadataBuilder> {
  protected:
    ConstantStructBuilder &B;

    ForeignClassMetadataBuilderBase(IRGenModule &IGM, ClassDecl *target,
                                    ConstantStructBuilder &B)
      : ForeignClassMetadataLayout(IGM, target), B(B) {}
  };

  /// A builder for ForeignClassMetadata.
  class ForeignClassMetadataBuilder :
      public ForeignMetadataBuilderBase<ForeignClassMetadataBuilder,
                                        ForeignClassMetadataBuilderBase> {
  public:
    ForeignClassMetadataBuilder(IRGenModule &IGM, ClassDecl *target,
                                ConstantStructBuilder &B)
      : ForeignMetadataBuilderBase(IGM, target, B) {}

    void emitInitialization(IRGenFunction &IGF, llvm::Value *metadata) {
      // TODO: superclasses?
      llvm_unreachable("no supported forms of initialization");
    }

    // Visitor methods.

    void addValueWitnessTable() {
      // Without Objective-C interop, foreign classes must still use
      // Swift native reference counting.
      auto type = (IGM.ObjCInterop
                   ? IGM.Context.TheUnknownObjectType
                   : IGM.Context.TheNativeObjectType);
      auto wtable = IGM.getAddrOfValueWitnessTable(type);
      B.add(wtable);
    }

    void addMetadataFlags() {
      B.addInt(IGM.MetadataKindTy, (unsigned) MetadataKind::ForeignClass);
    }

    void addSuperClass() {
      // TODO: superclasses
      B.addNullPointer(IGM.TypeMetadataPtrTy);
    }

    void addReservedWord() {
      B.addNullPointer(IGM.Int8PtrTy);
    }
  };
  
  /// A builder for ForeignStructMetadata.
  class ForeignStructMetadataBuilder :
    public ForeignMetadataBuilderBase<ForeignStructMetadataBuilder,
                      StructMetadataBuilderBase<ForeignStructMetadataBuilder>>
  {
    bool HasUnfilledParent = false;
  public:
    ForeignStructMetadataBuilder(IRGenModule &IGM, StructDecl *target,
                                 ConstantStructBuilder &builder)
        : ForeignMetadataBuilderBase(IGM, target, builder) {
      HasUnfilledParent = computeUnfilledParent();
    }
    
    CanType getTargetType() const {
      return Target->getDeclaredType()->getCanonicalType();
    }

    bool requiresInitializationFunction() const {
      return HasUnfilledParent;
    }
    void emitInitialization(IRGenFunction &IGF, llvm::Value *metadata) {
      if (HasUnfilledParent) {
        auto parentType = getTargetType().getNominalParent();
        auto parentMetadata = IGF.emitTypeMetadataRef(parentType);

        int index = ValueTypeParentIndex;
        Address slot = emitAddressOfMetadataSlotAtIndex(IGF, metadata, index,
                                                    IGF.IGM.TypeMetadataPtrTy);
        IGF.Builder.CreateStore(parentMetadata, slot);
      }
    }

    void addValueWitnessTable() {
      auto type = this->Target->getDeclaredType()->getCanonicalType();
      B.add(emitValueWitnessTable(IGM, type));
    }

    void flagUnfilledParent() {
      assert(HasUnfilledParent);
    }

    void flagUnfilledFieldOffset() {
      llvm_unreachable("foreign type with non-fixed layout?");
    }
  };
  
  /// A builder for ForeignEnumMetadata.
  class ForeignEnumMetadataBuilder :
    public ForeignMetadataBuilderBase<ForeignEnumMetadataBuilder,
                      EnumMetadataBuilderBase<ForeignEnumMetadataBuilder>>
  {
    bool HasUnfilledParent = false;
  public:
    ForeignEnumMetadataBuilder(IRGenModule &IGM, EnumDecl *target,
                               ConstantStructBuilder &builder)
      : ForeignMetadataBuilderBase(IGM, target, builder) {
      HasUnfilledParent = computeUnfilledParent();
    }
    
    CanType getTargetType() const {
      return Target->getDeclaredType()->getCanonicalType();
    }

    bool requiresInitializationFunction() const {
      return HasUnfilledParent;
    }
    void emitInitialization(IRGenFunction &IGF, llvm::Value *metadata) {
      if (HasUnfilledParent) {
        auto parentType = getTargetType().getNominalParent();
        auto parentMetadata = IGF.emitTypeMetadataRef(parentType);

        int index = ValueTypeParentIndex;
        Address slot = emitAddressOfMetadataSlotAtIndex(IGF, metadata, index,
                                                    IGF.IGM.TypeMetadataPtrTy);
        IGF.Builder.CreateStore(parentMetadata, slot);
      }
    }

    void addValueWitnessTable() {
      auto type = this->Target->getDeclaredType()->getCanonicalType();
      B.add(emitValueWitnessTable(IGM, type));
    }
    
    void addPayloadSize() const {
      llvm_unreachable("nongeneric enums shouldn't need payload size in metadata");
    }

    void flagUnfilledParent() {
      assert(HasUnfilledParent);
    }
  };
} // end anonymous namespace

llvm::Constant *
IRGenModule::getAddrOfForeignTypeMetadataCandidate(CanType type) {
  // What we save in GlobalVars is actually the offsetted value.
  auto entity = LinkEntity::forForeignTypeMetadataCandidate(type);
  if (auto entry = GlobalVars[entity])
    return entry;

  // Create a temporary base for relative references.
  ConstantInitBuilder builder(*this);
  auto init = builder.beginStruct();
  init.setPacked(true);
  
  // Compute the constant initializer and the offset of the type
  // metadata candidate within it.
  Size addressPoint;
  if (auto classType = dyn_cast<ClassType>(type)) {
    assert(!classType.getParent());
    auto classDecl = classType->getDecl();
    assert(classDecl->isForeign());

    ForeignClassMetadataBuilder builder(*this, classDecl, init);
    builder.layout();
    addressPoint = builder.getOffsetOfAddressPoint();
  } else if (auto structType = dyn_cast<StructType>(type)) {
    auto structDecl = structType->getDecl();
    assert(isa<ClangModuleUnit>(structDecl->getModuleScopeContext()));
    
    ForeignStructMetadataBuilder builder(*this, structDecl, init);
    builder.layout();
    addressPoint = builder.getOffsetOfAddressPoint();
  } else if (auto enumType = dyn_cast<EnumType>(type)) {
    auto enumDecl = enumType->getDecl();
    assert(enumDecl->hasClangNode());
    
    ForeignEnumMetadataBuilder builder(*this, enumDecl, init);
    builder.layout();
    addressPoint = builder.getOffsetOfAddressPoint();
  } else {
    llvm_unreachable("foreign metadata for unexpected type?!");
  }

  auto definition = init.finishAndCreateFuture();
  
  // Create the global variable.
  LinkInfo link = LinkInfo::get(*this, entity, ForDefinition);
  auto var =
      createVariable(*this, link, definition.getType(), getPointerAlignment());
  definition.installInGlobal(var);
  
  // Apply the offset.
  llvm::Constant *result = var;
  result = llvm::ConstantExpr::getBitCast(result, Int8PtrTy);
  result = llvm::ConstantExpr::getInBoundsGetElementPtr(
      Int8Ty, result, getSize(addressPoint));
  result = llvm::ConstantExpr::getBitCast(result, TypeMetadataPtrTy);

  // Only remember the offset.
  GlobalVars[entity] = result;

  if (NominalTypeDecl *Nominal = type->getAnyNominal()) {
    addLazyConformances(Nominal);
  }

  return result;
}

// Protocols

/// Get the runtime identifier for a special protocol, if any.
SpecialProtocol irgen::getSpecialProtocolID(ProtocolDecl *P) {
  auto known = P->getKnownProtocolKind();
  if (!known)
    return SpecialProtocol::None;
  switch (*known) {
  case KnownProtocolKind::Error:
    return SpecialProtocol::Error;
    
  // The other known protocols aren't special at runtime.
  case KnownProtocolKind::Sequence:
  case KnownProtocolKind::IteratorProtocol:
  case KnownProtocolKind::RawRepresentable:
  case KnownProtocolKind::Equatable:
  case KnownProtocolKind::Hashable:
  case KnownProtocolKind::Comparable:
  case KnownProtocolKind::ObjectiveCBridgeable:
  case KnownProtocolKind::DestructorSafeContainer:
  case KnownProtocolKind::SwiftNewtypeWrapper:
  case KnownProtocolKind::ExpressibleByArrayLiteral:
  case KnownProtocolKind::ExpressibleByBooleanLiteral:
  case KnownProtocolKind::ExpressibleByDictionaryLiteral:
  case KnownProtocolKind::ExpressibleByExtendedGraphemeClusterLiteral:
  case KnownProtocolKind::ExpressibleByFloatLiteral:
  case KnownProtocolKind::ExpressibleByIntegerLiteral:
  case KnownProtocolKind::ExpressibleByStringInterpolation:
  case KnownProtocolKind::ExpressibleByStringLiteral:
  case KnownProtocolKind::ExpressibleByNilLiteral:
  case KnownProtocolKind::ExpressibleByUnicodeScalarLiteral:
  case KnownProtocolKind::ExpressibleByColorLiteral:
  case KnownProtocolKind::ExpressibleByImageLiteral:
  case KnownProtocolKind::ExpressibleByFileReferenceLiteral:
  case KnownProtocolKind::ExpressibleByBuiltinBooleanLiteral:
  case KnownProtocolKind::ExpressibleByBuiltinExtendedGraphemeClusterLiteral:
  case KnownProtocolKind::ExpressibleByBuiltinFloatLiteral:
  case KnownProtocolKind::ExpressibleByBuiltinIntegerLiteral:
  case KnownProtocolKind::ExpressibleByBuiltinStringLiteral:
  case KnownProtocolKind::ExpressibleByBuiltinUTF16StringLiteral:
  case KnownProtocolKind::ExpressibleByBuiltinUnicodeScalarLiteral:
  case KnownProtocolKind::OptionSet:
  case KnownProtocolKind::BridgedNSError:
  case KnownProtocolKind::BridgedStoredNSError:
  case KnownProtocolKind::CFObject:
  case KnownProtocolKind::ErrorCodeProtocol:
  case KnownProtocolKind::ExpressibleByBuiltinConstStringLiteral:
  case KnownProtocolKind::ExpressibleByBuiltinConstUTF16StringLiteral:
  case KnownProtocolKind::CodingKey:
  case KnownProtocolKind::Encodable:
  case KnownProtocolKind::Decodable:
    return SpecialProtocol::None;
  }

  llvm_unreachable("Not a valid KnownProtocolKind.");
}

namespace {
  class ProtocolDescriptorBuilder {
    IRGenModule &IGM;
    ConstantStructBuilder &B;
    ProtocolDecl *Protocol;
    SILDefaultWitnessTable *DefaultWitnesses;

  public:
    ProtocolDescriptorBuilder(IRGenModule &IGM, ProtocolDecl *protocol,
                              ConstantStructBuilder &B,
                              SILDefaultWitnessTable *defaultWitnesses)
      : IGM(IGM), B(B), Protocol(protocol),
        DefaultWitnesses(defaultWitnesses) {}

    void layout() {
      addObjCCompatibilityIsa();
      addName();
      addInherited();
      addObjCCompatibilityTables();
      addSize();
      addFlags();
      addDefaultWitnessTable();

      B.suggestType(IGM.ProtocolDescriptorStructTy);
    }

    void addObjCCompatibilityIsa() {
      // The ObjC runtime will drop a reference to its magic Protocol class
      // here.
      B.addNullPointer(IGM.Int8PtrTy);
    }
    
    void addName() {
      // Include the _Tt prefix. Since Swift protocol descriptors are laid
      // out to look like ObjC Protocol* objects, the name has to clearly be
      // a Swift mangled name.

      IRGenMangler mangler;
      std::string Name =
        mangler.mangleForProtocolDescriptor(Protocol->getDeclaredType());

      auto global = IGM.getAddrOfGlobalString(Name);
      B.add(global);
    }
    
    void addInherited() {
      // If there are no inherited protocols, produce null.
      auto inherited = Protocol->getInheritedProtocols();
      if (inherited.empty()) {
        B.addNullPointer(IGM.Int8PtrTy);
        return;
      }
      
      // Otherwise, collect references to all of the inherited protocol
      // descriptors.
      SmallVector<llvm::Constant*, 4> inheritedDescriptors;
      inheritedDescriptors.push_back(IGM.getSize(Size(inherited.size())));
      
      for (ProtocolDecl *p : inherited) {
        auto descriptor = IGM.getAddrOfProtocolDescriptor(p);
        inheritedDescriptors.push_back(descriptor);
      }
      
      auto inheritedInit = llvm::ConstantStruct::getAnon(inheritedDescriptors);
      auto inheritedVar = new llvm::GlobalVariable(IGM.Module,
                                           inheritedInit->getType(),
                                           /*isConstant*/ true,
                                           llvm::GlobalValue::PrivateLinkage,
                                           inheritedInit);
      
      B.addBitCast(inheritedVar, IGM.Int8PtrTy);
    }
    
    void addObjCCompatibilityTables() {
      // Required instance methods
      B.addNullPointer(IGM.Int8PtrTy);
      // Required class methods
      B.addNullPointer(IGM.Int8PtrTy);
      // Optional instance methods
      B.addNullPointer(IGM.Int8PtrTy);
      // Optional class methods
      B.addNullPointer(IGM.Int8PtrTy);
      // Properties
      B.addNullPointer(IGM.Int8PtrTy);
    }
    
    void addSize() {
      // The number of fields so far in words, plus 4 bytes for size and
      // 4 bytes for flags.
      B.addInt32(B.getNextOffsetFromGlobal().getValue() + 4 + 4);
    }
    
    void addFlags() {
      auto flags = ProtocolDescriptorFlags()
        .withSwift(true)
        .withClassConstraint(Protocol->requiresClass()
                               ? ProtocolClassConstraint::Class
                               : ProtocolClassConstraint::Any)
        .withDispatchStrategy(
                Lowering::TypeConverter::getProtocolDispatchStrategy(Protocol))
        .withSpecialProtocol(getSpecialProtocolID(Protocol));

      if (DefaultWitnesses)
        flags = flags.withResilient(true);

      B.addInt32(flags.getIntValue());
    }

    void addDefaultWitnessTable() {
      // The runtime ignores these fields if the IsResilient flag is not set.
      if (DefaultWitnesses) {
        B.addInt16(DefaultWitnesses->getMinimumWitnessTableSize());
        B.addInt16(DefaultWitnesses->getDefaultWitnessTableSize());

        // Unused padding
        B.addInt32(0);

        for (auto entry : DefaultWitnesses->getResilientDefaultEntries()) {
          B.add(IGM.getAddrOfSILFunction(entry.getWitness(), NotForDefinition));
        }
      } else {
        B.addInt16(0);
        B.addInt16(0);

        // Unused padding
        B.addInt32(0);
      }
    }
  };
} // end anonymous namespace

/// Emit global structures associated with the given protocol. This comprises
/// the protocol descriptor, and for ObjC interop, references to the descriptor
/// that the ObjC runtime uses for uniquing.
void IRGenModule::emitProtocolDecl(ProtocolDecl *protocol) {
  // Emit remote reflection metadata for the protocol.
  emitFieldMetadataRecord(protocol);

  // If the protocol is Objective-C-compatible, go through the path that
  // produces an ObjC-compatible protocol_t.
  if (protocol->isObjC()) {
    // In JIT mode, we need to create protocol descriptors using the ObjC
    // runtime in JITted code.
    if (IRGen.Opts.UseJIT)
      return;
    
    // Native ObjC protocols are emitted on-demand in ObjC and uniqued by the
    // runtime; we don't need to try to emit a unique descriptor symbol for them.
    if (protocol->hasClangNode())
      return;
    
    getObjCProtocolGlobalVars(protocol);
    return;
  }

  SILDefaultWitnessTable *defaultWitnesses = nullptr;
  if (!protocol->hasFixedLayout())
    defaultWitnesses = getSILModule().lookUpDefaultWitnessTable(protocol);

  ConstantInitBuilder initBuilder(*this);
  auto init = initBuilder.beginStruct();
  ProtocolDescriptorBuilder builder(*this, protocol, init, defaultWitnesses);
  builder.layout();

  auto var = cast<llvm::GlobalVariable>(
          getAddrOfProtocolDescriptor(protocol, init.finishAndCreateFuture()));
  var->setConstant(true);
}

/// \brief Load a reference to the protocol descriptor for the given protocol.
///
/// For Swift protocols, this is a constant reference to the protocol descriptor
/// symbol.
/// For ObjC protocols, descriptors are uniqued at runtime by the ObjC runtime.
/// We need to load the unique reference from a global variable fixed up at
/// startup.
llvm::Value *irgen::emitProtocolDescriptorRef(IRGenFunction &IGF,
                                              ProtocolDecl *protocol) {
  if (!protocol->isObjC())
    return IGF.IGM.getAddrOfProtocolDescriptor(protocol);
  
  auto refVar = IGF.IGM.getAddrOfObjCProtocolRef(protocol, NotForDefinition);
  llvm::Value *val
    = IGF.Builder.CreateLoad(refVar, IGF.IGM.getPointerAlignment());
  val = IGF.Builder.CreateBitCast(val,
                          IGF.IGM.ProtocolDescriptorStructTy->getPointerTo());
  return val;
}

//===----------------------------------------------------------------------===//
// Other metadata.
//===----------------------------------------------------------------------===//

llvm::Value *irgen::emitMetatypeInstanceType(IRGenFunction &IGF,
                                             llvm::Value *metatypeMetadata) {
  // The instance type field of MetatypeMetadata is immediately after
  // the isa field.
  return emitInvariantLoadFromMetadataAtIndex(IGF, metatypeMetadata, 1,
                                     IGF.IGM.TypeMetadataPtrTy);
}<|MERGE_RESOLUTION|>--- conflicted
+++ resolved
@@ -3989,13 +3989,9 @@
                                           metadata->getLinkage(),
                                           classSymbol.str(), metadata,
                                           IGM.getModule());
-<<<<<<< HEAD
+  alias->setVisibility(metadata->getVisibility());
+
   if (IGM.useDllStorage() && EnabledDllStorage())
-=======
-  alias->setVisibility(metadata->getVisibility());
-
-  if (IGM.useDllStorage())
->>>>>>> c13ba7f3
     alias->setDLLStorageClass(metadata->getDLLStorageClass());
 }
 
