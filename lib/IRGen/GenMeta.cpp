--- conflicted
+++ resolved
@@ -4039,14 +4039,7 @@
                                           metadata->getLinkage(),
                                           classSymbol.str(), metadata,
                                           IGM.getModule());
-<<<<<<< HEAD
-  //FIXME: After having complete solution for MSVC, we will determine if 
-  //the solution is applicable to all Windows environment.
-  //If it is applicable, we will use the method .isOSBinFormatCOFF().
-  if (IGM.Triple.isKnownWindowsMSVCEnvironment() && EnabledDllStorage())
-=======
-  if (IGM.useDllStorage())
->>>>>>> 229e2c33
+  if (IGM.useDllStorage() && EnabledDllStorage())
     alias->setDLLStorageClass(metadata->getDLLStorageClass());
 }
 
