//===--- GenMeta.cpp - IR generation for metadata constructs --------------===//
//
// This source file is part of the Swift.org open source project
//
// Copyright (c) 2014 - 2016 Apple Inc. and the Swift project authors
// Licensed under Apache License v2.0 with Runtime Library Exception
//
// See http://swift.org/LICENSE.txt for license information
// See http://swift.org/CONTRIBUTORS.txt for the list of Swift project authors
//
//===----------------------------------------------------------------------===//
//
//  This file implements IR generation for type metadata constructs.
//
//===----------------------------------------------------------------------===//

#include "swift/AST/ArchetypeBuilder.h"
#include "swift/AST/ASTContext.h"
#include "swift/AST/CanTypeVisitor.h"
#include "swift/AST/Decl.h"
#include "swift/AST/IRGenOptions.h"
#include "swift/AST/Mangle.h"
#include "swift/AST/Substitution.h"
#include "swift/AST/Types.h"
#include "swift/SIL/FormalLinkage.h"
#include "swift/SIL/SILModule.h"
#include "swift/SIL/TypeLowering.h"
#include "swift/Runtime/Metadata.h"
#include "swift/ABI/MetadataValues.h"
#include "llvm/IR/InlineAsm.h"
#include "llvm/IR/DerivedTypes.h"
#include "llvm/IR/Function.h"
#include "llvm/IR/GlobalVariable.h"
#include "llvm/IR/Module.h"
#include "llvm/ADT/SmallString.h"

#include "Address.h"
#include "Callee.h"
#include "ClassMetadataLayout.h"
#include "ConstantBuilder.h"
#include "FixedTypeInfo.h"
#include "GenClass.h"
#include "GenPoly.h"
#include "GenValueWitness.h"
#include "GenArchetype.h"
#include "GenStruct.h"
#include "HeapTypeInfo.h"
#include "IRGenModule.h"
#include "IRGenDebugInfo.h"
#include "Linking.h"
#include "ScalarTypeInfo.h"
#include "StructMetadataLayout.h"
#include "StructLayout.h"
#include "EnumMetadataLayout.h"

#include "GenMeta.h"

using namespace swift;
using namespace irgen;

static llvm::Value *emitLoadOfObjCHeapMetadataRef(IRGenFunction &IGF,
                                                  llvm::Value *object);

static Address emitAddressOfMetadataSlotAtIndex(IRGenFunction &IGF,
                                                llvm::Value *metadata,
                                                int index,
                                                llvm::Type *objectTy) {
  // Require the metadata to be some type that we recognize as a
  // metadata pointer.
  assert(metadata->getType() == IGF.IGM.TypeMetadataPtrTy);

  // We require objectType to be a pointer type so that the GEP will
  // scale by the right amount.  We could load an arbitrary type using
  // some extra bitcasting.
  assert(IGF.IGM.DataLayout.getTypeStoreSize(objectTy) ==
         IGF.IGM.DataLayout.getTypeStoreSize(IGF.IGM.SizeTy));

  // Cast to T*.
  auto objectPtrTy = objectTy->getPointerTo();
  auto metadataWords = IGF.Builder.CreateBitCast(metadata, objectPtrTy);

  auto indexV = llvm::ConstantInt::getSigned(IGF.IGM.SizeTy, index);

  // GEP to the slot.
  Address slot(IGF.Builder.CreateInBoundsGEP(metadataWords, indexV),
               IGF.IGM.getPointerAlignment());

  return slot;
}

/// Emit a load from the given metadata at a constant index.
static llvm::LoadInst *emitLoadFromMetadataAtIndex(IRGenFunction &IGF,
                                                   llvm::Value *metadata,
                                                   int index,
                                                   llvm::Type *objectTy,
                                             const llvm::Twine &suffix = "") {
  Address slot =
    emitAddressOfMetadataSlotAtIndex(IGF, metadata, index, objectTy);

  // Load.
  return IGF.Builder.CreateLoad(slot, metadata->getName() + suffix);
}

static int getClassParentIndex(IRGenModule &IGM, ClassDecl *classDecl);

/// Produce a constant to place in a metatype's isa field
/// corresponding to the given metadata kind.
static llvm::ConstantInt *getMetadataKind(IRGenModule &IGM,
                                          MetadataKind kind) {
  return llvm::ConstantInt::get(IGM.MetadataKindTy, uint8_t(kind));
}

static Address createPointerSizedGEP(IRGenFunction &IGF,
                                     Address base,
                                     Size offset) {
  return IGF.Builder.CreateConstArrayGEP(base,
                                         IGF.IGM.getOffsetInWords(offset),
                                         offset);
}

// FIXME: willBeRelativelyAddressed is only needed to work around an ld64 bug
// resolving relative references to coalesceable symbols.
// It should be removed when fixed. rdar://problem/22674524
static llvm::Constant *getMangledTypeName(IRGenModule &IGM, CanType type,
                                      bool willBeRelativelyAddressed = false) {
  auto name = LinkEntity::forTypeMangling(type);
  llvm::SmallString<32> mangling;
  name.mangle(mangling);
  return IGM.getAddrOfGlobalString(mangling, willBeRelativelyAddressed);
}

llvm::Value *irgen::emitObjCMetadataRefForMetadata(IRGenFunction &IGF,
                                                   llvm::Value *classPtr) {
  classPtr = IGF.Builder.CreateBitCast(classPtr, IGF.IGM.ObjCClassPtrTy);
  
  // Fetch the metadata for that class.
  auto call = IGF.Builder.CreateCall(IGF.IGM.getGetObjCClassMetadataFn(),
                                     classPtr);
  call->setDoesNotThrow();
  call->setDoesNotAccessMemory();
  return call;
}

/// Emit a reference to the Swift metadata for an Objective-C class.
static llvm::Value *emitObjCMetadataRef(IRGenFunction &IGF,
                                        ClassDecl *theClass) {
  // Derive a pointer to the Objective-C class.
  auto classPtr = emitObjCHeapMetadataRef(IGF, theClass);
  
  return emitObjCMetadataRefForMetadata(IGF, classPtr);
}

namespace {
  /// A structure for collecting generic arguments for emitting a
  /// nominal metadata reference.  The structure produced here is
  /// consumed by swift_getGenericMetadata() and must correspond to
  /// the fill operations that the compiler emits for the bound decl.
  ///
  /// FIXME: Rework to use GenericSignature instead of AllArchetypes
  struct GenericArguments {
    /// The values to use to initialize the arguments structure.
    SmallVector<llvm::Value *, 8> Values;
    SmallVector<llvm::Type *, 8> Types;

    static unsigned getNumGenericArguments(IRGenModule &IGM,
                                           NominalTypeDecl *nominal) {
      GenericTypeRequirements requirements(IGM, nominal);
      return unsigned(requirements.hasParentType())
               + requirements.getNumTypeRequirements();
    }

    void collectTypes(IRGenModule &IGM, NominalTypeDecl *nominal) {
      GenericTypeRequirements requirements(IGM, nominal);
      collectTypes(IGM, requirements);
    }

    void collectTypes(IRGenModule &IGM,
                      const GenericTypeRequirements &requirements) {
      if (requirements.hasParentType()) {
        Types.push_back(IGM.TypeMetadataPtrTy);
      }

      for (auto &requirement : requirements.getRequirements()) {
        if (requirement.Protocol) {
          Types.push_back(IGM.WitnessTablePtrTy);
        } else {
          Types.push_back(IGM.TypeMetadataPtrTy);
        }
      }
    }

    void collect(IRGenFunction &IGF, CanType type) {
      NominalTypeDecl *decl;
      CanType parentType;

      if (auto nominalType = dyn_cast<NominalType>(type)) {
        decl = nominalType->getDecl();
        parentType = nominalType.getParent();
      } else {
        auto boundType = cast<BoundGenericType>(type);
        decl = boundType->getDecl();
        parentType = boundType.getParent();
      }

      GenericTypeRequirements requirements(IGF.IGM, decl);

      if (requirements.hasParentType()) {
        Values.push_back(IGF.emitTypeMetadataRef(parentType));
      }

      auto subs =
        type->gatherAllSubstitutions(IGF.IGM.getSwiftModule(), nullptr);
      requirements.enumerateFulfillments(IGF.IGM, subs,
                                [&](unsigned reqtIndex, CanType type,
                                    Optional<ProtocolConformanceRef> conf) {
        if (conf) {
          Values.push_back(emitWitnessTableRef(IGF, type, *conf));
        } else {
          Values.push_back(IGF.emitTypeMetadataRef(type));
        }
      });

      collectTypes(IGF.IGM, decl);
      assert(Types.size() == Values.size());
    }
  };
}

/// Given an array of polymorphic arguments as might be set up by
/// GenericArguments, bind the polymorphic parameters.
static void emitPolymorphicParametersFromArray(IRGenFunction &IGF,
                                               NominalTypeDecl *typeDecl,
                                               Address array) {
  GenericTypeRequirements requirements(IGF.IGM, typeDecl);

  array = IGF.Builder.CreateElementBitCast(array, IGF.IGM.TypeMetadataPtrTy);

  auto getInContext = [&](CanType type) -> CanType {
    return ArchetypeBuilder::mapTypeIntoContext(typeDecl, type, nullptr)
             ->getCanonicalType();
  };

  // If we have a parent type, it's the first parameter.
  if (requirements.hasParentType()) {
    auto parentType = getInContext(requirements.getParentType());
    llvm::Value *parentMetadata = IGF.Builder.CreateLoad(array);
    array = IGF.Builder.CreateConstArrayGEP(array, 1, IGF.IGM.getPointerSize());
    IGF.bindLocalTypeDataFromTypeMetadata(parentType, IsExact, parentMetadata);
  }

  // Okay, bind everything else from the context.
  requirements.bindFromBuffer(IGF, array, getInContext);
}

static bool isTypeErasedGenericClass(NominalTypeDecl *ntd) {
  // ObjC classes are type erased.
  // TODO: Unless they have magic methods...
  if (auto clas = dyn_cast<ClassDecl>(ntd))
    return clas->hasClangNode() && clas->isGenericContext();
  return false;
}

static bool isTypeErasedGenericClassType(CanType type) {
  if (auto nom = type->getAnyNominal())
    return isTypeErasedGenericClass(nom);
  return false;
}

// Get the type that exists at runtime to represent a compile-time type.
static CanType
getRuntimeReifiedType(IRGenModule &IGM, CanType type) {
  return CanType(type.transform([&](Type t) -> Type {
    if (isTypeErasedGenericClassType(CanType(t))) {
      return t->getAnyNominal()->getDeclaredType()->getCanonicalType();
    }
    return t;
  }));
}

/// Attempts to return a constant heap metadata reference for a
/// class type.  This is generally only valid for specific kinds of
/// ObjC reference, like superclasses or category references.
llvm::Constant *irgen::tryEmitConstantHeapMetadataRef(IRGenModule &IGM,
                                                      CanType type,
                                              bool allowDynamicUninitialized) {
  auto theDecl = type->getClassOrBoundGenericClass();
  assert(theDecl && "emitting constant heap metadata ref for non-class type?");

  // If the class must not require dynamic initialization --- e.g. if it
  // is a super reference --- then respect everything that might impose that.
  if (!allowDynamicUninitialized) {
    if (doesClassMetadataRequireDynamicInitialization(IGM, theDecl))
      return nullptr;

  // Otherwise, just respect genericity.
  } else if (theDecl->isGenericContext() && !isTypeErasedGenericClass(theDecl)){
    return nullptr;
  }

  // For imported classes, use the ObjC class symbol.
  // This incidentally cannot coincide with most of the awkward cases, like
  // having parent metadata.
  if (!hasKnownSwiftMetadata(IGM, theDecl))
    return IGM.getAddrOfObjCClass(theDecl, NotForDefinition);

  return IGM.getAddrOfTypeMetadata(type, false);
}

/// Attempts to return a constant type metadata reference for a
/// nominal type.
ConstantReference
irgen::tryEmitConstantTypeMetadataRef(IRGenModule &IGM, CanType type,
                                      SymbolReferenceKind refKind) {
  if (!isTypeMetadataAccessTrivial(IGM, type))
    return ConstantReference();

  return IGM.getAddrOfTypeMetadata(type, false, refKind);
}

/// Emit a reference to an ObjC class.  In general, the only things
/// you're allowed to do with the address of an ObjC class symbol are
/// (1) send ObjC messages to it (in which case the message will be
/// forwarded to the real class, if one exists) or (2) put it in
/// various data sections where the ObjC runtime will properly arrange
/// things.  Therefore, we must typically force the initialization of
/// a class when emitting a reference to it.
llvm::Value *irgen::emitObjCHeapMetadataRef(IRGenFunction &IGF,
                                            ClassDecl *theClass,
                                            bool allowUninitialized) {
  // If the class is visible only through the Objective-C runtime, form the
  // appropriate runtime call.
  if (theClass->getForeignClassKind() == ClassDecl::ForeignKind::RuntimeOnly) {
    SmallString<64> scratch;
    auto className =
        IGF.IGM.getAddrOfGlobalString(theClass->getObjCRuntimeName(scratch));
    return IGF.Builder.CreateCall(IGF.IGM.getLookUpClassFn(), className);
  }

  assert(!theClass->isForeign());

  Address classRef = IGF.IGM.getAddrOfObjCClassRef(theClass);
  auto classObject = IGF.Builder.CreateLoad(classRef);
  if (allowUninitialized) return classObject;

  // TODO: memoize this the same way that we memoize Swift type metadata?
  return IGF.Builder.CreateCall(IGF.IGM.getGetInitializedObjCClassFn(),
                                classObject);
}

/// Emit a reference to the type metadata for a foreign type.
static llvm::Value *emitForeignTypeMetadataRef(IRGenFunction &IGF,
                                               CanType type) {
  llvm::Value *candidate = IGF.IGM.getAddrOfForeignTypeMetadataCandidate(type);
  auto call = IGF.Builder.CreateCall(IGF.IGM.getGetForeignTypeMetadataFn(),
                                candidate);
  call->addAttribute(llvm::AttributeSet::FunctionIndex,
                     llvm::Attribute::NoUnwind);
  call->addAttribute(llvm::AttributeSet::FunctionIndex,
                     llvm::Attribute::ReadNone);
  return call;
}

/// Returns a metadata reference for a nominal type.
///
/// This is only valid in a couple of special cases:
/// 1) The nominal type is generic, in which case we emit a call to the
///    generic metadata accessor function, which must be defined separately.
/// 2) The nominal type is a value type with a fixed size from this
///    resilience domain, in which case we can reference the constant
///    metadata directly.
///
/// In any other case, a metadata accessor should be called instead.
static llvm::Value *emitNominalMetadataRef(IRGenFunction &IGF,
                                           NominalTypeDecl *theDecl,
                                           CanType theType) {
  assert(!isa<ProtocolDecl>(theDecl));

  if (!theDecl->isGenericContext()) {
    assert(!IGF.IGM.isResilient(theDecl, ResilienceExpansion::Maximal));
    // TODO: If Obj-C interop is off, we can relax this to allow referencing
    // class metadata too.
    assert(isa<StructDecl>(theDecl) || isa<EnumDecl>(theDecl));
    return IGF.IGM.getAddrOfTypeMetadata(theType, false);
  }

  // We are applying generic parameters to a generic type.
  assert(theType->isSpecialized() &&
         theType->getAnyNominal() == theDecl);

  // Check to see if we've maybe got a local reference already.
  if (auto cache = IGF.tryGetLocalTypeData(theType,
                                           LocalTypeDataKind::forTypeMetadata()))
    return cache;

  // Grab the substitutions.
  GenericArguments genericArgs;
  genericArgs.collect(IGF, theType);
  assert(genericArgs.Values.size() > 0 && "no generic args?!");

  // Call the generic metadata accessor function.
  llvm::Function *accessor =
      IGF.IGM.getAddrOfGenericTypeMetadataAccessFunction(theDecl,
                                                         genericArgs.Types,
                                                         NotForDefinition);

  auto result = IGF.Builder.CreateCall(accessor, genericArgs.Values);
  result->setDoesNotThrow();
  result->addAttribute(llvm::AttributeSet::FunctionIndex,
                       llvm::Attribute::ReadNone);

  IGF.setScopedLocalTypeData(theType, LocalTypeDataKind::forTypeMetadata(),
                             result);
  return result;
}


bool irgen::hasKnownSwiftMetadata(IRGenModule &IGM, CanType type) {
  if (ClassDecl *theClass = type.getClassOrBoundGenericClass()) {
    return hasKnownSwiftMetadata(IGM, theClass);
  }

  if (auto archetype = dyn_cast<ArchetypeType>(type)) {
    if (auto superclass = archetype->getSuperclass()) {
      return hasKnownSwiftMetadata(IGM, superclass->getCanonicalType());
    }
  }

  // Class existentials, etc.
  return false;
}

/// Is the given class known to have Swift-compatible metadata?
bool irgen::hasKnownSwiftMetadata(IRGenModule &IGM, ClassDecl *theClass) {
  // For now, the fact that a declaration was not implemented in Swift
  // is enough to conclusively force us into a slower path.
  // Eventually we might have an attribute here or something based on
  // the deployment target.
  return hasKnownSwiftImplementation(IGM, theClass);
}

/// Is the given class known to have an implementation in Swift?
bool irgen::hasKnownSwiftImplementation(IRGenModule &IGM, ClassDecl *theClass) {
  return !theClass->hasClangNode();
}

/// Is the given method known to be callable by vtable lookup?
bool irgen::hasKnownVTableEntry(IRGenModule &IGM,
                                AbstractFunctionDecl *theMethod) {
  auto theClass = dyn_cast<ClassDecl>(theMethod->getDeclContext());
  // Extension methods don't get vtable entries.
  if (!theClass) {
    return false;
  }
  return hasKnownSwiftImplementation(IGM, theClass);
}

/// Is it basically trivial to access the given metadata?  If so, we don't
/// need a cache variable in its accessor.
bool irgen::isTypeMetadataAccessTrivial(IRGenModule &IGM, CanType type) {
  assert(!type->hasArchetype());

  // Value type metadata only requires dynamic initialization on first
  // access if it contains a resilient type.
  if (isa<StructType>(type) || isa<EnumType>(type)) {
    auto nominalType = cast<NominalType>(type);

    // Imported type metadata always requires an accessor.
    if (nominalType->getDecl()->hasClangNode())
      return false;

    // Metadata with a non-trivial parent node always requires an accessor.
    if (auto parent = nominalType.getParent())
      if (!isTypeMetadataAccessTrivial(IGM, parent))
        return false;

    // Resiliently-sized metadata access always requires an accessor.
    return (IGM.getTypeInfoForLowered(type).isFixedSize());
  }

  // The empty tuple type has a singleton metadata.
  if (auto tuple = dyn_cast<TupleType>(type))
    return tuple->getNumElements() == 0;

  // The builtin types generally don't require metadata, but some of them
  // have nodes in the runtime anyway.
  if (isa<BuiltinType>(type))
    return true;

  // SIL box types are artificial, but for the purposes of dynamic layout,
  // we use the NativeObject metadata.
  if (isa<SILBoxType>(type))
    return true;

  // DynamicSelfType is actually local.
  if (type->hasDynamicSelfType())
    return true;

  return false;
}

static bool hasRequiredTypeMetadataAccessFunction(IRGenModule &IGM,
                                                  NominalTypeDecl *typeDecl) {
  // This needs to be kept in sync with getTypeMetadataStrategy.

  if (isa<ProtocolDecl>(typeDecl))
    return false;

  switch (getDeclLinkage(typeDecl)) {
  case FormalLinkage::PublicUnique:
  case FormalLinkage::HiddenUnique:
  case FormalLinkage::Private:
    return true;

  case FormalLinkage::PublicNonUnique:
  case FormalLinkage::HiddenNonUnique:
    return false;
  }
  llvm_unreachable("bad formal linkage");

}

/// Return the standard access strategy for getting a non-dependent
/// type metadata object.
MetadataAccessStrategy
irgen::getTypeMetadataAccessStrategy(IRGenModule &IGM, CanType type) {
  // We should not be emitting accessors for partially-substituted
  // generic types.
  assert(!type->hasArchetype());

  // Non-generic structs, enums, and classes are special cases.
  //
  // Note that while protocol types don't have a metadata pattern,
  // we still require an accessor since we actually want to get
  // the metadata for the existential type.
  //
  // This needs to kept in sync with hasRequiredTypeMetadataAccessPattern.
  auto nominal = type->getAnyNominal();
  if (nominal && !isa<ProtocolDecl>(nominal)) {
    // Metadata accessors for fully-substituted generic types are
    // emitted with shared linkage.
    if (nominal->isGenericContext() && !nominal->isObjC()) {
      if (type->isSpecialized())
        return MetadataAccessStrategy::NonUniqueAccessor;
      assert(type->hasUnboundGenericType());
    }

    // If the type doesn't guarantee that it has an access function,
    // we might have to use a non-unique accessor.

    // Everything else requires accessors.
    switch (getDeclLinkage(nominal)) {
    case FormalLinkage::PublicUnique:
      return MetadataAccessStrategy::PublicUniqueAccessor;
    case FormalLinkage::HiddenUnique:
      return MetadataAccessStrategy::HiddenUniqueAccessor;
    case FormalLinkage::Private:
      return MetadataAccessStrategy::PrivateAccessor;

    case FormalLinkage::PublicNonUnique:
    case FormalLinkage::HiddenNonUnique:
      return MetadataAccessStrategy::NonUniqueAccessor;
    }
    llvm_unreachable("bad formal linkage");
  }

  // Everything else requires a shared accessor function.
  return MetadataAccessStrategy::NonUniqueAccessor;
}

/// Emit a string encoding the labels in the given tuple type.
static llvm::Constant *getTupleLabelsString(IRGenModule &IGM,
                                            CanTupleType type) {
  bool hasLabels = false;
  llvm::SmallString<128> buffer;
  for (auto &elt : type->getElements()) {
    if (elt.hasName()) {
      hasLabels = true;
      buffer.append(elt.getName().str());
    }

    // Each label is space-terminated.
    buffer += ' ';
  }

  // If there are no labels, use a null pointer.
  if (!hasLabels) {
    return llvm::ConstantPointerNull::get(IGM.Int8PtrTy);
  }

  // Otherwise, create a new string literal.
  // This method implicitly adds a null terminator.
  return IGM.getAddrOfGlobalString(buffer);
}

namespace {
  /// A visitor class for emitting a reference to a metatype object.
  /// This implements a "raw" access, useful for implementing cache
  /// functions or for implementing dependent accesses.
  ///
  /// If the access requires runtime initialization, that initialization
  /// must be dependency-ordered-before any load that carries a dependency
  /// from the resulting metadata pointer.
  class EmitTypeMetadataRef
    : public CanTypeVisitor<EmitTypeMetadataRef, llvm::Value *> {
  private:
    IRGenFunction &IGF;
  public:
    EmitTypeMetadataRef(IRGenFunction &IGF) : IGF(IGF) {}

#define TREAT_AS_OPAQUE(KIND)                          \
    llvm::Value *visit##KIND##Type(KIND##Type *type) { \
      return visitOpaqueType(CanType(type));           \
    }
    TREAT_AS_OPAQUE(BuiltinInteger)
    TREAT_AS_OPAQUE(BuiltinFloat)
    TREAT_AS_OPAQUE(BuiltinVector)
    TREAT_AS_OPAQUE(BuiltinRawPointer)
#undef TREAT_AS_OPAQUE

    llvm::Value *emitDirectMetadataRef(CanType type) {
      return IGF.IGM.getAddrOfTypeMetadata(type,
                                           /*pattern*/ false);
    }

    /// The given type should use opaque type info.  We assume that
    /// the runtime always provides an entry for such a type;  right
    /// now, that mapping is as one of the power-of-two integer types.
    llvm::Value *visitOpaqueType(CanType type) {
      auto &opaqueTI = cast<FixedTypeInfo>(IGF.IGM.getTypeInfoForLowered(type));
      unsigned numBits = opaqueTI.getFixedSize().getValueInBits();
      if (!llvm::isPowerOf2_32(numBits))
        numBits = llvm::NextPowerOf2(numBits);
      auto intTy = BuiltinIntegerType::get(numBits, IGF.IGM.Context);
      return emitDirectMetadataRef(CanType(intTy));
    }

    llvm::Value *visitBuiltinNativeObjectType(CanBuiltinNativeObjectType type) {
      return emitDirectMetadataRef(type);
    }

    llvm::Value *visitBuiltinBridgeObjectType(CanBuiltinBridgeObjectType type) {
      return emitDirectMetadataRef(type);
    }

    llvm::Value *visitBuiltinUnknownObjectType(CanBuiltinUnknownObjectType type) {
      return emitDirectMetadataRef(type);
    }

    llvm::Value *visitBuiltinUnsafeValueBufferType(
                                        CanBuiltinUnsafeValueBufferType type) {
      return emitDirectMetadataRef(type);
    }

    llvm::Value *visitNominalType(CanNominalType type) {
      assert(!type->isExistentialType());
      return emitNominalMetadataRef(IGF, type->getDecl(), type);
    }

    llvm::Value *visitBoundGenericType(CanBoundGenericType type) {
      assert(!type->isExistentialType());
      return emitNominalMetadataRef(IGF, type->getDecl(), type);
    }

    llvm::Value *visitTupleType(CanTupleType type) {
      if (auto cached = tryGetLocal(type))
        return cached;

      // I think the sanest thing to do here is drop labels, but maybe
      // that's not correct.  If so, that's really unfortunate in a
      // lot of ways.

      // Er, varargs bit?  Should that go in?


      switch (type->getNumElements()) {
      case 0: {// Special case the empty tuple, just use the global descriptor.
        llvm::Constant *fullMetadata = IGF.IGM.getEmptyTupleMetadata();
        llvm::Constant *indices[] = {
          llvm::ConstantInt::get(IGF.IGM.Int32Ty, 0),
          llvm::ConstantInt::get(IGF.IGM.Int32Ty, 1)
        };
        return llvm::ConstantExpr::getInBoundsGetElementPtr(
            /*Ty=*/nullptr, fullMetadata, indices);
      }

      case 1:
          // For metadata purposes, we consider a singleton tuple to be
          // isomorphic to its element type.
        return IGF.emitTypeMetadataRef(type.getElementType(0));

      case 2: {
        // Find the metadata pointer for this element.
        auto elt0Metadata = IGF.emitTypeMetadataRef(type.getElementType(0));
        auto elt1Metadata = IGF.emitTypeMetadataRef(type.getElementType(1));

        llvm::Value *args[] = {
          elt0Metadata, elt1Metadata,
          getTupleLabelsString(IGF.IGM, type),
          llvm::ConstantPointerNull::get(IGF.IGM.WitnessTablePtrTy) // proposed
        };

        auto call = IGF.Builder.CreateCall(IGF.IGM.getGetTupleMetadata2Fn(),
                                           args);
        call->setDoesNotThrow();
        return setLocal(CanType(type), call);
      }

      case 3: {
        // Find the metadata pointer for this element.
        auto elt0Metadata = IGF.emitTypeMetadataRef(type.getElementType(0));
        auto elt1Metadata = IGF.emitTypeMetadataRef(type.getElementType(1));
        auto elt2Metadata = IGF.emitTypeMetadataRef(type.getElementType(2));

        llvm::Value *args[] = {
          elt0Metadata, elt1Metadata, elt2Metadata,
          getTupleLabelsString(IGF.IGM, type),
          llvm::ConstantPointerNull::get(IGF.IGM.WitnessTablePtrTy) // proposed
        };

        auto call = IGF.Builder.CreateCall(IGF.IGM.getGetTupleMetadata3Fn(),
                                           args);
        call->setDoesNotThrow();
        return setLocal(CanType(type), call);
      }
      default:
        // TODO: use a caching entrypoint (with all information
        // out-of-line) for non-dependent tuples.

        llvm::Value *pointerToFirst = nullptr; // appease -Wuninitialized

        auto elements = type.getElementTypes();
        auto arrayTy = llvm::ArrayType::get(IGF.IGM.TypeMetadataPtrTy,
                                            elements.size());
        Address buffer = IGF.createAlloca(arrayTy,IGF.IGM.getPointerAlignment(),
                                          "tuple-elements");
        IGF.Builder.CreateLifetimeStart(buffer,
                                    IGF.IGM.getPointerSize() * elements.size());
        for (unsigned i = 0, e = elements.size(); i != e; ++i) {
          // Find the metadata pointer for this element.
          llvm::Value *eltMetadata = IGF.emitTypeMetadataRef(elements[i]);

          // GEP to the appropriate element and store.
          Address eltPtr = IGF.Builder.CreateStructGEP(buffer, i,
                                                     IGF.IGM.getPointerSize());
          IGF.Builder.CreateStore(eltMetadata, eltPtr);

          // Remember the GEP to the first element.
          if (i == 0) pointerToFirst = eltPtr.getAddress();
        }

        llvm::Value *args[] = {
          llvm::ConstantInt::get(IGF.IGM.SizeTy, elements.size()),
          pointerToFirst,
          getTupleLabelsString(IGF.IGM, type),
          llvm::ConstantPointerNull::get(IGF.IGM.WitnessTablePtrTy) // proposed
        };

        auto call = IGF.Builder.CreateCall(IGF.IGM.getGetTupleMetadataFn(),
                                           args);
        call->setDoesNotThrow();

        IGF.Builder.CreateLifetimeEnd(buffer,
                                    IGF.IGM.getPointerSize() * elements.size());

        return setLocal(type, call);
      }
    }

    llvm::Value *visitPolymorphicFunctionType(CanPolymorphicFunctionType type) {
      IGF.unimplemented(SourceLoc(),
                        "metadata ref for polymorphic function type");
      return llvm::UndefValue::get(IGF.IGM.TypeMetadataPtrTy);
    }

    llvm::Value *visitGenericFunctionType(CanGenericFunctionType type) {
      IGF.unimplemented(SourceLoc(),
                        "metadata ref for generic function type");
      return llvm::UndefValue::get(IGF.IGM.TypeMetadataPtrTy);
    }
      
    llvm::Value *extractAndMarkResultType(CanFunctionType type) {
      // If the function type throws, set the lower bit of the return type
      // address, so that we can carry this information over to the function
      // type metadata.
      auto metadata = IGF.emitTypeMetadataRef(type->getResult()->
                                              getCanonicalType());
      return metadata;
    }

    llvm::Value *extractAndMarkInOut(CanType type) {
      // If the type is inout, get the metadata for its inner object type
      // instead, and then set the lowest bit to help the runtime unique
      // the metadata type for this function.
      if (auto inoutType = dyn_cast<InOutType>(type)) {
        auto metadata = IGF.emitTypeMetadataRef(inoutType.getObjectType());
        auto metadataInt = IGF.Builder.CreatePtrToInt(metadata, IGF.IGM.SizeTy);
        auto inoutFlag = llvm::ConstantInt::get(IGF.IGM.SizeTy, 1);
        auto marked = IGF.Builder.CreateOr(metadataInt, inoutFlag);
        return IGF.Builder.CreateIntToPtr(marked, IGF.IGM.Int8PtrTy);
      }
      
      auto metadata = IGF.emitTypeMetadataRef(type);
      return IGF.Builder.CreateBitCast(metadata, IGF.IGM.Int8PtrTy);
    }

    llvm::Value *visitFunctionType(CanFunctionType type) {
      if (auto metatype = tryGetLocal(type))
        return metatype;

      auto resultMetadata = extractAndMarkResultType(type);
      
      CanTupleType inputTuple = dyn_cast<TupleType>(type.getInput());

      size_t numArguments = 1;

      if (inputTuple && !inputTuple->isMaterializable())
        numArguments = inputTuple->getNumElements();

      // Map the convention to a runtime metadata value.
      FunctionMetadataConvention metadataConvention;
      switch (type->getRepresentation()) {
      case FunctionTypeRepresentation::Swift:
        metadataConvention = FunctionMetadataConvention::Swift;
        break;
      case FunctionTypeRepresentation::Thin:
        metadataConvention = FunctionMetadataConvention::Thin;
        break;
      case FunctionTypeRepresentation::Block:
        metadataConvention = FunctionMetadataConvention::Block;
        break;
      case FunctionTypeRepresentation::CFunctionPointer:
        metadataConvention = FunctionMetadataConvention::CFunctionPointer;
        break;
      }
      
      auto flagsVal = FunctionTypeFlags()
        .withNumArguments(numArguments)
        .withConvention(metadataConvention)
        .withThrows(type->throws());
      
      auto flags = llvm::ConstantInt::get(IGF.IGM.SizeTy,
                                          flagsVal.getIntValue());

      switch (numArguments) {
        case 1: {
          auto arg0 = (inputTuple && !inputTuple->isMaterializable()) ?
            extractAndMarkInOut(inputTuple.getElementType(0))
          : extractAndMarkInOut(type.getInput());

          auto call = IGF.Builder.CreateCall(
                                            IGF.IGM.getGetFunctionMetadata1Fn(),
                                            {flags, arg0, resultMetadata});
          call->setDoesNotThrow();
          return setLocal(CanType(type), call);
        }

        case 2: {
          auto arg0 = extractAndMarkInOut(inputTuple.getElementType(0));
          auto arg1 = extractAndMarkInOut(inputTuple.getElementType(1));
          auto call = IGF.Builder.CreateCall(
                                            IGF.IGM.getGetFunctionMetadata2Fn(),
                                            {flags, arg0, arg1, resultMetadata});
          call->setDoesNotThrow();
          return setLocal(CanType(type), call);
        }

        case 3: {
          auto arg0 = extractAndMarkInOut(inputTuple.getElementType(0));
          auto arg1 = extractAndMarkInOut(inputTuple.getElementType(1));
          auto arg2 = extractAndMarkInOut(inputTuple.getElementType(2));
          auto call = IGF.Builder.CreateCall(
                                            IGF.IGM.getGetFunctionMetadata3Fn(),
                                            {flags, arg0, arg1, arg2,
                                             resultMetadata});
          call->setDoesNotThrow();
          return setLocal(CanType(type), call);
        }

        default:
          auto arguments = inputTuple.getElementTypes();
          auto arrayTy = llvm::ArrayType::get(IGF.IGM.Int8PtrTy,
                                              arguments.size() + 2);
          Address buffer = IGF.createAlloca(arrayTy,
                                            IGF.IGM.getPointerAlignment(),
                                            "function-arguments");
          IGF.Builder.CreateLifetimeStart(buffer,
                                  IGF.IGM.getPointerSize() * arguments.size());
          Address pointerToFirstArg = IGF.Builder.CreateStructGEP(buffer, 0,
                                                                   Size(0));
          Address flagsPtr = IGF.Builder.CreateBitCast(pointerToFirstArg,
                                               IGF.IGM.SizeTy->getPointerTo());
          IGF.Builder.CreateStore(flags, flagsPtr);
          
          for (size_t i = 0; i < arguments.size(); ++i) {
            auto argMetadata = extractAndMarkInOut(
                                                  inputTuple.getElementType(i));
            Address argPtr = IGF.Builder.CreateStructGEP(buffer, i + 1,
                                                      IGF.IGM.getPointerSize());
            IGF.Builder.CreateStore(argMetadata, argPtr);

          }
          Address resultPtr = IGF.Builder.CreateStructGEP(buffer,
                                                    arguments.size() + 1,
                                                    IGF.IGM.getPointerSize());
          resultPtr = IGF.Builder.CreateBitCast(resultPtr,
                                     IGF.IGM.TypeMetadataPtrTy->getPointerTo());
          IGF.Builder.CreateStore(resultMetadata, resultPtr);

          auto call = IGF.Builder.CreateCall(IGF.IGM.getGetFunctionMetadataFn(),
                                             pointerToFirstArg.getAddress());
          call->setDoesNotThrow();
          
          IGF.Builder.CreateLifetimeEnd(buffer,
                                   IGF.IGM.getPointerSize() * arguments.size());

          return setLocal(type, call);
      }
    }

    llvm::Value *visitAnyMetatypeType(CanAnyMetatypeType type) {
      // FIXME: We shouldn't accept a lowered metatype here, but we need to
      // represent Optional<@objc_metatype T.Type> as an AST type for ABI
      // reasons.
      
      // assert(!type->hasRepresentation()
      //       && "should not be asking for a representation-specific metatype "
      //          "metadata");
      
      if (auto metatype = tryGetLocal(type))
        return metatype;

      auto instMetadata = IGF.emitTypeMetadataRef(type.getInstanceType());
      auto fn = isa<MetatypeType>(type)
                  ? IGF.IGM.getGetMetatypeMetadataFn()
                  : IGF.IGM.getGetExistentialMetatypeMetadataFn();
      auto call = IGF.Builder.CreateCall(fn, instMetadata);
      call->setDoesNotThrow();

      return setLocal(type, call);
    }

    llvm::Value *visitModuleType(CanModuleType type) {
      IGF.unimplemented(SourceLoc(), "metadata ref for module type");
      return llvm::UndefValue::get(IGF.IGM.TypeMetadataPtrTy);
    }

    llvm::Value *visitDynamicSelfType(CanDynamicSelfType type) {
      return IGF.getLocalSelfMetadata();
    }
      
    llvm::Value *emitExistentialTypeMetadata(CanType type) {
      SmallVector<ProtocolDecl*, 2> protocols;
      type.getAnyExistentialTypeProtocols(protocols);
      
      // Collect references to the protocol descriptors.
      auto descriptorArrayTy
        = llvm::ArrayType::get(IGF.IGM.ProtocolDescriptorPtrTy,
                               protocols.size());
      Address descriptorArray = IGF.createAlloca(descriptorArrayTy,
                                                 IGF.IGM.getPointerAlignment(),
                                                 "protocols");
      IGF.Builder.CreateLifetimeStart(descriptorArray,
                                   IGF.IGM.getPointerSize() * protocols.size());
      descriptorArray = IGF.Builder.CreateBitCast(descriptorArray,
                               IGF.IGM.ProtocolDescriptorPtrTy->getPointerTo());
      
      unsigned index = 0;
      for (auto *p : protocols) {
        llvm::Value *ref = emitProtocolDescriptorRef(IGF, p);
        Address slot = IGF.Builder.CreateConstArrayGEP(descriptorArray,
                                               index, IGF.IGM.getPointerSize());
        IGF.Builder.CreateStore(ref, slot);
        ++index;
      }
      
      auto call = IGF.Builder.CreateCall(IGF.IGM.getGetExistentialMetadataFn(),
                                         {IGF.IGM.getSize(Size(protocols.size())),
                                          descriptorArray.getAddress()});
      call->setDoesNotThrow();
      IGF.Builder.CreateLifetimeEnd(descriptorArray,
                                   IGF.IGM.getPointerSize() * protocols.size());
      return setLocal(type, call);
    }

    llvm::Value *visitProtocolType(CanProtocolType type) {
      return emitExistentialTypeMetadata(type);
    }
      
    llvm::Value *visitProtocolCompositionType(CanProtocolCompositionType type) {
      return emitExistentialTypeMetadata(type);
    }

    llvm::Value *visitReferenceStorageType(CanReferenceStorageType type) {
      llvm_unreachable("reference storage type should have been converted by "
                       "SILGen");
    }
    llvm::Value *visitSILFunctionType(CanSILFunctionType type) {
      llvm_unreachable("should not be asking for metadata of a lowered SIL "
                       "function type--SILGen should have used the AST type");
    }

    llvm::Value *visitArchetypeType(CanArchetypeType type) {
      return emitArchetypeTypeMetadataRef(IGF, type);
    }

    llvm::Value *visitGenericTypeParamType(CanGenericTypeParamType type) {
      llvm_unreachable("dependent type should have been substituted by Sema or SILGen");
    }

    llvm::Value *visitDependentMemberType(CanDependentMemberType type) {
      llvm_unreachable("dependent type should have been substituted by Sema or SILGen");
    }

    llvm::Value *visitLValueType(CanLValueType type) {
      llvm_unreachable("lvalue type should have been lowered by SILGen");
    }
    llvm::Value *visitInOutType(CanInOutType type) {
      llvm_unreachable("inout type should have been lowered by SILGen");
    }
      
    llvm::Value *visitSILBlockStorageType(CanSILBlockStorageType type) {
      llvm_unreachable("cannot ask for metadata of block storage");
    }

    llvm::Value *visitSILBoxType(CanSILBoxType type) {
      // The Builtin.NativeObject metadata can stand in for boxes.
      return emitDirectMetadataRef(type->getASTContext().TheNativeObjectType);
    }

    /// Try to find the metatype in local data.
    llvm::Value *tryGetLocal(CanType type) {
      return IGF.tryGetLocalTypeData(type, LocalTypeDataKind::forTypeMetadata());
    }

    /// Set the metatype in local data.
    llvm::Value *setLocal(CanType type, llvm::Instruction *metatype) {
      IGF.setScopedLocalTypeData(type, LocalTypeDataKind::forTypeMetadata(),
                                 metatype);
      return metatype;
    }
  };
}

/// Emit a type metadata reference without using an accessor function.
static llvm::Value *emitDirectTypeMetadataRef(IRGenFunction &IGF,
                                              CanType type) {
  return EmitTypeMetadataRef(IGF).visit(type);
}

static Address emitAddressOfSuperclassRefInClassMetadata(IRGenFunction &IGF,
                                                  llvm::Value *metadata) {
  // The superclass field in a class type is the first field past the isa.
  unsigned index = 1;

  Address addr(metadata, IGF.IGM.getPointerAlignment());
  addr = IGF.Builder.CreateBitCast(addr,
                                   IGF.IGM.TypeMetadataPtrTy->getPointerTo());
  return IGF.Builder.CreateConstArrayGEP(addr, index, IGF.IGM.getPointerSize());
}

static bool isLoadFrom(llvm::Value *value, Address address) {
  if (auto load = dyn_cast<llvm::LoadInst>(value)) {
    return load->getOperand(0) == address.getAddress();
  }
  return false;
}

/// Emit the body of a lazy cache accessor.
///
/// If cacheVariable is null, we perform the direct access every time.
/// This is used for metadata accessors that come about due to resilience,
/// where the direct access is completely trivial.
void irgen::emitLazyCacheAccessFunction(IRGenModule &IGM,
                                        llvm::Function *accessor,
                                        llvm::GlobalVariable *cacheVariable,
         const llvm::function_ref<llvm::Value*(IRGenFunction &IGF)> &getValue) {
  accessor->setDoesNotThrow();

  // This function is logically 'readnone': the caller does not need
  // to reason about any side effects or stores it might perform.
  accessor->setDoesNotAccessMemory();

  IRGenFunction IGF(IGM, accessor);
  if (IGM.DebugInfo)
    IGM.DebugInfo->emitArtificialFunction(IGF, accessor);

  // If there's no cache variable, just perform the direct access.
  if (cacheVariable == nullptr) {
    IGF.Builder.CreateRet(getValue(IGF));
    return;
  }

  // Set up the cache variable.
  llvm::Constant *null =
    llvm::ConstantPointerNull::get(
                        cast<llvm::PointerType>(cacheVariable->getValueType()));

  cacheVariable->setInitializer(null);
  cacheVariable->setAlignment(IGM.getPointerAlignment().getValue());
  Address cache(cacheVariable, IGM.getPointerAlignment());

  // Okay, first thing, check the cache variable.
  //
  // Conceptually, this needs to establish memory ordering with the
  // store we do later in the function: if the metadata value is
  // non-null, we must be able to see any stores performed by the
  // initialization of the metadata.  However, any attempt to read
  // from the metadata will be address-dependent on the loaded
  // metadata pointer, which is sufficient to provide adequate
  // memory ordering guarantees on all the platforms we care about:
  // ARM has special rules about address dependencies, and x86's
  // memory ordering is strong enough to guarantee the visibility
  // even without the address dependency.
  //
  // And we do not need to worry about the compiler because the
  // address dependency naturally forces an order to the memory
  // accesses.
  //
  // Therefore, we can perform a completely naked load here.
  // FIXME: Technically should be "consume", but that introduces barriers in the
  // current LLVM ARM backend.
  auto load = IGF.Builder.CreateLoad(cache);
  // Make this barrier explicit when building for TSan to avoid false positives.
  if (IGM.IRGen.Opts.Sanitize == SanitizerKind::Thread)
    load->setOrdering(llvm::AtomicOrdering::Acquire);


  // Compare the load result against null.
  auto isNullBB = IGF.createBasicBlock("cacheIsNull");
  auto contBB = IGF.createBasicBlock("cont");
  llvm::Value *comparison = IGF.Builder.CreateICmpEQ(load, null);
  IGF.Builder.CreateCondBr(comparison, isNullBB, contBB);
  auto loadBB = IGF.Builder.GetInsertBlock();

  // If the load yielded null, emit the type metadata.
  IGF.Builder.emitBlock(isNullBB);
  llvm::Value *directResult = getValue(IGF);

  // Store it back to the cache variable.  This needs to be a store-release
  // because it needs to propagate memory visibility to the other threads
  // that can access the cache: the initializing stores might be visible
  // to this thread, but they aren't transitively guaranteed to be visible
  // to other threads unless this is a store-release.
  //
  // However, we can skip this if the value was actually loaded from the
  // cache.  This is a simple, if hacky, peephole that's useful for the
  // code in emitInPlaceTypeMetadataAccessFunctionBody.
  if (!isLoadFrom(directResult, cache)) {
    IGF.Builder.CreateStore(directResult, cache)
      ->setAtomic(llvm::Release);
  }

  IGF.Builder.CreateBr(contBB);
  auto storeBB = IGF.Builder.GetInsertBlock();

  // Emit the continuation block.
  IGF.Builder.emitBlock(contBB);
  auto phi = IGF.Builder.CreatePHI(null->getType(), 2);
  phi->addIncoming(load, loadBB);
  phi->addIncoming(directResult, storeBB);

  IGF.Builder.CreateRet(phi);
}

static llvm::Value *emitGenericMetadataAccessFunction(IRGenFunction &IGF,
                                                      NominalTypeDecl *nominal,
                                                      GenericArguments &genericArgs) {
  CanType declaredType = nominal->getDeclaredType()->getCanonicalType();
  llvm::Value *metadata = IGF.IGM.getAddrOfTypeMetadata(declaredType, true);

  // Collect input arguments to the generic metadata accessor, as laid out
  // by the GenericArguments class.
  for (auto &arg : IGF.CurFn->args())
    genericArgs.Values.push_back(&arg);
  assert(genericArgs.Values.size() == genericArgs.Types.size());
  assert(genericArgs.Values.size() > 0 && "no generic args?!");

  // Slam that information directly into the generic arguments buffer.
  auto argsBufferTy =
    llvm::StructType::get(IGF.IGM.LLVMContext, genericArgs.Types);
  Address argsBuffer = IGF.createAlloca(argsBufferTy,
                                        IGF.IGM.getPointerAlignment(),
                                        "generic.arguments");
  IGF.Builder.CreateLifetimeStart(argsBuffer,
                          IGF.IGM.getPointerSize() * genericArgs.Values.size());
  for (unsigned i = 0, e = genericArgs.Values.size(); i != e; ++i) {
    Address elt = IGF.Builder.CreateStructGEP(argsBuffer, i,
                                              IGF.IGM.getPointerSize() * i);
    IGF.Builder.CreateStore(genericArgs.Values[i], elt);
  }

  // Cast to void*.
  llvm::Value *arguments =
    IGF.Builder.CreateBitCast(argsBuffer.getAddress(), IGF.IGM.Int8PtrTy);

  // Make the call.
  auto result = IGF.Builder.CreateCall(IGF.IGM.getGetGenericMetadataFn(),
                                       {metadata, arguments});
  result->setDoesNotThrow();
  result->addAttribute(llvm::AttributeSet::FunctionIndex,
                       llvm::Attribute::ReadOnly);

  IGF.Builder.CreateLifetimeEnd(argsBuffer,
                          IGF.IGM.getPointerSize() * genericArgs.Values.size());

  return result;

}

using InPlaceMetadataInitializer =
  llvm::function_ref<llvm::Value*(IRGenFunction &IGF, llvm::Value *metadata)>;

/// Emit a helper function for swift_once that performs in-place
/// initialization of the given nominal type.
static llvm::Constant *
createInPlaceMetadataInitializationFunction(IRGenModule &IGM, 
                                            CanNominalType type,
                                            llvm::Constant *metadata,
                                            llvm::Constant *cacheVariable,
                                     InPlaceMetadataInitializer &&initialize) {
  // There's an ignored i8* parameter.
  auto fnTy = llvm::FunctionType::get(IGM.VoidTy, {IGM.Int8PtrTy},
                                      /*variadic*/ false);
  llvm::Function *fn = llvm::Function::Create(
      fnTy, llvm::GlobalValue::PrivateLinkage,
      Twine("initialize_metadata_") + type->getDecl()->getName().str(),
      &IGM.Module);
  // FIXME: should we be setting visibility and DLL storage as well?
  fn->setAttributes(IGM.constructInitialAttributes());

  // Set up the function.
  IRGenFunction IGF(IGM, fn);
  if (IGM.DebugInfo)
    IGM.DebugInfo->emitArtificialFunction(IGF, fn);

  // Skip instrumentation when building for TSan to avoid false positives.
  // The synchronization for this happens in the Runtime and we do not see it.
  if (IGM.IRGen.Opts.Sanitize == SanitizerKind::Thread)
    fn->removeFnAttr(llvm::Attribute::SanitizeThread);

  // Emit the initialization.
  llvm::Value *relocatedMetadata = initialize(IGF, metadata);

  // Store back to the cache variable.
  IGF.Builder.CreateStore(relocatedMetadata,
                          Address(cacheVariable, IGM.getPointerAlignment()))
    ->setAtomic(llvm::Release);

  IGF.Builder.CreateRetVoid();
  return fn;
}

/// Emit the function body for the type metadata accessor of a nominal type
/// that might require in-place initialization.
static llvm::Value *
emitInPlaceTypeMetadataAccessFunctionBody(IRGenFunction &IGF,
                                          CanNominalType type,
                                          llvm::Constant *cacheVariable,
                                    InPlaceMetadataInitializer &&initializer) {
  llvm::Constant *metadata = IGF.IGM.getAddrOfTypeMetadata(type, false);

  // We might not have interesting initialization to do.
  assert((cacheVariable == nullptr) ==
            isTypeMetadataAccessTrivial(IGF.IGM, type));
  if (!cacheVariable)
    return metadata;

  // Okay, we have non-trivial initialization to do.
  // Ensure that we don't have multiple threads racing to do this.
  llvm::GlobalVariable *onceGuard =
    new llvm::GlobalVariable(IGF.IGM.Module, IGF.IGM.OnceTy, /*constant*/ false,
                             llvm::GlobalValue::PrivateLinkage,
                             llvm::Constant::getNullValue(IGF.IGM.OnceTy),
                             Twine(IGF.CurFn->getName()) + ".once_token");

  // There's no point in performing the fast-path token check here
  // because we've already checked the cache variable.  We're just using
  // swift_once to guarantee thread safety.
  assert(cacheVariable && "lazy initialization but no cache variable");

  // Create the protected function.  swift_once wants this as an i8*.
  llvm::Value *onceFn =
    createInPlaceMetadataInitializationFunction(IGF.IGM, type, metadata,
                                                cacheVariable,
                                                std::move(initializer));
  onceFn = IGF.Builder.CreateBitCast(onceFn, IGF.IGM.Int8PtrTy);

  auto onceCall = IGF.Builder.CreateCall(IGF.IGM.getOnceFn(),
                                         {onceGuard, onceFn});
  onceCall->setCallingConv(IGF.IGM.DefaultCC);

  // We can just load the cache now.
  // TODO: this should be consume-ordered when LLVM supports it.
  Address cacheAddr = Address(cacheVariable, IGF.IGM.getPointerAlignment());
  llvm::LoadInst *relocatedMetadata = IGF.Builder.CreateLoad(cacheAddr);
  // Make this barrier explicit when building for TSan to avoid false positives.
  if (IGF.IGM.IRGen.Opts.Sanitize == SanitizerKind::Thread)
    relocatedMetadata->setOrdering(llvm::AtomicOrdering::Acquire);

  // emitLazyCacheAccessFunction will see that the value was loaded from
  // the guard variable and skip the redundant store back.
  return relocatedMetadata;
}

/// Emit the body of a metadata accessor function for the given type.
///
/// This function is appropriate for ordinary situations where the
/// construction of the metadata value just involves calling idempotent
/// metadata-construction functions.  It is not used for the in-place
/// initialization of non-generic nominal type metadata.
static llvm::Value *emitTypeMetadataAccessFunctionBody(IRGenFunction &IGF,
                                                       CanType type) {
  assert(!type->hasArchetype() &&
         "cannot emit metadata accessor for context-dependent type");

  // We only take this path for That means
  // everything except non-generic nominal types.
  auto typeDecl = type->getAnyNominal();
  if (!typeDecl)
    return emitDirectTypeMetadataRef(IGF, type);

  if (typeDecl->isGenericContext() &&
      !(isa<ClassDecl>(typeDecl) && typeDecl->hasClangNode())) {
    // This is a metadata accessor for a fully substituted generic type.
    return emitDirectTypeMetadataRef(IGF, type);
  }

  // We should never be emitting a metadata accessor for resilient nominal
  // types outside of their defining module.  We'd only do that anyway for
  // types that don't guarantee the existence of a non-unique access
  // function, and that should never be true of a resilient type with
  // external availability.
  //
  // (The type might still not have a statically-known layout.  It just
  // can't be resilient at the top level: we have to know its immediate
  // members, or we can't even begin to approach the problem of emitting
  // metadata for it.)
  assert(!IGF.IGM.isResilient(typeDecl, ResilienceExpansion::Maximal));

  // Non-native types are just wrapped in various ways.
  if (auto classDecl = dyn_cast<ClassDecl>(typeDecl)) {
    // We emit a completely different pattern for foreign classes.
    if (classDecl->isForeign()) {
      return emitForeignTypeMetadataRef(IGF, type);
    }

    // Classes that might not have Swift metadata use a different
    // symbol name.
    if (!hasKnownSwiftMetadata(IGF.IGM, classDecl)) {
      return emitObjCMetadataRef(IGF, classDecl);
    }

  // Imported value types require foreign metadata uniquing.
  } else if (typeDecl->hasClangNode()) {
    return emitForeignTypeMetadataRef(IGF, type);
  }

  // Okay, everything else is built from a Swift metadata object.
  llvm::Constant *metadata = IGF.IGM.getAddrOfTypeMetadata(type, false);

  // We should not be doing more serious work along this path.
  assert(isTypeMetadataAccessTrivial(IGF.IGM, type));

  return metadata;
}

using MetadataAccessGenerator =
  llvm::function_ref<llvm::Value*(IRGenFunction &IGF, llvm::Constant *cache)>;

/// Get or create an accessor function to the given non-dependent type.
static llvm::Function *getTypeMetadataAccessFunction(IRGenModule &IGM,
                                        CanType type,
                                        ForDefinition_t shouldDefine,
                                        MetadataAccessGenerator &&generator) {
  assert(!type->hasArchetype());
  // Type should be bound unless it's type erased.
  assert(isTypeErasedGenericClassType(type)
           ? !isa<BoundGenericType>(type)
           : !isa<UnboundGenericType>(type));

  llvm::Function *accessor =
    IGM.getAddrOfTypeMetadataAccessFunction(type, shouldDefine);

  // If we're not supposed to define the accessor, or if we already
  // have defined it, just return the pointer.
  if (!shouldDefine || !accessor->empty())
    return accessor;

  // Okay, define the accessor.
  llvm::GlobalVariable *cacheVariable = nullptr;

  // If our preferred access method is to go via an accessor, it means
  // there is some non-trivial computation that needs to be cached.
  if (!isTypeMetadataAccessTrivial(IGM, type)) {
    cacheVariable = cast<llvm::GlobalVariable>(
        IGM.getAddrOfTypeMetadataLazyCacheVariable(type, ForDefinition));
  }

  emitLazyCacheAccessFunction(IGM, accessor, cacheVariable,
                              [&](IRGenFunction &IGF) -> llvm::Value* {
    return generator(IGF, cacheVariable);
  });

  return accessor;
}

/// Get or create an accessor function to the given non-dependent type.
static llvm::Function *getTypeMetadataAccessFunction(IRGenModule &IGM,
                                                 CanType type,
                                                 ForDefinition_t shouldDefine) {
  return getTypeMetadataAccessFunction(IGM, type, shouldDefine,
                                       [&](IRGenFunction &IGF,
                                           llvm::Constant *cacheVariable) {
    // We should not be called with ForDefinition for nominal types
    // that require in-place initialization.
    return emitTypeMetadataAccessFunctionBody(IGF, type);
  });
}

/// Get or create an accessor function to the given generic type.
static llvm::Function *getGenericTypeMetadataAccessFunction(IRGenModule &IGM,
                                                 NominalTypeDecl *nominal,
                                                 ForDefinition_t shouldDefine) {
  assert(nominal->isGenericContext());
  assert(!isTypeErasedGenericClass(nominal));

  GenericArguments genericArgs;
  genericArgs.collectTypes(IGM, nominal);

  llvm::Function *accessor =
    IGM.getAddrOfGenericTypeMetadataAccessFunction(
        nominal, genericArgs.Types, shouldDefine);

  // If we're not supposed to define the accessor, or if we already
  // have defined it, just return the pointer.
  if (!shouldDefine || !accessor->empty())
    return accessor;

  emitLazyCacheAccessFunction(IGM, accessor, /*cacheVariable=*/nullptr,
                              [&](IRGenFunction &IGF) -> llvm::Value* {
    return emitGenericMetadataAccessFunction(IGF, nominal, genericArgs);
  });

  return accessor;
}

/// Return the type metadata access function for the given type, if it
/// is guaranteed to exist.
static llvm::Constant *
getRequiredTypeMetadataAccessFunction(IRGenModule &IGM,
                                      NominalTypeDecl *theDecl,
                                      ForDefinition_t shouldDefine) {
  if (!hasRequiredTypeMetadataAccessFunction(IGM, theDecl))
    return nullptr;

  if (theDecl->isGenericContext()) {
    return getGenericTypeMetadataAccessFunction(IGM, theDecl, shouldDefine);
  }

  CanType declaredType = theDecl->getDeclaredType()->getCanonicalType();
  return getTypeMetadataAccessFunction(IGM, declaredType, shouldDefine);
}

/// Force a public metadata access function into existence if necessary
/// for the given type.
template <class BuilderTy>
static void maybeEmitNominalTypeMetadataAccessFunction(IRGenModule &IGM,
                                                NominalTypeDecl *theDecl,
                                                       BuilderTy &builder) {
  if (!hasRequiredTypeMetadataAccessFunction(IGM, theDecl))
    return;

  builder.createMetadataAccessFunction();
}

/// Emit a call to the type metadata accessor for the given function.
static llvm::Value *emitCallToTypeMetadataAccessFunction(IRGenFunction &IGF,
                                                         CanType type,
                                                 ForDefinition_t shouldDefine) {
  // If we already cached the metadata, use it.
  if (auto local =
        IGF.tryGetLocalTypeData(type, LocalTypeDataKind::forTypeMetadata()))
    return local;
  
  llvm::Constant *accessor =
    getTypeMetadataAccessFunction(IGF.IGM, type, shouldDefine);
  llvm::CallInst *call = IGF.Builder.CreateCall(accessor, {});
  call->setCallingConv(IGF.IGM.DefaultCC);
  call->setDoesNotAccessMemory();
  call->setDoesNotThrow();
  
  // Save the metadata for future lookups.
  IGF.setScopedLocalTypeData(type, LocalTypeDataKind::forTypeMetadata(), call);
  
  return call;
}

/// Produce the type metadata pointer for the given type.
llvm::Value *IRGenFunction::emitTypeMetadataRef(CanType type) {
  type = getRuntimeReifiedType(IGM, type);

  if (type->hasArchetype() ||
      isTypeMetadataAccessTrivial(IGM, type)) {
    return emitDirectTypeMetadataRef(*this, type);
  }

  switch (getTypeMetadataAccessStrategy(IGM, type)) {
  case MetadataAccessStrategy::PublicUniqueAccessor:
  case MetadataAccessStrategy::HiddenUniqueAccessor:
  case MetadataAccessStrategy::PrivateAccessor:
    return emitCallToTypeMetadataAccessFunction(*this, type, NotForDefinition);
  case MetadataAccessStrategy::NonUniqueAccessor:
    return emitCallToTypeMetadataAccessFunction(*this, type, ForDefinition);
  }
  llvm_unreachable("bad type metadata access strategy");
}

/// Return the address of a function that will return type metadata 
/// for the given non-dependent type.
llvm::Function *irgen::getOrCreateTypeMetadataAccessFunction(IRGenModule &IGM,
                                                             CanType type) {
  type = getRuntimeReifiedType(IGM, type);

  assert(!type->hasArchetype() &&
         "cannot create global function to return dependent type metadata");

  switch (getTypeMetadataAccessStrategy(IGM, type)) {
  case MetadataAccessStrategy::PublicUniqueAccessor:
  case MetadataAccessStrategy::HiddenUniqueAccessor:
  case MetadataAccessStrategy::PrivateAccessor:
    return getTypeMetadataAccessFunction(IGM, type, NotForDefinition);
  case MetadataAccessStrategy::NonUniqueAccessor:
    return getTypeMetadataAccessFunction(IGM, type, ForDefinition);
  }
  llvm_unreachable("bad type metadata access strategy");
}

namespace {
  /// A visitor class for emitting a reference to a metatype object.
  /// This implements a "raw" access, useful for implementing cache
  /// functions or for implementing dependent accesses.
  class EmitTypeMetadataRefForLayout
    : public CanTypeVisitor<EmitTypeMetadataRefForLayout, llvm::Value *> {
  private:
    IRGenFunction &IGF;
  public:
    EmitTypeMetadataRefForLayout(IRGenFunction &IGF) : IGF(IGF) {}

    llvm::Value *emitDirectMetadataRef(CanType type) {
      return IGF.IGM.getAddrOfTypeMetadata(type, /*pattern*/ false);
    }

    /// For most types, we can just emit the usual metadata.
    llvm::Value *visitType(CanType t) {
      return IGF.emitTypeMetadataRef(t);
    }
      
    llvm::Value *visitTupleType(CanTupleType type) {
      if (auto cached = tryGetLocal(type))
        return cached;

      switch (type->getNumElements()) {
      case 0: {// Special case the empty tuple, just use the global descriptor.
        llvm::Constant *fullMetadata = IGF.IGM.getEmptyTupleMetadata();
        llvm::Constant *indices[] = {
          llvm::ConstantInt::get(IGF.IGM.Int32Ty, 0),
          llvm::ConstantInt::get(IGF.IGM.Int32Ty, 1)
        };
        return llvm::ConstantExpr::getInBoundsGetElementPtr(
            /*Ty=*/nullptr, fullMetadata, indices);
      }

      case 1:
          // For layout purposes, we consider a singleton tuple to be
          // isomorphic to its element type.
        return visit(type.getElementType(0));

      case 2: {
        // Find the layout metadata pointers for these elements.
        auto elt0Metadata = visit(type.getElementType(0));
        auto elt1Metadata = visit(type.getElementType(1));

        llvm::Value *args[] = {
          elt0Metadata, elt1Metadata,
          // labels don't matter for layout
          llvm::ConstantPointerNull::get(IGF.IGM.Int8PtrTy),
          llvm::ConstantPointerNull::get(IGF.IGM.WitnessTablePtrTy) // proposed
        };

        auto call = IGF.Builder.CreateCall(IGF.IGM.getGetTupleMetadata2Fn(),
                                           args);
        call->setDoesNotThrow();
        return setLocal(CanType(type), call);
      }

      case 3: {
        // Find the layout metadata pointers for these elements.
        auto elt0Metadata = visit(type.getElementType(0));
        auto elt1Metadata = visit(type.getElementType(1));
        auto elt2Metadata = visit(type.getElementType(2));

        llvm::Value *args[] = {
          elt0Metadata, elt1Metadata, elt2Metadata,
          // labels don't matter for layout
          llvm::ConstantPointerNull::get(IGF.IGM.Int8PtrTy),
          llvm::ConstantPointerNull::get(IGF.IGM.WitnessTablePtrTy) // proposed
        };

        auto call = IGF.Builder.CreateCall(IGF.IGM.getGetTupleMetadata3Fn(),
                                           args);
        call->setDoesNotThrow();
        return setLocal(CanType(type), call);
      }
      default:
        // TODO: use a caching entrypoint (with all information
        // out-of-line) for non-dependent tuples.

        llvm::Value *pointerToFirst = nullptr; // appease -Wuninitialized

        auto elements = type.getElementTypes();
        auto arrayTy = llvm::ArrayType::get(IGF.IGM.TypeMetadataPtrTy,
                                            elements.size());
        Address buffer = IGF.createAlloca(arrayTy,IGF.IGM.getPointerAlignment(),
                                          "tuple-elements");
        IGF.Builder.CreateLifetimeStart(buffer,
                                    IGF.IGM.getPointerSize() * elements.size());
        for (unsigned i = 0, e = elements.size(); i != e; ++i) {
          // Find the metadata pointer for this element.
          llvm::Value *eltMetadata = visit(elements[i]);

          // GEP to the appropriate element and store.
          Address eltPtr = IGF.Builder.CreateStructGEP(buffer, i,
                                                     IGF.IGM.getPointerSize());
          IGF.Builder.CreateStore(eltMetadata, eltPtr);

          // Remember the GEP to the first element.
          if (i == 0) pointerToFirst = eltPtr.getAddress();
        }

        llvm::Value *args[] = {
          llvm::ConstantInt::get(IGF.IGM.SizeTy, elements.size()),
          pointerToFirst,
          // labels don't matter for layout
          llvm::ConstantPointerNull::get(IGF.IGM.Int8PtrTy),
          llvm::ConstantPointerNull::get(IGF.IGM.WitnessTablePtrTy) // proposed
        };

        auto call = IGF.Builder.CreateCall(IGF.IGM.getGetTupleMetadataFn(),
                                           args);
        call->setDoesNotThrow();

        IGF.Builder.CreateLifetimeEnd(buffer,
                                    IGF.IGM.getPointerSize() * elements.size());

        return setLocal(type, call);
      }
    }

    llvm::Value *visitAnyFunctionType(CanAnyFunctionType type) {
      llvm_unreachable("not a SIL type");
    }
      
    llvm::Value *visitSILFunctionType(CanSILFunctionType type) {
      // All function types have the same layout regardless of arguments or
      // abstraction level. Use the metadata for () -> () for thick functions,
      // or Builtin.UnknownObject for block functions.
      auto &C = type->getASTContext();
      switch (type->getRepresentation()) {
      case SILFunctionType::Representation::Thin:
      case SILFunctionType::Representation::Method:
      case SILFunctionType::Representation::WitnessMethod:
      case SILFunctionType::Representation::ObjCMethod:
      case SILFunctionType::Representation::CFunctionPointer:
        // A thin function looks like a plain pointer.
        // FIXME: Except for extra inhabitants?
        return emitDirectMetadataRef(C.TheRawPointerType);
      case SILFunctionType::Representation::Thick:
        // All function types look like () -> ().
        // FIXME: It'd be nice not to have to call through the runtime here.
        return IGF.emitTypeMetadataRef(CanFunctionType::get(C.TheEmptyTupleType,
                                                          C.TheEmptyTupleType));
      case SILFunctionType::Representation::Block:
        // All block types look like Builtin.UnknownObject.
        return emitDirectMetadataRef(C.TheUnknownObjectType);
      }
    }

    llvm::Value *visitAnyMetatypeType(CanAnyMetatypeType type) {
      
      assert(type->hasRepresentation()
             && "not a lowered metatype");

      switch (type->getRepresentation()) {
      case MetatypeRepresentation::Thin: {
        // Thin metatypes are empty, so they look like the empty tuple type.
        llvm::Constant *fullMetadata = IGF.IGM.getEmptyTupleMetadata();
        llvm::Constant *indices[] = {
          llvm::ConstantInt::get(IGF.IGM.Int32Ty, 0),
          llvm::ConstantInt::get(IGF.IGM.Int32Ty, 1)
        };
        return llvm::ConstantExpr::getInBoundsGetElementPtr(
            /*Ty=*/nullptr, fullMetadata, indices);
      }
      case MetatypeRepresentation::Thick:
      case MetatypeRepresentation::ObjC:
        // Thick and ObjC metatypes look like pointers with extra inhabitants.
        // Get the metatype metadata from the runtime.
        // FIXME: It'd be nice not to need a runtime call here.
        return IGF.emitTypeMetadataRef(type);
      }
    }

    /// Try to find the metatype in local data.
    llvm::Value *tryGetLocal(CanType type) {
      return IGF.tryGetLocalTypeDataForLayout(
                                          SILType::getPrimitiveObjectType(type),
                                          LocalTypeDataKind::forTypeMetadata());
    }

    /// Set the metatype in local data.
    llvm::Value *setLocal(CanType type, llvm::Instruction *metatype) {
      IGF.setScopedLocalTypeDataForLayout(SILType::getPrimitiveObjectType(type),
                                          LocalTypeDataKind::forTypeMetadata(),
                                          metatype);
      return metatype;
    }
  };
}

llvm::Value *IRGenFunction::emitTypeMetadataRefForLayout(SILType type) {
  return EmitTypeMetadataRefForLayout(*this).visit(type.getSwiftRValueType());
}

namespace {

  /// A visitor class for emitting a reference to a type layout struct.
  /// There are a few ways we can emit it:
  ///
  /// - If the type is fixed-layout and we have visibility of its value
  ///   witness table (or one close enough), we can project the layout struct
  ///   from it.
  /// - If the type is fixed layout, we can emit our own copy of the layout
  ///   struct.
  /// - If the type is dynamic-layout, we have to instantiate its metadata
  ///   and project out its metadata. (FIXME: This leads to deadlocks in
  ///   recursive cases, though we can avoid many deadlocks because most
  ///   valid recursive types bottom out in fixed-sized types like classes
  ///   or pointers.)
  class EmitTypeLayoutRef
    : public CanTypeVisitor<EmitTypeLayoutRef, llvm::Value *> {
  private:
    IRGenFunction &IGF;
  public:
    EmitTypeLayoutRef(IRGenFunction &IGF) : IGF(IGF) {}

    llvm::Value *emitFromValueWitnessTablePointer(llvm::Value *vwtable) {
      llvm::Value *indexConstant = llvm::ConstantInt::get(IGF.IGM.Int32Ty,
                               (unsigned)ValueWitness::First_TypeLayoutWitness);
      return IGF.Builder.CreateInBoundsGEP(IGF.IGM.Int8PtrTy, vwtable,
                                           indexConstant);
    }

    /// Emit the type layout by projecting it from a value witness table to
    /// which we have linkage.
    llvm::Value *emitFromValueWitnessTable(CanType t) {
      auto *vwtable = IGF.IGM.getAddrOfValueWitnessTable(t);
      return emitFromValueWitnessTablePointer(vwtable);
    }

    /// Emit the type layout by projecting it from dynamic type metadata.
    llvm::Value *emitFromTypeMetadata(CanType t) {
      auto *vwtable = IGF.emitValueWitnessTableRefForLayout(
                                            SILType::getPrimitiveObjectType(t));
      return emitFromValueWitnessTablePointer(vwtable);
    }

    bool hasVisibleValueWitnessTable(CanType t) const {
      // Some builtin and structural types have value witnesses exported from
      // the runtime.
      auto &C = IGF.IGM.Context;
      if (t == C.TheEmptyTupleType
          || t == C.TheNativeObjectType
          || t == C.TheUnknownObjectType
          || t == C.TheBridgeObjectType
          || t == C.TheRawPointerType)
        return true;
      if (auto intTy = dyn_cast<BuiltinIntegerType>(t)) {
        auto width = intTy->getWidth();
        if (width.isPointerWidth())
          return true;
        if (width.isFixedWidth()) {
          switch (width.getFixedWidth()) {
          case 8:
          case 16:
          case 32:
          case 64:
          case 128:
          case 256:
            return true;
          default:
            return false;
          }
        }
        return false;
      }

      // TODO: If a nominal type is in the same source file as we're currently
      // emitting, we would be able to see its value witness table.
      return false;
    }

    /// Fallback default implementation.
    llvm::Value *visitType(CanType t) {
      auto silTy = SILType::getPrimitiveObjectType(t);
      auto &ti = IGF.getTypeInfo(silTy);

      // If the type is in the same source file, or has a common value
      // witness table exported from the runtime, we can project from the
      // value witness table instead of emitting a new record.
      if (hasVisibleValueWitnessTable(t))
        return emitFromValueWitnessTable(t);

      // If the type is a singleton aggregate, the field's layout is equivalent
      // to the aggregate's.
      if (SILType singletonFieldTy = getSingletonAggregateFieldType(IGF.IGM,
                                             silTy, ResilienceExpansion::Maximal))
        return visit(singletonFieldTy.getSwiftRValueType());

      // If the type is fixed-layout, emit a copy of its layout.
      if (auto fixed = dyn_cast<FixedTypeInfo>(&ti)) {

        return IGF.IGM.emitFixedTypeLayout(t, *fixed);
      }

      return emitFromTypeMetadata(t);
    }
      
    llvm::Value *visitAnyFunctionType(CanAnyFunctionType type) {
      llvm_unreachable("not a SIL type");
    }
      
    llvm::Value *visitSILFunctionType(CanSILFunctionType type) {
      // All function types have the same layout regardless of arguments or
      // abstraction level. Use the value witness table for
      // @convention(blah) () -> () from the runtime.
      auto &C = type->getASTContext();
      switch (type->getRepresentation()) {
      case SILFunctionType::Representation::Thin:
      case SILFunctionType::Representation::Method:
      case SILFunctionType::Representation::WitnessMethod:
      case SILFunctionType::Representation::ObjCMethod:
      case SILFunctionType::Representation::CFunctionPointer:
        // A thin function looks like a plain pointer.
        // FIXME: Except for extra inhabitants?
        return emitFromValueWitnessTable(C.TheRawPointerType);
      case SILFunctionType::Representation::Thick:
        // All function types look like () -> ().
        return emitFromValueWitnessTable(
                CanFunctionType::get(C.TheEmptyTupleType, C.TheEmptyTupleType));
      case SILFunctionType::Representation::Block:
        // All block types look like Builtin.UnknownObject.
        return emitFromValueWitnessTable(C.TheUnknownObjectType);
      }
    }

    llvm::Value *visitAnyMetatypeType(CanAnyMetatypeType type) {
      
      assert(type->hasRepresentation()
             && "not a lowered metatype");

      switch (type->getRepresentation()) {
      case MetatypeRepresentation::Thin: {
        // Thin metatypes are empty, so they look like the empty tuple type.
        return emitFromValueWitnessTable(IGF.IGM.Context.TheEmptyTupleType);
      }
      case MetatypeRepresentation::Thick:
      case MetatypeRepresentation::ObjC:
        // Thick metatypes look like pointers with spare bits.
        return emitFromValueWitnessTable(
                     CanMetatypeType::get(IGF.IGM.Context.TheNativeObjectType));
      }
    }

    llvm::Value *visitAnyClassType(ClassDecl *classDecl) {
      // All class types have the same layout.
      switch (getReferenceCountingForClass(IGF.IGM, classDecl)) {
      case ReferenceCounting::Native:
        return emitFromValueWitnessTable(IGF.IGM.Context.TheNativeObjectType);

      case ReferenceCounting::ObjC:
      case ReferenceCounting::Block:
      case ReferenceCounting::Unknown:
        return emitFromValueWitnessTable(IGF.IGM.Context.TheUnknownObjectType);

      case ReferenceCounting::Bridge:
      case ReferenceCounting::Error:
        llvm_unreachable("classes shouldn't have this kind of refcounting");
      }
    }

    llvm::Value *visitClassType(CanClassType type) {
      return visitAnyClassType(type->getClassOrBoundGenericClass());
    }

    llvm::Value *visitBoundGenericClassType(CanBoundGenericClassType type) {
      return visitAnyClassType(type->getClassOrBoundGenericClass());
    }

    llvm::Value *visitReferenceStorageType(CanReferenceStorageType type) {
      // Other reference storage types all have the same layout for their
      // storage qualification and the reference counting of their underlying
      // object.

      auto &C = IGF.IGM.Context;
      CanType referent;
      switch (type->getOwnership()) {
      case Ownership::Strong:
        llvm_unreachable("shouldn't be a ReferenceStorageType");
      case Ownership::Weak:
        referent = type.getReferentType().getAnyOptionalObjectType();
        break;
      case Ownership::Unmanaged:
      case Ownership::Unowned:
        referent = type.getReferentType();
        break;
      }

      // Reference storage types with witness tables need open-coded layouts.
      // TODO: Maybe we could provide prefabs for 1 witness table.
      SmallVector<ProtocolDecl*, 2> protocols;
      if (referent.isAnyExistentialType(protocols))
        for (auto *proto : protocols)
          if (IGF.getSILTypes().protocolRequiresWitnessTable(proto))
            return visitType(type);

      // Unmanaged references are plain pointers with extra inhabitants,
      // which look like thick metatypes.
      if (type->getOwnership() == Ownership::Unmanaged) {
        auto metatype = CanMetatypeType::get(C.TheNativeObjectType);
        return emitFromValueWitnessTable(metatype);
      }

      auto getReferenceCountingForReferent
        = [&](CanType referent) -> ReferenceCounting {
          // If Objective-C interop is enabled, generic types might contain
          // Objective-C references, so we have to use unknown reference
          // counting.
          if (isa<ArchetypeType>(referent) ||
              referent->isExistentialType())
            return (IGF.IGM.ObjCInterop ?
                    ReferenceCounting::Unknown :
                    ReferenceCounting::Native);

          if (auto classDecl = referent->getClassOrBoundGenericClass())
            return getReferenceCountingForClass(IGF.IGM, classDecl);

          llvm_unreachable("unexpected referent for ref storage type");
        };

      CanType valueWitnessReferent;
      switch (getReferenceCountingForReferent(referent)) {
      case ReferenceCounting::Unknown:
      case ReferenceCounting::Block:
      case ReferenceCounting::ObjC:
        valueWitnessReferent = C.TheUnknownObjectType;
        break;

      case ReferenceCounting::Native:
        valueWitnessReferent = C.TheNativeObjectType;
        break;

      case ReferenceCounting::Bridge:
        valueWitnessReferent = C.TheBridgeObjectType;
        break;

      case ReferenceCounting::Error:
        llvm_unreachable("shouldn't be possible");
      }

      // Get the reference storage type of the builtin object whose value
      // witness we can borrow.
      if (type->getOwnership() == Ownership::Weak)
        valueWitnessReferent = OptionalType::get(valueWitnessReferent)
          ->getCanonicalType();

      auto valueWitnessType = CanReferenceStorageType::get(valueWitnessReferent,
                                                       type->getOwnership());
      return emitFromValueWitnessTable(valueWitnessType);
    }
  };

} // end anonymous namespace

llvm::Value *IRGenFunction::emitTypeLayoutRef(SILType type) {
  return EmitTypeLayoutRef(*this).visit(type.getSwiftRValueType());
}

void IRGenModule::setTrueConstGlobal(llvm::GlobalVariable *var) {
  switch (TargetInfo.OutputObjectFormat) {
  case llvm::Triple::UnknownObjectFormat:
    llvm_unreachable("unknown object format");
  case llvm::Triple::MachO:
    var->setSection("__TEXT,__const");
    break;
  case llvm::Triple::ELF:
    var->setSection(".rodata");
    break;
  case llvm::Triple::COFF:
    var->setSection(".rdata");
    break;
  }
}

/// Produce the heap metadata pointer for the given class type.  For
/// Swift-defined types, this is equivalent to the metatype for the
/// class, but for Objective-C-defined types, this is the class
/// object.
llvm::Value *irgen::emitClassHeapMetadataRef(IRGenFunction &IGF, CanType type,
                                             MetadataValueType desiredType,
                                             bool allowUninitialized) {
  assert(type->mayHaveSuperclass());

  // Archetypes may or may not be ObjC classes and need unwrapping to get at
  // the class object.
  if (auto archetype = dyn_cast<ArchetypeType>(type)) {
    // Look up the Swift metadata from context.
    llvm::Value *archetypeMeta = IGF.emitTypeMetadataRef(type);
    // Get the class pointer.
    auto classPtr = emitClassHeapMetadataRefForMetatype(IGF, archetypeMeta,
                                                        archetype);
    if (desiredType == MetadataValueType::ObjCClass)
      classPtr = IGF.Builder.CreateBitCast(classPtr, IGF.IGM.ObjCClassPtrTy);
    return classPtr;
  }
  
  if (ClassDecl *theClass = type->getClassOrBoundGenericClass()) {
    if (!hasKnownSwiftMetadata(IGF.IGM, theClass)) {
      llvm::Value *result =
        emitObjCHeapMetadataRef(IGF, theClass, allowUninitialized);
      if (desiredType == MetadataValueType::TypeMetadata)
        result = IGF.Builder.CreateBitCast(result, IGF.IGM.TypeMetadataPtrTy);
      return result;
    }
  }

  llvm::Value *result = IGF.emitTypeMetadataRef(type);
  if (desiredType == MetadataValueType::ObjCClass)
    result = IGF.Builder.CreateBitCast(result, IGF.IGM.ObjCClassPtrTy);
  return result;
}

/// Emit a metatype value for a known type.
void irgen::emitMetatypeRef(IRGenFunction &IGF, CanMetatypeType type,
                            Explosion &explosion) {
  switch (type->getRepresentation()) {
  case MetatypeRepresentation::Thin:
    // Thin types have a trivial representation.
    break;

  case MetatypeRepresentation::Thick:
    explosion.add(IGF.emitTypeMetadataRef(type.getInstanceType()));
    break;

  case MetatypeRepresentation::ObjC:
    explosion.add(emitClassHeapMetadataRef(IGF, type.getInstanceType(),
                                           MetadataValueType::ObjCClass));
    break;
  }
}

/*****************************************************************************/
/** Nominal Type Descriptor Emission *****************************************/
/*****************************************************************************/

namespace {  
  /// Helper to produce a dummy value that can stand in for a global constant
  /// for us to build relative references against before the constant is
  /// instantiated.
  static std::unique_ptr<llvm::GlobalVariable>
  createTemporaryRelativeAddressBase(IRGenModule &IGM) {
    return std::unique_ptr<llvm::GlobalVariable>(
      new llvm::GlobalVariable(IGM.Int8Ty, true,
                               llvm::GlobalValue::PrivateLinkage));
  }
  
  static void
  replaceTemporaryRelativeAddressBase(IRGenModule &IGM,
            std::unique_ptr<llvm::GlobalVariable> temp, llvm::Constant *real) {
    real = llvm::ConstantExpr::getBitCast(real, IGM.Int8PtrTy);
    temp->replaceAllUsesWith(real);
  }

  template<class Impl>
  class NominalTypeDescriptorBuilderBase : public ConstantBuilder<> {
    Impl &asImpl() { return *static_cast<Impl*>(this); }

  public:
    NominalTypeDescriptorBuilderBase(IRGenModule &IGM) : ConstantBuilder(IGM) {}
    
    void layout() {
      asImpl().addName();
      asImpl().addKindDependentFields();
      asImpl().addGenericMetadataPatternAndKind();
      asImpl().addAccessFunction();
      asImpl().addGenericParams();
    }

    CanType getAbstractType() {
      return asImpl().getTarget()->getDeclaredType()->getCanonicalType();
    }

    void addName() {
      addRelativeAddress(getMangledTypeName(IGM, getAbstractType(),
                                 /*willBeRelativelyAddressed*/ true));
    }
    
    void addGenericMetadataPatternAndKind() {
      NominalTypeDecl *ntd = asImpl().getTarget();
      auto kind = asImpl().getKind();
      if (!ntd->isGenericContext()) {
        // There's no pattern to link.
        addConstantInt32(kind);
        return;
      }

      addRelativeAddressWithTag(
        IGM.getAddrOfTypeMetadata(getAbstractType(), /*pattern*/ true),
        kind);
    }

    void addAccessFunction() {
      NominalTypeDecl *typeDecl = asImpl().getTarget();
      llvm::Constant *accessFn =
        getRequiredTypeMetadataAccessFunction(IGM, typeDecl, NotForDefinition);
      addRelativeAddressOrNull(accessFn);
    }
    
    void addGenericParams() {
      NominalTypeDecl *ntd = asImpl().getTarget();

      // uint32_t GenericParameterVectorOffset;
      addConstantInt32InWords(asImpl().getGenericParamsOffset());

      // The archetype order here needs to be consistent with
      // MetadataLayout::addGenericFields.
      
      GenericTypeRequirements requirements(IGM, ntd);
      
      // uint32_t NumGenericRequirements;
      addConstantInt32(requirements.getStorageSizeInWords());

      // uint32_t NumPrimaryGenericParameters;
      addConstantInt32(requirements.getNumTypeRequirements());

      // GenericParameterDescriptorFlags Flags;
      GenericParameterDescriptorFlags flags;
      if (ntd->getDeclContext()->isTypeContext())
        flags = flags.withHasParent(true);
      if (requirements.hasParentType())
        flags = flags.withHasGenericParent(true);
      addConstantInt32(flags.getIntValue());

      // TODO: provide reflective descriptions of the type and
      // conformance requirements stored here.

      // };
    }
    
    llvm::Constant *emit() {
      // Set up a dummy global to stand in for the constant.
      auto tempBase = createTemporaryRelativeAddressBase(IGM);
      setRelativeAddressBase(tempBase.get());
      asImpl().layout();
      auto init = getInit();
      
      auto var = cast<llvm::GlobalVariable>(
                      IGM.getAddrOfNominalTypeDescriptor(asImpl().getTarget(),
                                                         init->getType()));
      var->setConstant(true);
      var->setInitializer(init);
      IGM.setTrueConstGlobal(var);

      replaceTemporaryRelativeAddressBase(IGM, std::move(tempBase), var);
      return var;
    }
    
    // Derived class must provide:
    //   NominalTypeDecl *getTarget();
    //   unsigned getKind();
    //   unsigned getGenericParamsOffset();
    //   void addKindDependentFields();
  };

  /// A CRTP helper for classes which are simply searching for a
  /// specific index within the metadata.
  ///
  /// The pattern is that subclasses should override an 'add' method
  /// from the appropriate layout class and ensure that they call
  /// setTargetOffset() when the appropriate location is reached.  The
  /// subclass user then just calls getTargetOffset(), which performs
  /// the layout and returns the found index.
  ///
  /// \tparam Base the base class, which should generally be a CRTP
  ///   class template applied to the most-derived class
  template <class Base> class MetadataSearcher : public Base {
    Size TargetOffset = Size::invalid();
    Size AddressPoint = Size::invalid();

  protected:
    void setTargetOffset() {
      assert(TargetOffset.isInvalid() && "setting twice");
      TargetOffset = this->NextOffset;
    }

  public:
    template <class... T> MetadataSearcher(T &&...args)
      : Base(std::forward<T>(args)...) {}

    void noteAddressPoint() { AddressPoint = this->NextOffset; }

    Size getTargetOffset() {
      assert(TargetOffset.isInvalid() && "computing twice");
      this->layout();
      assert(!TargetOffset.isInvalid() && "target not found!");
      assert(!AddressPoint.isInvalid() && "address point not set");
      return TargetOffset - AddressPoint;
    }

    Size::int_type getTargetIndex() {
      return this->IGM.getOffsetInWords(getTargetOffset());
    }
  };

  // A bunch of ugly macros to make it easy to declare certain
  // common kinds of searcher.
#define BEGIN_METADATA_SEARCHER_0(SEARCHER, DECLKIND)                   \
  struct SEARCHER                                                       \
    : MetadataSearcher<DECLKIND##MetadataScanner<SEARCHER>> {           \
    using super = MetadataSearcher;                                     \
    SEARCHER(IRGenModule &IGM, DECLKIND##Decl *target)                  \
      : super(IGM, target) {}
#define BEGIN_METADATA_SEARCHER_1(SEARCHER, DECLKIND, TYPE_1, NAME_1)   \
  struct SEARCHER                                                       \
      : MetadataSearcher<DECLKIND##MetadataScanner<SEARCHER>> {         \
    using super = MetadataSearcher;                                     \
    TYPE_1 NAME_1;                                                      \
    SEARCHER(IRGenModule &IGM, DECLKIND##Decl *target, TYPE_1 NAME_1)   \
      : super(IGM, target), NAME_1(NAME_1) {}
#define BEGIN_METADATA_SEARCHER_2(SEARCHER, DECLKIND, TYPE_1, NAME_1,   \
                                  TYPE_2, NAME_2)                       \
  struct SEARCHER                                                       \
      : MetadataSearcher<DECLKIND##MetadataScanner<SEARCHER>> {         \
    using super = MetadataSearcher;                                     \
    TYPE_1 NAME_1;                                                      \
    TYPE_2 NAME_2;                                                      \
    SEARCHER(IRGenModule &IGM, DECLKIND##Decl *target, TYPE_1 NAME_1,   \
             TYPE_2 NAME_2)                                             \
      : super(IGM, target), NAME_1(NAME_1), NAME_2(NAME_2) {}
#define END_METADATA_SEARCHER()                                         \
  };

#define BEGIN_GENERIC_METADATA_SEARCHER_0(SEARCHER)                     \
  template <template <class Impl> class Scanner>                        \
  struct SEARCHER : MetadataSearcher<Scanner<SEARCHER<Scanner>>> {      \
    using super = MetadataSearcher<Scanner<SEARCHER<Scanner>>>;         \
    using super::Target;                                                \
    using TargetType = decltype(Target);                                \
    SEARCHER(IRGenModule &IGM, TargetType target)                       \
      : super(IGM, target) {}
#define BEGIN_GENERIC_METADATA_SEARCHER_1(SEARCHER, TYPE_1, NAME_1)     \
  template <template <class Impl> class Scanner>                        \
  struct SEARCHER : MetadataSearcher<Scanner<SEARCHER<Scanner>>> {      \
    using super = MetadataSearcher<Scanner<SEARCHER<Scanner>>>;         \
    using super::Target;                                                \
    using TargetType = decltype(Target);                                \
    TYPE_1 NAME_1;                                                      \
    SEARCHER(IRGenModule &IGM, TargetType target, TYPE_1 NAME_1)        \
      : super(IGM, target), NAME_1(NAME_1) {}
#define BEGIN_GENERIC_METADATA_SEARCHER_2(SEARCHER, TYPE_1, NAME_1,     \
                                          TYPE_2, NAME_2)               \
  template <template <class Impl> class Scanner>                        \
  struct SEARCHER : MetadataSearcher<Scanner<SEARCHER<Scanner>>> {      \
    using super = MetadataSearcher<Scanner<SEARCHER<Scanner>>>;         \
    using super::Target;                                                \
    using TargetType = decltype(Target);                                \
    TYPE_1 NAME_1;                                                      \
    TYPE_2 NAME_2;                                                      \
    SEARCHER(IRGenModule &IGM, TargetType target,                       \
             TYPE_1 NAME_1, TYPE_2 NAME_2)                              \
      : super(IGM, target), NAME_1(NAME_1), NAME_2(NAME_2) {}
#define END_GENERIC_METADATA_SEARCHER(SOUGHT)                           \
  };                                                                    \
  using FindClass##SOUGHT = FindType##SOUGHT<ClassMetadataScanner>;     \
  using FindStruct##SOUGHT = FindType##SOUGHT<StructMetadataScanner>;   \
  using FindEnum##SOUGHT = FindType##SOUGHT<EnumMetadataScanner>;

  /// The total size and address point of a metadata object.
  struct MetadataSize {
    Size FullSize;
    Size AddressPoint;

    /// Return the offset from the address point to the end of the
    /// metadata object.
    Size getOffsetToEnd() const {
      return FullSize - AddressPoint;
    }
  };

  /// A template for computing the size of a metadata record.
  template <template <class T> class Scanner>
  class MetadataSizer : public Scanner<MetadataSizer<Scanner>> {
    typedef Scanner<MetadataSizer<Scanner>> super;
    using super::Target;
    using TargetType = decltype(Target);

    Size AddressPoint = Size::invalid();
  public:
    MetadataSizer(IRGenModule &IGM, TargetType target)
      : super(IGM, target) {}

    void noteAddressPoint() {
      AddressPoint = super::NextOffset;
      super::noteAddressPoint();
    }

    static MetadataSize compute(IRGenModule &IGM, TargetType target) {
      MetadataSizer sizer(IGM, target);
      sizer.layout();

      assert(!sizer.AddressPoint.isInvalid()
             && "did not find address point?!");
      assert(sizer.AddressPoint < sizer.NextOffset
             && "address point is after end?!");
      return { sizer.NextOffset, sizer.AddressPoint };
    }
  };

  static MetadataSize getSizeOfMetadata(IRGenModule &IGM, StructDecl *decl) {
    return MetadataSizer<StructMetadataScanner>::compute(IGM, decl);
  }

  static MetadataSize getSizeOfMetadata(IRGenModule &IGM, ClassDecl *decl) {
    return MetadataSizer<ClassMetadataScanner>::compute(IGM, decl);
  }

  static MetadataSize getSizeOfMetadata(IRGenModule &IGM, EnumDecl *decl) {
    return MetadataSizer<EnumMetadataScanner>::compute(IGM, decl);
  }

  /// Return the total size and address point of a metadata record.
  static MetadataSize getSizeOfMetadata(IRGenModule &IGM,
                                        NominalTypeDecl *decl) {
    if (auto theStruct = dyn_cast<StructDecl>(decl)) {
      return getSizeOfMetadata(IGM, theStruct);
    } else if (auto theClass = dyn_cast<ClassDecl>(decl)) {
      return getSizeOfMetadata(IGM, theClass);
    } else if (auto theEnum = dyn_cast<EnumDecl>(decl)) {
      return getSizeOfMetadata(IGM, theEnum);
    } else {
      llvm_unreachable("not implemented for other nominal types");
    }
  }
  
  /// Build a doubly-null-terminated list of field names.
  template<typename ValueDeclRange>
  unsigned getFieldNameString(const ValueDeclRange &fields,
                              llvm::SmallVectorImpl<char> &out) {
    unsigned numFields = 0;

    {
      llvm::raw_svector_ostream os(out);
      
      for (ValueDecl *prop : fields) {
        os << prop->getName().str() << '\0';
        ++numFields;
      }
      // The final null terminator is provided by getAddrOfGlobalString.
    }
    return numFields;
  }
  
  /// Build the field type vector accessor for a nominal type. This is a
  /// function that lazily instantiates the type metadata for all of the
  /// types of the stored properties of an instance of a nominal type.
  static llvm::Function *
  getFieldTypeAccessorFn(IRGenModule &IGM,
                         NominalTypeDecl *type,
                         ArrayRef<FieldTypeInfo> fieldTypes) {
    // The accessor function has the following signature:
    // const Metadata * const *(*GetFieldTypes)(const Metadata *T);
    auto metadataArrayPtrTy = IGM.TypeMetadataPtrTy->getPointerTo();
    auto fnTy = llvm::FunctionType::get(metadataArrayPtrTy,
                                        IGM.TypeMetadataPtrTy,
                                        /*vararg*/ false);
    auto fn = llvm::Function::Create(fnTy, llvm::GlobalValue::PrivateLinkage,
                                     llvm::Twine("get_field_types_") +
                                         type->getName().str(),
                                     IGM.getModule());
    // FIXME: should we be setting visibility and DLL storage as well?
    fn->setAttributes(IGM.constructInitialAttributes());

    // Emit the body of the field type accessor later. We need to access
    // the type metadata for the fields, which could lead to infinite recursion
    // in recursive types if we build the field type accessor during metadata
    // generation.
    IGM.addLazyFieldTypeAccessor(type, fieldTypes, fn);
    
    return fn;
  }
  
  /// Build a field type accessor for stored properties.
  static llvm::Function *
  getFieldTypeAccessorFn(IRGenModule &IGM,
                         NominalTypeDecl *type,
                         NominalTypeDecl::StoredPropertyRange storedProperties){
    SmallVector<FieldTypeInfo, 4> types;
    for (VarDecl *prop : storedProperties) {
      types.push_back(FieldTypeInfo(prop->getType()->getCanonicalType(),
                                    /*indirect*/ false));
    }
    return getFieldTypeAccessorFn(IGM, type, types);
  }
  
  /// Build a case type accessor for enum payloads.
  static llvm::Function *
  getFieldTypeAccessorFn(IRGenModule &IGM,
                         NominalTypeDecl *type,
                         ArrayRef<EnumImplStrategy::Element> enumElements) {
    SmallVector<FieldTypeInfo, 4> types;
    for (auto &elt : enumElements) {
      assert(elt.decl->hasArgumentType() && "enum case doesn't have arg?!");
      auto caseType = elt.decl->getArgumentType()->getCanonicalType();
      bool isIndirect = elt.decl->isIndirect()
        || elt.decl->getParentEnum()->isIndirect();
      types.push_back(FieldTypeInfo(caseType, isIndirect));
    }
    return getFieldTypeAccessorFn(IGM, type, types);
  }
  
  class StructNominalTypeDescriptorBuilder
    : public NominalTypeDescriptorBuilderBase<StructNominalTypeDescriptorBuilder>
  {
    using super
      = NominalTypeDescriptorBuilderBase<StructNominalTypeDescriptorBuilder>;
    
    // Offsets of key fields in the metadata records.
    Size FieldVectorOffset, GenericParamsOffset;
    
    StructDecl *Target;
    
  public:
    StructNominalTypeDescriptorBuilder(IRGenModule &IGM,
                                       StructDecl *s)
      : super(IGM), Target(s)
    {
      struct ScanForDescriptorOffsets
        : StructMetadataScanner<ScanForDescriptorOffsets>
      {
        ScanForDescriptorOffsets(IRGenModule &IGM, StructDecl *Target)
          : StructMetadataScanner(IGM, Target) {}

        Size AddressPoint = Size::invalid();
        Size FieldVectorOffset = Size::invalid();
        Size GenericParamsOffset = Size::invalid();
        
        void noteAddressPoint() { AddressPoint = NextOffset; }
        void noteStartOfFieldOffsets() { FieldVectorOffset = NextOffset; }
        void noteStartOfGenericRequirements() {
          GenericParamsOffset = NextOffset;
        }
      };
      
      ScanForDescriptorOffsets scanner(IGM, Target);
      scanner.layout();
      assert(!scanner.AddressPoint.isInvalid()
             && !scanner.FieldVectorOffset.isInvalid()
             && "did not find required fields in struct metadata?!");
      assert(scanner.FieldVectorOffset >= scanner.AddressPoint
             && "found field offset vector after address point?!");
      assert(scanner.GenericParamsOffset >= scanner.AddressPoint
             && "found generic param vector after address point?!");
      FieldVectorOffset = scanner.FieldVectorOffset - scanner.AddressPoint;
      GenericParamsOffset = scanner.GenericParamsOffset.isInvalid()
        ? Size(0) : scanner.GenericParamsOffset - scanner.AddressPoint;
    }
    
    StructDecl *getTarget() { return Target; }
    
    unsigned getKind() {
      return unsigned(NominalTypeKind::Struct);
    }
    
    Size getGenericParamsOffset() {
      return GenericParamsOffset;
    }
    
    void addKindDependentFields() {
      // Build the field name list.
      llvm::SmallString<64> fieldNames;
      unsigned numFields = getFieldNameString(Target->getStoredProperties(),
                                              fieldNames);
      
      addConstantInt32(numFields);
      addConstantInt32InWords(FieldVectorOffset);
      addRelativeAddress(IGM.getAddrOfGlobalString(fieldNames,
                                           /*willBeRelativelyAddressed*/ true));
      
      // Build the field type accessor function.
      llvm::Function *fieldTypeVectorAccessor
        = getFieldTypeAccessorFn(IGM, Target,
                                   Target->getStoredProperties());
      
      addRelativeAddress(fieldTypeVectorAccessor);
    }
  };
  
  class ClassNominalTypeDescriptorBuilder
    : public NominalTypeDescriptorBuilderBase<ClassNominalTypeDescriptorBuilder>
  {
    using super
      = NominalTypeDescriptorBuilderBase<ClassNominalTypeDescriptorBuilder>;
    
    // Offsets of key fields in the metadata records.
    Size FieldVectorOffset, GenericParamsOffset;
    
    ClassDecl *Target;
    
  public:
    ClassNominalTypeDescriptorBuilder(IRGenModule &IGM,
                                       ClassDecl *c)
      : super(IGM), Target(c)
    {
      // Scan the metadata layout for the class to find the key offsets to
      // put in our descriptor.
      struct ScanForDescriptorOffsets
        : ClassMetadataScanner<ScanForDescriptorOffsets>
      {
        ScanForDescriptorOffsets(IRGenModule &IGM, ClassDecl *Target)
          : ClassMetadataScanner(IGM, Target) {}
        
        Size AddressPoint = Size::invalid();
        Size FieldVectorOffset = Size::invalid();
        Size GenericParamsOffset = Size::invalid();
        
        void noteAddressPoint() { AddressPoint = NextOffset; }
        void noteStartOfFieldOffsets(ClassDecl *c) {
          if (c == Target) {
            FieldVectorOffset = NextOffset;
          }
        }
        void noteStartOfGenericRequirements(ClassDecl *c) {
          if (c == Target) {
            GenericParamsOffset = NextOffset;
          }
        }
      };
      
      ScanForDescriptorOffsets scanner(IGM, Target);
      scanner.layout();
      assert(!scanner.AddressPoint.isInvalid()
             && !scanner.FieldVectorOffset.isInvalid()
             && "did not find required fields in struct metadata?!");
      assert(scanner.FieldVectorOffset >= scanner.AddressPoint
             && "found field offset vector after address point?!");
      assert(scanner.GenericParamsOffset >= scanner.AddressPoint
             && "found generic param vector after address point?!");
      FieldVectorOffset = scanner.FieldVectorOffset - scanner.AddressPoint;
      GenericParamsOffset = scanner.GenericParamsOffset - scanner.AddressPoint;
    }
    
    ClassDecl *getTarget() { return Target; }
    
    unsigned getKind() {
      return unsigned(NominalTypeKind::Class);
    }
    
    Size getGenericParamsOffset() {
      return GenericParamsOffset;
    }
    
    void addKindDependentFields() {
      // Build the field name list.
      llvm::SmallString<64> fieldNames;
      unsigned numFields = getFieldNameString(Target->getStoredProperties(),
                                              fieldNames);
      
      addConstantInt32(numFields);
      addConstantInt32InWords(FieldVectorOffset);
      addRelativeAddress(IGM.getAddrOfGlobalString(fieldNames,
                                           /*willBeRelativelyAddressed*/ true));
      
      // Build the field type accessor function.
      llvm::Function *fieldTypeVectorAccessor
        = getFieldTypeAccessorFn(IGM, Target,
                                   Target->getStoredProperties());
      
      addRelativeAddress(fieldTypeVectorAccessor);
    }
  };
  
  class EnumNominalTypeDescriptorBuilder
    : public NominalTypeDescriptorBuilderBase<EnumNominalTypeDescriptorBuilder>
  {
    using super
      = NominalTypeDescriptorBuilderBase<EnumNominalTypeDescriptorBuilder>;
    
    // Offsets of key fields in the metadata records.
    Size GenericParamsOffset;
    Size PayloadSizeOffset;
    
    EnumDecl *Target;
    
  public:
    EnumNominalTypeDescriptorBuilder(IRGenModule &IGM, EnumDecl *c)
      : super(IGM), Target(c)
    {
      // Scan the metadata layout for the class to find the key offsets to
      // put in our descriptor.
      struct ScanForDescriptorOffsets
        : EnumMetadataScanner<ScanForDescriptorOffsets>
      {
        ScanForDescriptorOffsets(IRGenModule &IGM, EnumDecl *Target)
          : EnumMetadataScanner(IGM, Target) {}
        
        Size AddressPoint = Size::invalid();
        Size GenericParamsOffset = Size::invalid();
        Size PayloadSizeOffset = Size::invalid();
        
        void noteAddressPoint() { AddressPoint = NextOffset; }
        void addPayloadSize() {
          PayloadSizeOffset = NextOffset;
          EnumMetadataScanner::addPayloadSize();
        }
        void noteStartOfGenericRequirements() {
          GenericParamsOffset = NextOffset;
        }
      };
      
      ScanForDescriptorOffsets scanner(IGM, Target);
      scanner.layout();
      assert(!scanner.AddressPoint.isInvalid()
             && "did not find fields in Enum metadata?!");
      assert(scanner.GenericParamsOffset >= scanner.AddressPoint
             && "found generic param vector after address point?!");
      GenericParamsOffset = scanner.GenericParamsOffset.isInvalid()
        ? Size(0) : scanner.GenericParamsOffset - scanner.AddressPoint;
      PayloadSizeOffset = scanner.PayloadSizeOffset.isInvalid()
        ? Size(0) : scanner.PayloadSizeOffset - scanner.AddressPoint;
    }
    
    EnumDecl *getTarget() { return Target; }
    
    unsigned getKind() {
      return unsigned(NominalTypeKind::Enum);
    }
    
    Size getGenericParamsOffset() {
      return GenericParamsOffset;
    }
    
    void addKindDependentFields() {
      auto &strategy = getEnumImplStrategy(IGM,
                        Target->getDeclaredTypeInContext()->getCanonicalType());
      
      
      // # payload cases in the low 24 bits, payload size offset in the high 8.
      unsigned numPayloads = strategy.getElementsWithPayload().size();
      assert(numPayloads < (1<<24) && "too many payload elements for runtime");
      assert(PayloadSizeOffset % IGM.getPointerAlignment() == Size(0)
             && "payload size not word-aligned");
      unsigned PayloadSizeOffsetInWords
        = PayloadSizeOffset / IGM.getPointerSize();
      assert(PayloadSizeOffsetInWords < 0x100 &&
             "payload size offset too far from address point for runtime");
      addConstantInt32(numPayloads | (PayloadSizeOffsetInWords << 24));
      // # empty cases
      addConstantInt32(strategy.getElementsWithNoPayload().size());

      addRelativeAddressOrNull(strategy.emitCaseNames());

      // Build the case type accessor.
      llvm::Function *caseTypeVectorAccessor
        = getFieldTypeAccessorFn(IGM, Target,
                                 strategy.getElementsWithPayload());
      
      addRelativeAddress(caseTypeVectorAccessor);
    }
  };

}

void
IRGenModule::addLazyFieldTypeAccessor(NominalTypeDecl *type,
                                      ArrayRef<FieldTypeInfo> fieldTypes,
                                      llvm::Function *fn) {
  IRGen.addLazyFieldTypeAccessor(type, fieldTypes, fn, this);
}

void
irgen::emitFieldTypeAccessor(IRGenModule &IGM,
                             NominalTypeDecl *type,
                             llvm::Function *fn,
                             ArrayRef<FieldTypeInfo> fieldTypes)
{
  IRGenFunction IGF(IGM, fn);
  if (IGM.DebugInfo)
    IGM.DebugInfo->emitArtificialFunction(IGF, fn);

  auto metadataArrayPtrTy = IGM.TypeMetadataPtrTy->getPointerTo();

  CanType formalType = type->getDeclaredTypeInContext()->getCanonicalType();
  llvm::Value *metadata = IGF.collectParameters().claimNext();
  setTypeMetadataName(IGM, metadata, formalType);
  
  // Get the address at which the field type vector reference should be
  // cached.
  llvm::Value *vectorPtr;
  auto nullVector = llvm::ConstantPointerNull::get(metadataArrayPtrTy);
  
  // If the type is not generic, we can use a global variable to cache the
  // address of the field type vector for the single instance.
  if (!type->isGenericContext()) {
    vectorPtr = new llvm::GlobalVariable(*IGM.getModule(),
                                         metadataArrayPtrTy,
                                         /*constant*/ false,
                                         llvm::GlobalValue::PrivateLinkage,
                                         nullVector,
                                         llvm::Twine("field_type_vector_")
                                           + type->getName().str());
  // For a generic type, use a slot we saved in the generic metadata pattern
  // immediately after the metadata object itself, which should be
  // instantiated with every generic metadata instance.
  } else {
    Size offset = getSizeOfMetadata(IGM, type).getOffsetToEnd();
    vectorPtr = IGF.Builder.CreateBitCast(metadata,
                                          metadataArrayPtrTy->getPointerTo());
    vectorPtr = IGF.Builder.CreateConstInBoundsGEP1_32(
        /*Ty=*/nullptr, vectorPtr, IGM.getOffsetInWords(offset));
  }
  
  // First, see if the field type vector has already been populated. This
  // load can be nonatomic; if we race to build the field offset vector, we
  // will detect so when we try to commit our pointer and simply discard the
  // redundant work.
  llvm::Value *initialVector
    = IGF.Builder.CreateLoad(vectorPtr, IGM.getPointerAlignment());
  
  auto entryBB = IGF.Builder.GetInsertBlock();
  auto buildBB = IGF.createBasicBlock("build_field_types");
  auto raceLostBB = IGF.createBasicBlock("race_lost");
  auto doneBB = IGF.createBasicBlock("done");
  
  llvm::Value *isNull
    = IGF.Builder.CreateICmpEQ(initialVector, nullVector);
  IGF.Builder.CreateCondBr(isNull, buildBB, doneBB);
  
  // Build the field type vector if we didn't already.
  IGF.Builder.emitBlock(buildBB);
  
  // Bind the metadata instance to our local type data so we
  // use it to provide metadata for generic parameters in field types.
  IGF.bindLocalTypeDataFromTypeMetadata(formalType, IsExact, metadata);
  
  // Allocate storage for the field vector.
  unsigned allocSize = fieldTypes.size() * IGM.getPointerSize().getValue();
  auto allocSizeVal = llvm::ConstantInt::get(IGM.IntPtrTy, allocSize);
  auto allocAlignMaskVal =
    IGM.getSize(IGM.getPointerAlignment().asSize() - Size(1));
  llvm::Value *builtVectorAlloc
    = IGF.emitAllocRawCall(allocSizeVal, allocAlignMaskVal);
  
  llvm::Value *builtVector
    = IGF.Builder.CreateBitCast(builtVectorAlloc, metadataArrayPtrTy);
  
  // Emit type metadata for the fields into the vector.
  for (unsigned i : indices(fieldTypes)) {
    auto fieldTy = fieldTypes[i].getType();
    auto slot = IGF.Builder.CreateInBoundsGEP(builtVector,
                      llvm::ConstantInt::get(IGM.Int32Ty, i));
    
    // Strip reference storage qualifiers like unowned and weak.
    // FIXME: Some clients probably care about them.
    if (auto refStorTy = dyn_cast<ReferenceStorageType>(fieldTy))
      fieldTy = refStorTy.getReferentType();
    
    auto metadata = IGF.emitTypeMetadataRef(fieldTy);

    // Mix in flag bits.
    if (fieldTypes[i].isIndirect()) {
      auto flags = FieldType().withIndirect(true);
      auto metadataBits = IGF.Builder.CreatePtrToInt(metadata, IGF.IGM.SizeTy);
      metadataBits = IGF.Builder.CreateOr(metadataBits,
                   llvm::ConstantInt::get(IGF.IGM.SizeTy, flags.getIntValue()));
      metadata = IGF.Builder.CreateIntToPtr(metadataBits, metadata->getType());
    }

    IGF.Builder.CreateStore(metadata, slot, IGM.getPointerAlignment());
  }
  
  // Atomically compare-exchange a pointer to our vector into the slot.
  auto vectorIntPtr = IGF.Builder.CreateBitCast(vectorPtr,
                                                IGM.IntPtrTy->getPointerTo());
  auto builtVectorInt = IGF.Builder.CreatePtrToInt(builtVector,
                                                   IGM.IntPtrTy);
  auto zero = llvm::ConstantInt::get(IGM.IntPtrTy, 0);
  
  llvm::Value *raceVectorInt = IGF.Builder.CreateAtomicCmpXchg(vectorIntPtr,
                               zero, builtVectorInt,
                               llvm::AtomicOrdering::SequentiallyConsistent,
                               llvm::AtomicOrdering::SequentiallyConsistent);

  // We might have added internal control flow above.
  buildBB = IGF.Builder.GetInsertBlock();

  // The pointer in the slot should still have been null.
  auto didStore = IGF.Builder.CreateExtractValue(raceVectorInt, 1);
  raceVectorInt = IGF.Builder.CreateExtractValue(raceVectorInt, 0);
  IGF.Builder.CreateCondBr(didStore, doneBB, raceLostBB);
  
  // If the cmpxchg failed, someone beat us to landing their field type
  // vector. Deallocate ours and return the winner.
  IGF.Builder.emitBlock(raceLostBB);
  IGF.emitDeallocRawCall(builtVectorAlloc, allocSizeVal, allocAlignMaskVal);
  auto raceVector = IGF.Builder.CreateIntToPtr(raceVectorInt,
                                               metadataArrayPtrTy);
  IGF.Builder.CreateBr(doneBB);
  
  // Return the result.
  IGF.Builder.emitBlock(doneBB);
  auto phi = IGF.Builder.CreatePHI(metadataArrayPtrTy, 3);
  phi->addIncoming(initialVector, entryBB);
  phi->addIncoming(builtVector, buildBB);
  phi->addIncoming(raceVector, raceLostBB);
  
  IGF.Builder.CreateRet(phi);
}

/*****************************************************************************/
/** Metadata Emission ********************************************************/
/*****************************************************************************/

namespace {
  /// An adapter class which turns a metadata layout class into a
  /// generic metadata layout class.
  template <class Impl, class Base>
  class GenericMetadataBuilderBase : public Base {
    typedef Base super;

    /// The number of generic witnesses in the type we're emitting.
    /// This is not really something we need to track.
    unsigned NumGenericWitnesses = 0;

    struct FillOp {
      CanType Type;
      Optional<ProtocolConformanceRef> Conformance;
      Size ToOffset;
      bool IsRelative;
    };

    SmallVector<FillOp, 8> FillOps;

    enum { TemplateHeaderFieldCount = 5 };
    enum { NumPrivateDataWords = swift::NumGenericMetadataPrivateDataWords };
    Size TemplateHeaderSize;

  protected:
    /// The offset of the address point in the type we're emitting.
    Size AddressPoint = Size::invalid();
    
    IRGenModule &IGM = super::IGM;
    using super::asImpl;
    using super::Target;
    
    /// Set to true if the metadata record for the generic type has fields
    /// outside of the generic parameter vector.
    bool HasDependentMetadata = false;
    
    /// Set to true if the value witness table for the generic type is dependent
    /// on its generic parameters. If true, the value witness will be
    /// tail-emplaced inside the metadata pattern and initialized by the fill
    /// function. Implies HasDependentMetadata.
    bool HasDependentVWT = false;
    
    /// The offset of the tail-allocated dependent VWT, if any.
    Size DependentVWTPoint = Size::invalid();

    template <class... T>
    GenericMetadataBuilderBase(IRGenModule &IGM, T &&...args)
      : super(IGM, std::forward<T>(args)...) {}

    /// Emit the create function for the template.
    llvm::Function *emitCreateFunction() {
      // Metadata *(*CreateFunction)(GenericMetadata*, const void * const *)
      llvm::Type *argTys[] = {IGM.TypeMetadataPatternPtrTy, IGM.Int8PtrPtrTy};
      auto ty = llvm::FunctionType::get(IGM.TypeMetadataPtrTy,
                                        argTys, /*isVarArg*/ false);
      llvm::Function *f = llvm::Function::Create(
          ty, llvm::GlobalValue::PrivateLinkage,
          llvm::Twine("create_generic_metadata_") + Target->getName().str(),
          &IGM.Module);
      // FIXME: should we be setting visibility and DLL storage as well?
      f->setAttributes(IGM.constructInitialAttributes());

      IRGenFunction IGF(IGM, f);

      // Skip instrumentation when building for TSan to avoid false positives.
      // The synchronization for this happens in the Runtime and we do not see it.
      if (IGM.IRGen.Opts.Sanitize == SanitizerKind::Thread)
        f->removeFnAttr(llvm::Attribute::SanitizeThread);

      if (IGM.DebugInfo)
        IGM.DebugInfo->emitArtificialFunction(IGF, f);

      Explosion params = IGF.collectParameters();
      llvm::Value *metadataPattern = params.claimNext();
      llvm::Value *args = params.claimNext();

      // Bind the generic arguments.
      if (Target->isGenericContext()) {
        Address argsArray(args, IGM.getPointerAlignment());
        emitPolymorphicParametersFromArray(IGF, Target, argsArray);
      }

      // Allocate the metadata.
      llvm::Value *metadataValue =
        asImpl().emitAllocateMetadata(IGF, metadataPattern, args);
      
      // Execute the fill ops. Cast the parameters to word pointers because the
      // fill indexes are word-indexed.
      Address metadataWords(IGF.Builder.CreateBitCast(metadataValue, IGM.Int8PtrPtrTy),
                            IGM.getPointerAlignment());
      
      for (auto &fillOp : FillOps) {
        llvm::Value *value;
        if (fillOp.Conformance) {
          value = emitWitnessTableRef(IGF, fillOp.Type, *fillOp.Conformance);
        } else {
          value = IGF.emitTypeMetadataRef(fillOp.Type);
        }

        auto dest = createPointerSizedGEP(IGF, metadataWords,
                                          fillOp.ToOffset - AddressPoint);

        // A far relative indirectable pointer.
        if (fillOp.IsRelative) {
          dest = IGF.Builder.CreateElementBitCast(dest,
                                                  IGM.FarRelativeAddressTy);
          IGF.emitStoreOfRelativeIndirectablePointer(value, dest,
                                                     /*isFar*/ true);

        // A direct pointer.
        } else {
          value = IGF.Builder.CreateBitCast(value, IGM.Int8PtrTy);
          IGF.Builder.CreateStore(value, dest);
        }
      }
      
      // Initialize the instantiated dependent value witness table, if we have
      // one.
      llvm::Value *vwtableValue = nullptr;
      if (HasDependentVWT) {
        assert(!AddressPoint.isInvalid() && "did not set valid address point!");
        assert(!DependentVWTPoint.isInvalid() && "did not set dependent VWT point!");
        
        // Fill in the pointer from the metadata to the VWT. The VWT pointer
        // always immediately precedes the address point.
        auto vwtAddr = createPointerSizedGEP(IGF, metadataWords,
                                             DependentVWTPoint - AddressPoint);
        vwtableValue = IGF.Builder.CreateBitCast(vwtAddr.getAddress(),
                                                 IGF.IGM.WitnessTablePtrTy);

        auto vwtAddrVal = IGF.Builder.CreateBitCast(vwtableValue, IGM.Int8PtrTy);
        auto vwtRefAddr = createPointerSizedGEP(IGF, metadataWords,
                                                Size(0) - IGM.getPointerSize());
        IGF.Builder.CreateStore(vwtAddrVal, vwtRefAddr);
        
        HasDependentMetadata = true;
      }

      if (HasDependentMetadata) {
        asImpl().emitInitializeMetadata(IGF, metadataValue, vwtableValue);
      }
      
      // The metadata is now complete.
      IGF.Builder.CreateRet(metadataValue);
      
      return f;
    }

    void addFillOp(CanType type, Optional<ProtocolConformanceRef> conf,
                   bool isRelative) {
      FillOps.push_back({type, conf, getNextOffset(), isRelative });
    }
    
  public:
    void createMetadataAccessFunction() {
      (void) getGenericTypeMetadataAccessFunction(IGM, Target, ForDefinition);
    }

    void layout() {
      TemplateHeaderSize =
        ((NumPrivateDataWords + 1) * IGM.getPointerSize()) + Size(8);

      // Leave room for the header.
      auto header = this->reserveFields(TemplateHeaderFieldCount,
                                        TemplateHeaderSize);

      // Lay out the template data.
      super::layout();
      
      // Save a slot for the field type vector address to be instantiated into.
      asImpl().addFieldTypeVectorReferenceSlot();
      
      // If we have a dependent value witness table, emit its template.
      if (HasDependentVWT) {
        // Note the dependent VWT offset.
        DependentVWTPoint = getNextOffset();
        asImpl().addDependentValueWitnessTablePattern();
      }
      
      asImpl().addDependentData();

      // Fill in the header:
      unsigned Field = 0;
      auto headerFields =
        this->claimReservation(header, TemplateHeaderFieldCount);

      //   Metadata *(*CreateFunction)(GenericMetadata *, const void*);
      headerFields[Field++] = emitCreateFunction();
      
      //   uint32_t MetadataSize;
      // We compute this assuming that every entry in the metadata table
      // is a pointer in size.
      Size size = getNextOffset();
      headerFields[Field++] =
        llvm::ConstantInt::get(IGM.Int32Ty, size.getValue());
      
      //   uint16_t NumArguments;
      // TODO: ultimately, this should be the number of actual template
      // arguments, not the number of witness tables required.
      unsigned numGenericArguments =
        GenericArguments::getNumGenericArguments(IGM, Target);
      headerFields[Field++]
        = llvm::ConstantInt::get(IGM.Int16Ty, numGenericArguments);

      //   uint16_t AddressPoint;
      assert(!AddressPoint.isInvalid() && "address point not noted!");
      headerFields[Field++]
        = llvm::ConstantInt::get(IGM.Int16Ty, AddressPoint.getValue());

      //   void *PrivateData[NumPrivateDataWords];
      headerFields[Field++] = getPrivateDataInit();

      assert(TemplateHeaderFieldCount == Field);
    }

    /// Write down the index of the address point.
    void noteAddressPoint() {
      AddressPoint = getNextOffset();
      super::noteAddressPoint();
    }

    /// Ignore the preallocated header.
    Size getNextOffset() const {
      // Note that the header fields are all pointer-sized.
      return super::getNextOffset() - TemplateHeaderSize;
    }

    template <class... T>
    void addGenericArgument(CanType type, T &&...args) {
      NumGenericWitnesses++;
      addFillOp(type, None, /*relative*/ false);
      super::addGenericArgument(type, std::forward<T>(args)...);
    }

    template <class... T>
    void addGenericWitnessTable(CanType type, ProtocolConformanceRef conf,
                                T &&...args) {
      NumGenericWitnesses++;
      addFillOp(type, conf, /*relative*/ false);
      super::addGenericWitnessTable(type, conf, std::forward<T>(args)...);
    }
    
    void addFieldTypeVectorReferenceSlot() {
      this->addWord(
         llvm::ConstantPointerNull::get(IGM.TypeMetadataPtrTy->getPointerTo()));
    }
    
    // Can be overridden by subclassers to emit other dependent metadata.
    void addDependentData() {}
    
  private:
    static llvm::Constant *makeArray(llvm::Type *eltTy,
                                     ArrayRef<llvm::Constant*> elts) {
      auto arrayTy = llvm::ArrayType::get(eltTy, elts.size());
      return llvm::ConstantArray::get(arrayTy, elts);
    }

    /// Produce the initializer for the private-data field of the
    /// template header.
    llvm::Constant *getPrivateDataInit() {
      auto null = llvm::ConstantPointerNull::get(IGM.Int8PtrTy);
      
      llvm::Constant *privateData[NumPrivateDataWords];
      
      for (auto &element : privateData)
        element = null;

      return makeArray(IGM.Int8PtrTy, privateData);
    }
  };
}

// Classes

static Address
emitAddressOfFieldOffsetVectorInClassMetadata(IRGenFunction &IGF,
                                              ClassDecl *theClass,
                                              llvm::Value *metadata) {
  BEGIN_METADATA_SEARCHER_0(GetOffsetToFieldOffsetVector, Class)
    void noteStartOfFieldOffsets(ClassDecl *whichClass) {
      if (whichClass == Target)
        setTargetOffset();
    }
  END_METADATA_SEARCHER()

  auto offset =
    GetOffsetToFieldOffsetVector(IGF.IGM, theClass).getTargetOffset();
  
  Address addr(metadata, IGF.IGM.getPointerAlignment());
  addr = IGF.Builder.CreateBitCast(addr,
                                   IGF.IGM.SizeTy->getPointerTo());
  return createPointerSizedGEP(IGF, addr, offset);
}

static llvm::Value *emitInitializeFieldOffsetVector(IRGenFunction &IGF,
                                                    ClassDecl *target,
                                                    llvm::Value *metadata) {
  llvm::Value *fieldVector
    = emitAddressOfFieldOffsetVectorInClassMetadata(IGF, target, metadata)
        .getAddress();
  
  // Collect the stored properties of the type.
  llvm::SmallVector<VarDecl*, 4> storedProperties;
  for (auto prop : target->getStoredProperties()) {
    storedProperties.push_back(prop);
  }

  // Fill out an array with the field type metadata records.
  Address fields = IGF.createAlloca(
                   llvm::ArrayType::get(IGF.IGM.SizeTy,
                                        storedProperties.size() * 2),
                   IGF.IGM.getPointerAlignment(), "classFields");
  IGF.Builder.CreateLifetimeStart(fields,
                  IGF.IGM.getPointerSize() * storedProperties.size() * 2);
  
  Address firstField;
  unsigned index = 0;
  for (auto prop : storedProperties) {
    auto propFormalTy = prop->getType()->getCanonicalType();
    SILType propLoweredTy = IGF.IGM.getLoweredType(propFormalTy);
    auto &propTI = IGF.getTypeInfo(propLoweredTy);
    auto sizeAndAlignMask
      = propTI.getSizeAndAlignmentMask(IGF, propLoweredTy);

    llvm::Value *size = sizeAndAlignMask.first;
    Address sizeAddr =
      IGF.Builder.CreateStructGEP(fields, index, IGF.IGM.getPointerSize());
    IGF.Builder.CreateStore(size, sizeAddr);
    if (index == 0) firstField = sizeAddr;

    llvm::Value *alignMask = sizeAndAlignMask.second;
    Address alignMaskAddr =
      IGF.Builder.CreateStructGEP(fields, index + 1,
                                  IGF.IGM.getPointerSize());
    IGF.Builder.CreateStore(alignMask, alignMaskAddr);

    index += 2;
  }

  if (storedProperties.empty()) {
    firstField = IGF.Builder.CreateStructGEP(fields, 0, Size(0));
  }

  // Ask the runtime to lay out the class.  This can relocate it if it
  // wasn't allocated with swift_allocateGenericClassMetadata.
  auto numFields = IGF.IGM.getSize(Size(storedProperties.size()));
  metadata = IGF.Builder.CreateCall(IGF.IGM.getInitClassMetadataUniversalFn(),
                                    {metadata, numFields,
                                     firstField.getAddress(), fieldVector});
  IGF.Builder.CreateLifetimeEnd(fields,
                  IGF.IGM.getPointerSize() * storedProperties.size() * 2);

  return metadata;
}

namespace {
  /// An adapter for laying out class metadata.
  template <class Impl>
  class ClassMetadataBuilderBase
         : public ConstantBuilder<ClassMetadataLayout<Impl>> {
    using super = ConstantBuilder<ClassMetadataLayout<Impl>>;

    Optional<MetadataSize> ClassObjectExtents;

  protected:
    using super::IGM;
    using super::Target;
    using super::setRelativeAddressBase;
    using super::addWord;
    using super::addConstantWord;
    using super::addInt16;
    using super::addConstantInt16;
    using super::addInt32;
    using super::addConstantInt32;
    using super::addStruct;
    using super::getNextOffset;
    using super::addFarRelativeAddress;
    using super::addFarRelativeAddressOrNull;
    const StructLayout &Layout;
    const ClassLayout &FieldLayout;
    SILVTable *VTable;

    ClassMetadataBuilderBase(IRGenModule &IGM, ClassDecl *theClass,
                             const StructLayout &layout,
                             const ClassLayout &fieldLayout,
                             llvm::GlobalVariable *relativeAddressBase)
      : super(IGM, theClass), Layout(layout), FieldLayout(fieldLayout) {
      setRelativeAddressBase(relativeAddressBase);
      VTable = IGM.getSILModule().lookUpVTable(Target);
    }

    void computeClassObjectExtents() {
      if (ClassObjectExtents.hasValue()) return;
      ClassObjectExtents = getSizeOfMetadata(IGM, Target);
    }

  public:
    /// The 'metadata flags' field in a class is actually a pointer to
    /// the metaclass object for the class.
    ///
    /// NONAPPLE: This is only really required for ObjC interop; maybe
    /// suppress this for classes that don't need to be exposed to
    /// ObjC, e.g. for non-Apple platforms?
    void addMetadataFlags() {
      static_assert(unsigned(MetadataKind::Class) == 0,
                    "class metadata kind is non-zero?");

      if (IGM.ObjCInterop) {
        // Get the metaclass pointer as an intptr_t.
        auto metaclass = IGM.getAddrOfMetaclassObject(Target,
                                                      NotForDefinition);
        auto flags = llvm::ConstantExpr::getPtrToInt(metaclass, IGM.IntPtrTy);
        addWord(flags);
      } else {
        // On non-objc platforms just fill it with a null, there
        // is no Objective-C metaclass.
        // FIXME: Remove this to save metadata space.
        // rdar://problem/18801263
        addWord(llvm::ConstantExpr::getNullValue(IGM.IntPtrTy));
      }
    }

    /// The runtime provides a value witness table for Builtin.NativeObject.
    void addValueWitnessTable() {
      ClassDecl *cls = Target;
      
      auto type = (cls->checkObjCAncestry() != ObjCClassKind::NonObjC
                   ? this->IGM.Context.TheUnknownObjectType
                   : this->IGM.Context.TheNativeObjectType);
      auto wtable = this->IGM.getAddrOfValueWitnessTable(type);
      addWord(wtable);
    }

    void addDestructorFunction() {
      auto expansion = ResilienceExpansion::Minimal;
      auto dtorRef = SILDeclRef(Target->getDestructor(),
                                SILDeclRef::Kind::Deallocator,
                                expansion);
      SILFunction *dtorFunc = IGM.getSILModule().lookUpFunction(dtorRef);
      if (dtorFunc) {
        addWord(IGM.getAddrOfSILFunction(dtorFunc, NotForDefinition));
      } else {
        // In case the optimizer removed the function. See comment in
        // addMethod().
        addWord(llvm::ConstantPointerNull::get(IGM.FunctionPtrTy));
      }
    }
    
    void addNominalTypeDescriptor() {
      auto descriptor =
        ClassNominalTypeDescriptorBuilder(IGM, Target).emit();
      addFarRelativeAddress(descriptor);
    }
    
    void addIVarDestroyer() {
      auto dtorFunc = IGM.getAddrOfIVarInitDestroy(Target,
                                                   /*isDestroyer=*/ true,
                                                   /*isForeign=*/ false,
                                                   NotForDefinition);
      if (dtorFunc) {
        addWord(*dtorFunc);
      } else {
        addWord(llvm::ConstantPointerNull::get(IGM.FunctionPtrTy));
      }
    }

    bool addReferenceToHeapMetadata(CanType type, bool allowUninitialized) {
      if (llvm::Constant *metadata
            = tryEmitConstantHeapMetadataRef(IGM, type, allowUninitialized)) {
        addWord(metadata);
        return true;
      } else {
        // Leave a null pointer placeholder to be filled at runtime
        addWord(llvm::ConstantPointerNull::get(IGM.TypeMetadataPtrTy));
        return false;
      }
    }

    void addClassFlags() {
      // Always set a flag saying that this is a Swift 1.0 class.
      ClassFlags flags = ClassFlags::IsSwift1;

      // Set a flag if the class uses Swift 1.0 refcounting.
      if (getReferenceCountingForClass(IGM, Target)
            == ReferenceCounting::Native) {
        flags |= ClassFlags::UsesSwift1Refcounting;
      }

      addConstantInt32((uint32_t) flags);
    }

    void addInstanceAddressPoint() {
      // Right now, we never allocate fields before the address point.
      addConstantInt32(0);
    }

    void addInstanceSize() {
      if (llvm::Constant *size
            = tryEmitClassConstantFragileInstanceSize(IGM, Target)) {
        // We only support a maximum 32-bit instance size.
        if (IGM.SizeTy != IGM.Int32Ty)
          size = llvm::ConstantExpr::getTrunc(size, IGM.Int32Ty);
        addInt32(size);
      } else {
        // Leave a zero placeholder to be filled at runtime
        addConstantInt32(0);
      }
    }
    
    void addInstanceAlignMask() {
      if (llvm::Constant *align
            = tryEmitClassConstantFragileInstanceAlignMask(IGM, Target)) {
        if (IGM.SizeTy != IGM.Int16Ty)
          align = llvm::ConstantExpr::getTrunc(align, IGM.Int16Ty);
        addInt16(align);
      } else {
        // Leave a zero placeholder to be filled at runtime
        addConstantInt16(0);
      }
    }

    void addRuntimeReservedBits() {
      addConstantInt16(0);
    }

    void addClassSize() {
      computeClassObjectExtents();
      addConstantInt32(ClassObjectExtents->FullSize.getValue());
    }

    void addClassAddressPoint() {
      computeClassObjectExtents();
      addConstantInt32(ClassObjectExtents->AddressPoint.getValue());
    }
    
    void addClassCacheData() {
      // We initially fill in these fields with addresses taken from
      // the ObjC runtime.
      // FIXME: Remove null data altogether rdar://problem/18801263
      addWord(IGM.getObjCEmptyCachePtr());
      addWord(IGM.getObjCEmptyVTablePtr());
    }

    void addClassDataPointer() {
      if (!IGM.ObjCInterop) {
        // with no Objective-C runtime, just give an empty pointer with the
        // swift bit set.
        addWord(llvm::ConstantInt::get(IGM.IntPtrTy, 1));
        return;
      }
      // Derive the RO-data.
      llvm::Constant *data = emitClassPrivateData(IGM, Target);

      // We always set the low bit to indicate this is a Swift class.
      data = llvm::ConstantExpr::getPtrToInt(data, IGM.IntPtrTy);
      data = llvm::ConstantExpr::getAdd(data,
                                    llvm::ConstantInt::get(IGM.IntPtrTy, 1));

      addWord(data);
    }

    void addFieldOffset(VarDecl *var) {
      assert(var->hasStorage());
      
      unsigned fieldIndex = FieldLayout.getFieldIndex(var);
      llvm::Constant *fieldOffsetOrZero;
      auto &element = Layout.getElement(fieldIndex);

      if (element.getKind() == ElementLayout::Kind::Fixed) {
        // Use a fixed offset if we have one.
        fieldOffsetOrZero = IGM.getSize(element.getByteOffset());
      } else {
        // Otherwise, leave a placeholder for the runtime to populate at runtime.
        fieldOffsetOrZero = llvm::ConstantInt::get(IGM.IntPtrTy, 0);
      }
      addWord(fieldOffsetOrZero);

      if (var->getDeclContext() == Target) {
        auto access = FieldLayout.AllFieldAccesses[fieldIndex];
        switch (access) {
        case FieldAccess::ConstantDirect:
        case FieldAccess::NonConstantDirect: {
          // Emit a global variable storing the constant field offset.
          // If the superclass was imported from Objective-C, the offset
          // does not include the superclass size; we rely on the
          // Objective-C runtime sliding it down.
          //
          // TODO: Don't emit the symbol if field has a fixed offset and size
          // in all resilience domains
          auto offsetAddr = IGM.getAddrOfFieldOffset(var, /*indirect*/ false,
                                                     ForDefinition);
          auto offsetVar = cast<llvm::GlobalVariable>(offsetAddr.getAddress());
          offsetVar->setInitializer(fieldOffsetOrZero);

          // If we know the offset won't change, make it a constant.
          offsetVar->setConstant(access == FieldAccess::ConstantDirect);

          break;
        }

        case FieldAccess::ConstantIndirect:
          // No global variable is needed.
          break;

        case FieldAccess::NonConstantIndirect:
          // Emit a global variable storing an offset into the field offset
          // vector within the class metadata. This access pattern is used
          // when the field offset depends on generic parameters. As above,
          // the Objective-C runtime will slide the field offsets within the
          // class metadata to adjust for the superclass size.
          //
          // TODO: This isn't plumbed through all the way yet.
          auto offsetAddr = IGM.getAddrOfFieldOffset(var, /*indirect*/ true,
                                                     ForDefinition);
          auto offsetVar = cast<llvm::GlobalVariable>(offsetAddr.getAddress());
          offsetVar->setConstant(false);
          auto offset = getClassFieldOffset(IGM, Target, var).getValue();
          auto offsetVal = llvm::ConstantInt::get(IGM.IntPtrTy, offset);
          offsetVar->setInitializer(offsetVal);

          break;
        }
      }
    }

    void addMethod(SILDeclRef fn) {
      // If this function is associated with the target class, go
      // ahead and emit the witness offset variable.
      if (fn.getDecl()->getDeclContext() == Target) {
        Address offsetVar = IGM.getAddrOfWitnessTableOffset(fn, ForDefinition);
        auto global = cast<llvm::GlobalVariable>(offsetVar.getAddress());

        auto offset = getNextOffset();
        auto offsetV = llvm::ConstantInt::get(IGM.SizeTy, offset.getValue());
        global->setInitializer(offsetV);
      }

      // Find the vtable entry.
      assert(VTable && "no vtable?!");
      if (SILFunction *func =
            VTable->getImplementation(IGM.getSILModule(), fn)) {
        addWord(IGM.getAddrOfSILFunction(func, NotForDefinition));
      } else {
        // The method is removed by dead method elimination.
        // It should be never called. We add a pointer to an error function.
        addWord(llvm::ConstantExpr::getBitCast(IGM.getDeletedMethodErrorFn(),
                                               IGM.FunctionPtrTy));
      }
    }

    void addGenericArgument(CanType argTy, ClassDecl *forClass) {
      addWord(llvm::Constant::getNullValue(IGM.TypeMetadataPtrTy));
    }

    void addGenericWitnessTable(CanType argTy, ProtocolConformanceRef conf,
                                ClassDecl *forClass) {
      addWord(llvm::Constant::getNullValue(IGM.WitnessTablePtrTy));
    }

  protected:
    bool isFinishInitializationIdempotent() {
      if (!Layout.isFixedLayout())
        return false;

      if (doesClassMetadataRequireDynamicInitialization(IGM, Target))
        return false;

      return true;
    }

    llvm::Value *emitFinishIdempotentInitialization(IRGenFunction &IGF,
                                                    llvm::Value *metadata) {
      if (IGF.IGM.ObjCInterop) {
        metadata =
          IGF.Builder.CreateBitCast(metadata, IGF.IGM.ObjCClassPtrTy);
        metadata =
          IGF.Builder.CreateCall(IGF.IGM.getGetInitializedObjCClassFn(),
                                 metadata);
        metadata =
           IGF.Builder.CreateBitCast(metadata, IGF.IGM.TypeMetadataPtrTy);
      }
      return metadata;
    }

    llvm::Value *emitFinishInitializationOfClassMetadata(IRGenFunction &IGF,
                                                      llvm::Value *metadata) {
      // We assume that we've already filled in the class's generic arguments.
      // We need to:
      //   - relocate the metadata to accommodate the superclass,
      //     if something in our hierarchy is resilient to us;
      //   - fill out the subclass's field offset vector, if its layout
      //     wasn't fixed;
      //   - copy field offsets and generic arguments from higher in the
      //     class hierarchy, if 
      //   - copy the superclass data, if there are generic arguments
      //     or field offset vectors there that weren't filled in;
      //   - populate the field offset vector, if layout isn't fixed, and
      //   - register the class with the ObjC runtime, if ObjC interop is
      //     enabled.
      //
      // emitInitializeFieldOffsetVector will do everything in the full case.
      if (doesClassMetadataRequireDynamicInitialization(IGF.IGM, Target)) {
        metadata = emitInitializeFieldOffsetVector(IGF, Target, metadata);

      // TODO: do something intermediate when e.g. all we needed to do was
      // set parent metadata pointers.

      // Otherwise, all we need to do is register with the ObjC runtime.
      } else {
        metadata = emitFinishIdempotentInitialization(IGF, metadata);
      }

      // Realizing the class with the ObjC runtime will copy back to the
      // field offset globals for us; but if ObjC interop is disabled, we
      // have to do that ourselves, assuming we didn't just emit them all
      // correctly in the first place.
      if (!Layout.isFixedLayout() && !IGF.IGM.ObjCInterop)
        emitInitializeFieldOffsets(IGF, metadata);

      return metadata;
    }

    // The Objective-C runtime will copy field offsets from the field offset
    // vector into field offset globals for us, if present. If there's no
    // Objective-C runtime, we have to do this ourselves.
    void emitInitializeFieldOffsets(IRGenFunction &IGF,
                                    llvm::Value *metadata) {
      unsigned index = FieldLayout.InheritedStoredProperties.size();

      for (auto prop : Target->getStoredProperties()) {
        auto access = FieldLayout.AllFieldAccesses[index];
        if (access == FieldAccess::NonConstantDirect) {
          Address offsetA = IGF.IGM.getAddrOfFieldOffset(prop,
                                                         /*indirect*/ false,
                                                         ForDefinition);

          // We can't use emitClassFieldOffset() here because that creates
          // an invariant load, which could be hoisted above the point
          // where the metadata becomes fully initialized
          Size offset = getClassFieldOffset(IGF.IGM, Target, prop);
          int index = IGF.IGM.getOffsetInWords(offset);
          auto offsetVal = emitLoadFromMetadataAtIndex(IGF, metadata, index,
                                                       IGF.IGM.SizeTy);
          IGF.Builder.CreateStore(offsetVal, offsetA);
        }

        index++;
      }
    }
  };

  class ClassMetadataBuilder :
    public ClassMetadataBuilderBase<ClassMetadataBuilder> {

    bool HasUnfilledSuperclass = false;
    bool HasUnfilledParent = false;
  public:
    ClassMetadataBuilder(IRGenModule &IGM, ClassDecl *theClass,
                         const StructLayout &layout,
                         const ClassLayout &fieldLayout,
                         llvm::GlobalVariable *relativeAddressBase)
      : ClassMetadataBuilderBase(IGM, theClass, layout, fieldLayout,
                                 relativeAddressBase) {
    }

    llvm::Constant *getInit() {
      return getInitWithSuggestedType(NumHeapMetadataFields,
                                      IGM.FullHeapMetadataStructTy);
    }

    void addSuperClass() {
      // If this is a root class, use SwiftObject as our formal parent.
      if (!Target->hasSuperclass()) {
        // This is only required for ObjC interoperation.
        if (!IGM.ObjCInterop) {
          addWord(llvm::ConstantPointerNull::get(IGM.TypeMetadataPtrTy));
          return;
        }

        // We have to do getAddrOfObjCClass ourselves here because
        // the ObjC runtime base needs to be ObjC-mangled but isn't
        // actually imported from a clang module.
        addWord(IGM.getAddrOfObjCClass(
                               IGM.getObjCRuntimeBaseForSwiftRootClass(Target),
                               NotForDefinition));
        return;
      }

      Type superclassTy
        = ArchetypeBuilder::mapTypeIntoContext(Target,
                                               Target->getSuperclass());

      if (!addReferenceToHeapMetadata(superclassTy->getCanonicalType(),
                                      /*allowUninit*/ false)) {
        HasUnfilledSuperclass = true;
      }
    }

    void addParentMetadataRef(ClassDecl *forClass, Type classType) {
      CanType parentType = classType->getCanonicalType().getNominalParent();

      if (auto metadata =
            tryEmitConstantTypeMetadataRef(IGM, parentType,
                                           SymbolReferenceKind::Absolute)) {
        addWord(metadata.getValue());
      } else {
        // Leave a null pointer placeholder to be filled by in-place
        // initialization.
        addWord(llvm::ConstantPointerNull::get(IGM.TypeMetadataPtrTy));
        if (forClass == Target)
          HasUnfilledParent = true;
      }
    }

    bool canBeConstant() {
      // TODO: the metadata global can actually be constant in a very
      // special case: it's not a pattern, ObjC interoperation isn't
      // required, there are no class fields, and there is nothing that
      // needs to be runtime-adjusted.
      return false;
    }

    void createMetadataAccessFunction() {
      assert(!Target->isGenericContext());
      auto type =cast<ClassType>(Target->getDeclaredType()->getCanonicalType());

      (void) getTypeMetadataAccessFunction(IGM, type, ForDefinition,
      [&](IRGenFunction &IGF, llvm::Constant *cacheVar) -> llvm::Value* {
        // There's an interesting special case where we can do the
        // initialization idempotently and thus avoid the need for a lock.
        if (!HasUnfilledSuperclass && !HasUnfilledParent &&
            isFinishInitializationIdempotent()) {
          auto type = Target->getDeclaredType()->getCanonicalType();
          auto metadata =
            IGF.IGM.getAddrOfTypeMetadata(type, /*pattern*/ false);
          return emitFinishIdempotentInitialization(IGF, metadata);
        }

        // Otherwise, use the generic path.
        return emitInPlaceTypeMetadataAccessFunctionBody(IGF, type, cacheVar,
          [&](IRGenFunction &IGF, llvm::Value *metadata) {
            return emitInPlaceMetadataInitialization(IGF, type, metadata);
          });
      });
    }

  private:
    llvm::Value *emitInPlaceMetadataInitialization(IRGenFunction &IGF,
                                                   CanClassType type,
                                                   llvm::Value *metadata) {
      // Many of the things done by generic instantiation are unnecessary here:
      //   initializing the metaclass pointer
      //   initializing the ro-data pointer

      // Initialize the superclass if we didn't do so as a constant.
      if (HasUnfilledSuperclass) {
        auto superclass = type->getSuperclass(nullptr)->getCanonicalType();
        llvm::Value *superclassMetadata =
          emitClassHeapMetadataRef(IGF, superclass,
                                   MetadataValueType::TypeMetadata,
                                   /*allowUninit*/ false);
        Address superField =
          emitAddressOfSuperclassRefInClassMetadata(IGF, metadata);
        superField = IGF.Builder.CreateElementBitCast(superField,
                                                     IGF.IGM.TypeMetadataPtrTy);
        IGF.Builder.CreateStore(superclassMetadata, superField);
      }

      // Initialize the class's own parent pointer if it has one and it
      // wasn't emitted as a constant.
      if (HasUnfilledParent) {
        auto parentType = type.getParent();
        assert(parentType);
        llvm::Value *parentMetadata = IGF.emitTypeMetadataRef(parentType);

        int index = getClassParentIndex(IGF.IGM, Target);
        Address slot = emitAddressOfMetadataSlotAtIndex(IGF, metadata, index,
                                                    IGF.IGM.TypeMetadataPtrTy);
        IGF.Builder.CreateStore(parentMetadata, slot);
      }

      metadata = emitFinishInitializationOfClassMetadata(IGF, metadata);

      return metadata;
    }
  };
  
  /// A builder for metadata templates.
  class GenericClassMetadataBuilder :
    public GenericMetadataBuilderBase<GenericClassMetadataBuilder,
                      ClassMetadataBuilderBase<GenericClassMetadataBuilder>>
  {
    typedef GenericMetadataBuilderBase super;

    Size MetaclassPtrOffset = Size::invalid();
    Size ClassRODataPtrOffset = Size::invalid();
    Size MetaclassRODataPtrOffset = Size::invalid();
    Size DependentMetaclassPoint = Size::invalid();
    Size DependentClassRODataPoint = Size::invalid();
    Size DependentMetaclassRODataPoint = Size::invalid();
  public:
    GenericClassMetadataBuilder(IRGenModule &IGM, ClassDecl *theClass,
                                const StructLayout &layout,
                                const ClassLayout &fieldLayout,
                                llvm::GlobalVariable *relativeAddressBase)
      : super(IGM, theClass, layout, fieldLayout, relativeAddressBase)
    {
      // We need special initialization of metadata objects to trick the ObjC
      // runtime into initializing them.
      HasDependentMetadata = true;
    }

    void addParentMetadataRef(ClassDecl *forClass, Type classType) {
      CanType parentType = classType->getCanonicalType().getNominalParent();
      this->addFillOp(parentType, None, /*relative*/ false);
      addWord(llvm::ConstantPointerNull::get(IGM.TypeMetadataPtrTy));
    }

    void addSuperClass() {
      // Filled in by the runtime.
      addWord(llvm::ConstantPointerNull::get(IGM.TypeMetadataPtrTy));
    }

    llvm::Value *emitAllocateMetadata(IRGenFunction &IGF,
                                      llvm::Value *metadataPattern,
                                      llvm::Value *arguments) {
      llvm::Value *superMetadata;
      if (Target->hasSuperclass()) {
        Type superclass = Target->getSuperclass();
        superclass = ArchetypeBuilder::mapTypeIntoContext(Target, superclass);
        superMetadata =
          emitClassHeapMetadataRef(IGF, superclass->getCanonicalType(),
                                   MetadataValueType::ObjCClass);
      } else if (IGM.ObjCInterop) {
        superMetadata = emitObjCHeapMetadataRef(IGF,
                               IGM.getObjCRuntimeBaseForSwiftRootClass(Target));
      } else {
        superMetadata
          = llvm::ConstantPointerNull::get(IGF.IGM.ObjCClassPtrTy);
      }

      return IGF.Builder.CreateCall(IGM.getAllocateGenericClassMetadataFn(),
                                    {metadataPattern, arguments, superMetadata});
    }
    
    void addMetadataFlags() {
      // The metaclass pointer will be instantiated here.
      MetaclassPtrOffset = getNextOffset();
      addWord(llvm::ConstantInt::get(IGM.IntPtrTy, 0));
    }
    
    void addClassDataPointer() {
      // The rodata pointer will be instantiated here.
      // Make sure we at least set the 'is Swift class' bit, though.
      ClassRODataPtrOffset = getNextOffset();
      addWord(llvm::ConstantInt::get(IGM.IntPtrTy, 1));
    }
    
    void addDependentData() {
      if (!IGM.ObjCInterop) {
        // Every piece of data in the dependent data appears to be related to
        // Objective-C information. If we're not doing Objective-C interop, we
        // can just skip adding it to the class.
        return;
      }
      // Emit space for the dependent metaclass.
      DependentMetaclassPoint = getNextOffset();
      // isa
      ClassDecl *rootClass = getRootClassForMetaclass(IGM, Target);
      auto isa = IGM.getAddrOfMetaclassObject(rootClass, NotForDefinition);
      addWord(isa);
      // super, which is dependent if the superclass is generic
      addWord(llvm::ConstantPointerNull::get(IGM.ObjCClassPtrTy));
      // cache
      addWord(IGM.getObjCEmptyCachePtr());
      // vtable
      addWord(IGM.getObjCEmptyVTablePtr());
      // rodata, which is always dependent
      MetaclassRODataPtrOffset = getNextOffset();
      addConstantWord(0);
      
      // Emit the dependent rodata.
      llvm::Constant *classData, *metaclassData;
      Size rodataSize;
      std::tie(classData, metaclassData, rodataSize)
        = emitClassPrivateDataFields(IGM, Target);
      
      DependentClassRODataPoint = getNextOffset();
      addStruct(classData, rodataSize);
      DependentMetaclassRODataPoint = getNextOffset();
      addStruct(metaclassData, rodataSize);
    }
                            
    void addDependentValueWitnessTablePattern() {
      llvm_unreachable("classes should never have dependent vwtables");
    }

    void noteStartOfFieldOffsets(ClassDecl *whichClass) {
      HasDependentMetadata = true;
    }
    
    void noteEndOfFieldOffsets(ClassDecl *whichClass) {}
    
    // Suppress GenericMetadataBuilderBase's default behavior of introducing
    // fill ops for generic arguments unless they belong directly to the target
    // class and not its ancestors.

    void addGenericArgument(CanType type, ClassDecl *forClass) {
      if (forClass == Target) {
        // Introduce the fill op.
        GenericMetadataBuilderBase::addGenericArgument(type, forClass);
      } else {
        // Lay out the field, but don't fill it in, we will copy it from
        // the superclass.
        HasDependentMetadata = true;
        ClassMetadataBuilderBase::addGenericArgument(type, forClass);
      }
    }
    
    void addGenericWitnessTable(CanType type, ProtocolConformanceRef conf,
                                ClassDecl *forClass) {
      if (forClass == Target) {
        // Introduce the fill op.
        GenericMetadataBuilderBase::addGenericWitnessTable(type, conf,forClass);
      } else {
        // Lay out the field, but don't provide the fill op, which we'll get
        // from the superclass.
        HasDependentMetadata = true;
        ClassMetadataBuilderBase::addGenericWitnessTable(type, conf, forClass);
      }
    }

    void emitInitializeMetadata(IRGenFunction &IGF,
                                llvm::Value *metadata,
                                llvm::Value *vwtable) {
      assert(!HasDependentVWT && "class should never have dependent VWT");

      // Fill in the metaclass pointer.
      Address metadataPtr(IGF.Builder.CreateBitCast(metadata, IGF.IGM.Int8PtrPtrTy),
                          IGF.IGM.getPointerAlignment());
      
      llvm::Value *metaclass;
      if (IGF.IGM.ObjCInterop) {
        assert(!DependentMetaclassPoint.isInvalid());
        assert(!MetaclassPtrOffset.isInvalid());

        Address metaclassPtrSlot = createPointerSizedGEP(IGF, metadataPtr,
                                            MetaclassPtrOffset - AddressPoint);
        metaclassPtrSlot = IGF.Builder.CreateBitCast(metaclassPtrSlot,
                                        IGF.IGM.ObjCClassPtrTy->getPointerTo());
        Address metaclassRawPtr = createPointerSizedGEP(IGF, metadataPtr,
                                        DependentMetaclassPoint - AddressPoint);
        metaclass = IGF.Builder.CreateBitCast(metaclassRawPtr,
                                              IGF.IGM.ObjCClassPtrTy)
          .getAddress();
        IGF.Builder.CreateStore(metaclass, metaclassPtrSlot);
      } else {
        // FIXME: Remove altogether rather than injecting a NULL value.
        // rdar://problem/18801263
        assert(!MetaclassPtrOffset.isInvalid());
        Address metaclassPtrSlot = createPointerSizedGEP(IGF, metadataPtr,
                                            MetaclassPtrOffset - AddressPoint);
        metaclassPtrSlot = IGF.Builder.CreateBitCast(metaclassPtrSlot,
                                        IGF.IGM.ObjCClassPtrTy->getPointerTo());
        IGF.Builder.CreateStore(
          llvm::ConstantPointerNull::get(IGF.IGM.ObjCClassPtrTy), 
          metaclassPtrSlot);
      }
      
      // Fill in the rodata reference in the class.
      Address classRODataPtr;
      if (IGF.IGM.ObjCInterop) {
        assert(!DependentClassRODataPoint.isInvalid());
        assert(!ClassRODataPtrOffset.isInvalid());
        Address rodataPtrSlot = createPointerSizedGEP(IGF, metadataPtr,
                                           ClassRODataPtrOffset - AddressPoint);
        rodataPtrSlot = IGF.Builder.CreateBitCast(rodataPtrSlot,
                                              IGF.IGM.IntPtrTy->getPointerTo());
        
        classRODataPtr = createPointerSizedGEP(IGF, metadataPtr,
                                      DependentClassRODataPoint - AddressPoint);
        // Set the low bit of the value to indicate "compiled by Swift".
        llvm::Value *rodata = IGF.Builder.CreatePtrToInt(
                                classRODataPtr.getAddress(), IGF.IGM.IntPtrTy);
        rodata = IGF.Builder.CreateOr(rodata, 1);
        IGF.Builder.CreateStore(rodata, rodataPtrSlot);
      } else {
        // NOTE: Unlike other bits of the metadata that should later be removed,
        // this one is important because things check this value's flags to
        // determine what kind of object it is. That said, if those checks
        // are determined to be removable, we can remove this as well per
        // rdar://problem/18801263
        assert(!ClassRODataPtrOffset.isInvalid());
        Address rodataPtrSlot = createPointerSizedGEP(IGF, metadataPtr,
                                           ClassRODataPtrOffset - AddressPoint);
        rodataPtrSlot = IGF.Builder.CreateBitCast(rodataPtrSlot,
                                              IGF.IGM.IntPtrTy->getPointerTo());
        
        IGF.Builder.CreateStore(llvm::ConstantInt::get(IGF.IGM.IntPtrTy, 1), 
                                                                rodataPtrSlot);
      }

      // Fill in the rodata reference in the metaclass.
      Address metaclassRODataPtr;
      if (IGF.IGM.ObjCInterop) {
        assert(!DependentMetaclassRODataPoint.isInvalid());
        assert(!MetaclassRODataPtrOffset.isInvalid());
        Address rodataPtrSlot = createPointerSizedGEP(IGF, metadataPtr,
                                      MetaclassRODataPtrOffset - AddressPoint);
        rodataPtrSlot = IGF.Builder.CreateBitCast(rodataPtrSlot,
                                              IGF.IGM.IntPtrTy->getPointerTo());
        
        metaclassRODataPtr = createPointerSizedGEP(IGF, metadataPtr,
                                 DependentMetaclassRODataPoint - AddressPoint);
        llvm::Value *rodata = IGF.Builder.CreatePtrToInt(
                            metaclassRODataPtr.getAddress(), IGF.IGM.IntPtrTy);
        IGF.Builder.CreateStore(rodata, rodataPtrSlot);
      }

      // We can assume that this never relocates the metadata because
      // it should have been allocated properly for the class.
      (void) emitFinishInitializationOfClassMetadata(IGF, metadata);
    }
  };
}

// FIXME: temporarial patch for MSVC
extern bool EnabledDllStorage();

/// Emit the ObjC-compatible class symbol for a class.
/// Since LLVM and many system linkers do not have a notion of relative symbol
/// references, we emit the symbol as a global asm block.
static void emitObjCClassSymbol(IRGenModule &IGM,
                                ClassDecl *classDecl,
                                llvm::GlobalValue *metadata) {
  llvm::SmallString<32> classSymbol;
  LinkEntity::forObjCClass(classDecl).mangle(classSymbol);

  // Create the alias.
  auto *metadataTy = cast<llvm::PointerType>(metadata->getType());

  // Create the alias.
<<<<<<< HEAD
  auto *alias =
      llvm::GlobalAlias::create(metadataTy->getElementType(),
                                metadataTy->getAddressSpace(),
                                metadata->getLinkage(), classSymbol.str(),
                                metadata, IGM.getModule());
  //FIXME: After having complete solution for MSVC, we will determine if 
  //the solution is applicable to all Windows environment.
  //If it is applicable, we will use the method .isOSBinFormatCOFF().
  if (IGM.Triple.isKnownWindowsMSVCEnvironment() && EnabledDllStorage())
=======
  auto *alias = llvm::GlobalAlias::create(metadataTy->getElementType(),
                                          metadataTy->getAddressSpace(),
                                          metadata->getLinkage(),
                                          classSymbol.str(), metadata,
                                          IGM.getModule());
  if (IGM.TargetInfo.OutputObjectFormat == llvm::Triple::COFF)
>>>>>>> 395e9678
    alias->setDLLStorageClass(metadata->getDLLStorageClass());
}

/// Emit the type metadata or metadata template for a class.
void irgen::emitClassMetadata(IRGenModule &IGM, ClassDecl *classDecl,
                              const StructLayout &layout,
                              const ClassLayout &fieldLayout) {
  assert(!classDecl->isForeign());

  // Set up a dummy global to stand in for the metadata object while we produce
  // relative references.
  auto tempBase = createTemporaryRelativeAddressBase(IGM);

  // TODO: classes nested within generic types
  llvm::Constant *init;
  bool isPattern;
  bool canBeConstant;
  if (classDecl->isGenericContext()) {
    GenericClassMetadataBuilder builder(IGM, classDecl, layout, fieldLayout,
                                        tempBase.get());
    builder.layout();
    init = builder.getInit();
    isPattern = true;
    canBeConstant = false;

    maybeEmitNominalTypeMetadataAccessFunction(IGM, classDecl, builder);
  } else {
    ClassMetadataBuilder builder(IGM, classDecl, layout, fieldLayout,
                                 tempBase.get());
    builder.layout();
    init = builder.getInit();
    isPattern = false;
    canBeConstant = builder.canBeConstant();

    maybeEmitNominalTypeMetadataAccessFunction(IGM, classDecl, builder);
  }

  CanType declaredType = classDecl->getDeclaredType()->getCanonicalType();

  // For now, all type metadata is directly stored.
  bool isIndirect = false;

  StringRef section{};
  if (classDecl->isObjC())
    section = "__DATA,__objc_data, regular";

  auto var = IGM.defineTypeMetadata(declaredType, isIndirect, isPattern,
               canBeConstant, init, std::move(tempBase), section);

  // Add classes that don't require dynamic initialization to the
  // ObjC class list.
  if (IGM.ObjCInterop && !isPattern && !isIndirect &&
      !doesClassMetadataRequireDynamicInitialization(IGM, classDecl)) {
    // Emit the ObjC class symbol to make the class visible to ObjC.
    if (classDecl->isObjC()) {
      emitObjCClassSymbol(IGM, classDecl, var);
    }

    IGM.addObjCClass(var,
              classDecl->getAttrs().hasAttribute<ObjCNonLazyRealizationAttr>());
  }
}

void IRGenFunction::setInvariantLoad(llvm::LoadInst *load) {
  load->setMetadata(IGM.InvariantMetadataID, IGM.InvariantNode);
}

void IRGenFunction::setDereferenceableLoad(llvm::LoadInst *load,
                                           unsigned size) {
  auto sizeConstant = llvm::ConstantInt::get(IGM.Int64Ty, size);
  auto sizeNode = llvm::MDNode::get(IGM.LLVMContext,
                                  llvm::ConstantAsMetadata::get(sizeConstant));
  load->setMetadata(IGM.DereferenceableID, sizeNode);
}

/// Emit a load from the given metadata at a constant index.
///
/// The load is marked invariant. This function should not be called
/// on metadata objects that are in the process of being initialized.
static llvm::LoadInst *
emitInvariantLoadFromMetadataAtIndex(IRGenFunction &IGF,
                                     llvm::Value *metadata,
                                     int index,
                                     llvm::Type *objectTy,
                               const Twine &suffix = Twine::createNull()) {
  auto result = emitLoadFromMetadataAtIndex(IGF, metadata, index, objectTy,
                                            suffix);
  IGF.setInvariantLoad(result);
  return result;
}

/// Given an AST type, load its value witness table.
llvm::Value *
IRGenFunction::emitValueWitnessTableRef(CanType type) {
  // See if we have a cached projection we can use.
  if (auto cached = tryGetLocalTypeData(type,
                                  LocalTypeDataKind::forValueWitnessTable())) {
    return cached;
  }
  
  auto metadata = emitTypeMetadataRef(type);
  auto vwtable = emitValueWitnessTableRefForMetadata(metadata);
  setScopedLocalTypeData(type, LocalTypeDataKind::forValueWitnessTable(),
                         vwtable);
  return vwtable;
}

/// Given a type metadata pointer, load its value witness table.
llvm::Value *
IRGenFunction::emitValueWitnessTableRefForMetadata(llvm::Value *metadata) {
  auto witness = emitInvariantLoadFromMetadataAtIndex(*this, metadata, -1,
                                                      IGM.WitnessTablePtrTy,
                                                      ".valueWitnesses");
  // A value witness table is dereferenceable to the number of value witness
  // pointers.
  
  // TODO: If we know the type statically has extra inhabitants, we know
  // there are more witnesses.
  auto numValueWitnesses
    = unsigned(ValueWitness::Last_RequiredValueWitness) + 1;
  setDereferenceableLoad(witness,
                         IGM.getPointerSize().getValue() * numValueWitnesses);
  return witness;
}

/// Given a lowered SIL type, load a value witness table that represents its
/// layout.
llvm::Value *
IRGenFunction::emitValueWitnessTableRefForLayout(SILType type) {
  // See if we have a cached projection we can use.
  if (auto cached = tryGetLocalTypeDataForLayout(type,
                                  LocalTypeDataKind::forValueWitnessTable())) {
    return cached;
  }
  
  auto metadata = emitTypeMetadataRefForLayout(type);
  auto vwtable = emitValueWitnessTableRefForMetadata(metadata);
  setScopedLocalTypeDataForLayout(type,
                                  LocalTypeDataKind::forValueWitnessTable(),
                                  vwtable);
  return vwtable;
}

/// Load the metadata reference at the given index.
static llvm::Value *emitLoadOfMetadataRefAtIndex(IRGenFunction &IGF,
                                                 llvm::Value *metadata,
                                                 int index) {
  return emitInvariantLoadFromMetadataAtIndex(IGF, metadata, index,
                                              IGF.IGM.TypeMetadataPtrTy);
}

/// Load the protocol witness table reference at the given index.
static llvm::Value *emitLoadOfWitnessTableRefAtIndex(IRGenFunction &IGF,
                                                     llvm::Value *metadata,
                                                     int index) {
  return emitInvariantLoadFromMetadataAtIndex(IGF, metadata, index,
                                              IGF.IGM.WitnessTablePtrTy);
}

namespace {
  /// A class for finding the 'parent' index in a class metadata object.
  BEGIN_METADATA_SEARCHER_0(FindClassParentIndex, Class)
    void addParentMetadataRef(ClassDecl *forClass, Type classType) {
      if (forClass == Target) setTargetOffset();
      super::addParentMetadataRef(forClass, classType);
    }
  END_METADATA_SEARCHER()
}

/// Return the index of the parent metadata pointer for the given class.
static int getClassParentIndex(IRGenModule &IGM, ClassDecl *classDecl) {
  assert(classDecl->getDeclContext()->isTypeContext());
  return FindClassParentIndex(IGM, classDecl).getTargetIndex();
}

/// In both enums and structs, the parent index is at index 2.
static constexpr int ValueTypeParentIndex = 2;

/// Given a reference to some metadata, derive a reference to the
/// type's parent type.
llvm::Value *irgen::emitParentMetadataRef(IRGenFunction &IGF,
                                          NominalTypeDecl *decl,
                                          llvm::Value *metadata) {
  assert(decl->getDeclContext()->isTypeContext());

  switch (decl->getKind()) {
#define NOMINAL_TYPE_DECL(id, parent)
#define DECL(id, parent) \
  case DeclKind::id:
#include "swift/AST/DeclNodes.def"
    llvm_unreachable("not a nominal type");

  case DeclKind::Protocol:
    llvm_unreachable("protocols never have parent types!");

  case DeclKind::Class: {
    int index = getClassParentIndex(IGF.IGM, cast<ClassDecl>(decl));
    return emitLoadOfMetadataRefAtIndex(IGF, metadata, index);
  }

  case DeclKind::Enum:
  case DeclKind::Struct:
    return emitLoadOfMetadataRefAtIndex(IGF, metadata, ValueTypeParentIndex);
  }
  llvm_unreachable("bad decl kind!");
}

namespace {
  /// A class for finding the start of the generic requirements section
  /// in a type metadata object.
  BEGIN_GENERIC_METADATA_SEARCHER_0(FindTypeGenericRequirements)
    template <class... T>
    void noteStartOfGenericRequirements() {
      this->setTargetOffset();
    }

    template <class... T>
    void noteStartOfGenericRequirements(ClassDecl *forClass) {
      if (forClass == Target)
        this->setTargetOffset();
    }
  END_GENERIC_METADATA_SEARCHER(GenericRequirements)
}

static int getIndexOfGenericRequirement(IRGenModule &IGM,
                                        NominalTypeDecl *decl,
                                        unsigned reqtIndex) {
  switch (decl->getKind()) {
#define NOMINAL_TYPE_DECL(id, parent)
#define DECL(id, parent) \
  case DeclKind::id:
#include "swift/AST/DeclNodes.def"
    llvm_unreachable("not a nominal type");

  case DeclKind::Protocol:
    llvm_unreachable("protocols are never generic!");

  case DeclKind::Class: {
    int index = FindClassGenericRequirements(IGM, cast<ClassDecl>(decl))
                  .getTargetIndex() + (int) reqtIndex;
    return index;
  }

  case DeclKind::Enum: {
    int index = FindEnumGenericRequirements(IGM, cast<EnumDecl>(decl))
                  .getTargetIndex() + (int) reqtIndex;
    return index;
  }
        
  case DeclKind::Struct: {
    int index = FindStructGenericRequirements(IGM, cast<StructDecl>(decl))
                  .getTargetIndex() + (int) reqtIndex;
    return index;
  }
  }
  llvm_unreachable("bad decl kind!");
}

/// Given a reference to nominal type metadata of the given type,
/// derive a reference to the nth argument metadata.  The type must
/// have generic arguments.
llvm::Value *irgen::emitArgumentMetadataRef(IRGenFunction &IGF,
                                            NominalTypeDecl *decl,
                                      const GenericTypeRequirements &reqts,
                                            unsigned reqtIndex,
                                            llvm::Value *metadata) {
  assert(reqts.getRequirements()[reqtIndex].Protocol == nullptr);
  int index = getIndexOfGenericRequirement(IGF.IGM, decl, reqtIndex);
  return emitLoadOfMetadataRefAtIndex(IGF, metadata, index);
}

/// Given a reference to nominal type metadata of the given type,
/// derive a reference to a protocol witness table for the nth
/// argument metadata.  The type must have generic arguments.
llvm::Value *irgen::emitArgumentWitnessTableRef(IRGenFunction &IGF,
                                                NominalTypeDecl *decl,
                                          const GenericTypeRequirements &reqts,
                                                unsigned reqtIndex,
                                                llvm::Value *metadata) {
  assert(reqts.getRequirements()[reqtIndex].Protocol != nullptr);
  int index = getIndexOfGenericRequirement(IGF.IGM, decl, reqtIndex);
  return emitLoadOfWitnessTableRefAtIndex(IGF, metadata, index);
}

irgen::Size irgen::getClassFieldOffset(IRGenModule &IGM,
                                       ClassDecl *theClass,
                                       VarDecl *field) {
  /// A class for finding a field offset in a class metadata object.
  BEGIN_METADATA_SEARCHER_1(FindClassFieldOffset, Class,
                            VarDecl *, TargetField)
    void addFieldOffset(VarDecl *field) {
      if (field == TargetField)
        setTargetOffset();
      super::addFieldOffset(field);
    }
  END_METADATA_SEARCHER()

  return FindClassFieldOffset(IGM, theClass, field).getTargetOffset();
}

/// Given a reference to class metadata of the given type,
/// derive a reference to the field offset for a stored property.
/// The type must have dependent generic layout.
llvm::Value *irgen::emitClassFieldOffset(IRGenFunction &IGF,
                                         ClassDecl *theClass,
                                         VarDecl *field,
                                         llvm::Value *metadata) {
  irgen::Size offset = getClassFieldOffset(IGF.IGM, theClass, field);
  int index = IGF.IGM.getOffsetInWords(offset);
  return emitInvariantLoadFromMetadataAtIndex(IGF, metadata, index,
                                              IGF.IGM.SizeTy);
}

/// Given a reference to class metadata of the given type,
/// load the fragile instance size and alignment of the class.
std::pair<llvm::Value *, llvm::Value *>
irgen::emitClassFragileInstanceSizeAndAlignMask(IRGenFunction &IGF,
                                                ClassDecl *theClass,
                                                llvm::Value *metadata) {  
  // If the class has fragile fixed layout, return the constant size and
  // alignment.
  if (llvm::Constant *size
        = tryEmitClassConstantFragileInstanceSize(IGF.IGM, theClass)) {
    llvm::Constant *alignMask
      = tryEmitClassConstantFragileInstanceAlignMask(IGF.IGM, theClass);
    assert(alignMask && "static size without static align");
    return {size, alignMask};
  }
 
  // Otherwise, load it from the metadata.
  return emitClassResilientInstanceSizeAndAlignMask(IGF, theClass, metadata);
}

std::pair<llvm::Value *, llvm::Value *>
irgen::emitClassResilientInstanceSizeAndAlignMask(IRGenFunction &IGF,
                                                  ClassDecl *theClass,
                                                  llvm::Value *metadata) {
  class FindClassSize
         : public ClassMetadataScanner<FindClassSize> {
    using super = ClassMetadataScanner<FindClassSize>;
  public:
    FindClassSize(IRGenModule &IGM, ClassDecl *theClass)
      : ClassMetadataScanner(IGM, theClass) {}

    Size InstanceSize = Size::invalid();
    Size InstanceAlignMask = Size::invalid();
        
    void noteAddressPoint() {
      assert(InstanceSize.isInvalid() && InstanceAlignMask.isInvalid()
             && "found size or alignment before address point?!");
      NextOffset = Size(0);
    }
        
    void addInstanceSize() {
      InstanceSize = NextOffset;
      super::addInstanceSize();
    }
      
    void addInstanceAlignMask() {
      InstanceAlignMask = NextOffset;
      super::addInstanceAlignMask();
    }
  };

  FindClassSize scanner(IGF.IGM, theClass);
  scanner.layout();
  assert(!scanner.InstanceSize.isInvalid()
         && !scanner.InstanceAlignMask.isInvalid()
         && "didn't find size or alignment in metadata?!");
  Address metadataAsBytes(IGF.Builder.CreateBitCast(metadata, IGF.IGM.Int8PtrTy),
                          IGF.IGM.getPointerAlignment());

  Address slot = IGF.Builder.CreateConstByteArrayGEP(metadataAsBytes,
                                                     scanner.InstanceSize);
  slot = IGF.Builder.CreateBitCast(slot, IGF.IGM.Int32Ty->getPointerTo());
  llvm::Value *size = IGF.Builder.CreateLoad(slot);
  if (IGF.IGM.SizeTy != IGF.IGM.Int32Ty)
    size = IGF.Builder.CreateZExt(size, IGF.IGM.SizeTy);

  slot = IGF.Builder.CreateConstByteArrayGEP(metadataAsBytes,
                                             scanner.InstanceAlignMask);
  slot = IGF.Builder.CreateBitCast(slot, IGF.IGM.Int16Ty->getPointerTo());
  llvm::Value *alignMask = IGF.Builder.CreateLoad(slot);
  alignMask = IGF.Builder.CreateZExt(alignMask, IGF.IGM.SizeTy);

  return {size, alignMask};
}

/// Given a non-tagged object pointer, load a pointer to its class object.
static llvm::Value *emitLoadOfObjCHeapMetadataRef(IRGenFunction &IGF,
                                                  llvm::Value *object) {
  if (IGF.IGM.TargetInfo.hasISAMasking()) {
    object = IGF.Builder.CreateBitCast(object,
                                       IGF.IGM.IntPtrTy->getPointerTo());
    llvm::Value *metadata =
      IGF.Builder.CreateLoad(Address(object, IGF.IGM.getPointerAlignment()));
    llvm::Value *mask = IGF.Builder.CreateLoad(IGF.IGM.getAddrOfObjCISAMask());
    metadata = IGF.Builder.CreateAnd(metadata, mask);
    metadata = IGF.Builder.CreateIntToPtr(metadata, IGF.IGM.TypeMetadataPtrTy);
    return metadata;
  } else if (IGF.IGM.TargetInfo.hasOpaqueISAs()) {
    return emitHeapMetadataRefForUnknownHeapObject(IGF, object);
  } else {
    object = IGF.Builder.CreateBitCast(object,
                                  IGF.IGM.TypeMetadataPtrTy->getPointerTo());
    llvm::Value *metadata =
      IGF.Builder.CreateLoad(Address(object, IGF.IGM.getPointerAlignment()));
    return metadata;
  }
}

/// Given a pointer to a heap object (i.e. definitely not a tagged
/// pointer), load its heap metadata pointer.
static llvm::Value *emitLoadOfHeapMetadataRef(IRGenFunction &IGF,
                                              llvm::Value *object,
                                              IsaEncoding isaEncoding,
                                              bool suppressCast) {
  switch (isaEncoding) {
  case IsaEncoding::Pointer: {
    // Drill into the object pointer.  Rather than bitcasting, we make
    // an effort to do something that should explode if we get something
    // mistyped.
    llvm::StructType *structTy =
      cast<llvm::StructType>(
        cast<llvm::PointerType>(object->getType())->getElementType());

    llvm::Value *slot;

    // We need a bitcast if we're dealing with an opaque class.
    if (structTy->isOpaque()) {
      auto metadataPtrPtrTy = IGF.IGM.TypeMetadataPtrTy->getPointerTo();
      slot = IGF.Builder.CreateBitCast(object, metadataPtrPtrTy);

    // Otherwise, make a GEP.
    } else {
      auto zero = llvm::ConstantInt::get(IGF.IGM.Int32Ty, 0);

      SmallVector<llvm::Value*, 4> indexes;
      indexes.push_back(zero);
      do {
        indexes.push_back(zero);

        // Keep drilling down to the first element type.
        auto eltTy = structTy->getElementType(0);
        assert(isa<llvm::StructType>(eltTy) || eltTy == IGF.IGM.TypeMetadataPtrTy);
        structTy = dyn_cast<llvm::StructType>(eltTy);
      } while (structTy != nullptr);

      slot = IGF.Builder.CreateInBoundsGEP(object, indexes);

      if (!suppressCast) {
        slot = IGF.Builder.CreateBitCast(slot,
                                    IGF.IGM.TypeMetadataPtrTy->getPointerTo());
      }
    }

    auto metadata = IGF.Builder.CreateLoad(Address(slot,
                                               IGF.IGM.getPointerAlignment()));
    if (IGF.IGM.EnableValueNames && object->hasName())
      metadata->setName(llvm::Twine(object->getName()) + ".metadata");
    return metadata;
  }
      
  case IsaEncoding::ObjC: {
    // Feed the object pointer to object_getClass.
    llvm::Value *objcClass = emitLoadOfObjCHeapMetadataRef(IGF, object);
    objcClass = IGF.Builder.CreateBitCast(objcClass, IGF.IGM.TypeMetadataPtrTy);
    return objcClass;
  }
  }
}

/// Given an object of class type, produce the heap metadata reference
/// as an %objc_class*.
llvm::Value *irgen::emitHeapMetadataRefForHeapObject(IRGenFunction &IGF,
                                                     llvm::Value *object,
                                                     CanType objectType,
                                                     bool suppressCast) {
  ClassDecl *theClass = objectType.getClassOrBoundGenericClass();
  if (theClass && isKnownNotTaggedPointer(IGF.IGM, theClass))
    return emitLoadOfHeapMetadataRef(IGF, object,
                                     getIsaEncodingForType(IGF.IGM, objectType),
                                     suppressCast);

  // OK, ask the runtime for the class pointer of this potentially-ObjC object.
  return emitHeapMetadataRefForUnknownHeapObject(IGF, object);
}

llvm::Value *irgen::emitHeapMetadataRefForHeapObject(IRGenFunction &IGF,
                                                     llvm::Value *object,
                                                     SILType objectType,
                                                     bool suppressCast) {
  return emitHeapMetadataRefForHeapObject(IGF, object,
                                          objectType.getSwiftRValueType(),
                                          suppressCast);
}

/// Given an opaque class instance pointer, produce the type metadata reference
/// as a %type*.
llvm::Value *irgen::emitDynamicTypeOfOpaqueHeapObject(IRGenFunction &IGF,
                                                      llvm::Value *object) {
  object = IGF.Builder.CreateBitCast(object, IGF.IGM.ObjCPtrTy);
  auto metadata = IGF.Builder.CreateCall(IGF.IGM.getGetObjectTypeFn(),
                                         object,
                                         object->getName() + ".Type");
  metadata->setDoesNotThrow();
  metadata->setDoesNotAccessMemory();
  return metadata;
}

llvm::Value *irgen::
emitHeapMetadataRefForUnknownHeapObject(IRGenFunction &IGF,
                                        llvm::Value *object) {
  object = IGF.Builder.CreateBitCast(object, IGF.IGM.ObjCPtrTy);
  auto metadata = IGF.Builder.CreateCall(IGF.IGM.getGetObjectClassFn(),
                                         object,
                                         object->getName() + ".Type");
  metadata->setCallingConv(llvm::CallingConv::C);
  metadata->setDoesNotThrow();
  metadata->addAttribute(llvm::AttributeSet::FunctionIndex,
                         llvm::Attribute::ReadOnly);
  return metadata;
}

/// Given an object of class type, produce the type metadata reference
/// as a %type*.
llvm::Value *irgen::emitDynamicTypeOfHeapObject(IRGenFunction &IGF,
                                                llvm::Value *object,
                                                SILType objectType,
                                                bool suppressCast) {
  // If it is known to have swift metadata, just load.
  if (hasKnownSwiftMetadata(IGF.IGM, objectType.getSwiftRValueType())) {
    return emitLoadOfHeapMetadataRef(IGF, object,
                getIsaEncodingForType(IGF.IGM, objectType.getSwiftRValueType()),
                suppressCast);
  }

  // Okay, ask the runtime for the type metadata of this
  // potentially-ObjC object.
  return emitDynamicTypeOfOpaqueHeapObject(IGF, object);
}

/// Given a class metatype, produce the necessary heap metadata
/// reference.  This is generally the metatype pointer, but may
/// instead be a reference type.
llvm::Value *irgen::emitClassHeapMetadataRefForMetatype(IRGenFunction &IGF,
                                                        llvm::Value *metatype,
                                                        CanType type) {
  // If the type is known to have Swift metadata, this is trivial.
  if (hasKnownSwiftMetadata(IGF.IGM, type))
    return metatype;

  // Otherwise, we inline a little operation here.

  // Load the metatype kind.
  auto metatypeKindAddr =
    Address(IGF.Builder.CreateStructGEP(/*Ty=*/nullptr, metatype, 0),
            IGF.IGM.getPointerAlignment());
  auto metatypeKind =
    IGF.Builder.CreateLoad(metatypeKindAddr, metatype->getName() + ".kind");

  // Compare it with the class wrapper kind.
  auto classWrapperKind =
    llvm::ConstantInt::get(IGF.IGM.MetadataKindTy,
                           unsigned(MetadataKind::ObjCClassWrapper));
  auto isObjCClassWrapper =
    IGF.Builder.CreateICmpEQ(metatypeKind, classWrapperKind,
                             "isObjCClassWrapper");

  // Branch based on that.
  llvm::BasicBlock *contBB = IGF.createBasicBlock("metadataForClass.cont");
  llvm::BasicBlock *wrapBB = IGF.createBasicBlock("isWrapper");
  IGF.Builder.CreateCondBr(isObjCClassWrapper, wrapBB, contBB);
  llvm::BasicBlock *origBB = IGF.Builder.GetInsertBlock();

  // If it's a wrapper, load from the 'Class' field, which is at index 1.
  // TODO: if we guaranteed that this load couldn't crash, we could use
  // a select here instead, which might be profitable.
  IGF.Builder.emitBlock(wrapBB);
  auto classFromWrapper = 
    emitInvariantLoadFromMetadataAtIndex(IGF, metatype, 1,
                                         IGF.IGM.TypeMetadataPtrTy);
  IGF.Builder.CreateBr(contBB);

  // Continuation block.
  IGF.Builder.emitBlock(contBB);
  auto phi = IGF.Builder.CreatePHI(IGF.IGM.TypeMetadataPtrTy, 2,
                                   metatype->getName() + ".class");
  phi->addIncoming(metatype, origBB);
  phi->addIncoming(classFromWrapper, wrapBB);

  return phi;
}

namespace {
  /// A class for finding a vtable entry offset for a method argument
  /// in a class metadata object.
  BEGIN_METADATA_SEARCHER_1(FindClassMethodIndex, Class,
                            SILDeclRef, TargetMethod)
    void addMethod(SILDeclRef fn) {
      if (TargetMethod == fn)
        setTargetOffset();
      super::addMethod(fn);
    }
  END_METADATA_SEARCHER()
}

/// Load the correct virtual function for the given class method.
llvm::Value *irgen::emitVirtualMethodValue(IRGenFunction &IGF,
                                           llvm::Value *base,
                                           SILType baseType,
                                           SILDeclRef method,
                                           CanSILFunctionType methodType,
                                           bool useSuperVTable) {
  AbstractFunctionDecl *methodDecl
    = cast<AbstractFunctionDecl>(method.getDecl());

  // Find the function that's actually got an entry in the metadata.
  SILDeclRef overridden = method.getBaseOverriddenVTableEntry();

  // Find the metadata.
  llvm::Value *metadata;
  if (useSuperVTable) {
    auto instanceTy = baseType;
    if (auto metaTy = dyn_cast<MetatypeType>(baseType.getSwiftRValueType()))
      instanceTy = SILType::getPrimitiveObjectType(metaTy.getInstanceType());

    if (IGF.IGM.isResilient(instanceTy.getClassOrBoundGenericClass(),
                            ResilienceExpansion::Maximal)) {
      // The derived type that is making the super call is resilient,
      // for example we may be in an extension of a class outside of our
      // resilience domain. So, we need to load the superclass metadata
      // dynamically.

      metadata = emitClassHeapMetadataRef(IGF, instanceTy.getSwiftRValueType(),
                                          MetadataValueType::TypeMetadata);
      auto superField = emitAddressOfSuperclassRefInClassMetadata(IGF, metadata);
      metadata = IGF.Builder.CreateLoad(superField);
    } else {
      // Otherwise, we can directly load the statically known superclass's
      // metadata.
      auto superTy = instanceTy.getSuperclass(/*resolver=*/nullptr);
      metadata = emitClassHeapMetadataRef(IGF, superTy.getSwiftRValueType(),
                                          MetadataValueType::TypeMetadata);
    }
  } else {
    if ((isa<FuncDecl>(methodDecl) && cast<FuncDecl>(methodDecl)->isStatic()) ||
        (isa<ConstructorDecl>(methodDecl) &&
         method.kind == SILDeclRef::Kind::Allocator)) {
      metadata = base;
    } else {
      metadata = emitHeapMetadataRefForHeapObject(IGF, base, baseType,
                                                  /*suppress cast*/ true);
    }
  }

  // Use the type of the method we were type-checked against, not the
  // type of the overridden method.
  llvm::AttributeSet attrs;
  auto fnTy = IGF.IGM.getFunctionType(methodType, attrs)->getPointerTo();

  auto declaringClass = cast<ClassDecl>(overridden.getDecl()->getDeclContext());
  auto index = FindClassMethodIndex(IGF.IGM, declaringClass, overridden)
                 .getTargetIndex();

  return emitInvariantLoadFromMetadataAtIndex(IGF, metadata, index, fnTy);
}

//===----------------------------------------------------------------------===//
// Value types (structs and enums)
//===----------------------------------------------------------------------===//

namespace {
  template <class Impl, class Base>
    class ValueTypeMetadataBuilderBase : public ConstantBuilder<Base> {
    using super = ConstantBuilder<Base>;

  protected:
    using super::asImpl;
    using super::IGM;
    using super::Target;
    using super::addWord;

    template <class DeclTy>
    ValueTypeMetadataBuilderBase(IRGenModule &IGM, DeclTy *theDecl)
      : super(IGM, theDecl) {}

    CanType getParentType() const {
      Type parentType =
        Target->getDeclContext()->getDeclaredTypeInContext();
      return (parentType ? parentType->getCanonicalType() : CanType());
    }

  public:
    void addParentMetadataRef() {
      llvm::Constant *parentMetadata = nullptr;
      if (auto parentType = getParentType()) {
        parentMetadata =
          tryEmitConstantTypeMetadataRef(IGM, parentType,
                                         SymbolReferenceKind::Absolute)
            .getDirectValue();
        if (!parentMetadata) {
          asImpl().flagUnfilledParent();
        }
      }

      if (!parentMetadata)
        parentMetadata = llvm::ConstantPointerNull::get(IGM.TypeMetadataPtrTy);
      addWord(parentMetadata);
    }
  };
}

static llvm::Value *
emitInPlaceValueTypeMetadataInitialization(IRGenFunction &IGF,
                                           CanNominalType type,
                                           llvm::Value *metadata,
                                           bool hasUnfilledParent) {
  // All the value types are basically similar.
  assert(isa<StructType>(type) || isa<EnumType>(type));

  // Initialize the parent-metadata field if it wasn't done statically.
  if (hasUnfilledParent) {
    CanType parentType = type.getParent();
    assert(parentType);

    // Value types hold the parent metadata as a far relative
    // indirectable pointer.
    llvm::Value *parentMetadata = IGF.emitTypeMetadataRef(parentType);
    Address addr =
      emitAddressOfMetadataSlotAtIndex(IGF, metadata, ValueTypeParentIndex,
                                       IGF.IGM.TypeMetadataPtrTy);
    IGF.Builder.CreateStore(parentMetadata, addr);
  }

  // Set up the value witness table if it's dependent.
  SILType loweredType = IGF.IGM.getLoweredType(AbstractionPattern(type), type);
  auto &ti = IGF.IGM.getTypeInfo(loweredType);
  if (!ti.isFixedSize()) {
    // We assume that that value witness table will already have been written
    // into the metadata; just load it.
    llvm::Value *vwtable = IGF.emitValueWitnessTableRefForMetadata(metadata);

    // Initialize the metadata.
    ti.initializeMetadata(IGF, metadata, vwtable, loweredType.getAddressType());
  }

  return metadata;
}

/// Create an access function for the type metadata of the given
/// non-generic nominal type.
static void createInPlaceValueTypeMetadataAccessFunction(IRGenModule &IGM,
                                                      NominalTypeDecl *typeDecl,
                                                      bool hasUnfilledParent) {
  assert(!typeDecl->isGenericContext());
  auto type =
    cast<NominalType>(typeDecl->getDeclaredType()->getCanonicalType());

  (void) getTypeMetadataAccessFunction(IGM, type, ForDefinition,
                                       [&](IRGenFunction &IGF,
                                           llvm::Constant *cacheVariable) {
    return emitInPlaceTypeMetadataAccessFunctionBody(IGF, type, cacheVariable,
      [&](IRGenFunction &IGF, llvm::Value *metadata) {
        return emitInPlaceValueTypeMetadataInitialization(IGF, type, metadata,
                                                          hasUnfilledParent);
      });
  });
}

//===----------------------------------------------------------------------===//
// Structs
//===----------------------------------------------------------------------===//

namespace {
  /// An adapter for laying out struct metadata.
  template <class Impl>
  class StructMetadataBuilderBase
         : public ValueTypeMetadataBuilderBase<Impl,StructMetadataLayout<Impl>>{
    using super = ValueTypeMetadataBuilderBase<Impl,StructMetadataLayout<Impl>>;

  protected:
    using super::IGM;
    using super::Target;
    using super::asImpl;
    using super::addConstantWord;
    using super::addWord;
    using super::addFarRelativeAddress;
    using super::addFarRelativeAddressOrNull;
    using super::setRelativeAddressBase;

    StructMetadataBuilderBase(IRGenModule &IGM, StructDecl *theStruct,
                              llvm::GlobalVariable *relativeAddressBase)
    : super(IGM, theStruct) {
      setRelativeAddressBase(relativeAddressBase);
    }

  public:
    void addMetadataFlags() {
      addWord(getMetadataKind(IGM, MetadataKind::Struct));
    }

    void addNominalTypeDescriptor() {
      llvm::Constant *descriptor =
        StructNominalTypeDescriptorBuilder(IGM, Target).emit();
      addFarRelativeAddress(descriptor);
    }

    void addFieldOffset(VarDecl *var) {
      assert(var->hasStorage() &&
             "storing field offset for computed property?!");
      SILType structType =
        SILType::getPrimitiveAddressType(
                       Target->getDeclaredTypeInContext()->getCanonicalType());

      llvm::Constant *offset =
        emitPhysicalStructMemberFixedOffset(IGM, structType, var);
      // If we have a fixed offset, add it. Otherwise, leave zero as a
      // placeholder.
      if (offset) {
        addWord(offset);
      } else {
        asImpl().flagUnfilledFieldOffset();
        addConstantWord(0);
      }
    }

    void addGenericArgument(CanType type) {
      addWord(llvm::Constant::getNullValue(IGM.TypeMetadataPtrTy));
    }

    void addGenericWitnessTable(CanType type, ProtocolConformanceRef conf) {
      addWord(llvm::Constant::getNullValue(IGM.WitnessTablePtrTy));
    }

    llvm::Constant *getInit() {
      return this->getInitWithSuggestedType(NumHeapMetadataFields,
                                            IGM.FullHeapMetadataStructTy);
    }
  };

  class StructMetadataBuilder :
    public StructMetadataBuilderBase<StructMetadataBuilder> {

    bool HasUnfilledParent = false;
    bool HasUnfilledFieldOffset = false;
  public:
    StructMetadataBuilder(IRGenModule &IGM, StructDecl *theStruct,
                          llvm::GlobalVariable *relativeAddressBase)
      : StructMetadataBuilderBase(IGM, theStruct, relativeAddressBase) {}

    void flagUnfilledParent() {
      HasUnfilledParent = true;
    }

    void flagUnfilledFieldOffset() {
      HasUnfilledFieldOffset = true;
    }

    bool canBeConstant() {
      return !HasUnfilledParent && !HasUnfilledFieldOffset;
    }

    void addValueWitnessTable() {
      auto type = this->Target->getDeclaredType()->getCanonicalType();
      addWord(emitValueWitnessTable(IGM, type));
    }

    void createMetadataAccessFunction() {
      createInPlaceValueTypeMetadataAccessFunction(IGM, Target,
                                                   HasUnfilledParent);
    }
  };
  
  /// Emit a value witness table for a fixed-layout generic type, or a null
  /// placeholder if the value witness table is dependent on generic parameters.
  /// Returns nullptr if the value witness table is dependent.
  static llvm::Constant *
  getValueWitnessTableForGenericValueType(IRGenModule &IGM,
                                          NominalTypeDecl *decl,
                                          bool &dependent) {
    CanType unboundType
      = decl->getDeclaredTypeOfContext()->getCanonicalType();
    
    dependent = hasDependentValueWitnessTable(IGM, unboundType);    
    if (dependent)
      return llvm::ConstantPointerNull::get(IGM.Int8PtrTy);
    else
      return emitValueWitnessTable(IGM, unboundType);
  }
  
  /// A builder for metadata templates.
  class GenericStructMetadataBuilder :
    public GenericMetadataBuilderBase<GenericStructMetadataBuilder,
                      StructMetadataBuilderBase<GenericStructMetadataBuilder>> {

    typedef GenericMetadataBuilderBase super;
                        
  public:
    GenericStructMetadataBuilder(IRGenModule &IGM, StructDecl *theStruct,
                                 llvm::GlobalVariable *relativeAddressBase)
      : super(IGM, theStruct, relativeAddressBase) {}

    llvm::Value *emitAllocateMetadata(IRGenFunction &IGF,
                                      llvm::Value *metadataPattern,
                                      llvm::Value *arguments) {
      return IGF.Builder.CreateCall(IGM.getAllocateGenericValueMetadataFn(),
                                    {metadataPattern, arguments});
    }

    void addParentMetadataRef() {
      // Override to always use a fill op instead of a relocation.
      if (CanType parentType = getParentType()) {
        addFillOp(parentType, None, /*relative*/ false);
      }

      addConstantWord(0);
    }

    void flagUnfilledFieldOffset() {
      // We just assume this might happen.
    }
    
    void addValueWitnessTable() {
      addWord(getValueWitnessTableForGenericValueType(IGM, Target,
                                                      HasDependentVWT));
    }
                        
    void addDependentValueWitnessTablePattern() {
      SmallVector<llvm::Constant*, 20> pattern;
      emitDependentValueWitnessTablePattern(IGM,
                        Target->getDeclaredTypeOfContext()->getCanonicalType(),
                                            pattern);
      for (auto witness: pattern)
        addWord(witness);
    }
                        
    void emitInitializeMetadata(IRGenFunction &IGF,
                                llvm::Value *metadata,
                                llvm::Value *vwtable) {
      // Nominal types are always preserved through SIL lowering.
      auto structTy = Target->getDeclaredTypeInContext()->getCanonicalType();
      IGM.getTypeInfoForLowered(structTy)
        .initializeMetadata(IGF, metadata, vwtable,
                            SILType::getPrimitiveAddressType(structTy));
    }
  };
}

/// Emit the type metadata or metadata template for a struct.
void irgen::emitStructMetadata(IRGenModule &IGM, StructDecl *structDecl) {
  // Set up a dummy global to stand in for the metadata object while we produce
  // relative references.
  auto tempBase = createTemporaryRelativeAddressBase(IGM);

  // TODO: structs nested within generic types
  llvm::Constant *init;
  bool isPattern;
  bool canBeConstant;
  if (structDecl->isGenericContext()) {
    GenericStructMetadataBuilder builder(IGM, structDecl, tempBase.get());
    builder.layout();
    init = builder.getInit();
    isPattern = true;
    canBeConstant = false;

    maybeEmitNominalTypeMetadataAccessFunction(IGM, structDecl, builder);
  } else {
    StructMetadataBuilder builder(IGM, structDecl, tempBase.get());
    builder.layout();
    init = builder.getInit();
    isPattern = false;
    canBeConstant = builder.canBeConstant();

    maybeEmitNominalTypeMetadataAccessFunction(IGM, structDecl, builder);
  }

  CanType declaredType = structDecl->getDeclaredType()->getCanonicalType();

  // For now, all type metadata is directly stored.
  bool isIndirect = false;

  IGM.defineTypeMetadata(declaredType, isIndirect, isPattern,
                         canBeConstant, init,
                         std::move(tempBase));
}

// Enums

namespace {

template<class Impl>
class EnumMetadataBuilderBase
       : public ValueTypeMetadataBuilderBase<Impl, EnumMetadataLayout<Impl>> {
  using super = ValueTypeMetadataBuilderBase<Impl, EnumMetadataLayout<Impl>>;

protected:
  using super::IGM;
  using super::Target;
  using super::addWord;
  using super::addFarRelativeAddress;
  using super::addFarRelativeAddressOrNull;
  using super::setRelativeAddressBase;

public:
  EnumMetadataBuilderBase(IRGenModule &IGM, EnumDecl *theEnum,
                          llvm::GlobalVariable *relativeAddressBase)
  : super(IGM, theEnum) {
    setRelativeAddressBase(relativeAddressBase);
  }
  
  void addMetadataFlags() {
    addWord(getMetadataKind(IGM, Target->classifyAsOptionalType()
                            ? MetadataKind::Optional : MetadataKind::Enum));
  }
  
  void addNominalTypeDescriptor() {
    auto descriptor =
      EnumNominalTypeDescriptorBuilder(IGM, Target).emit();
    
    addFarRelativeAddress(descriptor);
  }

  void addGenericArgument(CanType type) {
    addWord(llvm::Constant::getNullValue(IGM.TypeMetadataPtrTy));
  }
  
  void addGenericWitnessTable(CanType type, ProtocolConformanceRef conf) {
    addWord(llvm::Constant::getNullValue(IGM.WitnessTablePtrTy));
  }
};
  
class EnumMetadataBuilder
  : public EnumMetadataBuilderBase<EnumMetadataBuilder> {
  bool HasUnfilledParent = false;
  bool HasUnfilledPayloadSize = false;

public:
  EnumMetadataBuilder(IRGenModule &IGM, EnumDecl *theEnum,
                      llvm::GlobalVariable *relativeAddressBase)
    : EnumMetadataBuilderBase(IGM, theEnum, relativeAddressBase) {}
  
  void addValueWitnessTable() {
    auto type = Target->getDeclaredType()->getCanonicalType();
    addWord(emitValueWitnessTable(IGM, type));
  }
  
  void addPayloadSize() {
    auto enumTy = Target->getDeclaredTypeInContext()->getCanonicalType();
    auto &enumTI = IGM.getTypeInfoForLowered(enumTy);
    if (!enumTI.isFixedSize(ResilienceExpansion::Maximal)) {
      addConstantWord(0);
      HasUnfilledPayloadSize = true;
      return;
    }

    assert(!enumTI.isFixedSize(ResilienceExpansion::Minimal) &&
           "non-generic, non-resilient enums don't need payload size in metadata");
    auto &strategy = getEnumImplStrategy(IGM, enumTy);
    addConstantWord(strategy.getPayloadSizeForMetadata());
  }

  void flagUnfilledParent() {
    HasUnfilledParent = true;
  }

  bool canBeConstant() {
    return !HasUnfilledParent && !HasUnfilledPayloadSize;
  }

  void createMetadataAccessFunction() {
    createInPlaceValueTypeMetadataAccessFunction(IGM, Target,
                                                 HasUnfilledParent);
  }
};
  
class GenericEnumMetadataBuilder
  : public GenericMetadataBuilderBase<GenericEnumMetadataBuilder,
                        EnumMetadataBuilderBase<GenericEnumMetadataBuilder>>
{
public:
  GenericEnumMetadataBuilder(IRGenModule &IGM, EnumDecl *theEnum,
                             llvm::GlobalVariable *relativeAddressBase)
    : GenericMetadataBuilderBase(IGM, theEnum, relativeAddressBase) {}

  llvm::Value *emitAllocateMetadata(IRGenFunction &IGF,
                                    llvm::Value *metadataPattern,
                                    llvm::Value *arguments) {
    return IGF.Builder.CreateCall(IGM.getAllocateGenericValueMetadataFn(),
                                  {metadataPattern, arguments});
  }

  void addParentMetadataRef() {
    // Override to always use a fill op instead of a relocation.
    if (CanType parentType = getParentType()) {
      addFillOp(parentType, None, /*relative*/ false);
    }

    addConstantWord(0);
  }
  
  void addValueWitnessTable() {
    addWord(getValueWitnessTableForGenericValueType(IGM, Target,
                                                    HasDependentVWT));
  }
  
  void addDependentValueWitnessTablePattern() {
    SmallVector<llvm::Constant*, 20> pattern;
    emitDependentValueWitnessTablePattern(IGM,
                        Target->getDeclaredTypeOfContext()->getCanonicalType(),
                                          pattern);
    for (auto witness: pattern)
      addWord(witness);
  }
  
  void addPayloadSize() {
    // In all cases where a payload size is demanded in the metadata, it's
    // runtime-dependent, so fill in a zero here.
    auto enumTy = Target->getDeclaredTypeInContext()->getCanonicalType();
    auto &enumTI = IGM.getTypeInfoForLowered(enumTy);
    (void) enumTI;
    assert(!enumTI.isFixedSize(ResilienceExpansion::Minimal) &&
           "non-generic, non-resilient enums don't need payload size in metadata");
    addConstantWord(0);
  }
  
  void emitInitializeMetadata(IRGenFunction &IGF,
                              llvm::Value *metadata,
                              llvm::Value *vwtable) {
    // Nominal types are always preserved through SIL lowering.
    auto enumTy = Target->getDeclaredTypeInContext()->getCanonicalType();
    IGM.getTypeInfoForLowered(enumTy)
      .initializeMetadata(IGF, metadata, vwtable,
                          SILType::getPrimitiveAddressType(enumTy));
  }
};
  
}

void irgen::emitEnumMetadata(IRGenModule &IGM, EnumDecl *theEnum) {
  // Set up a dummy global to stand in for the metadata object while we produce
  // relative references.
  auto tempBase = createTemporaryRelativeAddressBase(IGM);

  // TODO: enums nested inside generic types
  llvm::Constant *init;
  
  bool isPattern;
  bool canBeConstant;
  if (theEnum->isGenericContext()) {
    GenericEnumMetadataBuilder builder(IGM, theEnum, tempBase.get());
    builder.layout();
    init = builder.getInit();
    isPattern = true;
    canBeConstant = false;

    maybeEmitNominalTypeMetadataAccessFunction(IGM, theEnum, builder);
  } else {
    EnumMetadataBuilder builder(IGM, theEnum, tempBase.get());
    builder.layout();
    init = builder.getInit();
    isPattern = false;
    canBeConstant = builder.canBeConstant();

    maybeEmitNominalTypeMetadataAccessFunction(IGM, theEnum, builder);
  }

  CanType declaredType = theEnum->getDeclaredType()->getCanonicalType();

  // For now, all type metadata is directly stored.
  bool isIndirect = false;
  
  IGM.defineTypeMetadata(declaredType, isIndirect, isPattern,
                         canBeConstant, init, std::move(tempBase));
}

llvm::Value *IRGenFunction::emitObjCSelectorRefLoad(StringRef selector) {
  llvm::Constant *loadSelRef = IGM.getAddrOfObjCSelectorRef(selector);
  llvm::Value *loadSel =
    Builder.CreateLoad(Address(loadSelRef, IGM.getPointerAlignment()));

  // When generating JIT'd code, we need to call sel_registerName() to force
  // the runtime to unique the selector. For non-JIT'd code, the linker will
  // do it for us.
  if (IGM.IRGen.Opts.UseJIT) {
    loadSel = Builder.CreateCall(IGM.getObjCSelRegisterNameFn(), loadSel);
  }

  return loadSel;
}

//===----------------------------------------------------------------------===//
// Foreign types
//===----------------------------------------------------------------------===//

namespace {
  /// A CRTP layout class for foreign class metadata.
  template <class Impl>
  class ForeignClassMetadataLayout
         : public MetadataLayout<Impl> {
    using super = MetadataLayout<Impl>;
  protected:
    ClassDecl *Target;
    using super::asImpl;
  public:
    ForeignClassMetadataLayout(IRGenModule &IGM, ClassDecl *target)
      : super(IGM), Target(target) {}

    void layout() {
      super::layout();
      asImpl().addSuperClass();
      asImpl().addReservedWord();
      asImpl().addReservedWord();
      asImpl().addReservedWord();
    }

    bool requiresInitializationFunction() {
      // TODO: superclasses?
      return false;
    }
           
    CanType getTargetType() const {
      return Target->getDeclaredType()->getCanonicalType();
    }
  };
  
  /// An adapter that turns a metadata layout class into a foreign metadata
  /// layout class. Foreign metadata has an additional header that
  template<typename Impl, typename Base>
  class ForeignMetadataBuilderBase : public Base {
    typedef Base super;
    
  protected:
    IRGenModule &IGM = super::IGM;
    using super::asImpl;

    template <class... T>
    ForeignMetadataBuilderBase(IRGenModule &IGM,
                               T &&...args)
      : super(IGM, std::forward<T>(args)...) {}

    Size AddressPoint = Size::invalid();

    bool computeUnfilledParent() {
      if (auto parentType = asImpl().getTargetType().getNominalParent()) {
        return !tryEmitConstantTypeMetadataRef(IGM, parentType,
                                               SymbolReferenceKind::Absolute);
      }
      return false;
    }

  public:
    void layout() {
      if (asImpl().requiresInitializationFunction())
        asImpl().addInitializationFunction();
      asImpl().addForeignName();
      asImpl().addUniquePointer();
      asImpl().addForeignFlags();
      super::layout();
    }
    
    void addForeignFlags() {
      int64_t flags = 0;
      if (asImpl().requiresInitializationFunction()) flags |= 1;
      asImpl().addConstantWord(flags);
    }

    void addForeignName() {
      CanType targetType = asImpl().getTargetType();
      asImpl().addWord(getMangledTypeName(IGM, targetType));
    }

    void addUniquePointer() {
      asImpl().addWord(llvm::ConstantPointerNull::get(IGM.TypeMetadataPtrTy));
    }

    void addInitializationFunction() {
      auto type = cast<NominalType>(asImpl().getTargetType());

      auto fnTy = llvm::FunctionType::get(IGM.VoidTy, {IGM.TypeMetadataPtrTy},
                                          /*variadic*/ false);
      llvm::Function *fn = llvm::Function::Create(
          fnTy, llvm::GlobalValue::PrivateLinkage,
          Twine("initialize_metadata_") + type->getDecl()->getName().str(),
          &IGM.Module);
      // FIXME: should we be setting visibility and DLL storage as well?
      fn->setAttributes(IGM.constructInitialAttributes());

      // Set up the function.
      IRGenFunction IGF(IGM, fn);
      if (IGM.DebugInfo)
        IGM.DebugInfo->emitArtificialFunction(IGF, fn);

      // Emit the initialization.
      llvm::Value *metadata = IGF.collectParameters().claimNext();
      asImpl().emitInitialization(IGF, metadata);

      IGF.Builder.CreateRetVoid();

      asImpl().addWord(fn);
    }

    void noteAddressPoint() {
      AddressPoint = asImpl().getNextOffset();
    }

    Size getOffsetOfAddressPoint() const { return AddressPoint; }
  };

  /// A builder for ForeignClassMetadata.
  class ForeignClassMetadataBuilder :
    public ForeignMetadataBuilderBase<ForeignClassMetadataBuilder,
      ConstantBuilder<ForeignClassMetadataLayout<ForeignClassMetadataBuilder>>>{
  public:
    ForeignClassMetadataBuilder(IRGenModule &IGM, ClassDecl *target)
      : ForeignMetadataBuilderBase(IGM, target) {}

    void emitInitialization(IRGenFunction &IGF, llvm::Value *metadata) {
      // TODO: superclasses?
      llvm_unreachable("no supported forms of initialization");
    }

    // Visitor methods.

    void addValueWitnessTable() {
      // Without Objective-C interop, foreign classes must still use
      // Swift native reference counting.
      auto type = (IGM.ObjCInterop
                   ? IGM.Context.TheUnknownObjectType
                   : IGM.Context.TheNativeObjectType);
      auto wtable = IGM.getAddrOfValueWitnessTable(type);
      addWord(wtable);
    }

    void addMetadataFlags() {
      addConstantWord((unsigned) MetadataKind::ForeignClass);
    }

    void addSuperClass() {
      // TODO: superclasses
      addWord(llvm::ConstantPointerNull::get(IGM.TypeMetadataPtrTy));
    }

    void addReservedWord() {
      addWord(llvm::ConstantPointerNull::get(IGM.Int8PtrTy));
    }
  };
  
  /// A builder for ForeignStructMetadata.
  class ForeignStructMetadataBuilder :
    public ForeignMetadataBuilderBase<ForeignStructMetadataBuilder,
                      StructMetadataBuilderBase<ForeignStructMetadataBuilder>>
  {
    bool HasUnfilledParent = false;
  public:
    ForeignStructMetadataBuilder(IRGenModule &IGM, StructDecl *target,
                                 llvm::GlobalVariable *relativeAddressBase)
      : ForeignMetadataBuilderBase(IGM, target, relativeAddressBase) {
      HasUnfilledParent = computeUnfilledParent();
    }
    
    CanType getTargetType() const {
      return Target->getDeclaredType()->getCanonicalType();
    }

    bool requiresInitializationFunction() const {
      return HasUnfilledParent;
    }
    void emitInitialization(IRGenFunction &IGF, llvm::Value *metadata) {
      if (HasUnfilledParent) {
        auto parentType = getTargetType().getNominalParent();
        auto parentMetadata = IGF.emitTypeMetadataRef(parentType);

        int index = ValueTypeParentIndex;
        Address slot = emitAddressOfMetadataSlotAtIndex(IGF, metadata, index,
                                                    IGF.IGM.TypeMetadataPtrTy);
        IGF.Builder.CreateStore(parentMetadata, slot);
      }
    }

    void addValueWitnessTable() {
      auto type = this->Target->getDeclaredType()->getCanonicalType();
      addWord(emitValueWitnessTable(IGM, type));
    }

    void flagUnfilledParent() {
      assert(HasUnfilledParent);
    }

    void flagUnfilledFieldOffset() {
      llvm_unreachable("foreign type with non-fixed layout?");
    }
  };
  
  /// A builder for ForeignEnumMetadata.
  class ForeignEnumMetadataBuilder :
    public ForeignMetadataBuilderBase<ForeignEnumMetadataBuilder,
                      EnumMetadataBuilderBase<ForeignEnumMetadataBuilder>>
  {
    bool HasUnfilledParent = false;
  public:
    ForeignEnumMetadataBuilder(IRGenModule &IGM, EnumDecl *target,
                               llvm::GlobalVariable *relativeAddressBase)
      : ForeignMetadataBuilderBase(IGM, target, relativeAddressBase) {
      HasUnfilledParent = computeUnfilledParent();
    }
    
    CanType getTargetType() const {
      return Target->getDeclaredType()->getCanonicalType();
    }

    bool requiresInitializationFunction() const {
      return HasUnfilledParent;
    }
    void emitInitialization(IRGenFunction &IGF, llvm::Value *metadata) {
      if (HasUnfilledParent) {
        auto parentType = getTargetType().getNominalParent();
        auto parentMetadata = IGF.emitTypeMetadataRef(parentType);

        int index = ValueTypeParentIndex;
        Address slot = emitAddressOfMetadataSlotAtIndex(IGF, metadata, index,
                                                    IGF.IGM.TypeMetadataPtrTy);
        IGF.Builder.CreateStore(parentMetadata, slot);
      }
    }

    void addValueWitnessTable() {
      auto type = this->Target->getDeclaredType()->getCanonicalType();
      addWord(emitValueWitnessTable(IGM, type));
    }
    
    void addPayloadSize() const {
      llvm_unreachable("nongeneric enums shouldn't need payload size in metadata");
    }

    void flagUnfilledParent() {
      assert(HasUnfilledParent);
    }
  };
}

llvm::Constant *
IRGenModule::getAddrOfForeignTypeMetadataCandidate(CanType type) {
  // What we save in GlobalVars is actually the offsetted value.
  auto entity = LinkEntity::forForeignTypeMetadataCandidate(type);
  if (auto entry = GlobalVars[entity])
    return entry;

  // Create a temporary base for relative references.
  auto tempBase = createTemporaryRelativeAddressBase(*this);
  
  // Compute the constant initializer and the offset of the type
  // metadata candidate within it.
  Size addressPoint;
  llvm::Constant *init;
  if (auto classType = dyn_cast<ClassType>(type)) {
    assert(!classType.getParent());
    auto classDecl = classType->getDecl();
    assert(classDecl->isForeign());

    ForeignClassMetadataBuilder builder(*this, classDecl);
    builder.layout();
    addressPoint = builder.getOffsetOfAddressPoint();
    init = builder.getInit();
  } else if (auto structType = dyn_cast<StructType>(type)) {
    auto structDecl = structType->getDecl();
    assert(structDecl->hasClangNode());
    
    ForeignStructMetadataBuilder builder(*this, structDecl, tempBase.get());
    builder.layout();
    addressPoint = builder.getOffsetOfAddressPoint();
    init = builder.getInit();
  } else if (auto enumType = dyn_cast<EnumType>(type)) {
    auto enumDecl = enumType->getDecl();
    assert(enumDecl->hasClangNode());
    
    ForeignEnumMetadataBuilder builder(*this, enumDecl, tempBase.get());
    builder.layout();
    addressPoint = builder.getOffsetOfAddressPoint();
    init = builder.getInit();
  } else {
    llvm_unreachable("foreign metadata for unexpected type?!");
  }
  
  // Create the global variable.
  LinkInfo link = LinkInfo::get(*this, entity, ForDefinition);
  auto var = link.createVariable(*this, init->getType(),
                                 getPointerAlignment());
  var->setInitializer(init);
  
  // Close the loop on relative references.
  replaceTemporaryRelativeAddressBase(*this, std::move(tempBase), var);

  // Apply the offset.
  llvm::Constant *result = var;
  result = llvm::ConstantExpr::getBitCast(result, Int8PtrTy);
  result = llvm::ConstantExpr::getInBoundsGetElementPtr(
      Int8Ty, result, getSize(addressPoint));
  result = llvm::ConstantExpr::getBitCast(result, TypeMetadataPtrTy);

  // Only remember the offset.
  GlobalVars[entity] = result;

  return result;
}

// Protocols

/// Get the runtime identifier for a special protocol, if any.
SpecialProtocol irgen::getSpecialProtocolID(ProtocolDecl *P) {
  auto known = P->getKnownProtocolKind();
  if (!known)
    return SpecialProtocol::None;
  switch (*known) {
  case KnownProtocolKind::AnyObject:
    return SpecialProtocol::AnyObject;
  case KnownProtocolKind::Error:
    return SpecialProtocol::Error;
    
  // The other known protocols aren't special at runtime.
  case KnownProtocolKind::Sequence:
  case KnownProtocolKind::IteratorProtocol:
  case KnownProtocolKind::RawRepresentable:
  case KnownProtocolKind::Equatable:
  case KnownProtocolKind::Hashable:
  case KnownProtocolKind::Comparable:
  case KnownProtocolKind::ObjectiveCBridgeable:
  case KnownProtocolKind::DestructorSafeContainer:
  case KnownProtocolKind::SwiftNewtypeWrapper:
  case KnownProtocolKind::ExpressibleByArrayLiteral:
  case KnownProtocolKind::ExpressibleByBooleanLiteral:
  case KnownProtocolKind::ExpressibleByDictionaryLiteral:
  case KnownProtocolKind::ExpressibleByExtendedGraphemeClusterLiteral:
  case KnownProtocolKind::ExpressibleByFloatLiteral:
  case KnownProtocolKind::ExpressibleByIntegerLiteral:
  case KnownProtocolKind::ExpressibleByStringInterpolation:
  case KnownProtocolKind::ExpressibleByStringLiteral:
  case KnownProtocolKind::ExpressibleByNilLiteral:
  case KnownProtocolKind::ExpressibleByUnicodeScalarLiteral:
  case KnownProtocolKind::ExpressibleByColorLiteral:
  case KnownProtocolKind::ExpressibleByImageLiteral:
  case KnownProtocolKind::ExpressibleByFileReferenceLiteral:
  case KnownProtocolKind::ExpressibleByBuiltinBooleanLiteral:
  case KnownProtocolKind::ExpressibleByBuiltinExtendedGraphemeClusterLiteral:
  case KnownProtocolKind::ExpressibleByBuiltinFloatLiteral:
  case KnownProtocolKind::ExpressibleByBuiltinIntegerLiteral:
  case KnownProtocolKind::ExpressibleByBuiltinStringLiteral:
  case KnownProtocolKind::ExpressibleByBuiltinUTF16StringLiteral:
  case KnownProtocolKind::ExpressibleByBuiltinUnicodeScalarLiteral:
  case KnownProtocolKind::OptionSet:
  case KnownProtocolKind::BridgedNSError:
  case KnownProtocolKind::BridgedStoredNSError:
  case KnownProtocolKind::ErrorCodeProtocol:
    return SpecialProtocol::None;
  }
}

namespace {
  const unsigned NumProtocolDescriptorFields = 13;

  class ProtocolDescriptorBuilder : public ConstantBuilder<> {
    ProtocolDecl *Protocol;
    SILDefaultWitnessTable *DefaultWitnesses;

  public:
    ProtocolDescriptorBuilder(IRGenModule &IGM, ProtocolDecl *protocol,
                              SILDefaultWitnessTable *defaultWitnesses)
      : ConstantBuilder(IGM), Protocol(protocol),
        DefaultWitnesses(defaultWitnesses) {}

    void layout() {
      addObjCCompatibilityIsa();
      addName();
      addInherited();
      addObjCCompatibilityTables();
      addSize();
      addFlags();
      addDefaultWitnessTable();
    }

    void addObjCCompatibilityIsa() {
      // The ObjC runtime will drop a reference to its magic Protocol class
      // here.
      addWord(llvm::ConstantPointerNull::get(IGM.Int8PtrTy));
    }
    
    void addName() {
      // Include the _Tt prefix. Since Swift protocol descriptors are laid
      // out to look like ObjC Protocol* objects, the name has to clearly be
      // a Swift mangled name.
      SmallString<32> mangling;
      mangling += "_Tt";
      
      auto name = LinkEntity::forTypeMangling(
        Protocol->getDeclaredType()->getCanonicalType());
      name.mangle(mangling);
      auto global = IGM.getAddrOfGlobalString(mangling);
      addWord(global);
    }
    
    void addInherited() {
      // If there are no inherited protocols, produce null.
      auto inherited = Protocol->getInheritedProtocols(nullptr);
      if (inherited.empty()) {
        addWord(llvm::ConstantPointerNull::get(IGM.Int8PtrTy));
        return;
      }
      
      // Otherwise, collect references to all of the inherited protocol
      // descriptors.
      SmallVector<llvm::Constant*, 4> inheritedDescriptors;
      inheritedDescriptors.push_back(IGM.getSize(Size(inherited.size())));
      
      for (ProtocolDecl *p : inherited) {
        auto descriptor = IGM.getAddrOfProtocolDescriptor(p, NotForDefinition,
                                                          nullptr);
        inheritedDescriptors.push_back(descriptor);
      }
      
      auto inheritedInit = llvm::ConstantStruct::getAnon(inheritedDescriptors);
      auto inheritedVar = new llvm::GlobalVariable(IGM.Module,
                                           inheritedInit->getType(),
                                           /*isConstant*/ true,
                                           llvm::GlobalValue::PrivateLinkage,
                                           inheritedInit);
      
      llvm::Constant *inheritedVarPtr
        = llvm::ConstantExpr::getBitCast(inheritedVar, IGM.Int8PtrTy);
      addWord(inheritedVarPtr);
    }
    
    void addObjCCompatibilityTables() {
      // Required instance methods
      addWord(llvm::ConstantPointerNull::get(IGM.Int8PtrTy));
      // Required class methods
      addWord(llvm::ConstantPointerNull::get(IGM.Int8PtrTy));
      // Optional instance methods
      addWord(llvm::ConstantPointerNull::get(IGM.Int8PtrTy));
      // Optional class methods
      addWord(llvm::ConstantPointerNull::get(IGM.Int8PtrTy));
      // Properties
      addWord(llvm::ConstantPointerNull::get(IGM.Int8PtrTy));
    }
    
    void addSize() {
      // The number of fields so far in words, plus 4 bytes for size and
      // 4 bytes for flags.
      addConstantInt32(getNextOffset().getValue() + 4 + 4);
    }
    
    void addFlags() {
      auto flags = ProtocolDescriptorFlags()
        .withSwift(true)
        .withClassConstraint(Protocol->requiresClass()
                               ? ProtocolClassConstraint::Class
                               : ProtocolClassConstraint::Any)
        .withDispatchStrategy(
                Lowering::TypeConverter::getProtocolDispatchStrategy(Protocol))
        .withSpecialProtocol(getSpecialProtocolID(Protocol));

      if (DefaultWitnesses)
        flags = flags.withResilient(true);

      addConstantInt32(flags.getIntValue());
    }

    void addDefaultWitnessTable() {
      // The runtime ignores these fields if the IsResilient flag is not set.
      if (DefaultWitnesses) {
        addConstantInt16(DefaultWitnesses->getMinimumWitnessTableSize());
        addConstantInt16(DefaultWitnesses->getDefaultWitnessTableSize());

        // Unused padding
        addConstantInt32(0);

        for (auto entry : DefaultWitnesses->getResilientDefaultEntries()) {
          addWord(IGM.getAddrOfSILFunction(entry.getWitness(), NotForDefinition));
        }
      } else {
        addConstantInt16(0);
        addConstantInt16(0);

        // Unused padding
        addConstantInt32(0);
      }
    }

    llvm::Constant *getInit() {
      return getInitWithSuggestedType(NumProtocolDescriptorFields,
                                      IGM.ProtocolDescriptorStructTy);
    }
  };
} // end anonymous namespace

/// Emit global structures associated with the given protocol. This comprises
/// the protocol descriptor, and for ObjC interop, references to the descriptor
/// that the ObjC runtime uses for uniquing.
void IRGenModule::emitProtocolDecl(ProtocolDecl *protocol) {
  // Emit remote reflection metadata for the protocol.
  emitFieldMetadataRecord(protocol);

  // If the protocol is Objective-C-compatible, go through the path that
  // produces an ObjC-compatible protocol_t.
  if (protocol->isObjC()) {
    // In JIT mode, we need to create protocol descriptors using the ObjC
    // runtime in JITted code.
    if (IRGen.Opts.UseJIT)
      return;
    
    // Native ObjC protocols are emitted on-demand in ObjC and uniqued by the
    // runtime; we don't need to try to emit a unique descriptor symbol for them.
    if (protocol->hasClangNode())
      return;
    
    getObjCProtocolGlobalVars(protocol);
    return;
  }

  SILDefaultWitnessTable *defaultWitnesses = nullptr;
  if (!protocol->hasFixedLayout())
    defaultWitnesses = getSILModule().lookUpDefaultWitnessTable(protocol);
  ProtocolDescriptorBuilder builder(*this, protocol, defaultWitnesses);
  builder.layout();

  auto init = builder.getInit();
  auto var = cast<llvm::GlobalVariable>(
                       getAddrOfProtocolDescriptor(protocol, ForDefinition,
                                                   init->getType()));
  var->setConstant(true);
  var->setInitializer(init);
}

/// \brief Load a reference to the protocol descriptor for the given protocol.
///
/// For Swift protocols, this is a constant reference to the protocol descriptor
/// symbol.
/// For ObjC protocols, descriptors are uniqued at runtime by the ObjC runtime.
/// We need to load the unique reference from a global variable fixed up at
/// startup.
llvm::Value *irgen::emitProtocolDescriptorRef(IRGenFunction &IGF,
                                              ProtocolDecl *protocol) {
  if (!protocol->isObjC())
    return IGF.IGM.getAddrOfProtocolDescriptor(protocol, NotForDefinition,
                                               nullptr);
  
  auto refVar = IGF.IGM.getAddrOfObjCProtocolRef(protocol, NotForDefinition);
  llvm::Value *val
    = IGF.Builder.CreateLoad(refVar, IGF.IGM.getPointerAlignment());
  val = IGF.Builder.CreateBitCast(val,
                          IGF.IGM.ProtocolDescriptorStructTy->getPointerTo());
  return val;
}

//===----------------------------------------------------------------------===//
// Other metadata.
//===----------------------------------------------------------------------===//

llvm::Value *irgen::emitMetatypeInstanceType(IRGenFunction &IGF,
                                             llvm::Value *metatypeMetadata) {
  // The instance type field of MetatypeMetadata is immediately after
  // the isa field.
  return emitInvariantLoadFromMetadataAtIndex(IGF, metatypeMetadata, 1,
                                     IGF.IGM.TypeMetadataPtrTy);
}<|MERGE_RESOLUTION|>--- conflicted
+++ resolved
@@ -3981,24 +3981,15 @@
   auto *metadataTy = cast<llvm::PointerType>(metadata->getType());
 
   // Create the alias.
-<<<<<<< HEAD
-  auto *alias =
-      llvm::GlobalAlias::create(metadataTy->getElementType(),
-                                metadataTy->getAddressSpace(),
-                                metadata->getLinkage(), classSymbol.str(),
-                                metadata, IGM.getModule());
-  //FIXME: After having complete solution for MSVC, we will determine if 
-  //the solution is applicable to all Windows environment.
-  //If it is applicable, we will use the method .isOSBinFormatCOFF().
-  if (IGM.Triple.isKnownWindowsMSVCEnvironment() && EnabledDllStorage())
-=======
   auto *alias = llvm::GlobalAlias::create(metadataTy->getElementType(),
                                           metadataTy->getAddressSpace(),
                                           metadata->getLinkage(),
                                           classSymbol.str(), metadata,
                                           IGM.getModule());
-  if (IGM.TargetInfo.OutputObjectFormat == llvm::Triple::COFF)
->>>>>>> 395e9678
+  //FIXME: After having complete solution for MSVC, we will determine if 
+  //the solution is applicable to all Windows environment.
+  //If it is applicable, we will use the method .isOSBinFormatCOFF().
+  if (IGM.Triple.isKnownWindowsMSVCEnvironment() && EnabledDllStorage())
     alias->setDLLStorageClass(metadata->getDLLStorageClass());
 }
 
