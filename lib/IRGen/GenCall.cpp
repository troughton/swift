//===--- GenCall.cpp - Swift IR Generation for Function Calls -------------===//
//
// This source file is part of the Swift.org open source project
//
// Copyright (c) 2014 - 2017 Apple Inc. and the Swift project authors
// Licensed under Apache License v2.0 with Runtime Library Exception
//
// See https://swift.org/LICENSE.txt for license information
// See https://swift.org/CONTRIBUTORS.txt for the list of Swift project authors
//
//===----------------------------------------------------------------------===//
//
//  This file implements IR generation for function signature lowering
//  in Swift.  This includes creating the IR type, collecting IR attributes,
//  performing calls, and supporting prologue and epilogue emission.
//
//===----------------------------------------------------------------------===//

#include "GenCall.h"
#include "Signature.h"

#include "clang/AST/ASTContext.h"
#include "clang/AST/RecordLayout.h"
#include "clang/Basic/TargetInfo.h"
#include "clang/CodeGen/CodeGenABITypes.h"
#include "clang/CodeGen/ModuleBuilder.h"
#include "swift/AST/GenericEnvironment.h"
#include "swift/SIL/SILType.h"
#include "swift/Runtime/Config.h"
#include "llvm/IR/CallSite.h"
#include "llvm/Support/Compiler.h"

#include "CallEmission.h"
#include "Explosion.h"
#include "GenObjC.h"
#include "GenPoly.h"
#include "GenProto.h"
#include "GenType.h"
#include "IRGenFunction.h"
#include "IRGenModule.h"
#include "LoadableTypeInfo.h"
#include "NativeConventionSchema.h"

using namespace swift;
using namespace irgen;

llvm::Type *ExplosionSchema::getScalarResultType(IRGenModule &IGM) const {
  if (size() == 0) {
    return IGM.VoidTy;
  } else if (size() == 1) {
    return begin()->getScalarType();
  } else {
    SmallVector<llvm::Type*, 16> elts;
    for (auto &elt : *this) elts.push_back(elt.getScalarType());
    return llvm::StructType::get(IGM.getLLVMContext(), elts);
  }
}

static void addDereferenceableAttributeToBuilder(IRGenModule &IGM,
                                                 llvm::AttrBuilder &b,
                                                 const TypeInfo &ti) {
  // The addresses of empty values are undefined, so we can't safely mark them
  // dereferenceable.
  if (ti.isKnownEmpty(ResilienceExpansion::Maximal))
    return;
  
  // If we know the type to have a fixed nonempty size, then the pointer is
  // dereferenceable to at least that size.
  // TODO: Would be nice to have a "getMinimumKnownSize" on TypeInfo for
  // dynamic-layout aggregates.
  if (auto fixedTI = dyn_cast<FixedTypeInfo>(&ti)) {
    b.addAttribute(
      llvm::Attribute::getWithDereferenceableBytes(IGM.LLVMContext,
                                         fixedTI->getFixedSize().getValue()));
  }
}

static void addIndirectValueParameterAttributes(IRGenModule &IGM,
                                                llvm::AttributeList &attrs,
                                                const TypeInfo &ti,
                                                unsigned argIndex) {
  llvm::AttrBuilder b;
  // Value parameter pointers can't alias or be captured.
  b.addAttribute(llvm::Attribute::NoAlias);
  b.addAttribute(llvm::Attribute::NoCapture);
  // The parameter must reference dereferenceable memory of the type.
  addDereferenceableAttributeToBuilder(IGM, b, ti);

  attrs = attrs.addAttributes(IGM.LLVMContext,
                              argIndex + llvm::AttributeList::FirstArgIndex, b);
}

static void addInoutParameterAttributes(IRGenModule &IGM,
                                        llvm::AttributeList &attrs,
                                        const TypeInfo &ti, unsigned argIndex,
                                        bool aliasable) {
  llvm::AttrBuilder b;
  // Aliasing inouts is unspecified, but we still want aliasing to be memory-
  // safe, so we can't mark inouts as noalias at the LLVM level.
  // They still can't be captured without doing unsafe stuff, though.
  b.addAttribute(llvm::Attribute::NoCapture);
  // The inout must reference dereferenceable memory of the type.
  addDereferenceableAttributeToBuilder(IGM, b, ti);

  attrs = attrs.addAttributes(IGM.LLVMContext,
                              argIndex + llvm::AttributeList::FirstArgIndex, b);
}

static llvm::CallingConv::ID getFreestandingConvention(IRGenModule &IGM) {
  // TODO: use a custom CC that returns three scalars efficiently
  return SWIFT_LLVM_CC(SwiftCC);
}

/// Expand the requirements of the given abstract calling convention
/// into a "physical" calling convention.
llvm::CallingConv::ID irgen::expandCallingConv(IRGenModule &IGM,
                                    SILFunctionTypeRepresentation convention) {
  switch (convention) {
  case SILFunctionTypeRepresentation::CFunctionPointer:
  case SILFunctionTypeRepresentation::ObjCMethod:
  case SILFunctionTypeRepresentation::Block:
    return llvm::CallingConv::C;

  case SILFunctionTypeRepresentation::Method:
  case SILFunctionTypeRepresentation::WitnessMethod:
  case SILFunctionTypeRepresentation::Closure:
  case SILFunctionTypeRepresentation::Thin:
  case SILFunctionTypeRepresentation::Thick:
    return getFreestandingConvention(IGM);
  }
  llvm_unreachable("bad calling convention!");
}

static void addIndirectResultAttributes(IRGenModule &IGM,
                                        llvm::AttributeList &attrs,
                                        unsigned paramIndex, bool allowSRet) {
  llvm::AttrBuilder b;
  b.addAttribute(llvm::Attribute::NoAlias);
  b.addAttribute(llvm::Attribute::NoCapture);
  if (allowSRet)
    b.addAttribute(llvm::Attribute::StructRet);
  attrs = attrs.addAttributes(IGM.LLVMContext,
                              paramIndex + llvm::AttributeList::FirstArgIndex,
                              b);
}

void IRGenModule::addSwiftSelfAttributes(llvm::AttributeList &attrs,
                                         unsigned argIndex) {
  if (!UseSwiftCC)
    return;
  llvm::AttrBuilder b;
  b.addAttribute(llvm::Attribute::SwiftSelf);
  attrs = attrs.addAttributes(this->LLVMContext,
                              argIndex + llvm::AttributeList::FirstArgIndex, b);
}

void IRGenModule::addSwiftErrorAttributes(llvm::AttributeList &attrs,
                                          unsigned argIndex) {
  // Don't add the swifterror attribute on ABI that don't pass it in a register.
  // We create a shadow stack location of the swifterror parameter for the
  // debugger on such platforms and so we can't mark the parameter with a
  // swifterror attribute.
  if (!UseSwiftCC || !this->IsSwiftErrorInRegister)
    return;

  llvm::AttrBuilder b;
  b.addAttribute(llvm::Attribute::SwiftError);
  attrs = attrs.addAttributes(this->LLVMContext,
                              argIndex + llvm::AttributeList::FirstArgIndex, b);
}

void irgen::addByvalArgumentAttributes(IRGenModule &IGM,
                                       llvm::AttributeList &attrs,
                                       unsigned argIndex, Alignment align) {
  llvm::AttrBuilder b;
  b.addAttribute(llvm::Attribute::ByVal);
  b.addAttribute(llvm::Attribute::getWithAlignment(IGM.LLVMContext,
                                                   align.getValue()));
  attrs = attrs.addAttributes(IGM.LLVMContext,
                              argIndex + llvm::AttributeList::FirstArgIndex, b);
}

void irgen::addExtendAttribute(IRGenModule &IGM, llvm::AttributeList &attrs,
                               unsigned index, bool signExtend) {
  llvm::AttrBuilder b;
  if (signExtend)
    b.addAttribute(llvm::Attribute::SExt);
  else
    b.addAttribute(llvm::Attribute::ZExt);
  attrs = attrs.addAttributes(IGM.LLVMContext, index, b);
}

namespace {
  class SignatureExpansion {
    IRGenModule &IGM;
    CanSILFunctionType FnType;
  public:
    SmallVector<llvm::Type*, 8> ParamIRTypes;
    llvm::AttributeList Attrs;
    ForeignFunctionInfo ForeignInfo;
    bool CanUseSRet = true;
    bool CanUseError = true;
    bool CanUseSelf = true;

    SignatureExpansion(IRGenModule &IGM, CanSILFunctionType fnType)
      : IGM(IGM), FnType(fnType) {}

    llvm::Type *expandSignatureTypes();

  private:
    void expand(SILParameterInfo param);
    llvm::Type *addIndirectResult();

    SILFunctionConventions getSILFuncConventions() const {
      return SILFunctionConventions(FnType, IGM.getSILModule());
    }

    unsigned getCurParamIndex() {
      return ParamIRTypes.size();
    }

    bool claimSRet() {
      bool result = CanUseSRet;
      CanUseSRet = false;
      return result;
    }

    bool claimSelf() {
      auto Ret = CanUseSelf;
      assert(CanUseSelf && "Multiple self parameters?!");
      CanUseSelf = false;
      return Ret;
    }

    bool claimError() {
      auto Ret = CanUseError;
      assert(CanUseError && "Multiple error parameters?!");
      CanUseError = false;
      return Ret;
    }

    /// Add a pointer to the given type as the next parameter.
    void addPointerParameter(llvm::Type *storageType) {
      ParamIRTypes.push_back(storageType->getPointerTo());
    }

    llvm::Type *expandResult();
    llvm::Type *expandDirectResult();
    void expandParameters();
    llvm::Type *expandExternalSignatureTypes();
  };
} // end anonymous namespace

llvm::Type *SignatureExpansion::addIndirectResult() {
  auto resultType = getSILFuncConventions().getSILResultType();
  const TypeInfo &resultTI = IGM.getTypeInfo(resultType);
  addIndirectResultAttributes(IGM, Attrs, ParamIRTypes.size(), claimSRet());
  addPointerParameter(resultTI.getStorageType());
  return IGM.VoidTy;
}

/// Expand all of the direct and indirect result types.
llvm::Type *SignatureExpansion::expandResult() {
  auto fnConv = getSILFuncConventions();

  // Disable the use of sret if we have multiple indirect results.
  if (fnConv.getNumIndirectSILResults() > 1)
    CanUseSRet = false;

  // Expand the direct result.
  llvm::Type *resultType = expandDirectResult();

  // Expand the indirect results.
  for (auto indirectResultType : fnConv.getIndirectSILResultTypes()) {
    addIndirectResultAttributes(IGM, Attrs, ParamIRTypes.size(), claimSRet());
    addPointerParameter(IGM.getStorageType(indirectResultType));
  }

  return resultType;
}

NativeConventionSchema::NativeConventionSchema(IRGenModule &IGM,
                                               const TypeInfo *ti,
                                               bool IsResult)
    : Lowering(IGM.ClangCodeGen->CGM()) {
  if (auto *loadable = dyn_cast<LoadableTypeInfo>(ti)) {
    // Lower the type according to the Swift ABI.
    loadable->addToAggLowering(IGM, Lowering, Size(0));
    Lowering.finish();
    // Should we pass indirectly according to the ABI?
    RequiresIndirect = Lowering.shouldPassIndirectly(IsResult);
  } else {
    Lowering.finish();
    RequiresIndirect = true;
  }
}

llvm::Type *NativeConventionSchema::getExpandedType(IRGenModule &IGM) const {
  if (empty())
    return IGM.VoidTy;
  SmallVector<llvm::Type *, 8> elts;
  Lowering.enumerateComponents([&](clang::CharUnits offset,
                                   clang::CharUnits end,
                                   llvm::Type *type) { elts.push_back(type); });

  if (elts.size() == 1)
    return elts[0];

  auto &ctx = IGM.getLLVMContext();
  return llvm::StructType::get(ctx, elts, /*packed*/ false);
}

std::pair<llvm::StructType *, llvm::StructType *>
NativeConventionSchema::getCoercionTypes(
    IRGenModule &IGM, SmallVectorImpl<unsigned> &expandedTyIndicesMap) const {
  auto &ctx = IGM.getLLVMContext();

  if (empty()) {
    auto type = llvm::StructType::get(ctx);
    return {type, type};
  }

  clang::CharUnits lastEnd = clang::CharUnits::Zero();
  llvm::SmallSet<unsigned, 8> overlappedWithSuccessor;
  unsigned idx = 0;

  // Mark overlapping ranges.
  Lowering.enumerateComponents(
      [&](clang::CharUnits offset, clang::CharUnits end, llvm::Type *type) {
        if (offset < lastEnd) {
          overlappedWithSuccessor.insert(idx);
        }
        lastEnd = end;
        ++idx;
      });

  // Create the coercion struct with only the integer portion of overlapped
  // components and non-overlapped components.
  idx = 0;
  lastEnd = clang::CharUnits::Zero();
  SmallVector<llvm::Type *, 8> elts;
  bool packed = false;
  Lowering.enumerateComponents(
      [&](clang::CharUnits begin, clang::CharUnits end, llvm::Type *type) {
        bool overlapped = overlappedWithSuccessor.count(idx) ||
                          (idx && overlappedWithSuccessor.count(idx - 1));
        ++idx;
        if (overlapped && !isa<llvm::IntegerType>(type)) {
          // keep the old lastEnd for padding.
          return;
        }
        // Add padding (which may include padding for overlapped non-integer
        // components).
        if (begin != lastEnd) {
          auto paddingSize = begin - lastEnd;
          assert(!paddingSize.isNegative());

          auto padding = llvm::ArrayType::get(llvm::Type::getInt8Ty(ctx),
                                              paddingSize.getQuantity());
          elts.push_back(padding);
        }
        if (!packed &&
            !begin.isMultipleOf(clang::CharUnits::fromQuantity(
                IGM.DataLayout.getABITypeAlignment(type))))
          packed = true;
        elts.push_back(type);
        expandedTyIndicesMap.push_back(idx - 1);
        lastEnd = begin + clang::CharUnits::fromQuantity(
                              IGM.DataLayout.getTypeAllocSize(type));
        assert(end <= lastEnd);
      });

  auto *coercionType = llvm::StructType::get(ctx, elts, packed);
  if (overlappedWithSuccessor.empty())
    return {coercionType, llvm::StructType::get(ctx)};

  // Create the coercion struct with only the non-integer overlapped
  // components.
  idx = 0;
  lastEnd = clang::CharUnits::Zero();
  elts.clear();
  packed = false;
  Lowering.enumerateComponents(
      [&](clang::CharUnits begin, clang::CharUnits end, llvm::Type *type) {
        bool overlapped = overlappedWithSuccessor.count(idx) ||
                          (idx && overlappedWithSuccessor.count(idx - 1));
        ++idx;
        if (!overlapped || (overlapped && isa<llvm::IntegerType>(type))) {
          // Ignore and keep the old lastEnd for padding.
          return;
        }
        // Add padding.
        if (begin != lastEnd) {
          auto paddingSize = begin - lastEnd;
          assert(!paddingSize.isNegative());

          auto padding = llvm::ArrayType::get(llvm::Type::getInt8Ty(ctx),
                                              paddingSize.getQuantity());
          elts.push_back(padding);
        }
        if (!packed &&
            !begin.isMultipleOf(clang::CharUnits::fromQuantity(
                IGM.DataLayout.getABITypeAlignment(type))))
          packed = true;
        elts.push_back(type);
        expandedTyIndicesMap.push_back(idx - 1);
        lastEnd = begin + clang::CharUnits::fromQuantity(
                              IGM.DataLayout.getTypeAllocSize(type));
        assert(end <= lastEnd);
      });
  auto *overlappedCoercionType = llvm::StructType::get(ctx, elts, packed);
  return {coercionType, overlappedCoercionType};
}

// TODO: Direct to Indirect result conversion could be handled in a SIL
// AddressLowering pass.
llvm::Type *SignatureExpansion::expandDirectResult() {
  // Handle the direct result type, checking for supposedly scalar
  // result types that we actually want to return indirectly.
  auto resultType = getSILFuncConventions().getSILResultType();

  // Fast-path the empty tuple type.
  if (auto tuple = resultType.getAs<TupleType>())
    if (tuple->getNumElements() == 0)
      return IGM.VoidTy;

  switch (FnType->getLanguage()) {
  case SILFunctionLanguage::C:
    llvm_unreachable("Expanding C/ObjC parameters in the wrong place!");
    break;
  case SILFunctionLanguage::Swift: {
    auto &ti = IGM.getTypeInfo(resultType);
    auto &native = ti.nativeReturnValueSchema(IGM);
    if (native.requiresIndirect())
      return addIndirectResult();

    // Disable the use of sret if we have a non-trivial direct result.
    if (!native.empty()) CanUseSRet = false;
    return native.getExpandedType(IGM);
  }
  }

  llvm_unreachable("Not a valid SILFunctionLanguage.");
}

static const clang::FieldDecl *
getLargestUnionField(const clang::RecordDecl *record,
                     const clang::ASTContext &ctx) {
  const clang::FieldDecl *largestField = nullptr;
  clang::CharUnits unionSize = clang::CharUnits::Zero();

  for (auto field : record->fields()) {
    assert(!field->isBitField());
    clang::CharUnits fieldSize = ctx.getTypeSizeInChars(field->getType());
    if (unionSize < fieldSize) {
      unionSize = fieldSize;
      largestField = field;
    }
  }
  assert(largestField && "empty union?");
  return largestField;
}

namespace {
  /// A CRTP class for working with Clang's ABIArgInfo::Expand
  /// argument type expansions.
  template <class Impl, class... Args> struct ClangExpand {
    IRGenModule &IGM;
    const clang::ASTContext &Ctx;
    ClangExpand(IRGenModule &IGM) : IGM(IGM), Ctx(IGM.getClangASTContext()) {}

    Impl &asImpl() { return *static_cast<Impl*>(this); }

    void visit(clang::CanQualType type, Args... args) {
      switch (type->getTypeClass()) {
#define TYPE(Class, Base)
#define NON_CANONICAL_TYPE(Class, Base) \
      case clang::Type::Class:
#define DEPENDENT_TYPE(Class, Base) \
      case clang::Type::Class:
#define NON_CANONICAL_UNLESS_DEPENDENT_TYPE(Class, Base) \
      case clang::Type::Class:
#include "clang/AST/TypeNodes.def"
        llvm_unreachable("canonical or dependent type in ABI lowering");

      // These shouldn't occur in expandable struct types.
      case clang::Type::IncompleteArray:
      case clang::Type::VariableArray:
        llvm_unreachable("variable-sized or incomplete array in ABI lowering");

      // We should only ever get ObjC pointers, not underlying objects.
      case clang::Type::ObjCInterface:
      case clang::Type::ObjCObject:
        llvm_unreachable("ObjC object type in ABI lowering");

      // We should only ever get function pointers.
      case clang::Type::FunctionProto:
      case clang::Type::FunctionNoProto:
        llvm_unreachable("non-pointer function type in ABI lowering");

      // We currently never import C++ code, and we should be able to
      // kill Expand before we do.
      case clang::Type::LValueReference:
      case clang::Type::RValueReference:
      case clang::Type::MemberPointer:
      case clang::Type::Auto:
      case clang::Type::DeducedTemplateSpecialization:
        llvm_unreachable("C++ type in ABI lowering?");

      case clang::Type::Pipe:
        llvm_unreachable("OpenCL type in ABI lowering?");

      case clang::Type::ConstantArray: {
        auto array = Ctx.getAsConstantArrayType(type);
        auto elt = Ctx.getCanonicalType(array->getElementType());
        auto &&context = asImpl().beginArrayElements(elt);
        uint64_t n = array->getSize().getZExtValue();
        for (uint64_t i = 0; i != n; ++i) {
          asImpl().visitArrayElement(elt, i, context, args...);
        }
        return;
      }

      case clang::Type::Record: {
        auto record = cast<clang::RecordType>(type)->getDecl();
        if (record->isUnion()) {
          auto largest = getLargestUnionField(record, Ctx);
          asImpl().visitUnionField(record, largest, args...);
        } else {
          auto &&context = asImpl().beginStructFields(record);
          for (auto field : record->fields()) {
            asImpl().visitStructField(record, field, context, args...);
          }
        }
        return;
      }

      case clang::Type::Complex: {
        auto elt = type.castAs<clang::ComplexType>().getElementType();
        asImpl().visitComplexElement(elt, 0, args...);
        asImpl().visitComplexElement(elt, 1, args...);
        return;
      }

      // Just handle this types as opaque integers.
      case clang::Type::Enum:
      case clang::Type::Atomic:
        asImpl().visitScalar(convertTypeAsInteger(type), args...);
        return;

      case clang::Type::Builtin:
        asImpl().visitScalar(
                      convertBuiltinType(type.castAs<clang::BuiltinType>()),
                             args...);
        return;

      case clang::Type::Vector:
      case clang::Type::ExtVector:
        asImpl().visitScalar(
                      convertVectorType(type.castAs<clang::VectorType>()),
                             args...);
        return;

      case clang::Type::Pointer:
      case clang::Type::BlockPointer:
      case clang::Type::ObjCObjectPointer:
        asImpl().visitScalar(IGM.Int8PtrTy, args...);
        return;
      }
      llvm_unreachable("bad type kind");
    }
    
    Size getSizeOfType(clang::QualType type) {
      auto clangSize = Ctx.getTypeSizeInChars(type);
      return Size(clangSize.getQuantity());
    }

  private:
    llvm::Type *convertVectorType(clang::CanQual<clang::VectorType> type) {
      auto eltTy =
        convertBuiltinType(type->getElementType().castAs<clang::BuiltinType>());
      return llvm::VectorType::get(eltTy, type->getNumElements());
    }

    llvm::Type *convertBuiltinType(clang::CanQual<clang::BuiltinType> type) {
      switch (type.getTypePtr()->getKind()) {
#define BUILTIN_TYPE(Id, SingletonId)
#define PLACEHOLDER_TYPE(Id, SingletonId) \
      case clang::BuiltinType::Id:
#include "clang/AST/BuiltinTypes.def"
      case clang::BuiltinType::Dependent:
        llvm_unreachable("placeholder type in ABI lowering");

      // We should never see these unadorned.
      case clang::BuiltinType::ObjCId:
      case clang::BuiltinType::ObjCClass:
      case clang::BuiltinType::ObjCSel:
        llvm_unreachable("bare Objective-C object type in ABI lowering");

      // This should never be the type of an argument or field.
      case clang::BuiltinType::Void:
        llvm_unreachable("bare void type in ABI lowering");

      // We should never see the OpenCL builtin types at all.
      case clang::BuiltinType::OCLImage1dRO:
      case clang::BuiltinType::OCLImage1dRW:
      case clang::BuiltinType::OCLImage1dWO:
      case clang::BuiltinType::OCLImage1dArrayRO:
      case clang::BuiltinType::OCLImage1dArrayRW:
      case clang::BuiltinType::OCLImage1dArrayWO:
      case clang::BuiltinType::OCLImage1dBufferRO:
      case clang::BuiltinType::OCLImage1dBufferRW:
      case clang::BuiltinType::OCLImage1dBufferWO:
      case clang::BuiltinType::OCLImage2dRO:
      case clang::BuiltinType::OCLImage2dRW:
      case clang::BuiltinType::OCLImage2dWO:
      case clang::BuiltinType::OCLImage2dArrayRO:
      case clang::BuiltinType::OCLImage2dArrayRW:
      case clang::BuiltinType::OCLImage2dArrayWO:
      case clang::BuiltinType::OCLImage2dDepthRO:
      case clang::BuiltinType::OCLImage2dDepthRW:
      case clang::BuiltinType::OCLImage2dDepthWO:
      case clang::BuiltinType::OCLImage2dArrayDepthRO:
      case clang::BuiltinType::OCLImage2dArrayDepthRW:
      case clang::BuiltinType::OCLImage2dArrayDepthWO:
      case clang::BuiltinType::OCLImage2dMSAARO:
      case clang::BuiltinType::OCLImage2dMSAARW:
      case clang::BuiltinType::OCLImage2dMSAAWO:
      case clang::BuiltinType::OCLImage2dArrayMSAARO:
      case clang::BuiltinType::OCLImage2dArrayMSAARW:
      case clang::BuiltinType::OCLImage2dArrayMSAAWO:
      case clang::BuiltinType::OCLImage2dMSAADepthRO:
      case clang::BuiltinType::OCLImage2dMSAADepthRW:
      case clang::BuiltinType::OCLImage2dMSAADepthWO:
      case clang::BuiltinType::OCLImage2dArrayMSAADepthRO:
      case clang::BuiltinType::OCLImage2dArrayMSAADepthRW:
      case clang::BuiltinType::OCLImage2dArrayMSAADepthWO:
      case clang::BuiltinType::OCLImage3dRO:
      case clang::BuiltinType::OCLImage3dRW:
      case clang::BuiltinType::OCLImage3dWO:
      case clang::BuiltinType::OCLSampler:
      case clang::BuiltinType::OCLEvent:
      case clang::BuiltinType::OCLClkEvent:
      case clang::BuiltinType::OCLQueue:
      case clang::BuiltinType::OCLReserveID:
        llvm_unreachable("OpenCL type in ABI lowering");

      // Handle all the integer types as opaque values.
#define BUILTIN_TYPE(Id, SingletonId)
#define SIGNED_TYPE(Id, SingletonId) \
      case clang::BuiltinType::Id:
#define UNSIGNED_TYPE(Id, SingletonId) \
      case clang::BuiltinType::Id:
#include "clang/AST/BuiltinTypes.def"
        return convertTypeAsInteger(type);

      // Lower all the floating-point values by their semantics.
      case clang::BuiltinType::Half:
        return convertFloatingType(Ctx.getTargetInfo().getHalfFormat());
      case clang::BuiltinType::Float:
        return convertFloatingType(Ctx.getTargetInfo().getFloatFormat());
      case clang::BuiltinType::Double:
        return convertFloatingType(Ctx.getTargetInfo().getDoubleFormat());
      case clang::BuiltinType::LongDouble:
        return convertFloatingType(Ctx.getTargetInfo().getLongDoubleFormat());
      case clang::BuiltinType::Float128:
        return convertFloatingType(Ctx.getTargetInfo().getFloat128Format());

      // nullptr_t -> void*
      case clang::BuiltinType::NullPtr:
        return IGM.Int8PtrTy;
      }
      llvm_unreachable("bad builtin type");
    }

    llvm::Type *convertFloatingType(const llvm::fltSemantics &format) {
      if (&format == &llvm::APFloat::IEEEhalf())
        return llvm::Type::getHalfTy(IGM.getLLVMContext());
      if (&format == &llvm::APFloat::IEEEsingle())
        return llvm::Type::getFloatTy(IGM.getLLVMContext());
      if (&format == &llvm::APFloat::IEEEdouble())
        return llvm::Type::getDoubleTy(IGM.getLLVMContext());
      if (&format == &llvm::APFloat::IEEEquad())
        return llvm::Type::getFP128Ty(IGM.getLLVMContext());
      if (&format == &llvm::APFloat::PPCDoubleDouble())
        return llvm::Type::getPPC_FP128Ty(IGM.getLLVMContext());
      if (&format == &llvm::APFloat::x87DoubleExtended())
        return llvm::Type::getX86_FP80Ty(IGM.getLLVMContext());
      llvm_unreachable("bad float format");
    }

    llvm::Type *convertTypeAsInteger(clang::QualType type) {
      auto size = getSizeOfType(type);
      return llvm::IntegerType::get(IGM.getLLVMContext(),
                                    size.getValueInBits());
    }
  };

  /// A CRTP specialization of ClangExpand which projects down to
  /// various aggregate elements of an address.
  ///
  /// Subclasses should only have to define visitScalar.
  template <class Impl>
  class ClangExpandProjection : public ClangExpand<Impl, Address> {
    using super = ClangExpand<Impl, Address>;
    using super::asImpl;
    using super::IGM;
    using super::Ctx;
    using super::getSizeOfType;

  protected:
    IRGenFunction &IGF;
    ClangExpandProjection(IRGenFunction &IGF)
      : super(IGF.IGM), IGF(IGF) {}

  public:
    void visit(clang::CanQualType type, Address addr) {
      assert(addr.getType() == IGM.Int8PtrTy);
      super::visit(type, addr);
    }
    
    Size beginArrayElements(clang::CanQualType element) {
      return getSizeOfType(element);
    }
    void visitArrayElement(clang::CanQualType element, unsigned i,
                           Size elementSize, Address arrayAddr) {
      asImpl().visit(element, createGEPAtOffset(arrayAddr, elementSize * i));
    }

    void visitComplexElement(clang::CanQualType element, unsigned i,
                             Address complexAddr) {
      Address addr = complexAddr;
      if (i) { addr = createGEPAtOffset(complexAddr, getSizeOfType(element)); }
      asImpl().visit(element, addr);
    }

    void visitUnionField(const clang::RecordDecl *record,
                         const clang::FieldDecl *field,
                         Address structAddr) {
      asImpl().visit(Ctx.getCanonicalType(field->getType()), structAddr);
    }

    const clang::ASTRecordLayout &
    beginStructFields(const clang::RecordDecl *record) {
      return Ctx.getASTRecordLayout(record);
    }
    void visitStructField(const clang::RecordDecl *record,
                          const clang::FieldDecl *field,
                          const clang::ASTRecordLayout &layout,
                          Address structAddr) {
      auto fieldIndex = field->getFieldIndex();
      assert(!field->isBitField());
      auto fieldOffset = Size(layout.getFieldOffset(fieldIndex) / 8);
      asImpl().visit(Ctx.getCanonicalType(field->getType()),
                     createGEPAtOffset(structAddr, fieldOffset));
    }

  private:
    Address createGEPAtOffset(Address addr, Size offset) {
      if (offset.isZero()) {
        return addr;
      } else {
        return IGF.Builder.CreateConstByteArrayGEP(addr, offset);
      }
    }
  };

  /// A class for collecting the types of a Clang ABIArgInfo::Expand
  /// argument expansion.
  struct ClangExpandTypeCollector : ClangExpand<ClangExpandTypeCollector> {
    SmallVectorImpl<llvm::Type*> &Types;
    ClangExpandTypeCollector(IRGenModule &IGM,
                             SmallVectorImpl<llvm::Type*> &types)
      : ClangExpand(IGM), Types(types) {}

    bool beginArrayElements(clang::CanQualType element) { return true; }
    void visitArrayElement(clang::CanQualType element, unsigned i, bool _) {
      visit(element);
    }

    void visitComplexElement(clang::CanQualType element, unsigned i) {
      visit(element);
    }

    void visitUnionField(const clang::RecordDecl *record,
                         const clang::FieldDecl *field) {
      visit(Ctx.getCanonicalType(field->getType()));
    }

    bool beginStructFields(const clang::RecordDecl *record) { return true; }
    void visitStructField(const clang::RecordDecl *record,
                          const clang::FieldDecl *field,
                          bool _) {
      visit(Ctx.getCanonicalType(field->getType()));
    }

    void visitScalar(llvm::Type *type) {
      Types.push_back(type);
    }
  };
} // end anonymous namespace

static bool doesClangExpansionMatchSchema(IRGenModule &IGM,
                                          clang::CanQualType type,
                                          const ExplosionSchema &schema) {
  assert(!schema.containsAggregate());
  SmallVector<llvm::Type *, 4> expansion;
  ClangExpandTypeCollector(IGM, expansion).visit(type);

  if (expansion.size() != schema.size())
    return false;

  for (size_t i = 0, e = schema.size(); i != e; ++i) {
    if (schema[i].getScalarType() != expansion[i])
      return false;
  }

  return true;
}

/// Expand the result and parameter types to the appropriate LLVM IR
/// types for C and Objective-C signatures.
llvm::Type *SignatureExpansion::expandExternalSignatureTypes() {
  assert(FnType->getLanguage() == SILFunctionLanguage::C);

  // Convert the SIL result type to a Clang type.
  auto clangResultTy = IGM.getClangType(FnType->getFormalCSemanticResult());

  // Now convert the parameters to Clang types.
  auto params = FnType->getParameters();

  SmallVector<clang::CanQualType,4> paramTys;
  auto const &clangCtx = IGM.getClangASTContext();

  switch (FnType->getRepresentation()) {
  case SILFunctionTypeRepresentation::ObjCMethod: {
    // ObjC methods take their 'self' argument first, followed by an
    // implicit _cmd argument.
    auto &self = params.back();
    auto clangTy = IGM.getClangType(self);
    paramTys.push_back(clangTy);
    paramTys.push_back(clangCtx.VoidPtrTy);
    params = params.drop_back();
    break;
  }

  case SILFunctionTypeRepresentation::Block:
    // Blocks take their context argument first.
    paramTys.push_back(clangCtx.VoidPtrTy);
    break;

  case SILFunctionTypeRepresentation::CFunctionPointer:
    // No implicit arguments.
    break;

  case SILFunctionTypeRepresentation::Thin:
  case SILFunctionTypeRepresentation::Thick:
  case SILFunctionTypeRepresentation::Method:
  case SILFunctionTypeRepresentation::WitnessMethod:
  case SILFunctionTypeRepresentation::Closure:
    llvm_unreachable("not a C representation");
  }

  // Given an index within the clang parameters list, what do we need
  // to subtract from it to get to the corresponding index within the
  // Swift parameters list?
  size_t clangToSwiftParamOffset = paramTys.size();

  // Convert each parameter to a Clang type.
  for (auto param : params) {
    auto clangTy = IGM.getClangType(param);
    paramTys.push_back(clangTy);
  }

  // Generate function info for this signature.
  auto extInfo = clang::FunctionType::ExtInfo();
  auto &FI = clang::CodeGen::arrangeFreeFunctionCall(IGM.ClangCodeGen->CGM(),
                                             clangResultTy, paramTys, extInfo,
                                             clang::CodeGen::RequiredArgs::All);
  ForeignInfo.ClangInfo = &FI;

  assert(FI.arg_size() == paramTys.size() &&
         "Expected one ArgInfo for each parameter type!");

  auto &returnInfo = FI.getReturnInfo();

  // Does the result need an extension attribute?
  if (returnInfo.isExtend()) {
    bool signExt = clangResultTy->hasSignedIntegerRepresentation();
    assert((signExt || clangResultTy->hasUnsignedIntegerRepresentation()) &&
           "Invalid attempt to add extension attribute to argument!");
    addExtendAttribute(IGM, Attrs, llvm::AttributeList::ReturnIndex, signExt);
  }

  // If we return indirectly, that is the first parameter type.
  if (returnInfo.isIndirect()) {
    addIndirectResult();
  }

  size_t firstParamToLowerNormally = 0;

  // Use a special IR type for passing block pointers.
  if (FnType->getRepresentation() == SILFunctionTypeRepresentation::Block) {
    assert(FI.arg_begin()[0].info.isDirect() &&
           "block pointer not passed directly?");
    ParamIRTypes.push_back(IGM.ObjCBlockPtrTy);
    firstParamToLowerNormally = 1;
  }

  for (auto i : indices(paramTys).slice(firstParamToLowerNormally)) {
    auto &AI = FI.arg_begin()[i].info;

    // Add a padding argument if required.
    if (auto *padType = AI.getPaddingType())
      ParamIRTypes.push_back(padType);

    switch (AI.getKind()) {
    case clang::CodeGen::ABIArgInfo::Extend: {
      bool signExt = paramTys[i]->hasSignedIntegerRepresentation();
      assert((signExt || paramTys[i]->hasUnsignedIntegerRepresentation()) &&
             "Invalid attempt to add extension attribute to argument!");
      addExtendAttribute(IGM, Attrs, getCurParamIndex() +
                         llvm::AttributeList::FirstArgIndex, signExt);
      LLVM_FALLTHROUGH;
    }
    case clang::CodeGen::ABIArgInfo::Direct: {
      switch (FI.getExtParameterInfo(i).getABI()) {
      case clang::ParameterABI::Ordinary:
        break;
      case clang::ParameterABI::SwiftContext:
        IGM.addSwiftSelfAttributes(Attrs, getCurParamIndex());
        break;
      case clang::ParameterABI::SwiftErrorResult:
        IGM.addSwiftErrorAttributes(Attrs, getCurParamIndex());
        break;
      case clang::ParameterABI::SwiftIndirectResult:
        addIndirectResultAttributes(IGM, Attrs, getCurParamIndex(),claimSRet());
        break;
      }

      // If the coercion type is a struct which can be flattened, we need to
      // expand it.
      auto *coercedTy = AI.getCoerceToType();
      if (AI.isDirect() && AI.getCanBeFlattened() &&
          isa<llvm::StructType>(coercedTy)) {
        const auto *ST = cast<llvm::StructType>(coercedTy);
        for (unsigned EI : range(ST->getNumElements()))
          ParamIRTypes.push_back(ST->getElementType(EI));
      } else {
        ParamIRTypes.push_back(coercedTy);
      }
      break;
    }
    case clang::CodeGen::ABIArgInfo::CoerceAndExpand: {
      auto types = AI.getCoerceAndExpandTypeSequence();
      ParamIRTypes.append(types.begin(), types.end());
      break;
    }
    case clang::CodeGen::ABIArgInfo::Indirect: {
      assert(i >= clangToSwiftParamOffset &&
             "Unexpected index for indirect byval argument");
      auto &param = params[i - clangToSwiftParamOffset];
      auto paramTy = getSILFuncConventions().getSILType(param);
      auto &paramTI = cast<FixedTypeInfo>(IGM.getTypeInfo(paramTy));
      if (AI.getIndirectByVal())
        addByvalArgumentAttributes(
            IGM, Attrs, getCurParamIndex(),
            Alignment(AI.getIndirectAlign().getQuantity()));
      addPointerParameter(paramTI.getStorageType());
      break;
    }
    case clang::CodeGen::ABIArgInfo::Expand:
      ClangExpandTypeCollector(IGM, ParamIRTypes).visit(paramTys[i]);
      break;
    case clang::CodeGen::ABIArgInfo::Ignore:
      break;
    case clang::CodeGen::ABIArgInfo::InAlloca:
      llvm_unreachable("Need to handle InAlloca during signature expansion");
    }
  }

  if (returnInfo.isIndirect() || returnInfo.isIgnore())
    return IGM.VoidTy;

  return returnInfo.getCoerceToType();
}

static ArrayRef<llvm::Type *> expandScalarOrStructTypeToArray(llvm::Type *&ty) {
  ArrayRef<llvm::Type*> expandedTys;
  if (auto expansionTy = dyn_cast<llvm::StructType>(ty)) {
    // Is there any good reason this isn't public API of llvm::StructType?
    expandedTys = makeArrayRef(expansionTy->element_begin(),
                               expansionTy->getNumElements());
  } else {
    expandedTys = ty;
  }
  return expandedTys;
}


void SignatureExpansion::expand(SILParameterInfo param) {
  auto paramSILType = getSILFuncConventions().getSILType(param);
  auto &ti = IGM.getTypeInfo(paramSILType);
  switch (auto conv = param.getConvention()) {
  case ParameterConvention::Indirect_In:
  case ParameterConvention::Indirect_In_Constant:
  case ParameterConvention::Indirect_In_Guaranteed:
    addIndirectValueParameterAttributes(IGM, Attrs, ti, ParamIRTypes.size());
    addPointerParameter(
        IGM.getStorageType(getSILFuncConventions().getSILType(param)));
    return;

  case ParameterConvention::Indirect_Inout:
  case ParameterConvention::Indirect_InoutAliasable:
    addInoutParameterAttributes(IGM, Attrs, ti, ParamIRTypes.size(),
                          conv == ParameterConvention::Indirect_InoutAliasable);
    addPointerParameter(
        IGM.getStorageType(getSILFuncConventions().getSILType(param)));
    return;

  case ParameterConvention::Direct_Owned:
  case ParameterConvention::Direct_Unowned:
  case ParameterConvention::Direct_Guaranteed:
    switch (FnType->getLanguage()) {
    case SILFunctionLanguage::C: {
      llvm_unreachable("Unexpected C/ObjC method in parameter expansion!");
      return;
    }
    case SILFunctionLanguage::Swift: {
      auto &nativeSchema = ti.nativeParameterValueSchema(IGM);
      if (nativeSchema.requiresIndirect()) {
        addIndirectValueParameterAttributes(IGM, Attrs, ti,
                                            ParamIRTypes.size());
        ParamIRTypes.push_back(ti.getStorageType()->getPointerTo());
        return;
      }
      if (nativeSchema.empty()) {
        assert(ti.getSchema().empty());
        return;
      }
      auto expandedTy = nativeSchema.getExpandedType(IGM);
      auto expandedTysArray = expandScalarOrStructTypeToArray(expandedTy);
      for (auto *Ty : expandedTysArray)
        ParamIRTypes.push_back(Ty);
      return;
    }
    }
    llvm_unreachable("bad abstract CC");
  }
  llvm_unreachable("bad parameter convention");
}

/// Does the given function type have a self parameter that should be
/// given the special treatment for self parameters?
///
/// It's important that this only return true for things that are
/// passed as a single pointer.
bool irgen::hasSelfContextParameter(CanSILFunctionType fnType) {
  if (!fnType->hasSelfParam())
    return false;

  SILParameterInfo param = fnType->getSelfParameter();

  // All the indirect conventions pass a single pointer.
  if (param.isFormalIndirect()) {
    return true;
  }

  // Direct conventions depend on the type.
  CanType type = param.getType();

  // Thick or @objc metatypes (but not existential metatypes).
  if (auto metatype = dyn_cast<MetatypeType>(type)) {
    return metatype->getRepresentation() != MetatypeRepresentation::Thin;
  }

  // Classes and class-bounded archetypes or ObjC existentials.
  // No need to apply this to existentials.
  // The direct check for SubstitutableType works because only
  // class-bounded generic types can be passed directly.
  if (type->mayHaveSuperclass() || isa<SubstitutableType>(type) ||
      type->isObjCExistentialType()) {
    return true;
  }

  return false;
}

/// Expand the abstract parameters of a SIL function type into the physical
/// parameters of an LLVM function type (results have already been expanded).
void SignatureExpansion::expandParameters() {
  assert(FnType->getRepresentation() != SILFunctionTypeRepresentation::Block
         && "block with non-C calling conv?!");

  // First, the formal parameters.  But 'self' is treated as the
  // context if it has pointer representation.
  auto params = FnType->getParameters();
  bool hasSelfContext = false;
  if (hasSelfContextParameter(FnType)) {
    hasSelfContext = true;
    params = params.drop_back();
  }

  for (auto param : params) {
    expand(param);
  }

  // Next, the generic signature.
  if (hasPolymorphicParameters(FnType))
    expandPolymorphicSignature(IGM, FnType, ParamIRTypes);

  // Context is next.
  if (hasSelfContext) {
    auto curLength = ParamIRTypes.size(); (void) curLength;

    if (claimSelf())
      IGM.addSwiftSelfAttributes(Attrs, curLength);
    expand(FnType->getSelfParameter());
    assert(ParamIRTypes.size() == curLength + 1 &&
           "adding 'self' added unexpected number of parameters");
  } else {
    auto needsContext = [=]() -> bool {
      switch (FnType->getRepresentation()) {
      case SILFunctionType::Representation::Block:
        llvm_unreachable("adding block parameter in Swift CC expansion?");

      // Always leave space for a context argument if we have an error result.
      case SILFunctionType::Representation::CFunctionPointer:
      case SILFunctionType::Representation::Method:
      case SILFunctionType::Representation::WitnessMethod:
      case SILFunctionType::Representation::ObjCMethod:
      case SILFunctionType::Representation::Thin:
      case SILFunctionType::Representation::Closure:
        return FnType->hasErrorResult();

      case SILFunctionType::Representation::Thick:
        return true;
      }
      llvm_unreachable("bad representation kind");
    };
    if (needsContext()) {
      if (claimSelf())
        IGM.addSwiftSelfAttributes(Attrs, ParamIRTypes.size());
      ParamIRTypes.push_back(IGM.RefCountedPtrTy);
    }
  }

  // Error results are last.  We always pass them as a pointer to the
  // formal error type; LLVM will magically turn this into a non-pointer
  // if we set the right attribute.
  if (FnType->hasErrorResult()) {
    if (claimError())
      IGM.addSwiftErrorAttributes(Attrs, ParamIRTypes.size());
    llvm::Type *errorType = IGM.getStorageType(
        getSILFuncConventions().getSILType(FnType->getErrorResult()));
    ParamIRTypes.push_back(errorType->getPointerTo());
  }

  // Witness methods have some extra parameter types.
  if (FnType->getRepresentation() ==
        SILFunctionTypeRepresentation::WitnessMethod) {
    expandTrailingWitnessSignature(IGM, FnType, ParamIRTypes);
  }
}

/// Expand the result and parameter types of a SIL function into the
/// physical parameter types of an LLVM function and return the result
/// type.
llvm::Type *SignatureExpansion::expandSignatureTypes() {
  switch (FnType->getLanguage()) {
  case SILFunctionLanguage::Swift: {
    llvm::Type *resultType = expandResult();
    expandParameters();
    return resultType;
  }
  case SILFunctionLanguage::C:
    return expandExternalSignatureTypes();
  }
  llvm_unreachable("bad abstract calling convention");
}

Signature Signature::getUncached(IRGenModule &IGM,
                                 CanSILFunctionType formalType) {
  GenericContextScope scope(IGM, formalType->getGenericSignature());
  SignatureExpansion expansion(IGM, formalType);
  llvm::Type *resultType = expansion.expandSignatureTypes();

  // Create the appropriate LLVM type.
  llvm::FunctionType *llvmType =
    llvm::FunctionType::get(resultType, expansion.ParamIRTypes,
                            /*variadic*/ false);

  assert((expansion.ForeignInfo.ClangInfo != nullptr) ==
           (formalType->getLanguage() == SILFunctionLanguage::C) &&
         "C function type without C function info");

  auto callingConv = expandCallingConv(IGM, formalType->getRepresentation());

  Signature result;
  result.Type = llvmType;
  result.CallingConv = callingConv;
  result.Attributes = expansion.Attrs;
  result.ForeignInfo = expansion.ForeignInfo;
  return result;
}

void irgen::extractScalarResults(IRGenFunction &IGF, llvm::Type *bodyType,
                                 llvm::Value *call, Explosion &out) {
  assert(!bodyType->isVoidTy() && "Unexpected void result type!");

  auto *returned = call;
  auto *callType = call->getType();

  // If the type of the result of the call differs from the type used
  // elsewhere in the caller due to ABI type coercion, we need to
  // coerce the result back from the ABI type before extracting the
  // elements.
  if (bodyType != callType)
    returned = IGF.coerceValue(returned, bodyType, IGF.IGM.DataLayout);

  if (auto *structType = dyn_cast<llvm::StructType>(bodyType))
    for (unsigned i = 0, e = structType->getNumElements(); i != e; ++i)
      out.add(IGF.Builder.CreateExtractValue(returned, i));
  else
    out.add(returned);
}

/// Emit the unsubstituted result of this call into the given explosion.
/// The unsubstituted result must be naturally returned directly.
void CallEmission::emitToUnmappedExplosion(Explosion &out) {
  assert(LastArgWritten == 0 && "emitting unnaturally to explosion");

  auto call = emitCallSite();

  // Bail out immediately on a void result.
  llvm::Value *result = call.getInstruction();
  if (result->getType()->isVoidTy())
    return;

  SILFunctionConventions fnConv(getCallee().getOrigFunctionType(),
                                IGF.getSILModule());

  // If the result was returned autoreleased, implicitly insert the reclaim.
  // This is only allowed on a single direct result.
  if (fnConv.getNumDirectSILResults() == 1
      && (fnConv.getDirectSILResults().begin()->getConvention()
          == ResultConvention::Autoreleased)) {
    result = emitObjCRetainAutoreleasedReturnValue(IGF, result);
  }

  // Get the natural IR type in the body of the function that makes
  // the call. This may be different than the IR type returned by the
  // call itself due to ABI type coercion.
  auto resultType = fnConv.getSILResultType();
  auto &nativeSchema = IGF.IGM.getTypeInfo(resultType).nativeReturnValueSchema(IGF.IGM);

  // For ABI reasons the result type of the call might not actually match the
  // expected result type.
  auto expectedNativeResultType = nativeSchema.getExpandedType(IGF.IGM);
  if (result->getType() != expectedNativeResultType) {
    // This should only be needed when we call C functions.
    assert(getCallee().getOrigFunctionType()->getLanguage() ==
           SILFunctionLanguage::C);
    result =
        IGF.coerceValue(result, expectedNativeResultType, IGF.IGM.DataLayout);
  }

  // Gather the values.
  Explosion nativeExplosion;
  if (llvm::StructType *structType =
          dyn_cast<llvm::StructType>(result->getType()))
    for (unsigned i = 0, e = structType->getNumElements(); i != e; ++i)
      nativeExplosion.add(IGF.Builder.CreateExtractValue(result, i));
  else
    nativeExplosion.add(result);

  out = nativeSchema.mapFromNative(IGF.IGM, IGF, nativeExplosion, resultType);
}

/// Emit the unsubstituted result of this call to the given address.
/// The unsubstituted result must be naturally returned indirectly.
void CallEmission::emitToUnmappedMemory(Address result) {
  assert(LastArgWritten == 1 && "emitting unnaturally to indirect result");

  Args[0] = result.getAddress();
  SILFunctionConventions FnConv(CurCallee.getSubstFunctionType(),
                                IGF.getSILModule());
  addIndirectResultAttributes(IGF.IGM, CurCallee.getMutableAttributes(),
                              0, FnConv.getNumIndirectSILResults() <= 1);
#ifndef NDEBUG
  LastArgWritten = 0; // appease an assert
#endif
  
  emitCallSite();
}

/// The private routine to ultimately emit a call or invoke instruction.
llvm::CallSite CallEmission::emitCallSite() {
  assert(LastArgWritten == 0);
  assert(!EmittedCall);
  EmittedCall = true;

  // Make the call and clear the arguments array.
  const auto &fn = getCallee().getFunctionPointer();
  auto fnTy = fn.getFunctionType();

  // Coerce argument types for those cases where the IR type required
  // by the ABI differs from the type used within the function body.
  assert(fnTy->getNumParams() == Args.size());
  for (int i = 0, e = fnTy->getNumParams(); i != e; ++i) {
    auto *paramTy = fnTy->getParamType(i);
    auto *argTy = Args[i]->getType();
    if (paramTy != argTy)
      Args[i] = IGF.coerceValue(Args[i], paramTy, IGF.IGM.DataLayout);
  }

  // TODO: exceptions!
  auto call = IGF.Builder.CreateCall(fn, Args);

  Args.clear();

  // Return.
  return call;
}

llvm::CallInst *IRBuilder::CreateCall(const FunctionPointer &fn,
                                      ArrayRef<llvm::Value*> args) {
  llvm::CallInst *call = IRBuilderBase::CreateCall(fn.getPointer(), args);
  call->setAttributes(fn.getAttributes());
  call->setCallingConv(fn.getCallingConv());
  return call;
}

/// Emit the result of this call to memory.
void CallEmission::emitToMemory(Address addr,
                                const LoadableTypeInfo &indirectedResultTI,
                                bool isOutlined) {
  assert(LastArgWritten <= 1);

  // If the call is naturally to an explosion, emit it that way and
  // then initialize the temporary.
  if (LastArgWritten == 0) {
    Explosion result;
    emitToExplosion(result, isOutlined);
    indirectedResultTI.initialize(IGF, result, addr, isOutlined);
    return;
  }

  // Okay, we're naturally emitting to memory.
  Address origAddr = addr;

  auto origFnType = CurCallee.getOrigFunctionType();
  auto substFnType = CurCallee.getSubstFunctionType();

  // We're never being asked to do anything with *formal*
  // indirect results here, just the possibility of a direct-in-SIL
  // result that's actually being passed indirectly.
  //
  // TODO: SIL address lowering should be able to handle such cases earlier.
  CanType origResultType =
      origFnType->getDirectFormalResultsType().getSwiftRValueType();
  CanType substResultType =
      substFnType->getDirectFormalResultsType().getSwiftRValueType();

  if (origResultType->hasTypeParameter())
    origResultType = IGF.IGM.getGenericEnvironment()
      ->mapTypeIntoContext(origResultType)
      ->getCanonicalType();

  if (origResultType != substResultType) {
    auto origTy = IGF.IGM.getStoragePointerTypeForLowered(origResultType);
    origAddr = IGF.Builder.CreateBitCast(origAddr, origTy);
  }

  emitToUnmappedMemory(origAddr);
}

/// Emit the result of this call to an explosion.
void CallEmission::emitToExplosion(Explosion &out, bool isOutlined) {
  assert(LastArgWritten <= 1);

  SILFunctionConventions fnConv(getCallee().getSubstFunctionType(),
                                IGF.getSILModule());
  SILType substResultType = fnConv.getSILResultType();

  auto &substResultTI =
    cast<LoadableTypeInfo>(IGF.getTypeInfo(substResultType));

  // If the call is naturally to memory, emit it that way and then
  // explode that temporary.
  if (LastArgWritten == 1) {
    StackAddress ctemp = substResultTI.allocateStack(IGF, substResultType,
                                                     false, "call.aggresult");
    Address temp = ctemp.getAddress();
    emitToMemory(temp, substResultTI, isOutlined);

    // We can use a take.
    substResultTI.loadAsTake(IGF, temp, out);

    substResultTI.deallocateStack(IGF, ctemp, substResultType);
    return;
  }

  // Okay, we're naturally emitting to an explosion.
  Explosion temp;
  emitToUnmappedExplosion(temp);

  // We might need to bitcast the results.
  ExplosionSchema resultSchema = substResultTI.getSchema();
  assert(temp.size() == resultSchema.size());
  for (unsigned i = 0, e = temp.size(); i != e; ++i) {
    llvm::Type *expectedType = resultSchema.begin()[i].getScalarType();
    llvm::Value *value = temp.claimNext();
    if (value->getType() != expectedType)
      value = IGF.Builder.CreateBitCast(value, expectedType,
                                        value->getName() + ".asSubstituted");
    out.add(value);
  }
}

CallEmission::CallEmission(CallEmission &&other)
  : IGF(other.IGF),
    Args(std::move(other.Args)),
    CurCallee(std::move(other.CurCallee)),
    LastArgWritten(other.LastArgWritten),
    EmittedCall(other.EmittedCall) {
  // Prevent other's destructor from asserting.
  LastArgWritten = 0;
  EmittedCall = true;
}

CallEmission::~CallEmission() {
  assert(LastArgWritten == 0);
  assert(EmittedCall);
}

Callee::Callee(CalleeInfo &&info, const FunctionPointer &fn,
               llvm::Value *firstData, llvm::Value *secondData)
    : Info(std::move(info)), Fn(fn),
      FirstData(firstData), SecondData(secondData) {

#ifndef NDEBUG
  // We should have foreign info if it's a foreign call.
  assert((Fn.getForeignInfo().ClangInfo != nullptr) ==
         (Info.OrigFnType->getLanguage() == SILFunctionLanguage::C));

  // We should have the right data values for the representation.
  switch (Info.OrigFnType->getRepresentation()) {
  case SILFunctionTypeRepresentation::ObjCMethod:
    assert(FirstData && SecondData);
    break;
  case SILFunctionTypeRepresentation::Method:
  case SILFunctionTypeRepresentation::WitnessMethod:
    assert((FirstData != nullptr) == hasSelfContextParameter(Info.OrigFnType));
    assert(!SecondData);
    break;
  case SILFunctionTypeRepresentation::Thick:
  case SILFunctionTypeRepresentation::Block:
    assert(FirstData && !SecondData);
    break;
  case SILFunctionTypeRepresentation::Thin:
  case SILFunctionTypeRepresentation::Closure:
  case SILFunctionTypeRepresentation::CFunctionPointer:
    assert(!FirstData && !SecondData);
    break;
  }
#endif

}

llvm::Value *Callee::getSwiftContext() const {
  switch (Info.OrigFnType->getRepresentation()) {
  case SILFunctionTypeRepresentation::Block:
  case SILFunctionTypeRepresentation::ObjCMethod:
  case SILFunctionTypeRepresentation::CFunctionPointer:
  case SILFunctionTypeRepresentation::Thin:
  case SILFunctionTypeRepresentation::Closure:
    return nullptr;

  case SILFunctionTypeRepresentation::WitnessMethod:
  case SILFunctionTypeRepresentation::Method:
    // This may or may not be null.
    return FirstData;

  case SILFunctionTypeRepresentation::Thick:
    assert(FirstData && "no context value set on callee");
    return FirstData;
  }
  llvm_unreachable("bad representation");
}

llvm::Value *Callee::getBlockObject() const {
  assert(Info.OrigFnType->getRepresentation() ==
           SILFunctionTypeRepresentation::Block &&
         "not a block");
  assert(FirstData && "no block object set on callee");
  return FirstData;
}

llvm::Value *Callee::getObjCMethodReceiver() const {
  assert(Info.OrigFnType->getRepresentation() ==
           SILFunctionTypeRepresentation::ObjCMethod &&
         "not a method");
  assert(FirstData && "no receiver set on callee");
  return FirstData;
}

llvm::Value *Callee::getObjCMethodSelector() const {
  assert(Info.OrigFnType->getRepresentation() ==
           SILFunctionTypeRepresentation::ObjCMethod &&
         "not a method");
  assert(SecondData && "no selector set on callee");
  return SecondData;
}

/// Set up this emitter afresh from the current callee specs.
void CallEmission::setFromCallee() {
  EmittedCall = false;

  unsigned numArgs = CurCallee.getLLVMFunctionType()->getNumParams();

  // Set up the args array.
  assert(Args.empty());
  Args.reserve(numArgs);
  Args.set_size(numArgs);
  LastArgWritten = numArgs;

  auto fnType = CurCallee.getOrigFunctionType();

  if (fnType->getRepresentation()
        == SILFunctionTypeRepresentation::WitnessMethod) {
    unsigned n = getTrailingWitnessSignatureLength(IGF.IGM, fnType);
    while (n--) {
      Args[--LastArgWritten] = nullptr;
    }
  }

  llvm::Value *contextPtr = CurCallee.getSwiftContext();

  // Add the error result if we have one.
  if (fnType->hasErrorResult()) {
    // The invariant is that this is always zero-initialized, so we
    // don't need to do anything extra here.
    SILFunctionConventions fnConv(fnType, IGF.getSILModule());
    Address errorResultSlot = IGF.getErrorResultSlot(fnConv.getSILErrorType());

    assert(LastArgWritten > 0);
    Args[--LastArgWritten] = errorResultSlot.getAddress();
    addAttribute(LastArgWritten + llvm::AttributeList::FirstArgIndex,
                 llvm::Attribute::NoCapture);
    IGF.IGM.addSwiftErrorAttributes(CurCallee.getMutableAttributes(),
                                    LastArgWritten);

    // Fill in the context pointer if necessary.
    if (!contextPtr) {
      contextPtr = llvm::UndefValue::get(IGF.IGM.RefCountedPtrTy);
    }
  }

  // Add the data pointer if we have one.
  // (Note that we're emitting backwards, so this correctly goes
  // *before* the error pointer.)
  if (contextPtr) {
    assert(LastArgWritten > 0);
    Args[--LastArgWritten] = contextPtr;
    IGF.IGM.addSwiftSelfAttributes(CurCallee.getMutableAttributes(),
                                   LastArgWritten);
  }
}

bool irgen::canCoerceToSchema(IRGenModule &IGM,
                              ArrayRef<llvm::Type*> expandedTys,
                              const ExplosionSchema &schema) {
  // If the schemas don't even match in number, we have to go
  // through memory.
  if (expandedTys.size() != schema.size())
    return false;

  // If there's just one element, we can always coerce as a scalar.
  if (expandedTys.size() == 1) return true;

  // If there are multiple elements, the pairs of types need to
  // match in size for the coercion to work.
  for (size_t i = 0, e = expandedTys.size(); i != e; ++i) {
    llvm::Type *inputTy = schema[i].getScalarType();
    llvm::Type *outputTy = expandedTys[i];
    if (inputTy != outputTy &&
        IGM.DataLayout.getTypeSizeInBits(inputTy) !=
        IGM.DataLayout.getTypeSizeInBits(outputTy))
      return false;
  }

  // Okay, everything is fine.
  return true;
}

static llvm::Type *getOutputType(TranslationDirection direction, unsigned index,
                                 const ExplosionSchema &nativeSchema,
                                 ArrayRef<llvm::Type*> expandedForeignTys) {
  assert(nativeSchema.size() == expandedForeignTys.size());
  return (direction == TranslationDirection::ToForeign
            ? expandedForeignTys[index]
            : nativeSchema[index].getScalarType());
}

static void emitCoerceAndExpand(IRGenFunction &IGF, Explosion &in,
                                Explosion &out, SILType paramTy,
                                const LoadableTypeInfo &paramTI,
                                llvm::StructType *coercionTy,
                                ArrayRef<llvm::Type *> expandedTys,
                                TranslationDirection direction,
                                bool isOutlined) {
  // If we can directly coerce the scalar values, avoid going through memory.
  auto schema = paramTI.getSchema();
  if (canCoerceToSchema(IGF.IGM, expandedTys, schema)) {
    for (auto index : indices(expandedTys)) {
      llvm::Value *arg = in.claimNext();
      assert(arg->getType() ==
               getOutputType(reverse(direction), index, schema, expandedTys));
      auto outputTy = getOutputType(direction, index, schema, expandedTys);

      if (arg->getType() != outputTy)
        arg = IGF.coerceValue(arg, outputTy, IGF.IGM.DataLayout);
      out.add(arg);
    }
    return;
  }

  // Otherwise, materialize to a temporary.
  Address temporary =
    paramTI.allocateStack(IGF, paramTy, false, "coerce-and-expand.temp").getAddress();

  auto coercionTyLayout = IGF.IGM.DataLayout.getStructLayout(coercionTy);

  // Make the alloca at least as aligned as the coercion struct, just
  // so that the element accesses we make don't end up under-aligned.
  Alignment coercionTyAlignment = Alignment(coercionTyLayout->getAlignment());
  auto alloca = cast<llvm::AllocaInst>(temporary.getAddress());
  if (alloca->getAlignment() < coercionTyAlignment.getValue()) {
    alloca->setAlignment(coercionTyAlignment.getValue());
    temporary = Address(temporary.getAddress(), coercionTyAlignment);
  }

  // If we're translating *to* the foreign expansion, do an ordinary
  // initialization from the input explosion.
  if (direction == TranslationDirection::ToForeign) {
    paramTI.initialize(IGF, in, temporary, isOutlined);
  }

  Address coercedTemporary =
    IGF.Builder.CreateElementBitCast(temporary, coercionTy);

#ifndef NDEBUG
  size_t expandedTyIndex = 0;
#endif

  for (auto eltIndex : indices(coercionTy->elements())) {
    auto eltTy = coercionTy->getElementType(eltIndex);

    // Skip padding fields.
    if (eltTy->isArrayTy()) continue;
    assert(expandedTys[expandedTyIndex++] == eltTy);

    // Project down to the field.
    Address eltAddr =
      IGF.Builder.CreateStructGEP(coercedTemporary, eltIndex, coercionTyLayout);

    // If we're translating *to* the foreign expansion, pull the value out
    // of the field and add it to the output.
    if (direction == TranslationDirection::ToForeign) {
      llvm::Value *value = IGF.Builder.CreateLoad(eltAddr);
      out.add(value);

    // Otherwise, claim the next value from the input and store that
    // in the field.
    } else {
      llvm::Value *value = in.claimNext();
      IGF.Builder.CreateStore(value, eltAddr);
    }
  }

  assert(expandedTyIndex == expandedTys.size());

  // If we're translating *from* the foreign expansion, do an ordinary
  // load into the output explosion.
  if (direction == TranslationDirection::ToNative) {
    paramTI.loadAsTake(IGF, temporary, out);
  }

  paramTI.deallocateStack(IGF, StackAddress(temporary), paramTy);
}

static void emitDirectExternalArgument(IRGenFunction &IGF, SILType argType,
                                       const clang::CodeGen::ABIArgInfo &AI,
                                       Explosion &in, Explosion &out,
                                       bool isOutlined) {
  bool IsDirectFlattened = AI.isDirect() && AI.getCanBeFlattened();
  bool IsIndirect = !AI.isDirect();

  // If we're supposed to pass directly as a struct type, that
  // really means expanding out as multiple arguments.
  llvm::Type *coercedTy = AI.getCoerceToType();
  ArrayRef<llvm::Type *> expandedTys =
      expandScalarOrStructTypeToArray(coercedTy);

  auto &argTI = cast<LoadableTypeInfo>(IGF.getTypeInfo(argType));
  auto inputSchema = argTI.getSchema();

  // Check to see if we can pairwise coerce Swift's exploded scalars
  // to Clang's expanded elements.
  if ((IsDirectFlattened || IsIndirect) &&
      canCoerceToSchema(IGF.IGM, expandedTys, inputSchema)) {
    for (auto outputTy : expandedTys) {
      llvm::Value *arg = in.claimNext();
      if (arg->getType() != outputTy)
        arg = IGF.coerceValue(arg, outputTy, IGF.IGM.DataLayout);
      out.add(arg);
    }
    return;
  }

  // Otherwise, we need to coerce through memory.
  Address temporary;
  Size tempSize;
  std::tie(temporary, tempSize) =
      allocateForCoercion(IGF, argTI.getStorageType(), coercedTy, "coerced-arg");
  IGF.Builder.CreateLifetimeStart(temporary, tempSize);

  // Store to a temporary.
  Address tempOfArgTy = IGF.Builder.CreateBitCast(
      temporary, argTI.getStorageType()->getPointerTo());
  argTI.initializeFromParams(IGF, in, tempOfArgTy, argType, isOutlined);

  // Bitcast the temporary to the expected type.
  Address coercedAddr =
      IGF.Builder.CreateBitCast(temporary, coercedTy->getPointerTo());

  if (IsDirectFlattened && isa<llvm::StructType>(coercedTy)) {
    // Project out individual elements if necessary.
    auto *ST = cast<llvm::StructType>(coercedTy);
    const auto *layout = IGF.IGM.DataLayout.getStructLayout(ST);
    for (unsigned EI : range(ST->getNumElements())) {
      auto offset = Size(layout->getElementOffset(EI));
      auto address = IGF.Builder.CreateStructGEP(coercedAddr, EI, offset);
      out.add(IGF.Builder.CreateLoad(address));
    }
  } else {
    // Otherwise, collect the single scalar.
    out.add(IGF.Builder.CreateLoad(coercedAddr));
  }

  IGF.Builder.CreateLifetimeEnd(temporary, tempSize);
}

namespace {
  /// Load a clang argument expansion from a buffer.
  struct ClangExpandLoadEmitter :
    ClangExpandProjection<ClangExpandLoadEmitter> {

    Explosion &Out;
    ClangExpandLoadEmitter(IRGenFunction &IGF, Explosion &out)
      : ClangExpandProjection(IGF), Out(out) {}

    void visitScalar(llvm::Type *scalarTy, Address addr) {
      addr = IGF.Builder.CreateBitCast(addr, scalarTy->getPointerTo());
      auto value = IGF.Builder.CreateLoad(addr);
      Out.add(value);
    }
  };

  /// Store a clang argument expansion into a buffer.
  struct ClangExpandStoreEmitter :
    ClangExpandProjection<ClangExpandStoreEmitter> {

    Explosion &In;
    ClangExpandStoreEmitter(IRGenFunction &IGF, Explosion &in)
      : ClangExpandProjection(IGF), In(in) {}

    void visitScalar(llvm::Type *scalarTy, Address addr) {
      auto value = In.claimNext();

      addr = IGF.Builder.CreateBitCast(addr, scalarTy->getPointerTo());
      IGF.Builder.CreateStore(value, addr);
    }
  };
} // end anonymous namespace

/// Given a Swift value explosion in 'in', produce a Clang expansion
/// (according to ABIArgInfo::Expand) in 'out'.
static void
emitClangExpandedArgument(IRGenFunction &IGF, Explosion &in, Explosion &out,
                          clang::CanQualType clangType, SILType swiftType,
                          const LoadableTypeInfo &swiftTI, bool isOutlined) {
  // If Clang's expansion schema matches Swift's, great.
  auto swiftSchema = swiftTI.getSchema();
  if (doesClangExpansionMatchSchema(IGF.IGM, clangType, swiftSchema)) {
    return in.transferInto(out, swiftSchema.size());
  }

  // Otherwise, materialize to a temporary.
  Address temp = swiftTI.allocateStack(IGF, swiftType, false,
                                       "clang-expand-arg.temp").getAddress();
  swiftTI.initialize(IGF, in, temp, isOutlined);

  Address castTemp = IGF.Builder.CreateBitCast(temp, IGF.IGM.Int8PtrTy);
  ClangExpandLoadEmitter(IGF, out).visit(clangType, castTemp);
}

/// Given a Clang-expanded (according to ABIArgInfo::Expand) parameter
/// in 'in', produce a Swift value explosion in 'out'.
void irgen::emitClangExpandedParameter(IRGenFunction &IGF,
                                       Explosion &in, Explosion &out,
                                       clang::CanQualType clangType,
                                       SILType swiftType,
                                       const LoadableTypeInfo &swiftTI) {
  // If Clang's expansion schema matches Swift's, great.
  auto swiftSchema = swiftTI.getSchema();
  if (doesClangExpansionMatchSchema(IGF.IGM, clangType, swiftSchema)) {
    return in.transferInto(out, swiftSchema.size());
  }

  // Otherwise, materialize to a temporary.
  Address temp = swiftTI.allocateStack(IGF, swiftType, false,
                                       "clang-expand-param.temp").getAddress();
  Address castTemp = IGF.Builder.CreateBitCast(temp, IGF.IGM.Int8PtrTy);
  ClangExpandStoreEmitter(IGF, in).visit(clangType, castTemp);

  // Then load out.
  swiftTI.loadAsTake(IGF, temp, out);
}

static void externalizeArguments(IRGenFunction &IGF, const Callee &callee,
                                 Explosion &in, Explosion &out,
                                 bool isOutlined) {
  auto silConv = IGF.IGM.silConv;
  auto fnType = callee.getOrigFunctionType();
  auto params = fnType->getParameters();

  assert(callee.getForeignInfo().ClangInfo);
  auto &FI = *callee.getForeignInfo().ClangInfo;

  // The index of the first "physical" parameter from paramTys/FI that
  // corresponds to a logical parameter from params.
  unsigned firstParam = 0;

  // Handle the ObjC prefix.
  if (callee.getRepresentation() == SILFunctionTypeRepresentation::ObjCMethod) {
    // Ignore both the logical and the physical parameters associated
    // with self and _cmd.
    firstParam += 2;
    params = params.drop_back();

  // Or the block prefix.
  } else if (fnType->getRepresentation()
                == SILFunctionTypeRepresentation::Block) {
    // Ignore the physical block-object parameter.
    firstParam += 1;
  }

  for (unsigned i = firstParam, e = FI.arg_size(); i != e; ++i) {
    auto clangParamTy = FI.arg_begin()[i].type;
    auto &AI = FI.arg_begin()[i].info;

    // We don't need to do anything to handle the Swift parameter-ABI
    // attributes here because we shouldn't be trying to round-trip
    // swiftcall function pointers through SIL as C functions anyway.
    assert(FI.getExtParameterInfo(i).getABI() == clang::ParameterABI::Ordinary);

    // Add a padding argument if required.
    if (auto *padType = AI.getPaddingType())
      out.add(llvm::UndefValue::get(padType));

    SILType paramType = silConv.getSILType(params[i - firstParam]);
    switch (AI.getKind()) {
    case clang::CodeGen::ABIArgInfo::Extend: {
      bool signExt = clangParamTy->hasSignedIntegerRepresentation();
      assert((signExt || clangParamTy->hasUnsignedIntegerRepresentation()) &&
             "Invalid attempt to add extension attribute to argument!");
      (void) signExt;
      LLVM_FALLTHROUGH;
    }
    case clang::CodeGen::ABIArgInfo::Direct: {
      auto toTy = AI.getCoerceToType();

      // Indirect parameters are bridged as Clang pointer types.
      if (silConv.isSILIndirect(params[i - firstParam])) {
        assert(paramType.isAddress() && "SIL type is not an address?");

        auto addr = in.claimNext();
        if (addr->getType() != toTy)
          addr = IGF.coerceValue(addr, toTy, IGF.IGM.DataLayout);
        out.add(addr);
        break;
      }

      emitDirectExternalArgument(IGF, paramType, AI, in, out, isOutlined);
      break;
    }
    case clang::CodeGen::ABIArgInfo::Indirect: {
      auto &ti = cast<LoadableTypeInfo>(IGF.getTypeInfo(paramType));
      Address addr = ti.allocateStack(IGF, paramType, false,
                                      "indirect-temporary").getAddress();
      // Set at least the alignment the ABI expects.
      if (AI.getIndirectByVal()) {
        auto ABIAlign = AI.getIndirectAlign();
        if (ABIAlign > addr.getAlignment()) {
          auto *AS = cast<llvm::AllocaInst>(addr.getAddress());
          AS->setAlignment(ABIAlign.getQuantity());
          addr = Address(addr.getAddress(), Alignment(ABIAlign.getQuantity()));
        }
      }

<<<<<<< HEAD
      ti.initialize(IGF, in, addr);
=======
      ti.initialize(IGF, in, addr, isOutlined);
>>>>>>> aad14e3c

      out.add(addr.getAddress());
      break;
    }
    case clang::CodeGen::ABIArgInfo::CoerceAndExpand: {
      auto &paramTI = cast<LoadableTypeInfo>(IGF.getTypeInfo(paramType));
      emitCoerceAndExpand(IGF, in, out, paramType, paramTI,
                          AI.getCoerceAndExpandType(),
                          AI.getCoerceAndExpandTypeSequence(),
                          TranslationDirection::ToForeign, isOutlined);
      break;
    }
    case clang::CodeGen::ABIArgInfo::Expand:
      emitClangExpandedArgument(
          IGF, in, out, clangParamTy, paramType,
          cast<LoadableTypeInfo>(IGF.getTypeInfo(paramType)), isOutlined);
      break;
    case clang::CodeGen::ABIArgInfo::Ignore:
      break;
    case clang::CodeGen::ABIArgInfo::InAlloca:
      llvm_unreachable("Need to handle InAlloca when externalizing arguments");
      break;
    }
  }
}

/// Returns whether allocas are needed.
bool irgen::addNativeArgument(IRGenFunction &IGF, Explosion &in,
                              SILParameterInfo origParamInfo, Explosion &out,
                              bool isOutlined) {
  // Addresses consist of a single pointer argument.
  if (IGF.IGM.silConv.isSILIndirect(origParamInfo)) {
    out.add(in.claimNext());
    return false;
  }
  auto paramType = IGF.IGM.silConv.getSILType(origParamInfo);
  auto &ti = cast<LoadableTypeInfo>(IGF.getTypeInfo(paramType));
  auto schema = ti.getSchema();
  auto &nativeSchema = ti.nativeParameterValueSchema(IGF.IGM);
  if (nativeSchema.requiresIndirect()) {
    // Pass the argument indirectly.
    auto buf = IGF.createAlloca(ti.getStorageType(),
                                ti.getFixedAlignment(), "");
    ti.initialize(IGF, in, buf, isOutlined);
    out.add(buf.getAddress());
    return true;
  } else {
    if (schema.empty()) {
      assert(nativeSchema.empty());
      return false;
    }
    assert(!nativeSchema.empty());

    // Pass the argument explosion directly, mapping into the native swift
    // calling convention.
    Explosion nonNativeParam;
    ti.reexplode(IGF, in, nonNativeParam);
    Explosion nativeParam = nativeSchema.mapIntoNative(
        IGF.IGM, IGF, nonNativeParam, paramType, isOutlined);
    nativeParam.transferInto(out, nativeParam.size());
    return false;
  }
}

/// Emit a direct parameter that was passed under a C-based CC.
static void emitDirectForeignParameter(IRGenFunction &IGF, Explosion &in,
                                       const clang::CodeGen::ABIArgInfo &AI,
                                       Explosion &out, SILType paramType,
                                       const LoadableTypeInfo &paramTI) {
  // The ABI IR types for the entrypoint might differ from the
  // Swift IR types for the body of the function.

  llvm::Type *coercionTy = AI.getCoerceToType();

  ArrayRef<llvm::Type*> expandedTys;
  if (AI.isDirect() && AI.getCanBeFlattened() &&
      isa<llvm::StructType>(coercionTy)) {
    const auto *ST = cast<llvm::StructType>(coercionTy);
    expandedTys = makeArrayRef(ST->element_begin(), ST->getNumElements());
  } else if (coercionTy == paramTI.getStorageType()) {
    // Fast-path a really common case.  This check assumes that either
    // the storage type of a type is an llvm::StructType or it has a
    // single-element explosion.
    out.add(in.claimNext());
    return;
  } else {
    expandedTys = coercionTy;
  }

  auto outputSchema = paramTI.getSchema();

  // Check to see if we can pairwise-coerce Swift's exploded scalars
  // to Clang's expanded elements.
  if (canCoerceToSchema(IGF.IGM, expandedTys, outputSchema)) {
    for (auto &outputElt : outputSchema) {
      llvm::Value *param = in.claimNext();
      llvm::Type *outputTy = outputElt.getScalarType();
      if (param->getType() != outputTy)
        param = IGF.coerceValue(param, outputTy, IGF.IGM.DataLayout);
      out.add(param);
    }
    return;
  }

  // Otherwise, we need to traffic through memory.
  // Create a temporary.
  Address temporary; Size tempSize;
  std::tie(temporary, tempSize) = allocateForCoercion(IGF,
                                          coercionTy,
                                          paramTI.getStorageType(),
                                          "");
  IGF.Builder.CreateLifetimeStart(temporary, tempSize);

  // Write the input parameters into the temporary:
  Address coercedAddr =
    IGF.Builder.CreateBitCast(temporary, coercionTy->getPointerTo());

  // Break down a struct expansion if necessary.
  if (auto expansionTy = dyn_cast<llvm::StructType>(coercionTy)) {
    auto layout = IGF.IGM.DataLayout.getStructLayout(expansionTy);
    for (unsigned i = 0, e = expansionTy->getNumElements(); i != e; ++i) {
      auto fieldOffset = Size(layout->getElementOffset(i));
      auto fieldAddr = IGF.Builder.CreateStructGEP(coercedAddr, i, fieldOffset);
      IGF.Builder.CreateStore(in.claimNext(), fieldAddr);
    }

  // Otherwise, store the single scalar.
  } else {
    IGF.Builder.CreateStore(in.claimNext(), coercedAddr);
  }

  // Pull out the elements.
  temporary = IGF.Builder.CreateBitCast(temporary,
                                      paramTI.getStorageType()->getPointerTo());
  paramTI.loadAsTake(IGF, temporary, out);

  // Deallocate the temporary.
  // `deallocateStack` emits the lifetime.end marker for us.
  paramTI.deallocateStack(IGF, StackAddress(temporary), paramType);
}

void irgen::emitForeignParameter(IRGenFunction &IGF, Explosion &params,
                                 ForeignFunctionInfo foreignInfo,
                                 unsigned foreignParamIndex, SILType paramTy,
                                 const LoadableTypeInfo &paramTI,
                                 Explosion &paramExplosion, bool isOutlined) {
  assert(foreignInfo.ClangInfo);
  auto &FI = *foreignInfo.ClangInfo;

  auto clangArgTy = FI.arg_begin()[foreignParamIndex].type;
  auto AI = FI.arg_begin()[foreignParamIndex].info;

  // We don't need to do anything to handle the Swift parameter-ABI
  // attributes here because we shouldn't be trying to round-trip
  // swiftcall function pointers through SIL as C functions anyway.
  assert(FI.getExtParameterInfo(foreignParamIndex).getABI()
           == clang::ParameterABI::Ordinary);

  // Drop padding arguments.
  if (AI.getPaddingType())
    params.claimNext();

  switch (AI.getKind()) {
  case clang::CodeGen::ABIArgInfo::Extend:
  case clang::CodeGen::ABIArgInfo::Direct:
    emitDirectForeignParameter(IGF, params, AI, paramExplosion, paramTy,
                               paramTI);
    return;
  case clang::CodeGen::ABIArgInfo::Indirect: {
    Address address = paramTI.getAddressForPointer(params.claimNext());
    paramTI.loadAsTake(IGF, address, paramExplosion);
    return;
  }
  case clang::CodeGen::ABIArgInfo::Expand: {
    emitClangExpandedParameter(IGF, params, paramExplosion, clangArgTy,
                               paramTy, paramTI);
    return;
  }
  case clang::CodeGen::ABIArgInfo::CoerceAndExpand: {
    auto &paramTI = cast<LoadableTypeInfo>(IGF.getTypeInfo(paramTy));
    emitCoerceAndExpand(IGF, params, paramExplosion, paramTy, paramTI,
                        AI.getCoerceAndExpandType(),
                        AI.getCoerceAndExpandTypeSequence(),
                        TranslationDirection::ToNative, isOutlined);
    break;
  }

  case clang::CodeGen::ABIArgInfo::Ignore:
    return;

  case clang::CodeGen::ABIArgInfo::InAlloca:
    llvm_unreachable("Need to handle InAlloca during signature expansion");
  }
}


/// Add a new set of arguments to the function.
void CallEmission::setArgs(Explosion &original, bool isOutlined,
                           WitnessMetadata *witnessMetadata) {
  // Convert arguments to a representation appropriate to the calling
  // convention.
  Explosion adjusted;

  auto origCalleeType = CurCallee.getOrigFunctionType();
  SILFunctionConventions fnConv(origCalleeType, IGF.getSILModule());

  // Pass along the indirect result pointers.
  original.transferInto(adjusted, fnConv.getNumIndirectSILResults());

  // Translate the formal arguments and handle any special arguments.
  switch (getCallee().getRepresentation()) {
  case SILFunctionTypeRepresentation::ObjCMethod:
    adjusted.add(getCallee().getObjCMethodReceiver());
    adjusted.add(getCallee().getObjCMethodSelector());
    externalizeArguments(IGF, getCallee(), original, adjusted, isOutlined);
    break;

  case SILFunctionTypeRepresentation::Block:
    adjusted.add(getCallee().getBlockObject());
    LLVM_FALLTHROUGH;

  case SILFunctionTypeRepresentation::CFunctionPointer:
    externalizeArguments(IGF, getCallee(), original, adjusted, isOutlined);
    break;

  case SILFunctionTypeRepresentation::WitnessMethod:
    assert(witnessMetadata);
    assert(witnessMetadata->SelfMetadata->getType() ==
           IGF.IGM.TypeMetadataPtrTy);
    assert(witnessMetadata->SelfWitnessTable->getType() ==
           IGF.IGM.WitnessTablePtrTy);
    Args.rbegin()[1] = witnessMetadata->SelfMetadata;
    Args.rbegin()[0] = witnessMetadata->SelfWitnessTable;
    LLVM_FALLTHROUGH;

  case SILFunctionTypeRepresentation::Closure:
  case SILFunctionTypeRepresentation::Method:
  case SILFunctionTypeRepresentation::Thin:
  case SILFunctionTypeRepresentation::Thick: {
    // Check for value arguments that need to be passed indirectly.
    // But don't expect to see 'self' if it's been moved to the context
    // position.
    auto params = origCalleeType->getParameters();
    if (hasSelfContextParameter(origCalleeType)) {
      params = params.drop_back();
    }
    for (auto param : params) {
      addNativeArgument(IGF, original, param, adjusted, isOutlined);
    }

    // Anything else, just pass along.  This will include things like
    // generic arguments.
    adjusted.add(original.claimAll());

    break;
  }
  }

  // Add the given number of arguments.
  assert(LastArgWritten >= adjusted.size());

  size_t targetIndex = LastArgWritten - adjusted.size();
  assert(targetIndex <= 1);
  LastArgWritten = targetIndex;
  
  auto argIterator = Args.begin() + targetIndex;
  for (auto value : adjusted.claimAll()) {
    *argIterator++ = value;
  }
}

void CallEmission::addAttribute(unsigned index,
                                llvm::Attribute::AttrKind attr) {
  auto &attrs = CurCallee.getMutableAttributes();
  attrs = attrs.addAttribute(IGF.IGM.LLVMContext, index, attr);
}

/// Initialize an Explosion with the parameters of the current
/// function.  All of the objects will be added unmanaged.  This is
/// really only useful when writing prologue code.
Explosion IRGenFunction::collectParameters() {
  Explosion params;
  for (auto i = CurFn->arg_begin(), e = CurFn->arg_end(); i != e; ++i)
    params.add(&*i);
  return params;
}

/// Fetch the error result slot.
Address IRGenFunction::getErrorResultSlot(SILType errorType) {
  if (!ErrorResultSlot) {
    auto &errorTI = cast<FixedTypeInfo>(getTypeInfo(errorType));

    IRBuilder builder(IGM.getLLVMContext(), IGM.DebugInfo);
    builder.SetInsertPoint(AllocaIP->getParent(), AllocaIP->getIterator());

    // Create the alloca.  We don't use allocateStack because we're
    // not allocating this in stack order.
    auto addr = builder.CreateAlloca(errorTI.getStorageType(), nullptr,
                                     "swifterror");
    addr->setAlignment(errorTI.getFixedAlignment().getValue());

    // Only add the swifterror attribute on ABIs that pass it in a register.
    // We create a shadow stack location of the swifterror parameter for the
    // debugger on platforms that pass swifterror by reference and so we can't
    // mark the parameter with a swifterror attribute for these.
    if (IGM.IsSwiftErrorInRegister)
      addr->setSwiftError(true);

    // Initialize at the alloca point.
    auto nullError = llvm::ConstantPointerNull::get(
                            cast<llvm::PointerType>(errorTI.getStorageType()));
    builder.CreateStore(nullError, addr, errorTI.getFixedAlignment());

    ErrorResultSlot = addr;
  }
  return Address(ErrorResultSlot, IGM.getPointerAlignment());
}

/// Fetch the error result slot received from the caller.
Address IRGenFunction::getCallerErrorResultSlot() {
  assert(ErrorResultSlot && "no error result slot!");
  assert(isa<llvm::Argument>(ErrorResultSlot) && "error result slot is local!");
  return Address(ErrorResultSlot, IGM.getPointerAlignment());
}

// Set the error result slot.  This should only be done in the prologue.
void IRGenFunction::setErrorResultSlot(llvm::Value *address) {
  assert(!ErrorResultSlot && "already have error result slot!");
  assert(isa<llvm::PointerType>(address->getType()));
  ErrorResultSlot = address;
}

/// Emit the basic block that 'return' should branch to and insert it into
/// the current function. This creates a second
/// insertion point that most blocks should be inserted before.
void IRGenFunction::emitBBForReturn() {
  ReturnBB = createBasicBlock("return");
  CurFn->getBasicBlockList().push_back(ReturnBB);
}

/// Emit the prologue for the function.
void IRGenFunction::emitPrologue() {
  // Set up the IRBuilder.
  llvm::BasicBlock *EntryBB = createBasicBlock("entry");
  assert(CurFn->getBasicBlockList().empty() && "prologue already emitted?");
  CurFn->getBasicBlockList().push_back(EntryBB);
  Builder.SetInsertPoint(EntryBB);

  // Set up the alloca insertion point.
  AllocaIP = Builder.CreateAlloca(IGM.Int1Ty, /*array size*/ nullptr,
                                  "alloca point");
}

/// Emit a branch to the return block and set the insert point there.
/// Returns true if the return block is reachable, false otherwise.
bool IRGenFunction::emitBranchToReturnBB() {
  // If there are no edges to the return block, we never want to emit it.
  if (ReturnBB->use_empty()) {
    ReturnBB->eraseFromParent();
    
    // Normally this means that we'll just insert the epilogue in the
    // current block, but if the current IP is unreachable then so is
    // the entire epilogue.
    if (!Builder.hasValidIP())
      return false;
    
    // Otherwise, branch to it if the current IP is reachable.
  } else if (Builder.hasValidIP()) {
    Builder.CreateBr(ReturnBB);
    Builder.SetInsertPoint(ReturnBB);
    
    // Otherwise, if there is exactly one use of the return block, merge
    // it into its predecessor.
  } else if (ReturnBB->hasOneUse()) {
    // return statements are never emitted as conditional branches.
    llvm::BranchInst *Br = cast<llvm::BranchInst>(*ReturnBB->use_begin());
    assert(Br->isUnconditional());
    Builder.SetInsertPoint(Br->getParent());
    Br->eraseFromParent();
    ReturnBB->eraseFromParent();
    
    // Otherwise, just move the IP to the return block.
  } else {
    Builder.SetInsertPoint(ReturnBB);
  }
  return true;
}

/// Emit the epilogue for the function.
void IRGenFunction::emitEpilogue() {
  // Destroy the alloca insertion point.
  AllocaIP->eraseFromParent();
}

std::pair<Address, Size>
irgen::allocateForCoercion(IRGenFunction &IGF,
                           llvm::Type *fromTy,
                           llvm::Type *toTy,
                           const llvm::Twine &basename) {
  auto &DL = IGF.IGM.DataLayout;
  
  auto fromSize = DL.getTypeSizeInBits(fromTy);
  auto toSize = DL.getTypeSizeInBits(toTy);
  auto bufferTy = fromSize >= toSize
    ? fromTy
    : toTy;

  auto alignment = std::max(DL.getABITypeAlignment(fromTy),
                            DL.getABITypeAlignment(toTy));

  auto buffer = IGF.createAlloca(bufferTy, Alignment(alignment),
                                 basename + ".coerced");
  
  Size size(std::max(fromSize, toSize));
  return {buffer, size};
}

llvm::Value* IRGenFunction::coerceValue(llvm::Value *value, llvm::Type *toTy,
                                        const llvm::DataLayout &DL)
{
  llvm::Type *fromTy = value->getType();
  assert(fromTy != toTy && "Unexpected same types in type coercion!");
  assert(!fromTy->isVoidTy()
         && "Unexpected void source type in type coercion!");
  assert(!toTy->isVoidTy()
         && "Unexpected void destination type in type coercion!");

  // Use the pointer/pointer and pointer/int casts if we can.
  if (toTy->isPointerTy()) {
    if (fromTy->isPointerTy())
      return Builder.CreateBitCast(value, toTy);
    if (fromTy == IGM.IntPtrTy)
      return Builder.CreateIntToPtr(value, toTy);
  } else if (fromTy->isPointerTy()) {
    if (toTy == IGM.IntPtrTy) {
      return Builder.CreatePtrToInt(value, toTy);
    }
  }

  // Otherwise we need to store, bitcast, and load.
  Address address; Size size;
  std::tie(address, size) = allocateForCoercion(*this, fromTy, toTy,
                                                value->getName() + ".coercion");
  Builder.CreateLifetimeStart(address, size);
  auto orig = Builder.CreateBitCast(address, fromTy->getPointerTo());
  Builder.CreateStore(value, orig);
  auto coerced = Builder.CreateBitCast(address, toTy->getPointerTo());
  auto loaded = Builder.CreateLoad(coerced);
  Builder.CreateLifetimeEnd(address, size);
  return loaded;
}

void IRGenFunction::emitScalarReturn(llvm::Type *resultType,
                                     Explosion &result) {
  if (result.size() == 0) {
    Builder.CreateRetVoid();
    return;
  }

  auto *ABIType = CurFn->getReturnType();

  if (result.size() == 1) {
    auto *returned = result.claimNext();
    if (ABIType != returned->getType())
      returned = coerceValue(returned, ABIType, IGM.DataLayout);

    Builder.CreateRet(returned);
    return;
  }

  // Multiple return values are returned as a struct.
  assert(cast<llvm::StructType>(resultType)->getNumElements() == result.size());
  llvm::Value *resultAgg = llvm::UndefValue::get(resultType);
  for (unsigned i = 0, e = result.size(); i != e; ++i) {
    llvm::Value *elt = result.claimNext();
    resultAgg = Builder.CreateInsertValue(resultAgg, elt, i);
  }

  if (ABIType != resultType)
    resultAgg = coerceValue(resultAgg, ABIType, IGM.DataLayout);

  Builder.CreateRet(resultAgg);
}

/// Adjust the alignment of the alloca pointed to by \p allocaAddr to the
/// required alignment of the struct \p type.
static void adjustAllocaAlignment(const llvm::DataLayout &DL,
                                  Address allocaAddr, llvm::StructType *type) {
  auto layout = DL.getStructLayout(type);
  Alignment layoutAlignment = Alignment(layout->getAlignment());
  auto alloca = cast<llvm::AllocaInst>(allocaAddr.getAddress());
  if (alloca->getAlignment() < layoutAlignment.getValue()) {
    alloca->setAlignment(layoutAlignment.getValue());
    allocaAddr = Address(allocaAddr.getAddress(), layoutAlignment);
  }
}

unsigned NativeConventionSchema::size() const {
  if (empty())
    return 0;
  unsigned size = 0;
  Lowering.enumerateComponents([&](clang::CharUnits offset,
                                   clang::CharUnits end,
                                   llvm::Type *type) { ++size; });
  return size;
}

static bool canMatchByTruncation(IRGenModule &IGM,
                                 ArrayRef<llvm::Type*> expandedTys,
                                 const ExplosionSchema &schema) {
  // If the schemas don't even match in number, we have to go
  // through memory.
  if (expandedTys.size() != schema.size() || expandedTys.empty())
    return false;

  if (expandedTys.size() == 1) return false;

  // If there are multiple elements, the pairs of types need to
  // match in size upto the penultimate for the truncation to work.
  size_t e = expandedTys.size();
  for (size_t i = 0; i != e - 1; ++i) {
    // Check that we can truncate the last element.
    llvm::Type *outputTy = schema[i].getScalarType();
    llvm::Type *inputTy = expandedTys[i];
    if (inputTy != outputTy &&
        IGM.DataLayout.getTypeSizeInBits(inputTy) !=
        IGM.DataLayout.getTypeSizeInBits(outputTy))
      return false;
  }
  llvm::Type *outputTy = schema[e-1].getScalarType();
  llvm::Type *inputTy = expandedTys[e-1];
  return inputTy == outputTy || (IGM.DataLayout.getTypeSizeInBits(inputTy) ==
                                 IGM.DataLayout.getTypeSizeInBits(outputTy)) ||
         (IGM.DataLayout.getTypeSizeInBits(inputTy) >
              IGM.DataLayout.getTypeSizeInBits(outputTy) &&
          isa<llvm::IntegerType>(inputTy) && isa<llvm::IntegerType>(outputTy));
}

Explosion NativeConventionSchema::mapFromNative(IRGenModule &IGM,
                                                IRGenFunction &IGF,
                                                Explosion &native,
                                                SILType type) const {
  if (native.size() == 0) {
    assert(empty() && "Empty explosion must match the native convention");
    return Explosion();
  }

  assert(!empty());

  auto *nativeTy = getExpandedType(IGM);
  auto expandedTys = expandScalarOrStructTypeToArray(nativeTy);
  auto &TI = IGM.getTypeInfo(type);
  auto schema = TI.getSchema();
  // The expected explosion type.
  auto *explosionTy = schema.getScalarResultType(IGM);

  // Check whether we can coerce the explosion to the expected type convention.
  auto &DataLayout = IGM.DataLayout;
  Explosion nonNativeExplosion;
  if (canCoerceToSchema(IGM, expandedTys, schema)) {
    if (native.size() == 1) {
      auto *elt = native.claimNext();
      if (explosionTy != elt->getType()) {
        if (isa<llvm::IntegerType>(explosionTy) &&
            isa<llvm::IntegerType>(elt->getType())) {
          elt = IGF.Builder.CreateTrunc(elt, explosionTy);
        } else {
          elt = IGF.coerceValue(elt, explosionTy, DataLayout);
        }
      }
      nonNativeExplosion.add(elt);
      return nonNativeExplosion;
    } else if (nativeTy == explosionTy) {
      native.transferInto(nonNativeExplosion, native.size());
      return nonNativeExplosion;
    }
    // Otherwise, we have to go through memory if we can match by truncation.
  } else if (canMatchByTruncation(IGM, expandedTys, schema)) {
    assert(expandedTys.size() == schema.size());
    for (size_t i = 0, e = expandedTys.size(); i != e; ++i) {
      auto *elt = native.claimNext();
      auto *schemaTy = schema[i].getScalarType();
      auto *nativeTy = elt->getType();
      assert(nativeTy == expandedTys[i]);
      if (schemaTy == nativeTy) {
        // elt = elt
      } else if (DataLayout.getTypeSizeInBits(schemaTy) ==
                 DataLayout.getTypeSizeInBits(nativeTy))
        elt = IGF.coerceValue(elt, schemaTy, DataLayout);
      else {
        assert(DataLayout.getTypeSizeInBits(schemaTy) <
               DataLayout.getTypeSizeInBits(nativeTy));
        elt = IGF.Builder.CreateTrunc(elt, schemaTy);
      }
      nonNativeExplosion.add(elt);
    }
    return nonNativeExplosion;
  }

  // If not, go through memory.
  auto &loadableTI = cast<LoadableTypeInfo>(TI);

  // We can get two layouts if there are overlapping ranges in the legal type
  // sequence.
  llvm::StructType *coercionTy, *overlappedCoercionTy;
  SmallVector<unsigned, 8> expandedTyIndicesMap;
  std::tie(coercionTy, overlappedCoercionTy) =
      getCoercionTypes(IGM, expandedTyIndicesMap);

  // Get the larger layout out of those two.
  auto coercionSize = DataLayout.getTypeSizeInBits(coercionTy);
  auto overlappedCoercionSize =
      DataLayout.getTypeSizeInBits(overlappedCoercionTy);
  llvm::StructType *largerCoercion = coercionSize >= overlappedCoercionSize
                                         ? coercionTy
                                         : overlappedCoercionTy;

  // Allocate a temporary for the coercion.
  Address temporary;
  Size tempSize;
  std::tie(temporary, tempSize) = allocateForCoercion(
      IGF, largerCoercion, loadableTI.getStorageType(), "temp-coercion");

  // Make sure we have sufficiently large alignment.
  adjustAllocaAlignment(DataLayout, temporary, coercionTy);
  adjustAllocaAlignment(DataLayout, temporary, overlappedCoercionTy);

  auto &Builder = IGF.Builder;
  Builder.CreateLifetimeStart(temporary, tempSize);

  // Store the expanded type elements.
  auto coercionAddr = Builder.CreateElementBitCast(temporary, coercionTy);
  unsigned expandedMapIdx = 0;
  SmallVector<llvm::Value *, 8> expandedElts(expandedTys.size(), nullptr);

  auto eltsArray = native.claimAll();
  SmallVector<llvm::Value *, 8> nativeElts(eltsArray.begin(), eltsArray.end());
  auto storeToFn = [&](llvm::StructType *ty, Address structAddr) {
    for (auto eltIndex : indices(ty->elements())) {
      auto layout = DataLayout.getStructLayout(ty);
      auto eltTy = ty->getElementType(eltIndex);
      // Skip padding fields.
      if (eltTy->isArrayTy())
        continue;
      Address eltAddr = Builder.CreateStructGEP(structAddr, eltIndex, layout);
      auto index = expandedTyIndicesMap[expandedMapIdx];
      assert(index < nativeElts.size() && nativeElts[index] != nullptr);
      auto nativeElt = nativeElts[index];
      Builder.CreateStore(nativeElt, eltAddr);
      nativeElts[index] = nullptr;
      ++expandedMapIdx;
    }
  };

  storeToFn(coercionTy, coercionAddr);
  if (!overlappedCoercionTy->isEmptyTy()) {
    auto overlappedCoercionAddr =
        Builder.CreateElementBitCast(temporary, overlappedCoercionTy);
    storeToFn(overlappedCoercionTy, overlappedCoercionAddr);
  }

  // Reload according to the types schema.
  Address storageAddr = Builder.CreateBitCast(
      temporary, loadableTI.getStorageType()->getPointerTo());
  loadableTI.loadAsTake(IGF, storageAddr, nonNativeExplosion);

  return nonNativeExplosion;
}

Explosion NativeConventionSchema::mapIntoNative(IRGenModule &IGM,
                                                IRGenFunction &IGF,
                                                Explosion &fromNonNative,
                                                SILType type,
                                                bool isOutlined) const {
  if (fromNonNative.size() == 0) {
    assert(empty() && "Empty explosion must match the native convention");
    return Explosion();
  }

  assert(!requiresIndirect() && "Expected direct convention");
  assert(!empty());

  auto *nativeTy = getExpandedType(IGM);
  auto expandedTys = expandScalarOrStructTypeToArray(nativeTy);
  auto &TI = IGM.getTypeInfo(type);
  auto schema = TI.getSchema();
  auto *explosionTy = schema.getScalarResultType(IGM);

  // Check whether we can coerce the explosion to the expected type convention.
  auto &DataLayout = IGM.DataLayout;
  Explosion nativeExplosion;
  if (canCoerceToSchema(IGM, expandedTys, schema)) {
    if (fromNonNative.size() == 1) {
      auto *elt = fromNonNative.claimNext();
      if (nativeTy != elt->getType()) {
        if (isa<llvm::IntegerType>(nativeTy) &&
            isa<llvm::IntegerType>(elt->getType()))
          elt = IGF.Builder.CreateZExt(elt, nativeTy);
        else
          elt = IGF.coerceValue(elt, nativeTy, DataLayout);
      }
      nativeExplosion.add(elt);
      return nativeExplosion;
    } else if (nativeTy == explosionTy) {
      fromNonNative.transferInto(nativeExplosion, fromNonNative.size());
      return nativeExplosion;
    }
    // Otherwise, we have to go through memory if we can't match by truncation.
  } else if (canMatchByTruncation(IGM, expandedTys, schema)) {
    assert(expandedTys.size() == schema.size());
    for (size_t i = 0, e = expandedTys.size(); i != e; ++i) {
      auto *elt = fromNonNative.claimNext();
      auto *schemaTy = elt->getType();
      auto *nativeTy = expandedTys[i];
      assert(schema[i].getScalarType() == schemaTy);
      if (schemaTy == nativeTy) {
        // elt = elt
      } else if (DataLayout.getTypeSizeInBits(schemaTy) ==
                 DataLayout.getTypeSizeInBits(nativeTy))
        elt = IGF.coerceValue(elt, nativeTy, DataLayout);
      else {
        assert(DataLayout.getTypeSizeInBits(schemaTy) <
               DataLayout.getTypeSizeInBits(nativeTy));
        elt = IGF.Builder.CreateZExt(elt, nativeTy);
      }
      nativeExplosion.add(elt);
    }
    return nativeExplosion;
  }

  // If not, go through memory.
  auto &loadableTI = cast<LoadableTypeInfo>(TI);

  // We can get two layouts if there are overlapping ranges in the legal type
  // sequence.
  llvm::StructType *coercionTy, *overlappedCoercionTy;
  SmallVector<unsigned, 8> expandedTyIndicesMap;
  std::tie(coercionTy, overlappedCoercionTy) =
      getCoercionTypes(IGM, expandedTyIndicesMap);

  // Get the larger layout out of those two.
  auto coercionSize = DataLayout.getTypeSizeInBits(coercionTy);
  auto overlappedCoercionSize =
      DataLayout.getTypeSizeInBits(overlappedCoercionTy);
  llvm::StructType *largerCoercion = coercionSize >= overlappedCoercionSize
                                         ? coercionTy
                                         : overlappedCoercionTy;

  // Allocate a temporary for the coercion.
  Address temporary;
  Size tempSize;
  std::tie(temporary, tempSize) = allocateForCoercion(
      IGF, largerCoercion, loadableTI.getStorageType(), "temp-coercion");

  // Make sure we have sufficiently large alignment.
  adjustAllocaAlignment(DataLayout, temporary, coercionTy);
  adjustAllocaAlignment(DataLayout, temporary, overlappedCoercionTy);

  auto &Builder = IGF.Builder;
  Builder.CreateLifetimeStart(temporary, tempSize);

  // Initialize the memory of the temporary.
  Address storageAddr = Builder.CreateBitCast(
      temporary, loadableTI.getStorageType()->getPointerTo());
  loadableTI.initialize(IGF, fromNonNative, storageAddr, isOutlined);

  // Load the expanded type elements from memory.
  auto coercionAddr = Builder.CreateElementBitCast(temporary, coercionTy);

  unsigned expandedMapIdx = 0;
  SmallVector<llvm::Value *, 8> expandedElts(expandedTys.size(), nullptr);

  auto loadFromFn = [&](llvm::StructType *ty, Address structAddr) {
    for (auto eltIndex : indices(ty->elements())) {
      auto layout = DataLayout.getStructLayout(ty);
      auto eltTy = ty->getElementType(eltIndex);
      // Skip padding fields.
      if (eltTy->isArrayTy())
        continue;
      Address eltAddr = Builder.CreateStructGEP(structAddr, eltIndex, layout);
      llvm::Value *elt = Builder.CreateLoad(eltAddr);
      auto index = expandedTyIndicesMap[expandedMapIdx];
      assert(expandedElts[index] == nullptr);
      expandedElts[index] = elt;
      ++expandedMapIdx;
    }
  };

  loadFromFn(coercionTy, coercionAddr);
  if (!overlappedCoercionTy->isEmptyTy()) {
    auto overlappedCoercionAddr =
        Builder.CreateElementBitCast(temporary, overlappedCoercionTy);
    loadFromFn(overlappedCoercionTy, overlappedCoercionAddr);
  }

  Builder.CreateLifetimeEnd(temporary, tempSize);

  // Add the values to the explosion.
  for (auto *val : expandedElts)
    nativeExplosion.add(val);

  assert(expandedTys.size() == nativeExplosion.size());
  return nativeExplosion;
}

void IRGenFunction::emitScalarReturn(SILType resultType, Explosion &result,
                                     bool isSwiftCCReturn, bool isOutlined) {
  if (result.size() == 0) {
    assert(IGM.getTypeInfo(resultType).nativeReturnValueSchema(IGM).empty() &&
           "Empty explosion must match the native calling convention");

    Builder.CreateRetVoid();
    return;
  }

  // In the native case no coercion is needed.
  if (isSwiftCCReturn) {
    auto &nativeSchema =
        IGM.getTypeInfo(resultType).nativeReturnValueSchema(IGM);
    assert(!nativeSchema.requiresIndirect());

    Explosion native =
        nativeSchema.mapIntoNative(IGM, *this, result, resultType, isOutlined);
    if (native.size() == 1) {
      Builder.CreateRet(native.claimNext());
      return;
    }
    llvm::Value *nativeAgg =
        llvm::UndefValue::get(nativeSchema.getExpandedType(IGM));
    for (unsigned i = 0, e = native.size(); i != e; ++i) {
      llvm::Value *elt = native.claimNext();
      nativeAgg = Builder.CreateInsertValue(nativeAgg, elt, i);
    }
    Builder.CreateRet(nativeAgg);
    return;
  }

  // Otherwise we potentially need to coerce the type. We don't need to go
  // through the mapping to the native calling convention.
  auto *ABIType = CurFn->getReturnType();
  if (result.size() == 1) {
    auto *returned = result.claimNext();
    if (ABIType != returned->getType())
      returned = coerceValue(returned, ABIType, IGM.DataLayout);

    Builder.CreateRet(returned);
    return;
  }

  auto &resultTI = IGM.getTypeInfo(resultType);
  auto schema = resultTI.getSchema();
  auto *bodyType = schema.getScalarResultType(IGM);

  // Multiple return values are returned as a struct.
  assert(cast<llvm::StructType>(bodyType)->getNumElements() == result.size());
  llvm::Value *resultAgg = llvm::UndefValue::get(bodyType);
  for (unsigned i = 0, e = result.size(); i != e; ++i) {
    llvm::Value *elt = result.claimNext();
    resultAgg = Builder.CreateInsertValue(resultAgg, elt, i);
  }

  if (ABIType != bodyType)
    resultAgg = coerceValue(resultAgg, ABIType, IGM.DataLayout);

  Builder.CreateRet(resultAgg);
}

/// Modify the given variable to hold a pointer whose type is the
/// LLVM lowering of the given function type, and return the signature
/// for the type.
static Signature emitCastOfFunctionPointer(IRGenFunction &IGF,
                                           llvm::Value *&fnPtr,
                                           CanSILFunctionType fnType) {
  // Figure out the function type.
  auto sig = IGF.IGM.getSignature(fnType);

  // Emit the cast.
  fnPtr = IGF.Builder.CreateBitCast(fnPtr, sig.getType()->getPointerTo());

  // Return the information.
  return sig;
}

Callee irgen::getBlockPointerCallee(IRGenFunction &IGF,
                                    llvm::Value *blockPtr,
                                    CalleeInfo &&info) {
  // Grab the block pointer and make it the first physical argument.
  llvm::PointerType *blockPtrTy = IGF.IGM.ObjCBlockPtrTy;
  auto castBlockPtr = IGF.Builder.CreateBitCast(blockPtr, blockPtrTy);

  // Extract the invocation pointer for blocks.
  auto blockStructTy = blockPtrTy->getElementType();
  llvm::Value *invokeFnPtrPtr =
    IGF.Builder.CreateStructGEP(blockStructTy, castBlockPtr, 3);
  Address invokeFnPtrAddr(invokeFnPtrPtr, IGF.IGM.getPointerAlignment());
  llvm::Value *invokeFnPtr = IGF.Builder.CreateLoad(invokeFnPtrAddr);

  auto sig = emitCastOfFunctionPointer(IGF, invokeFnPtr, info.OrigFnType);

  FunctionPointer fn(invokeFnPtr, sig);

  return Callee(std::move(info), fn, blockPtr);
}

Callee irgen::getSwiftFunctionPointerCallee(IRGenFunction &IGF,
                                            llvm::Value *fnPtr,
                                            llvm::Value *dataPtr,
                                            CalleeInfo &&calleeInfo) {
  auto sig = emitCastOfFunctionPointer(IGF, fnPtr, calleeInfo.OrigFnType);

  FunctionPointer fn(fnPtr, sig);

  return Callee(std::move(calleeInfo), fn, dataPtr);
}

Callee irgen::getCFunctionPointerCallee(IRGenFunction &IGF,
                                        llvm::Value *fnPtr,
                                        CalleeInfo &&calleeInfo) {
  auto sig = emitCastOfFunctionPointer(IGF, fnPtr, calleeInfo.OrigFnType);

  FunctionPointer fn(fnPtr, sig);

  return Callee(std::move(calleeInfo), fn);
}

FunctionPointer
FunctionPointer::forDirect(IRGenModule &IGM, llvm::Constant *fnPtr,
                           CanSILFunctionType fnType) {
  return forDirect(fnPtr, IGM.getSignature(fnType));
}

FunctionPointer
FunctionPointer::forExplosionValue(IRGenFunction &IGF, llvm::Value *fnPtr,
                                   CanSILFunctionType fnType) {
  // Bitcast out of an opaque pointer type.
  assert(fnPtr->getType() == IGF.IGM.Int8PtrTy);
  auto sig = emitCastOfFunctionPointer(IGF, fnPtr, fnType);

  return FunctionPointer(fnPtr, sig);
}

llvm::Value *
FunctionPointer::getExplosionValue(IRGenFunction &IGF,
                                   CanSILFunctionType fnType) const {
  // Bitcast to an opaque pointer type.
  llvm::Value *fnPtr =
    IGF.Builder.CreateBitCast(getPointer(), IGF.IGM.Int8PtrTy);

  return fnPtr;
}<|MERGE_RESOLUTION|>--- conflicted
+++ resolved
@@ -1910,11 +1910,7 @@
         }
       }
 
-<<<<<<< HEAD
-      ti.initialize(IGF, in, addr);
-=======
       ti.initialize(IGF, in, addr, isOutlined);
->>>>>>> aad14e3c
 
       out.add(addr.getAddress());
       break;
