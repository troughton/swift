--- conflicted
+++ resolved
@@ -450,13 +450,8 @@
   if (auto fn = dyn_cast<llvm::Function>(cache)) {
     fn->setCallingConv(cc);
 
-<<<<<<< HEAD
-    if (llvm::Triple(Module.getTargetTriple()).isOSBinFormatCOFF() &&
-        !llvm::Triple(Module.getTargetTriple()).isOSCygMing() &&
+    if (::useDllStorage(llvm::Triple(Module.getTargetTriple())) &&
         EnabledDllImport() &&
-=======
-    if (::useDllStorage(llvm::Triple(Module.getTargetTriple())) &&
->>>>>>> 229e2c33
         (fn->getLinkage() == llvm::GlobalValue::ExternalLinkage ||
          fn->getLinkage() == llvm::GlobalValue::AvailableExternallyLinkage))
       fn->setDLLStorageClass(llvm::GlobalValue::DLLImportStorageClass);
@@ -533,19 +528,11 @@
     auto fnTy = fun->getFunctionType();
     auto fnPtrTy = llvm::PointerType::getUnqual(fnTy);
 
-<<<<<<< HEAD
-    auto *globalFnPtr =
-        new llvm::GlobalVariable(Module, fnPtrTy, false,
-                                 llvm::GlobalValue::ExternalLinkage, 0, symbol);
-    if (llvm::Triple(Module.getTargetTriple()).isOSBinFormatCOFF() &&
-        !llvm::Triple(Module.getTargetTriple()).isOSCygMing() &&
-        EnabledDllImport())
-=======
     auto *globalFnPtr = new llvm::GlobalVariable(
         Module, fnPtrTy, false, llvm::GlobalValue::ExternalLinkage, nullptr,
         symbol);
-    if (::useDllStorage(llvm::Triple(Module.getTargetTriple())))
->>>>>>> 229e2c33
+    if (::useDllStorage(llvm::Triple(Module.getTargetTriple())) &&
+        EnabledDllImport())
       globalFnPtr->setDLLStorageClass(llvm::GlobalValue::DLLImportStorageClass);
 
     // Forward all arguments.
@@ -661,16 +648,10 @@
   if (EmptyTupleMetadata)
     return EmptyTupleMetadata;
 
-<<<<<<< HEAD
-  EmptyTupleMetadata =
-      Module.getOrInsertGlobal("_TMT_", FullTypeMetadataStructTy);
-  if (Triple.isOSBinFormatCOFF() && !Triple.isOSCygMing())
-=======
   EmptyTupleMetadata = Module.getOrInsertGlobal(
                           MANGLE_AS_STRING(METADATA_SYM(EMPTY_TUPLE_MANGLING)),
                           FullTypeMetadataStructTy);
   if (useDllStorage())
->>>>>>> 229e2c33
     cast<llvm::GlobalVariable>(EmptyTupleMetadata)
         ->setDLLStorageClass(llvm::GlobalValue::DLLImportStorageClass);
   return EmptyTupleMetadata;
@@ -684,11 +665,7 @@
     // struct objc_cache _objc_empty_cache;
     ObjCEmptyCachePtr = Module.getOrInsertGlobal("_objc_empty_cache",
                                                  OpaquePtrTy->getElementType());
-<<<<<<< HEAD
-    if (Triple.isOSBinFormatCOFF() && !Triple.isOSCygMing())
-=======
     if (useDllStorage())
->>>>>>> 229e2c33
       cast<llvm::GlobalVariable>(ObjCEmptyCachePtr)
           ->setDLLStorageClass(llvm::GlobalValue::DLLImportStorageClass);
   } else {
@@ -721,11 +698,7 @@
   assert(TargetInfo.hasISAMasking());
   if (!ObjCISAMaskPtr) {
     ObjCISAMaskPtr = Module.getOrInsertGlobal("swift_isaMask", IntPtrTy);
-<<<<<<< HEAD
-    if (Triple.isOSBinFormatCOFF() && !Triple.isOSCygMing())
-=======
     if (useDllStorage())
->>>>>>> 229e2c33
       cast<llvm::GlobalVariable>(ObjCISAMaskPtr)
           ->setDLLStorageClass(llvm::GlobalValue::DLLImportStorageClass);
   }
@@ -891,11 +864,7 @@
     llvm::SmallString<64> buf;
     encodeForceLoadSymbolName(buf, linkLib.getName());
     auto symbolAddr = Module.getOrInsertGlobal(buf.str(), Int1Ty);
-<<<<<<< HEAD
-    if (Triple.isOSBinFormatCOFF() && !Triple.isOSCygMing())
-=======
     if (useDllStorage())
->>>>>>> 229e2c33
       cast<llvm::GlobalVariable>(symbolAddr)
           ->setDLLStorageClass(llvm::GlobalValue::DLLImportStorageClass);
 
@@ -960,15 +929,9 @@
                                        }),
                         AutolinkEntries.end());
 
-<<<<<<< HEAD
-  if (/*TargetInfo.OutputObjectFormat == llvm::Triple::COFF ||*/
-      TargetInfo.OutputObjectFormat == llvm::Triple::MachO ||
-      Triple.isPS4()) {
-=======
   if ((TargetInfo.OutputObjectFormat == llvm::Triple::COFF &&
        !Triple.isOSCygMing()) ||
       TargetInfo.OutputObjectFormat == llvm::Triple::MachO || Triple.isPS4()) {
->>>>>>> 229e2c33
     llvm::LLVMContext &ctx = Module.getContext();
 
     if (!LinkerOptions) {
@@ -985,14 +948,9 @@
       assert(FoundOldEntry && "Could not replace old linker options entry?");
     }
   } else {
-<<<<<<< HEAD
-//    assert(TargetInfo.OutputObjectFormat == llvm::Triple::ELF &&
-//           "expected ELF output format");
-=======
     assert((TargetInfo.OutputObjectFormat == llvm::Triple::ELF ||
             Triple.isOSCygMing()) &&
            "expected ELF output format or COFF format for Cygwin/MinGW");
->>>>>>> 229e2c33
 
     // Merge the entries into null-separated string.
     llvm::SmallString<64> EntriesString;
@@ -1025,11 +983,7 @@
                                  llvm::GlobalValue::CommonLinkage,
                                  llvm::Constant::getNullValue(Int1Ty),
                                  buf.str());
-<<<<<<< HEAD
-    if (Triple.isOSBinFormatCOFF() && !Triple.isOSCygMing())
-=======
     if (useDllStorage())
->>>>>>> 229e2c33
       symbol->setDLLStorageClass(llvm::GlobalValue::DLLExportStorageClass);
   }
 }
