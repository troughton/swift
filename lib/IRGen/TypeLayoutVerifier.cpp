//===--- TypeLayoutVerifier.cpp -------------------------------------------===//
//
// This source file is part of the Swift.org open source project
//
// Copyright (c) 2014 - 2017 Apple Inc. and the Swift project authors
// Licensed under Apache License v2.0 with Runtime Library Exception
//
// See https://swift.org/LICENSE.txt for license information
// See https://swift.org/CONTRIBUTORS.txt for the list of Swift project authors
//
//===----------------------------------------------------------------------===//
//
// This file defines a generator that produces code to verify that IRGen's
// static assumptions about data layout for a Swift type correspond to the
// runtime's understanding of data layout.
//
//===----------------------------------------------------------------------===//

#include "llvm/IR/Function.h"
#include "llvm/IR/Module.h"
#include "swift/AST/Types.h"
#include "IRGenFunction.h"
#include "IRGenModule.h"
#include "GenOpaque.h"
#include "GenType.h"
#include "FixedTypeInfo.h"

using namespace swift;
using namespace irgen;

void
irgen::emitTypeLayoutVerifier(IRGenFunction &IGF,
                              ArrayRef<CanType> formalTypes) {
  llvm::Type *verifierArgTys[] = {
    IGF.IGM.TypeMetadataPtrTy,
    IGF.IGM.Int8PtrTy,
    IGF.IGM.Int8PtrTy,
    IGF.IGM.SizeTy,
    IGF.IGM.Int8PtrTy,
  };
  auto verifierFnTy = llvm::FunctionType::get(IGF.IGM.VoidTy,
                                              verifierArgTys,
                                              /*var arg*/ false);
  auto verifierFn = IGF.IGM.Module.getOrInsertFunction(
      "_swift_debug_verifyTypeLayoutAttribute", verifierFnTy);
<<<<<<< HEAD
  if (IGF.IGM.Triple.isOSBinFormatCOFF() && !IGF.IGM.Triple.isOSCygMing())
=======
  if (IGF.IGM.useDllStorage()) 
>>>>>>> 229e2c33
    if (auto *F = dyn_cast<llvm::Function>(verifierFn))
      F->setDLLStorageClass(llvm::GlobalValue::DLLImportStorageClass);

  struct VerifierArgumentBuffers {
    Address runtimeBuf, staticBuf;
  };
  llvm::DenseMap<llvm::Type *, VerifierArgumentBuffers>
    verifierArgBufs;
  
  auto getSizeConstant = [&](Size sz) -> llvm::Constant * {
    return llvm::ConstantInt::get(IGF.IGM.SizeTy, sz.getValue());
  };
  auto getAlignmentMaskConstant = [&](Alignment a) -> llvm::Constant * {
    return llvm::ConstantInt::get(IGF.IGM.SizeTy, a.getValue() - 1);
  };
  auto getBoolConstant = [&](bool b) -> llvm::Constant * {
    return llvm::ConstantInt::get(IGF.IGM.Int1Ty, b);
  };

  SmallString<20> numberBuf;

  for (auto formalType : formalTypes) {
    // Runtime type metadata always represents the maximal abstraction level of
    // the type.
    auto anyTy = ProtocolCompositionType::get(IGF.IGM.Context, {});
    auto openedAnyTy = ArchetypeType::getOpened(anyTy);
    auto maxAbstraction = AbstractionPattern(openedAnyTy);
    auto &ti = IGF.getTypeInfoForUnlowered(maxAbstraction, formalType);
    
    // If there's no fixed type info, we rely on the runtime anyway, so there's
    // nothing to verify.
    // TODO: There are some traits of partially-fixed layouts we could check too.
    auto *fixedTI = dyn_cast<FixedTypeInfo>(&ti);
    if (!fixedTI)
      return;
    
    auto metadata = IGF.emitTypeMetadataRef(formalType);
    
    auto verify = [&](llvm::Value *runtimeVal,
                      llvm::Value *staticVal,
                      const llvm::Twine &description) {
      assert(runtimeVal->getType() == staticVal->getType());
      // Get or create buffers for the arguments.
      VerifierArgumentBuffers bufs;
      auto foundBufs = verifierArgBufs.find(runtimeVal->getType());
      if (foundBufs != verifierArgBufs.end()) {
        bufs = foundBufs->second;
      } else {
        Address runtimeBuf = IGF.createAlloca(runtimeVal->getType(),
                                              IGF.IGM.getPointerAlignment(),
                                              "runtime");
        Address staticBuf = IGF.createAlloca(staticVal->getType(),
                                             IGF.IGM.getPointerAlignment(),
                                             "static");
        bufs = {runtimeBuf, staticBuf};
        verifierArgBufs[runtimeVal->getType()] = bufs;
      }
      
      IGF.Builder.CreateStore(runtimeVal, bufs.runtimeBuf);
      IGF.Builder.CreateStore(staticVal, bufs.staticBuf);
      
      auto runtimePtr = IGF.Builder.CreateBitCast(bufs.runtimeBuf.getAddress(),
                                                  IGF.IGM.Int8PtrTy);
      auto staticPtr = IGF.Builder.CreateBitCast(bufs.staticBuf.getAddress(),
                                                 IGF.IGM.Int8PtrTy);
      auto count = llvm::ConstantInt::get(IGF.IGM.SizeTy,
                    IGF.IGM.DataLayout.getTypeStoreSize(runtimeVal->getType()));
      auto msg
        = IGF.IGM.getAddrOfGlobalString(description.str());
      
      IGF.Builder.CreateCall(
          verifierFn, {metadata, runtimePtr, staticPtr, count, msg});
    };

    // Check that the fixed layout matches the runtime layout.
    SILType layoutType = SILType::getPrimitiveObjectType(formalType);
    verify(emitLoadOfSize(IGF, layoutType),
           getSizeConstant(fixedTI->getFixedSize()),
           "size");
    verify(emitLoadOfAlignmentMask(IGF, layoutType),
           getAlignmentMaskConstant(fixedTI->getFixedAlignment()),
           "alignment mask");
    verify(emitLoadOfStride(IGF, layoutType),
           getSizeConstant(fixedTI->getFixedStride()),
           "stride");
    verify(emitLoadOfIsInline(IGF, layoutType),
           getBoolConstant(fixedTI->getFixedPacking(IGF.IGM)
                             == FixedPacking::OffsetZero),
           "is-inline bit");
    verify(emitLoadOfIsPOD(IGF, layoutType),
           getBoolConstant(fixedTI->isPOD(ResilienceExpansion::Maximal)),
           "is-POD bit");
    verify(emitLoadOfIsBitwiseTakable(IGF, layoutType),
           getBoolConstant(fixedTI->isBitwiseTakable(ResilienceExpansion::Maximal)),
           "is-bitwise-takable bit");
    unsigned xiCount = fixedTI->getFixedExtraInhabitantCount(IGF.IGM);
    verify(emitLoadOfHasExtraInhabitants(IGF, layoutType),
           getBoolConstant(xiCount != 0),
           "has-extra-inhabitants bit");

    // Check extra inhabitants.
    if (xiCount > 0) {
      verify(emitLoadOfExtraInhabitantCount(IGF, layoutType),
             getSizeConstant(Size(xiCount)),
             "extra inhabitant count");
      
      // Verify that the extra inhabitant representations are consistent.
      
      // TODO: Update for EnumPayload implementation changes.
#if 0
      auto xiBuf = IGF.createAlloca(fixedTI->getStorageType(),
                                    fixedTI->getFixedAlignment(),
                                    "extra-inhabitant");
      auto xiOpaque = IGF.Builder.CreateBitCast(xiBuf, IGF.IGM.OpaquePtrTy);
      
      // TODO: Randomize the set of extra inhabitants we check.
      unsigned bits = fixedTI->getFixedSize().getValueInBits();
      for (unsigned i = 0, e = std::min(xiCount, 1024u);
           i < e; ++i) {
        // Initialize the buffer with junk, to help ensure we're insensitive to
        // insignificant bits.
        // TODO: Randomize the filler.
        IGF.Builder.CreateMemSet(xiBuf.getAddress(),
                                 llvm::ConstantInt::get(IGF.IGM.Int8Ty, 0x5A),
                                 fixedTI->getFixedSize().getValue(),
                                 fixedTI->getFixedAlignment().getValue());
        
        // Ask the runtime to store an extra inhabitant.
        auto index = llvm::ConstantInt::get(IGF.IGM.Int32Ty, i);
        emitStoreExtraInhabitantCall(IGF, layoutType, index,
                                     xiOpaque.getAddress());
        
        // Compare the stored extra inhabitant against the fixed extra
        // inhabitant pattern.
        auto fixedXI = fixedTI->getFixedExtraInhabitantValue(IGF.IGM, bits, i);
        auto xiBuf2 = IGF.Builder.CreateBitCast(xiBuf,
                                            fixedXI->getType()->getPointerTo());
        llvm::Value *runtimeXI = IGF.Builder.CreateLoad(xiBuf2);
        runtimeXI = fixedTI->maskFixedExtraInhabitant(IGF, runtimeXI);
        
        numberBuf.clear();
        {
          llvm::raw_svector_ostream os(numberBuf);
          os << i;
          os.flush();
        }
        
        verify(runtimeXI, fixedXI,
               llvm::Twine("stored extra inhabitant ") + numberBuf.str());
        
        // Now store the fixed extra inhabitant and ask the runtime to identify
        // it.
        // Mask in junk to make sure the runtime correctly ignores it.
        auto xiMask = fixedTI->getFixedExtraInhabitantMask(IGF.IGM).asAPInt();
        auto maskVal = llvm::ConstantInt::get(IGF.IGM.getLLVMContext(), xiMask);
        auto notMaskVal
          = llvm::ConstantInt::get(IGF.IGM.getLLVMContext(), ~xiMask);
        // TODO: Randomize the filler.
        auto xiFill = llvm::ConstantInt::getAllOnesValue(fixedXI->getType());
        llvm::Value *xiFillMask = IGF.Builder.CreateAnd(notMaskVal, xiFill);
        llvm::Value *xiValMask = IGF.Builder.CreateAnd(maskVal, fixedXI);
        llvm::Value *filledXI = IGF.Builder.CreateOr(xiFillMask, xiValMask);
        
        IGF.Builder.CreateStore(filledXI, xiBuf2);
        
        auto runtimeIndex = emitGetExtraInhabitantIndexCall(IGF, layoutType,
                                                        xiOpaque.getAddress());
        verify(runtimeIndex, index,
               llvm::Twine("extra inhabitant index calculation ")
                 + numberBuf.str());
      }
#endif
    }

    // TODO: Verify interesting layout properties specific to the kind of type,
    // such as struct or class field offsets, enum case tags, vtable entries,
    // etc.
  }
}<|MERGE_RESOLUTION|>--- conflicted
+++ resolved
@@ -43,11 +43,7 @@
                                               /*var arg*/ false);
   auto verifierFn = IGF.IGM.Module.getOrInsertFunction(
       "_swift_debug_verifyTypeLayoutAttribute", verifierFnTy);
-<<<<<<< HEAD
-  if (IGF.IGM.Triple.isOSBinFormatCOFF() && !IGF.IGM.Triple.isOSCygMing())
-=======
   if (IGF.IGM.useDllStorage()) 
->>>>>>> 229e2c33
     if (auto *F = dyn_cast<llvm::Function>(verifierFn))
       F->setDLLStorageClass(llvm::GlobalValue::DLLImportStorageClass);
 
