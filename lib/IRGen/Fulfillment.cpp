--- conflicted
+++ resolved
@@ -230,25 +230,6 @@
                                                unsigned source,
                                                MetadataPath &&path,
                                          const InterestingKeysCallback &keys) {
-<<<<<<< HEAD
-  // We can't use an objective-c parent type as we don't populate the parent
-  // type correctly.
-  if (type->getDecl()->hasClangNode())
-    return false;
-
-  // Nominal types add no generic arguments themselves, but they
-  // may have the arguments of their parents.
-  return searchParentTypeMetadata(IGM, type->getDecl(), type.getParent(),
-                                  source, std::move(path), keys);
-}
-
-bool FulfillmentMap::searchBoundGenericTypeMetadata(IRGenModule &IGM,
-                                                    CanBoundGenericType type,
-                                                    unsigned source,
-                                                    MetadataPath &&path,
-                                         const InterestingKeysCallback &keys) {
-=======
->>>>>>> aad14e3c
   // Objective-C generics don't preserve their generic parameters at runtime,
   // so they aren't able to fulfill type metadata requirements.
   if (type.getAnyNominal()->hasClangNode()) {
