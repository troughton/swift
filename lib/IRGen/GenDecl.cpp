//===--- GenDecl.cpp - IR Generation for Declarations ---------------------===//
//
// This source file is part of the Swift.org open source project
//
// Copyright (c) 2014 - 2016 Apple Inc. and the Swift project authors
// Licensed under Apache License v2.0 with Runtime Library Exception
//
// See http://swift.org/LICENSE.txt for license information
// See http://swift.org/CONTRIBUTORS.txt for the list of Swift project authors
//
//===----------------------------------------------------------------------===//
//
//  This file implements IR generation for local and global
//  declarations in Swift.
//
//===----------------------------------------------------------------------===//

#include "swift/AST/ASTContext.h"
#include "swift/AST/Decl.h"
#include "swift/AST/DiagnosticEngine.h"
#include "swift/AST/DiagnosticsIRGen.h"
#include "swift/AST/IRGenOptions.h"
#include "swift/AST/Module.h"
#include "swift/AST/NameLookup.h"
#include "swift/AST/Pattern.h"
#include "swift/AST/TypeMemberVisitor.h"
#include "swift/AST/Types.h"
#include "swift/Basic/Fallthrough.h"
#include "swift/ClangImporter/ClangModule.h"
#include "swift/SIL/FormalLinkage.h"
#include "swift/SIL/SILDebugScope.h"
#include "swift/SIL/SILModule.h"
#include "clang/AST/ASTContext.h"
#include "clang/AST/DeclCXX.h"
#include "clang/AST/GlobalDecl.h"
#include "llvm/IR/Module.h"
#include "llvm/IR/TypeBuilder.h"
#include "llvm/IR/Value.h"
#include "llvm/IR/GlobalAlias.h"
#include "llvm/ADT/SmallString.h"
#include "llvm/Support/Path.h"
#include "llvm/Support/ConvertUTF.h"

#include "Explosion.h"
#include "FixedTypeInfo.h"
#include "GenCall.h"
#include "GenClass.h"
#include "GenObjC.h"
#include "GenOpaque.h"
#include "GenMeta.h"
#include "GenType.h"
#include "IRGenDebugInfo.h"
#include "IRGenFunction.h"
#include "IRGenModule.h"
#include "Linking.h"

using namespace swift;
using namespace irgen;

static bool isTypeMetadataEmittedLazily(CanType type) {
  // All classes have eagerly-emitted metadata (at least for now).
  if (type.getClassOrBoundGenericClass()) return false;

  // Non-nominal metadata (e.g. for builtins) is provided by the runtime and
  // doesn't need lazy instantiation.
  auto nom = type->getAnyNominal();
  if (!nom)
    return false;

  switch (getDeclLinkage(nom)) {
  case FormalLinkage::PublicUnique:
  case FormalLinkage::HiddenUnique:
  case FormalLinkage::Private:
    // Maybe this *should* be lazy for private types?
    return false;
  case FormalLinkage::PublicNonUnique:
  case FormalLinkage::HiddenNonUnique:
    return true;
  }
  llvm_unreachable("bad formal linkage");
}

namespace {
  
/// Add methods, properties, and protocol conformances from a JITed extension
/// to an ObjC class using the ObjC runtime.
///
/// This must happen after ObjCProtocolInitializerVisitor if any @objc protocols
/// were defined in the TU.
class CategoryInitializerVisitor
  : public ClassMemberVisitor<CategoryInitializerVisitor>
{
  IRGenFunction &IGF;
  IRGenModule &IGM = IGF.IGM;
  IRBuilder &Builder = IGF.Builder;
  
  llvm::Constant *class_replaceMethod;
  llvm::Constant *class_addProtocol;
  
  llvm::Constant *classMetadata;
  llvm::Constant *metaclassMetadata;
  
public:
  CategoryInitializerVisitor(IRGenFunction &IGF, ExtensionDecl *ext)
    : IGF(IGF)
  {
    class_replaceMethod = IGM.getClassReplaceMethodFn();
    class_addProtocol = IGM.getClassAddProtocolFn();

    CanType origTy = ext->getDeclaredTypeOfContext()->getCanonicalType();
    classMetadata =
      tryEmitConstantHeapMetadataRef(IGM, origTy, /*allowUninit*/ true);
    assert(classMetadata &&
           "extended objc class doesn't have constant metadata?!");
    classMetadata = llvm::ConstantExpr::getBitCast(classMetadata,
                                                   IGM.ObjCClassPtrTy);
    metaclassMetadata = IGM.getAddrOfMetaclassObject(
                                       origTy.getClassOrBoundGenericClass(),
                                                         NotForDefinition);
    metaclassMetadata = llvm::ConstantExpr::getBitCast(metaclassMetadata,
                                                   IGM.ObjCClassPtrTy);

    // We need to make sure the Objective-C runtime has initialized our
    // class. If you try to add or replace a method to a class that isn't
    // initialized yet, the Objective-C runtime will crash in the calls
    // to class_replaceMethod or class_addProtocol.
    Builder.CreateCall(IGM.getGetInitializedObjCClassFn(), classMetadata);

    // Register ObjC protocol conformances.
    for (auto *p : ext->getLocalProtocols()) {
      if (!p->isObjC())
        continue;
      
      llvm::Value *protoRef = IGM.getAddrOfObjCProtocolRef(p, NotForDefinition);
      auto proto = Builder.CreateLoad(protoRef, IGM.getPointerAlignment());
      Builder.CreateCall(class_addProtocol, {classMetadata, proto});
    }
  }
  
  void visitMembers(ExtensionDecl *ext) {
    for (Decl *member : ext->getMembers())
      visit(member);
  }

  void visitTypeDecl(TypeDecl *type) {
    // We'll visit nested types separately if necessary.
  }
  
  void visitFuncDecl(FuncDecl *method) {
    if (!requiresObjCMethodDescriptor(method)) return;

    // Don't emit getters/setters for @NSManaged methods.
    if (method->getAttrs().hasAttribute<NSManagedAttr>())
      return;

    llvm::Constant *name, *imp, *types;
    emitObjCMethodDescriptorParts(IGM, method,
                                  /*extended*/false,
                                  /*concrete*/true,
                                  name, types, imp);
    
    // When generating JIT'd code, we need to call sel_registerName() to force
    // the runtime to unique the selector.
    llvm::Value *sel = Builder.CreateCall(IGM.getObjCSelRegisterNameFn(),
                                          name);
    
    llvm::Value *args[] = {
      method->isStatic() ? metaclassMetadata : classMetadata,
      sel,
      imp,
      types
    };
    
    Builder.CreateCall(class_replaceMethod, args);
  }

  // Can't be added in an extension.
  void visitDestructorDecl(DestructorDecl *dtor) {}

  void visitConstructorDecl(ConstructorDecl *constructor) {
    if (!requiresObjCMethodDescriptor(constructor)) return;
    llvm::Constant *name, *imp, *types;
    emitObjCMethodDescriptorParts(IGM, constructor, /*extended*/false,
                                  /*concrete*/true,
                                  name, types, imp);

    // When generating JIT'd code, we need to call sel_registerName() to force
    // the runtime to unique the selector.
    llvm::Value *sel = Builder.CreateCall(IGM.getObjCSelRegisterNameFn(),
                                          name);

    llvm::Value *args[] = {
      classMetadata,
      sel,
      imp,
      types
    };

    Builder.CreateCall(class_replaceMethod, args);
  }

  void visitPatternBindingDecl(PatternBindingDecl *binding) {
    // Ignore the PBD and just handle the individual vars.
  }
  
  void visitVarDecl(VarDecl *prop) {
    if (!requiresObjCPropertyDescriptor(IGM, prop)) return;

    // FIXME: register property metadata in addition to the methods.
    // ObjC doesn't have a notion of class properties, so we'd only do this
    // for instance properties.

    // Don't emit getters/setters for @NSManaged properties.
    if (prop->getAttrs().hasAttribute<NSManagedAttr>())
      return;

    llvm::Constant *name, *imp, *types;
    emitObjCGetterDescriptorParts(IGM, prop,
                                  name, types, imp);
    // When generating JIT'd code, we need to call sel_registerName() to force
    // the runtime to unique the selector.
    llvm::Value *sel = Builder.CreateCall(IGM.getObjCSelRegisterNameFn(),
                                          name);
    auto theClass = prop->isStatic() ? metaclassMetadata : classMetadata;
    llvm::Value *getterArgs[] = {theClass, sel, imp, types};
    Builder.CreateCall(class_replaceMethod, getterArgs);

    if (prop->isSettable(prop->getDeclContext())) {
      emitObjCSetterDescriptorParts(IGM, prop,
                                    name, types, imp);
      sel = Builder.CreateCall(IGM.getObjCSelRegisterNameFn(),
                               name);
      llvm::Value *setterArgs[] = {theClass, sel, imp, types};
      
      Builder.CreateCall(class_replaceMethod, setterArgs);
    }
  }

  void visitSubscriptDecl(SubscriptDecl *subscript) {
    assert(!subscript->isStatic() && "objc doesn't support class subscripts");
    if (!requiresObjCSubscriptDescriptor(IGM, subscript)) return;
    
    llvm::Constant *name, *imp, *types;
    emitObjCGetterDescriptorParts(IGM, subscript,
                                  name, types, imp);
    // When generating JIT'd code, we need to call sel_registerName() to force
    // the runtime to unique the selector.
    llvm::Value *sel = Builder.CreateCall(IGM.getObjCSelRegisterNameFn(),
                                          name);
    llvm::Value *getterArgs[] = {classMetadata, sel, imp, types};
    Builder.CreateCall(class_replaceMethod, getterArgs);

    if (subscript->isSettable()) {
      emitObjCSetterDescriptorParts(IGM, subscript,
                                    name, types, imp);
      sel = Builder.CreateCall(IGM.getObjCSelRegisterNameFn(),
                               name);
      llvm::Value *setterArgs[] = {classMetadata, sel, imp, types};
      
      Builder.CreateCall(class_replaceMethod, setterArgs);
    }
  }
};

/// Create a descriptor for JITed @objc protocol using the ObjC runtime.
class ObjCProtocolInitializerVisitor
  : public ClassMemberVisitor<ObjCProtocolInitializerVisitor>
{
  IRGenFunction &IGF;
  IRGenModule &IGM = IGF.IGM;
  IRBuilder &Builder = IGF.Builder;

  llvm::Constant *objc_getProtocol,
                 *objc_allocateProtocol,
                 *objc_registerProtocol,
                 *protocol_addMethodDescription,
                 *protocol_addProtocol;
  
  llvm::Value *NewProto = nullptr;
  
public:
  ObjCProtocolInitializerVisitor(IRGenFunction &IGF)
    : IGF(IGF)
  {
    objc_getProtocol = IGM.getGetObjCProtocolFn();
    objc_allocateProtocol = IGM.getAllocateObjCProtocolFn();
    objc_registerProtocol = IGM.getRegisterObjCProtocolFn();
    protocol_addMethodDescription = IGM.getProtocolAddMethodDescriptionFn();
    protocol_addProtocol = IGM.getProtocolAddProtocolFn();
  }
  
  void visitMembers(ProtocolDecl *proto) {
    // Check if the ObjC runtime already has a descriptor for this
    // protocol. If so, use it.
    SmallString<32> buf;
    auto protocolName
      = IGM.getAddrOfGlobalString(proto->getObjCRuntimeName(buf));
    
    auto existing = Builder.CreateCall(objc_getProtocol, protocolName);
    auto isNull = Builder.CreateICmpEQ(existing,
                   llvm::ConstantPointerNull::get(IGM.ProtocolDescriptorPtrTy));

    auto existingBB = IGF.createBasicBlock("existing_protocol");
    auto newBB = IGF.createBasicBlock("new_protocol");
    auto contBB = IGF.createBasicBlock("cont");
    Builder.CreateCondBr(isNull, newBB, existingBB);
    
    // Nothing to do if there's already a descriptor.
    Builder.emitBlock(existingBB);
    Builder.CreateBr(contBB);
    
    Builder.emitBlock(newBB);
    
    // Allocate the protocol descriptor.
    NewProto = Builder.CreateCall(objc_allocateProtocol, protocolName);
    
    // Add the parent protocols.
    for (auto inherited : proto->getInherited()) {
      SmallVector<ProtocolDecl*, 4> protocols;
      if (!inherited.getType()->isAnyExistentialType(protocols))
        continue;
      for (auto parentProto : protocols) {
        if (!parentProto->isObjC())
          continue;
        llvm::Value *parentRef
          = IGM.getAddrOfObjCProtocolRef(parentProto, NotForDefinition);
        parentRef = IGF.Builder.CreateBitCast(parentRef,
                                   IGM.ProtocolDescriptorPtrTy->getPointerTo());
        auto parent = Builder.CreateLoad(parentRef,
                                             IGM.getPointerAlignment());
        Builder.CreateCall(protocol_addProtocol, {NewProto, parent});
      }
    }
    
    // Add the members.
    for (Decl *member : proto->getMembers())
      visit(member);
    
    // Register it.
    Builder.CreateCall(objc_registerProtocol, NewProto);
    Builder.CreateBr(contBB);
    
    // Store the reference to the runtime's idea of the protocol descriptor.
    Builder.emitBlock(contBB);
    auto result = Builder.CreatePHI(IGM.ProtocolDescriptorPtrTy, 2);
    result->addIncoming(existing, existingBB);
    result->addIncoming(NewProto, newBB);
    
    llvm::Value *ref = IGM.getAddrOfObjCProtocolRef(proto, NotForDefinition);
    ref = IGF.Builder.CreateBitCast(ref,
                                  IGM.ProtocolDescriptorPtrTy->getPointerTo());

    Builder.CreateStore(result, ref, IGM.getPointerAlignment());
  }

  void visitTypeDecl(TypeDecl *type) {
    // We'll visit nested types separately if necessary.
  }

  void visitAbstractFunctionDecl(AbstractFunctionDecl *method) {
    llvm::Constant *name, *imp, *types;
    emitObjCMethodDescriptorParts(IGM, method, /*extended*/true,
                                  /*concrete*/false,
                                  name, types, imp);
    
    // When generating JIT'd code, we need to call sel_registerName() to force
    // the runtime to unique the selector.
    llvm::Value *sel = Builder.CreateCall(IGM.getObjCSelRegisterNameFn(), name);

    llvm::Value *args[] = {
      NewProto, sel, types,
      // required?
      llvm::ConstantInt::get(IGM.ObjCBoolTy,
                             !method->getAttrs().hasAttribute<OptionalAttr>()),
      // instance?
      llvm::ConstantInt::get(IGM.ObjCBoolTy,
                   isa<ConstructorDecl>(method) || method->isInstanceMember()),
    };
    
    Builder.CreateCall(protocol_addMethodDescription, args);
  }
  
  void visitPatternBindingDecl(PatternBindingDecl *binding) {
    // Ignore the PBD and just handle the individual vars.
  }
  
  void visitAbstractStorageDecl(AbstractStorageDecl *prop) {
    // TODO: Add properties to protocol.
    
    llvm::Constant *name, *imp, *types;
    emitObjCGetterDescriptorParts(IGM, prop,
                                  name, types, imp);
    // When generating JIT'd code, we need to call sel_registerName() to force
    // the runtime to unique the selector.
    llvm::Value *sel = Builder.CreateCall(IGM.getObjCSelRegisterNameFn(), name);
    llvm::Value *getterArgs[] = {
      NewProto, sel, types,
      // required?
      llvm::ConstantInt::get(IGM.ObjCBoolTy,
                             !prop->getAttrs().hasAttribute<OptionalAttr>()),
      // instance?
      llvm::ConstantInt::get(IGM.ObjCBoolTy,
                             prop->isInstanceMember()),
    };
    Builder.CreateCall(protocol_addMethodDescription, getterArgs);
    
    if (prop->isSettable(nullptr)) {
      emitObjCSetterDescriptorParts(IGM, prop, name, types, imp);
      sel = Builder.CreateCall(IGM.getObjCSelRegisterNameFn(), name);
      llvm::Value *setterArgs[] = {
        NewProto, sel, types,
        // required?
        llvm::ConstantInt::get(IGM.ObjCBoolTy,
                               !prop->getAttrs().hasAttribute<OptionalAttr>()),
        // instance?
        llvm::ConstantInt::get(IGM.ObjCBoolTy,
                               prop->isInstanceMember()),
      };
      Builder.CreateCall(protocol_addMethodDescription, setterArgs);
    }
  }
};

} // end anonymous namespace

namespace {
class PrettySourceFileEmission : public llvm::PrettyStackTraceEntry {
  const SourceFile &SF;
public:
  explicit PrettySourceFileEmission(const SourceFile &SF) : SF(SF) {}

  virtual void print(raw_ostream &os) const override {
    os << "While emitting IR for source file " << SF.getFilename() << '\n';
  }
};
} // end anonymous namespace

/// Emit all the top-level code in the source file.
void IRGenModule::emitSourceFile(SourceFile &SF, unsigned StartElem) {
  PrettySourceFileEmission StackEntry(SF);

  // Emit types and other global decls.
  for (unsigned i = StartElem, e = SF.Decls.size(); i != e; ++i)
    emitGlobalDecl(SF.Decls[i]);
  for (auto *localDecl : SF.LocalTypeDecls)
    emitGlobalDecl(localDecl);

  SF.forAllVisibleModules([&](swift::Module::ImportedModule import) {
    swift::Module *next = import.second;
    if (next->getName() == SF.getParentModule()->getName())
      return;

    next->collectLinkLibraries([this](LinkLibrary linkLib) {
      this->addLinkLibrary(linkLib);
    });
  });

  if (ObjCInterop)
    this->addLinkLibrary(LinkLibrary("objc", LibraryKind::Library));
}

/// Collect elements of an already-existing global list with the given
/// \c name into \c list.
///
/// We use this when Clang code generation might populate the list.
static void collectGlobalList(IRGenModule &IGM,
                              SmallVectorImpl<llvm::WeakVH> &list,
                              StringRef name) {
  if (auto *existing = IGM.Module.getGlobalVariable(name)) {
    auto *globals = cast<llvm::ConstantArray>(existing->getInitializer());
    for (auto &use : globals->operands()) {
      auto *global = use.get();
      list.push_back(global);
    }
    existing->eraseFromParent();
  }

  std::for_each(list.begin(), list.end(),
                [](const llvm::WeakVH &global) {
    assert(!isa<llvm::GlobalValue>(global) ||
           !cast<llvm::GlobalValue>(global)->isDeclaration() &&
           "all globals in the 'used' list must be definitions");
  });
}

/// Emit a global list, i.e. a global constant array holding all of a
/// list of values.  Generally these lists are for various LLVM
/// metadata or runtime purposes.
static llvm::GlobalVariable *
emitGlobalList(IRGenModule &IGM, ArrayRef<llvm::WeakVH> handles,
               StringRef name, StringRef section,
               llvm::GlobalValue::LinkageTypes linkage,
               llvm::Type *eltTy,
               bool isConstant) {
  // Do nothing if the list is empty.
  if (handles.empty()) return nullptr;

  // For global lists that actually get linked (as opposed to notional
  // ones like @llvm.used), it's important to set an explicit alignment
  // so that the linker doesn't accidentally put padding in the list.
  Alignment alignment = IGM.getPointerAlignment();

  // We have an array of value handles, but we need an array of constants.
  SmallVector<llvm::Constant*, 8> elts;
  elts.reserve(handles.size());
  for (auto &handle : handles) {
    auto elt = cast<llvm::Constant>(&*handle);
    if (elt->getType() != eltTy)
      elt = llvm::ConstantExpr::getBitCast(elt, eltTy);
    elts.push_back(elt);
  }

  auto varTy = llvm::ArrayType::get(eltTy, elts.size());
  auto init = llvm::ConstantArray::get(varTy, elts);
  auto var = new llvm::GlobalVariable(IGM.Module, varTy, isConstant, linkage,
                                      init, name);
  var->setSection(section);
  var->setAlignment(alignment.getValue());

  // Mark the variable as used if doesn't have external linkage.
  // (Note that we'd specifically like to not put @llvm.used in itself.)
  if (llvm::GlobalValue::isLocalLinkage(linkage))
    IGM.addUsedGlobal(var);
  return var;
}

void IRGenModule::emitRuntimeRegistration() {
  // Duck out early if we have nothing to register.
  if (ProtocolConformances.empty()
      && RuntimeResolvableTypes.empty()
      && (!ObjCInterop || (ObjCProtocols.empty() &&
                           ObjCClasses.empty() &&
                           ObjCCategoryDecls.empty())))
    return;
  
  // Find the entry point.
  SILFunction *EntryPoint =
    getSILModule().lookUpFunction(SWIFT_ENTRY_POINT_FUNCTION);
  
  // If we're debugging, we probably don't have a main. Find a
  // function marked with the LLDBDebuggerFunction attribute instead.
  if (!EntryPoint && Context.LangOpts.DebuggerSupport) {
    for (SILFunction &SF : getSILModule()) {
      if (SF.hasLocation()) {
        if (Decl* D = SF.getLocation().getAsASTNode<Decl>()) {
          if (FuncDecl *FD = dyn_cast<FuncDecl>(D)) {
            if (FD->getAttrs().hasAttribute<LLDBDebuggerFunctionAttr>()) {
              EntryPoint = &SF;
              break;
            }
          }
        }
      }
    }
  }
  
  if (!EntryPoint)
    return;
    
  llvm::Function *EntryFunction = Module.getFunction(EntryPoint->getName());
  if (!EntryFunction)
    return;
  
  // Create a new function to contain our logic.
  auto fnTy = llvm::FunctionType::get(VoidTy, /*varArg*/ false);
  auto RegistrationFunction =
      llvm::Function::Create(fnTy, llvm::GlobalValue::PrivateLinkage,
                             "runtime_registration", getModule());
  RegistrationFunction->setAttributes(constructInitialAttributes());
  // FIXME: should we be setting the visibility and DLL storage as well?

  // Insert a call into the entry function.
  {
    llvm::BasicBlock *EntryBB = &EntryFunction->getEntryBlock();
    llvm::BasicBlock::iterator IP = EntryBB->getFirstInsertionPt();
    IRBuilder Builder(getLLVMContext());
    Builder.llvm::IRBuilderBase::SetInsertPoint(EntryBB, IP);
    Builder.CreateCall(RegistrationFunction, {});
  }
  
  IRGenFunction RegIGF(*this, RegistrationFunction);
  
  // Register ObjC protocols, classes, and extensions we added.
  if (ObjCInterop) {
    if (!ObjCProtocols.empty()) {
      // We need to initialize ObjC protocols in inheritance order, parents
      // first.
      
      llvm::DenseSet<ProtocolDecl*> protos;
      for (auto &proto : ObjCProtocols)
        protos.insert(proto.first);
      
      llvm::SmallVector<ProtocolDecl*, 4> protoInitOrder;
      
      std::function<void(ProtocolDecl*)> orderProtocol
        = [&](ProtocolDecl *proto) {
          // Recursively put parents first.
          for (auto &inherited : proto->getInherited()) {
            SmallVector<ProtocolDecl*, 4> parents;
            if (!inherited.getType()->isAnyExistentialType(parents))
              continue;
            for (auto parent : parents)
              orderProtocol(parent);
          }
          // Skip if we don't need to reify this protocol.
          auto found = protos.find(proto);
          if (found == protos.end())
            return;
          protos.erase(found);
          protoInitOrder.push_back(proto);
        };
      
      while (!protos.empty()) {
        orderProtocol(*protos.begin());
      }

      // Visit the protocols in the order we established.
      for (auto *proto : protoInitOrder) {
        ObjCProtocolInitializerVisitor(RegIGF)
          .visitMembers(proto);
      }
    }
    
    for (llvm::WeakVH &ObjCClass : ObjCClasses) {
      RegIGF.Builder.CreateCall(getInstantiateObjCClassFn(), {ObjCClass});
    }
      
    for (ExtensionDecl *ext : ObjCCategoryDecls) {
      CategoryInitializerVisitor(RegIGF, ext).visitMembers(ext);
    }
  }
  // Register Swift protocol conformances if we added any.
  if (!ProtocolConformances.empty()) {

    llvm::Constant *conformances = emitProtocolConformances();

    llvm::Constant *beginIndices[] = {
      llvm::ConstantInt::get(Int32Ty, 0),
      llvm::ConstantInt::get(Int32Ty, 0),
    };
    auto begin = llvm::ConstantExpr::getGetElementPtr(
        /*Ty=*/nullptr, conformances, beginIndices);
    llvm::Constant *endIndices[] = {
      llvm::ConstantInt::get(Int32Ty, 0),
      llvm::ConstantInt::get(Int32Ty, ProtocolConformances.size()),
    };
    auto end = llvm::ConstantExpr::getGetElementPtr(
        /*Ty=*/nullptr, conformances, endIndices);
    
    RegIGF.Builder.CreateCall(getRegisterProtocolConformancesFn(), {begin, end});
  }

  if (!RuntimeResolvableTypes.empty()) {
    llvm::Constant *records = emitTypeMetadataRecords();

    llvm::Constant *beginIndices[] = {
      llvm::ConstantInt::get(Int32Ty, 0),
      llvm::ConstantInt::get(Int32Ty, 0),
    };
    auto begin = llvm::ConstantExpr::getGetElementPtr(
        /*Ty=*/nullptr, records, beginIndices);
    llvm::Constant *endIndices[] = {
      llvm::ConstantInt::get(Int32Ty, 0),
      llvm::ConstantInt::get(Int32Ty, RuntimeResolvableTypes.size()),
    };
    auto end = llvm::ConstantExpr::getGetElementPtr(
        /*Ty=*/nullptr, records, endIndices);

    RegIGF.Builder.CreateCall(getRegisterTypeMetadataRecordsFn(), {begin, end});
  }

  RegIGF.Builder.CreateRetVoid();
}

/// Add the given global value to @llvm.used.
///
/// This value must have a definition by the time the module is finalized.
void IRGenModule::addUsedGlobal(llvm::GlobalValue *global) {
  LLVMUsed.push_back(global);
}

/// Add the given global value to @llvm.compiler.used.
///
/// This value must have a definition by the time the module is finalized.
void IRGenModule::addCompilerUsedGlobal(llvm::GlobalValue *global) {
  LLVMCompilerUsed.push_back(global);
}

/// Add the given global value to the Objective-C class list.
void IRGenModule::addObjCClass(llvm::Constant *classPtr, bool nonlazy) {
  ObjCClasses.push_back(classPtr);
  if (nonlazy)
    ObjCNonLazyClasses.push_back(classPtr);
}

/// Add the given protocol conformance to the list of conformances for which
/// runtime records will be emitted in this translation unit.
void IRGenModule::addProtocolConformanceRecord(
                                       NormalProtocolConformance *conformance) {
  ProtocolConformances.push_back(conformance);
}

static bool
hasExplicitProtocolConformance(NominalTypeDecl *decl) {
  auto conformances = decl->getAllConformances();
  for (auto conformance : conformances) {
    // inherited protocols do not emit explicit conformance records
    // TODO any special handling required for Specialized conformances?
    if (conformance->getKind() == ProtocolConformanceKind::Inherited)
      continue;

    auto P = conformance->getProtocol();

    // @objc protocols do not have conformance records
    if (P->isObjC())
      continue;

    // neither does AnyObject
    if (P->getKnownProtocolKind().hasValue() &&
        *P->getKnownProtocolKind() == KnownProtocolKind::AnyObject)
      continue;

    return true;
  }

  return false;
}

void IRGenModule::addRuntimeResolvableType(CanType type) {
  // Don't emit type metadata records for types that can be found in the protocol
  // conformance table as the runtime will search both tables when resolving a
  // type by name.
  if (auto nom = type->getAnyNominal()) {
    if (!hasExplicitProtocolConformance(nom))
      RuntimeResolvableTypes.push_back(type);
  }
}

void IRGenModule::emitGlobalLists() {
  if (ObjCInterop) {
    assert(TargetInfo.OutputObjectFormat == llvm::Triple::MachO);
    // Objective-C class references go in a variable with a meaningless
    // name but a magic section.
    emitGlobalList(*this, ObjCClasses, "objc_classes",
                   "__DATA, __objc_classlist, regular, no_dead_strip",
                   llvm::GlobalValue::InternalLinkage,
                   Int8PtrTy,
                   false);
    // So do categories.
    emitGlobalList(*this, ObjCCategories, "objc_categories",
                   "__DATA, __objc_catlist, regular, no_dead_strip",
                   llvm::GlobalValue::InternalLinkage,
                   Int8PtrTy,
                   false);

    // Emit nonlazily realized class references in a second magic section to make
    // sure they are realized by the Objective-C runtime before any instances
    // are allocated.
    emitGlobalList(*this, ObjCNonLazyClasses, "objc_non_lazy_classes",
                   "__DATA, __objc_nlclslist, regular, no_dead_strip",
                   llvm::GlobalValue::InternalLinkage,
                   Int8PtrTy,
                   false);
  }

  // @llvm.used

  // Collect llvm.used globals already in the module (coming from ClangCodeGen).
  collectGlobalList(*this, LLVMUsed, "llvm.used");
  emitGlobalList(*this, LLVMUsed, "llvm.used", "llvm.metadata",
                 llvm::GlobalValue::AppendingLinkage,
                 Int8PtrTy,
                 false);

  // Collect llvm.compiler.used globals already in the module (coming
  // from ClangCodeGen).
  collectGlobalList(*this, LLVMCompilerUsed, "llvm.compiler.used");
  emitGlobalList(*this, LLVMCompilerUsed, "llvm.compiler.used", "llvm.metadata",
                 llvm::GlobalValue::AppendingLinkage,
                 Int8PtrTy,
                 false);
}

void IRGenerator::emitGlobalTopLevel() {
  // Generate order numbers for the functions in the SIL module that
  // correspond to definitions in the LLVM module.
  unsigned nextOrderNumber = 0;
  for (auto &silFn : PrimaryIGM->getSILModule().getFunctions()) {
    // Don't bother adding external declarations to the function order.
    if (!silFn.isDefinition()) continue;
    FunctionOrder.insert(std::make_pair(&silFn, nextOrderNumber++));
  }

  for (SILGlobalVariable &v : PrimaryIGM->getSILModule().getSILGlobals()) {
    Decl *decl = v.getDecl();
    CurrentIGMPtr IGM = getGenModule(decl ? decl->getDeclContext() : nullptr);
    IGM->emitSILGlobalVariable(&v);
  }
  PrimaryIGM->emitCoverageMapping();
  
  // Emit SIL functions.
  bool isWholeModule = PrimaryIGM->getSILModule().isWholeModule();
  for (SILFunction &f : PrimaryIGM->getSILModule()) {
    // Only eagerly emit functions that are externally visible.
    if (!isPossiblyUsedExternally(f.getLinkage(), isWholeModule))
      continue;

    CurrentIGMPtr IGM = getGenModule(&f);
    IGM->emitSILFunction(&f);
  }

  // Emit static initializers.
  for (auto Iter : *this) {
    IRGenModule *IGM = Iter.second;
    IGM->emitSILStaticInitializers();
  }

  // Emit witness tables.
  for (SILWitnessTable &wt : PrimaryIGM->getSILModule().getWitnessTableList()) {
    CurrentIGMPtr IGM = getGenModule(wt.getConformance()->getDeclContext());
    IGM->emitSILWitnessTable(&wt);
  }
  
  for (auto Iter : *this) {
    IRGenModule *IGM = Iter.second;
    IGM->finishEmitAfterTopLevel();
  }
}

void IRGenModule::finishEmitAfterTopLevel() {
  // Emit the implicit import of the swift standard library.
  if (DebugInfo) {
    std::pair<swift::Identifier, swift::SourceLoc> AccessPath[] = {
      { Context.StdlibModuleName, swift::SourceLoc() }
    };

    auto Imp = ImportDecl::create(Context,
                                  getSwiftModule(),
                                  SourceLoc(),
                                  ImportKind::Module, SourceLoc(),
                                  AccessPath);
    DebugInfo->emitImport(Imp);
  }
}

static void emitLazyTypeMetadata(IRGenModule &IGM, CanType type) {
  auto decl = type.getAnyNominal();
  assert(decl);

  if (auto sd = dyn_cast<StructDecl>(decl)) {
    return emitStructMetadata(IGM, sd);
  } else if (auto ed = dyn_cast<EnumDecl>(decl)) {
    emitEnumMetadata(IGM, ed);
  } else if (auto pd = dyn_cast<ProtocolDecl>(decl)) {
    IGM.emitProtocolDecl(pd);
  } else {
    llvm_unreachable("should not have enqueued a class decl here!");
  }
}

void IRGenerator::emitProtocolConformances() {
  for (auto &m : *this) {
    m.second->emitProtocolConformances();
  }
}

void IRGenerator::emitTypeMetadataRecords() {
  for (auto &m : *this) {
    m.second->emitTypeMetadataRecords();
  }
}

/// Emit any lazy definitions (of globals or functions or whatever
/// else) that we require.
void IRGenerator::emitLazyDefinitions() {
  while (!LazyTypeMetadata.empty() ||
         !LazyFunctionDefinitions.empty() ||
         !LazyFieldTypeAccessors.empty()) {

    // Emit any lazy type metadata we require.
    while (!LazyTypeMetadata.empty()) {
      CanType type = LazyTypeMetadata.pop_back_val();
      assert(isTypeMetadataEmittedLazily(type));
      auto nom = type->getAnyNominal();
      CurrentIGMPtr IGM = getGenModule(nom->getDeclContext());
      emitLazyTypeMetadata(*IGM.get(), type);
    }
    while (!LazyFieldTypeAccessors.empty()) {
      auto accessor = LazyFieldTypeAccessors.pop_back_val();
      emitFieldTypeAccessor(*accessor.IGM, accessor.type, accessor.fn,
                            accessor.fieldTypes);
    }

    // Emit any lazy function definitions we require.
    while (!LazyFunctionDefinitions.empty()) {
      SILFunction *f = LazyFunctionDefinitions.pop_back_val();
      CurrentIGMPtr IGM = getGenModule(f);
      assert(!isPossiblyUsedExternally(f->getLinkage(),
                                       IGM->getSILModule().isWholeModule())
             && "function with externally-visible linkage emitted lazily?");
      IGM->emitSILFunction(f);
    }
  }
}

// FIXME: temporarial patch for MSVC
bool EnabledDllStorage() {
  static char *value = getenv("_USE_DLLSTORAGE");
  if (value == nullptr || value[0] == '0')
    return false;
  return true;
}

static bool EnabledDllExport() { return EnabledDllStorage(); }

bool EnabledDllImport() {
  static char *value = getenv("FORCE_DLLIMPORT");
  if (value == nullptr)
    return EnabledDllStorage();
  else if (value[0] == '1')
    return true;
  return false;
}

/// Emit symbols for eliminated dead methods, which can still be referenced
/// from other modules. This happens e.g. if a public class contains a (dead)
/// private method.
void IRGenModule::emitVTableStubs() {
  llvm::Function *stub = nullptr;
  for (auto I = getSILModule().zombies_begin();
           I != getSILModule().zombies_end(); ++I) {
    const SILFunction &F = *I;
    if (! F.isExternallyUsedSymbol())
      continue;

    if (!stub) {
      // Create a single stub function which calls swift_deletedMethodError().
      stub = llvm::Function::Create(llvm::FunctionType::get(VoidTy, false),
                                    llvm::GlobalValue::InternalLinkage,
                                    "_swift_dead_method_stub");
      // FIXME: should we be setting the visibility and DLL storage as well?
      stub->setAttributes(constructInitialAttributes());
      Module.getFunctionList().push_back(stub);
      stub->setCallingConv(DefaultCC);
      auto *entry = llvm::BasicBlock::Create(getLLVMContext(), "entry", stub);
      auto *errorFunc = getDeletedMethodErrorFn();
      llvm::CallInst::Create(errorFunc, ArrayRef<llvm::Value *>(), "", entry);
      new llvm::UnreachableInst(getLLVMContext(), entry);
    }

    // For each eliminated method symbol create an alias to the stub.
    auto *alias = llvm::GlobalAlias::create(llvm::GlobalValue::ExternalLinkage,
                                            F.getName(), stub);
    // FIXME: should we be setting the visibility as well?
    //FIXME: After having complete solution for MSVC, we will determine if 
    //the solution is applicable to all Windows environment.
    //If it is applicable, we will use the method .isOSBinFormatCOFF().
    if (Triple.isKnownWindowsMSVCEnvironment() && EnabledDllExport())
      alias->setDLLStorageClass(llvm::GlobalValue::DLLExportStorageClass);
  }
}

void IRGenModule::emitTypeVerifier() {
  // Look up the types to verify.
  
  SmallVector<CanType, 4> TypesToVerify;
  for (auto name : IRGen.Opts.VerifyTypeLayoutNames) {
    // Look up the name in the module.
    SmallVector<ValueDecl*, 1> lookup;
    swift::Module *M = getSwiftModule();
    M->lookupMember(lookup, M, DeclName(Context.getIdentifier(name)),
                    Identifier());
    if (lookup.empty()) {
      Context.Diags.diagnose(SourceLoc(), diag::type_to_verify_not_found,
                             name);
      continue;
    }
    
    TypeDecl *typeDecl = nullptr;
    for (auto decl : lookup) {
      if (auto td = dyn_cast<TypeDecl>(decl)) {
        if (typeDecl) {
          Context.Diags.diagnose(SourceLoc(), diag::type_to_verify_ambiguous,
                                 name);
          goto next;
        }
        typeDecl = td;
        break;
      }
    }
    if (!typeDecl) {
      Context.Diags.diagnose(SourceLoc(), diag::type_to_verify_not_found, name);
      continue;
    }
    
    {
      auto type = typeDecl->getDeclaredInterfaceType();
      if (type->hasTypeParameter()) {
        Context.Diags.diagnose(SourceLoc(), diag::type_to_verify_dependent,
                               name);
        continue;
      }
      
      TypesToVerify.push_back(type->getCanonicalType());
    }
  next:;
  }
  if (TypesToVerify.empty())
    return;

  // Find the entry point.
  SILFunction *EntryPoint =
    getSILModule().lookUpFunction(SWIFT_ENTRY_POINT_FUNCTION);

  if (!EntryPoint)
    return;
  
  llvm::Function *EntryFunction = Module.getFunction(EntryPoint->getName());
  if (!EntryFunction)
    return;
  
  // Create a new function to contain our logic.
  auto fnTy = llvm::FunctionType::get(VoidTy, /*varArg*/ false);
  auto VerifierFunction =
      llvm::Function::Create(fnTy, llvm::GlobalValue::PrivateLinkage,
                             "type_verifier", getModule());
  VerifierFunction->setAttributes(constructInitialAttributes());
  // FIXME: should we be setting the visibility and DLL storage as well?

  // Insert a call into the entry function.
  {
    llvm::BasicBlock *EntryBB = &EntryFunction->getEntryBlock();
    llvm::BasicBlock::iterator IP = EntryBB->getFirstInsertionPt();
    IRBuilder Builder(getLLVMContext());
    Builder.llvm::IRBuilderBase::SetInsertPoint(EntryBB, IP);
    Builder.CreateCall(VerifierFunction, {});
  }

  IRGenFunction VerifierIGF(*this, VerifierFunction);
  emitTypeLayoutVerifier(VerifierIGF, TypesToVerify);
  VerifierIGF.Builder.CreateRetVoid();
}

/// Get SIL-linkage for something that's not required to be visible
/// and doesn't actually need to be uniqued.
static SILLinkage getNonUniqueSILLinkage(FormalLinkage linkage,
                                         ForDefinition_t forDefinition) {
  switch (linkage) {
  case FormalLinkage::PublicUnique:
  case FormalLinkage::PublicNonUnique:
    return (forDefinition ? SILLinkage::Shared : SILLinkage::PublicExternal);

  case FormalLinkage::HiddenUnique:
  case FormalLinkage::HiddenNonUnique:
    return (forDefinition ? SILLinkage::Shared : SILLinkage::HiddenExternal);

  case FormalLinkage::Private:
    return SILLinkage::Private;
  }
  llvm_unreachable("bad formal linkage");
}

static SILLinkage getConformanceLinkage(IRGenModule &IGM,
                                        const ProtocolConformance *conf) {
  if (auto wt = IGM.getSILModule().lookUpWitnessTable(conf)) {
    return wt->getLinkage();
  } else {
    return SILLinkage::PublicExternal;
  }
}

SILLinkage LinkEntity::getLinkage(IRGenModule &IGM,
                                  ForDefinition_t forDefinition) const {
  switch (getKind()) {
  // Most type metadata depend on the formal linkage of their type.
  case Kind::ValueWitnessTable:
  case Kind::TypeMangling:
    return getSILLinkage(getTypeLinkage(getType()), forDefinition);

  case Kind::TypeMetadata:
    switch (getMetadataAddress()) {
    case TypeMetadataAddress::FullMetadata:
      // The full metadata object is private to the containing module.
      return SILLinkage::Private;
    case TypeMetadataAddress::AddressPoint:
      return getSILLinkage(getTypeLinkage(getType()), forDefinition);
    }

  // ...but we don't actually expose individual value witnesses (right now).
  case Kind::ValueWitness:
    return getNonUniqueSILLinkage(getTypeLinkage(getType()), forDefinition);

  // Foreign type metadata candidates are always shared; the runtime
  // does the uniquing.
  case Kind::ForeignTypeMetadataCandidate:
    return SILLinkage::Shared;

  case Kind::TypeMetadataAccessFunction:
  case Kind::TypeMetadataLazyCacheVariable:
    switch (getTypeMetadataAccessStrategy(IGM, getType())) {
    case MetadataAccessStrategy::PublicUniqueAccessor:
      return getSILLinkage(FormalLinkage::PublicUnique, forDefinition);
    case MetadataAccessStrategy::HiddenUniqueAccessor:
      return getSILLinkage(FormalLinkage::HiddenUnique, forDefinition);
    case MetadataAccessStrategy::PrivateAccessor:
      return getSILLinkage(FormalLinkage::Private, forDefinition);
    case MetadataAccessStrategy::NonUniqueAccessor:
      return SILLinkage::Shared;
    }
    llvm_unreachable("bad metadata access kind");

  case Kind::ObjCClassRef:
    return SILLinkage::Private;

  case Kind::WitnessTableOffset:
  case Kind::Function:
  case Kind::Other:
  case Kind::ObjCClass:
  case Kind::ObjCMetaclass:
  case Kind::SwiftMetaclassStub:
  case Kind::FieldOffset:
  case Kind::NominalTypeDescriptor:
  case Kind::ProtocolDescriptor:
    return getSILLinkage(getDeclLinkage(getDecl()), forDefinition);

  case Kind::DirectProtocolWitnessTable:
  case Kind::ProtocolWitnessTableAccessFunction:
    return getConformanceLinkage(IGM, getProtocolConformance());

  case Kind::ProtocolWitnessTableLazyAccessFunction:
  case Kind::ProtocolWitnessTableLazyCacheVariable:
    if (getTypeLinkage(getType()) == FormalLinkage::Private ||
        getConformanceLinkage(IGM, getProtocolConformance())
          == SILLinkage::Private) {
      return SILLinkage::Private;
    } else {
      return SILLinkage::Shared;
    }

  case Kind::AssociatedTypeMetadataAccessFunction:
  case Kind::AssociatedTypeWitnessTableAccessFunction:
  case Kind::GenericProtocolWitnessTableCache:
  case Kind::GenericProtocolWitnessTableInstantiationFunction:
    return SILLinkage::Private;
  
  case Kind::SILFunction:
    return getSILFunction()->getEffectiveSymbolLinkage();
      
  case Kind::SILGlobalVariable:
    return getSILGlobalVariable()->getLinkage();
  }
  llvm_unreachable("bad link entity kind");
}

static bool isAvailableExternally(IRGenModule &IGM, DeclContext *dc) {
  dc = dc->getModuleScopeContext();
  if (isa<ClangModuleUnit>(dc) ||
      dc == IGM.getSILModule().getAssociatedContext())
    return false;
  return true;
}

static bool isAvailableExternally(IRGenModule &IGM, Decl *decl) {
  return isAvailableExternally(IGM, decl->getDeclContext());
}

static bool isAvailableExternally(IRGenModule &IGM, Type type) {
  if (auto decl = type->getAnyNominal())
    return isAvailableExternally(IGM, decl->getDeclContext());
  return true;
}

bool LinkEntity::isAvailableExternally(IRGenModule &IGM) const {
  switch (getKind()) {
  case Kind::ValueWitnessTable:
  case Kind::TypeMetadata:
    return ::isAvailableExternally(IGM, getType());

  case Kind::ForeignTypeMetadataCandidate:
    assert(!::isAvailableExternally(IGM, getType()));
    return false;

  case Kind::ObjCClass:
  case Kind::ObjCMetaclass:
    // FIXME: Removing this triggers a linker bug
    return true;

  case Kind::SwiftMetaclassStub:
  case Kind::NominalTypeDescriptor:
  case Kind::ProtocolDescriptor:
    return ::isAvailableExternally(IGM, getDecl());

  case Kind::DirectProtocolWitnessTable:
    return ::isAvailableExternally(IGM, getProtocolConformance()->getDeclContext());

  case Kind::ObjCClassRef:
  case Kind::TypeMangling:
  case Kind::ValueWitness:
  case Kind::WitnessTableOffset:
  case Kind::TypeMetadataAccessFunction:
  case Kind::TypeMetadataLazyCacheVariable:
  case Kind::Function:
  case Kind::Other:
  case Kind::FieldOffset:
  case Kind::ProtocolWitnessTableAccessFunction:
  case Kind::ProtocolWitnessTableLazyAccessFunction:
  case Kind::ProtocolWitnessTableLazyCacheVariable:
  case Kind::AssociatedTypeMetadataAccessFunction:
  case Kind::AssociatedTypeWitnessTableAccessFunction:
  case Kind::GenericProtocolWitnessTableCache:
  case Kind::GenericProtocolWitnessTableInstantiationFunction:
  case Kind::SILFunction:
  case Kind::SILGlobalVariable:
    llvm_unreachable("Relative reference to unsupported link entity");
  }
  llvm_unreachable("bad link entity kind");
}

<<<<<<< HEAD
using IRLinkageTuple = std::tuple<llvm::GlobalValue::LinkageTypes,
                                  llvm::GlobalValue::VisibilityTypes,
                                  llvm::GlobalValue::DLLStorageClassTypes>;
static IRLinkageTuple getIRLinkage(IRGenModule &IGM, SILLinkage linkage,
                                   ForDefinition_t isDefinition,
                                   bool isWeakImported) {
#define RESULT(LINKAGE, VISIBILITY, DLL_STORAGE)                               \
  IRLinkageTuple {                                                             \
    llvm::GlobalValue::LINKAGE##Linkage,                                       \
    llvm::GlobalValue::VISIBILITY##Visibility,                                 \
    llvm::GlobalValue::DLL_STORAGE##StorageClass                               \
  }

  const auto ObjFormat = IGM.TargetInfo.OutputObjectFormat;

  // Use protected visibility for public symbols we define on ELF.  ld.so
  // doesn't support relative relocations at load time, which interferes with
  // our metadata formats.  Default visibility should suffice for other object
  // formats.
  llvm::GlobalValue::VisibilityTypes PublicDefinitionVisibility =
      ObjFormat == llvm::Triple::ELF ? llvm::GlobalValue::ProtectedVisibility
                                     : llvm::GlobalValue::DefaultVisibility;
  llvm::GlobalValue::DLLStorageClassTypes ExportedStorage =
      IGM.Triple.isKnownWindowsMSVCEnvironment() && EnabledDllExport()
          ? llvm::GlobalValue::DLLExportStorageClass
          : llvm::GlobalValue::DefaultStorageClass;
  llvm::GlobalValue::DLLStorageClassTypes ImportedStorage =
      IGM.Triple.isKnownWindowsMSVCEnvironment() && EnabledDllImport()
          ? llvm::GlobalValue::DLLImportStorageClass
          : llvm::GlobalValue::DefaultStorageClass;
=======
bool LinkEntity::isFragile(IRGenModule &IGM) const {
  switch (getKind()) {
    case Kind::SILFunction:
      return getSILFunction()->isFragile();
      
    case Kind::SILGlobalVariable:
      return getSILGlobalVariable()->isFragile();
      
    case Kind::DirectProtocolWitnessTable: {
      if (auto wt = IGM.getSILModule().lookUpWitnessTable(
              getProtocolConformance())) {
        return wt->isFragile();
      } else {
        return false;
      }
    }
      
    default:
      break;
  }
  return false;
}


static std::pair<llvm::GlobalValue::LinkageTypes,
                 llvm::GlobalValue::VisibilityTypes>
getIRLinkage(IRGenModule &IGM,
             SILLinkage linkage, bool isFragile, bool isSILOnly,
             ForDefinition_t isDefinition,
             bool isWeakImported) {
  
#define RESULT(LINKAGE, VISIBILITY)        \
{ llvm::GlobalValue::LINKAGE##Linkage, \
llvm::GlobalValue::VISIBILITY##Visibility }
  // Public visibility depends on the target object format.
  
  llvm::GlobalValue::VisibilityTypes PublicDefinitionVisibility;
  switch (IGM.TargetInfo.OutputObjectFormat) {
  case llvm::Triple::ELF:
    // Use protected visibility for public symbols we define.
    // ld.so doesn't support relative relocations at load time, which interferes
    // with our metadata formats.
    PublicDefinitionVisibility = llvm::GlobalValue::ProtectedVisibility;
    break;
  default:
    // Default visibility should suffice for other object formats.
    PublicDefinitionVisibility = llvm::GlobalValue::DefaultVisibility;
    break;
  }
>>>>>>> add621a9

  if (isFragile) {
    // Fragile functions/globals must be visible from outside, regardless of
    // their accessibility. If a caller is also fragile and inlined into another
    // module it must be able to access this (not-inlined) function/global.
    switch (linkage) {
    case SILLinkage::Hidden:
    case SILLinkage::Private:
      linkage = SILLinkage::Public;
      break;

    case SILLinkage::Public:
    case SILLinkage::Shared:
    case SILLinkage::HiddenExternal:
    case SILLinkage::PrivateExternal:
    case SILLinkage::PublicExternal:
    case SILLinkage::SharedExternal:
      break;
    }
  }
  
  switch (linkage) {
  case SILLinkage::Public:
<<<<<<< HEAD
    return IRLinkageTuple{llvm::GlobalValue::ExternalLinkage,
                          PublicDefinitionVisibility, ExportedStorage};
  case SILLinkage::Shared:
  case SILLinkage::SharedExternal:
    return RESULT(LinkOnceODR, Hidden, Default);
  case SILLinkage::Hidden:
    return RESULT(External, Hidden, Default);
  case SILLinkage::Private:
    // In case of multiple llvm modules (in multi-threaded compilation) all
    // private decls must be visible from other files.
    if (IGM.IRGen.hasMultipleIGMs())
      return RESULT(External, Hidden, Default);
    return RESULT(Internal, Default, Default);
  case SILLinkage::PublicExternal: {
    auto linkage = isDefinition
                       ? llvm::GlobalValue::AvailableExternallyLinkage
                       : isWeakImported ? llvm::GlobalValue::ExternalWeakLinkage
                                        : llvm::GlobalValue::ExternalLinkage;
    return IRLinkageTuple{linkage, llvm::GlobalValue::DefaultVisibility,
                          ImportedStorage};
  }
  case SILLinkage::HiddenExternal:
  case SILLinkage::PrivateExternal: {
    auto visibility = ObjFormat == llvm::Triple::COFF
                          ? llvm::GlobalValue::DefaultVisibility
                          : llvm::GlobalValue::HiddenVisibility;
    auto linkage = isDefinition ? llvm::GlobalValue::AvailableExternallyLinkage
                                : llvm::GlobalValue::ExternalLinkage;
    return IRLinkageTuple{linkage, visibility, ImportedStorage};
=======
    // Don't code-gen transparent functions. Internal linkage
    // will enable llvm to delete transparent functions except
    // they are referenced from somewhere (i.e. the function pointer
    // is taken).
    if (isSILOnly &&
        // In case we are generating multiple LLVM modules, we still have to
        // use ExternalLinkage so that modules can cross-reference transparent
        // functions.
        !IGM.IRGen.hasMultipleIGMs() &&
        
        // TODO: In non-whole-module-opt the generated swiftmodules are "linked"
        // and this strips all serialized transparent functions. So we have to
        // code-gen transparent functions in non-whole-module-opt.
        IGM.getSILModule().isWholeModule()) {
      return RESULT(Internal, Default);
    }
    return {llvm::GlobalValue::ExternalLinkage, PublicDefinitionVisibility};
  case SILLinkage::Shared:
  case SILLinkage::SharedExternal: return RESULT(LinkOnceODR, Hidden);
  case SILLinkage::Hidden: return RESULT(External, Hidden);
  case SILLinkage::Private:
    if (IGM.IRGen.hasMultipleIGMs()) {
      // In case of multiple llvm modules (in multi-threaded compilation) all
      // private decls must be visible from other files.
      return RESULT(External, Hidden);
    }
    return RESULT(Internal, Default);
  case SILLinkage::PublicExternal:
    if (isDefinition) {
      if (isSILOnly) {
        // Transparent function are not available externally.
        return RESULT(LinkOnceODR, Hidden);
      }
      return RESULT(AvailableExternally, Default);
    }

    if (isWeakImported)
      return RESULT(ExternalWeak, Default);
    return RESULT(External, Default);
  case SILLinkage::HiddenExternal:
  case SILLinkage::PrivateExternal: {
    auto visibility = isFragile ? llvm::GlobalValue::DefaultVisibility
                                : llvm::GlobalValue::HiddenVisibility;
    if (isDefinition) {
      return {llvm::GlobalValue::AvailableExternallyLinkage, visibility};
    }
    return {llvm::GlobalValue::ExternalLinkage, visibility};
>>>>>>> add621a9
  }
  }
  llvm_unreachable("bad SIL linkage");
}

/// Given that we're going to define a global value but already have a
/// forward-declaration of it, update its linkage.
static void updateLinkageForDefinition(IRGenModule &IGM,
                                       llvm::GlobalValue *global,
                                       const LinkEntity &entity) {
  // TODO: there are probably cases where we can avoid redoing the
  // entire linkage computation.
<<<<<<< HEAD
  auto linkage =
      getIRLinkage(IGM, entity.getLinkage(IGM, ForDefinition), ForDefinition,
=======
  auto linkage = getIRLinkage(
                   IGM,
                   entity.getLinkage(IGM, ForDefinition),
                   entity.isFragile(IGM),
                   entity.isSILOnly(),
                   ForDefinition,
>>>>>>> add621a9
                   entity.isWeakImported(IGM.getSwiftModule()));
  global->setLinkage(std::get<0>(linkage));
  global->setVisibility(std::get<1>(linkage));
  global->setDLLStorageClass(std::get<2>(linkage));

  // Everything externally visible is considered used in Swift.
  // That mostly means we need to be good at not marking things external.
  //
  // Exclude "main", because it should naturally be used, and because adding it
  // to llvm.used leaves a dangling use when the REPL attempts to discard
  // intermediate mains.
  if (LinkInfo::isUsed(std::get<0>(linkage), std::get<1>(linkage),
                       std::get<2>(linkage)) &&
      global->getName() != SWIFT_ENTRY_POINT_FUNCTION)
    IGM.addUsedGlobal(global);
}

LinkInfo LinkInfo::get(IRGenModule &IGM, const LinkEntity &entity,
                       ForDefinition_t isDefinition) {
  LinkInfo result;

  entity.mangle(result.Name);

<<<<<<< HEAD
  std::tie(result.Linkage, result.Visibility, result.DLLStorageClass) =
      getIRLinkage(IGM, entity.getLinkage(IGM, isDefinition), isDefinition,
                   entity.isWeakImported(IGM.getSwiftModule()));
=======
  std::tie(result.Linkage, result.Visibility) =
    getIRLinkage(IGM, entity.getLinkage(IGM, isDefinition),
                 entity.isFragile(IGM),
                 entity.isSILOnly(),
                 isDefinition,
                 entity.isWeakImported(IGM.getSwiftModule()));
>>>>>>> add621a9

  result.ForDefinition = isDefinition;

  return result;
}

static bool isPointerTo(llvm::Type *ptrTy, llvm::Type *objTy) {
  return cast<llvm::PointerType>(ptrTy)->getElementType() == objTy;
}

/// Get or create an LLVM function with these linkage rules.
llvm::Function *LinkInfo::createFunction(IRGenModule &IGM,
                                         llvm::FunctionType *fnType,
                                         llvm::CallingConv::ID cc,
                                         const llvm::AttributeSet &attrs,
                                         llvm::Function *insertBefore) {
  llvm::Function *existing = IGM.Module.getFunction(getName());
  if (existing) {
    if (isPointerTo(existing->getType(), fnType))
      return cast<llvm::Function>(existing);

    IGM.error(SourceLoc(),
              "program too clever: function collides with existing symbol "
                + getName());

    // Note that this will implicitly unique if the .unique name is also taken.
    existing->setName(getName() + ".unique");
  }

  llvm::Function *fn = llvm::Function::Create(fnType, getLinkage(), getName());
  fn->setVisibility(getVisibility());
  fn->setCallingConv(cc);
  fn->setDLLStorageClass(getDLLStorage());

  if (insertBefore)
    IGM.Module.getFunctionList().insert(insertBefore->getIterator(), fn);
  else
    IGM.Module.getFunctionList().push_back(fn);

  auto initialAttrs = IGM.constructInitialAttributes();
  // Merge initialAttrs with attrs.
  auto updatedAttrs = attrs.addAttributes(IGM.getLLVMContext(),
                        llvm::AttributeSet::FunctionIndex, initialAttrs);
  if (!updatedAttrs.isEmpty())
    fn->setAttributes(updatedAttrs);

  // Everything externally visible is considered used in Swift.
  // That mostly means we need to be good at not marking things external.
  //
  // Exclude "main", because it should naturally be used, and because adding it
  // to llvm.used leaves a dangling use when the REPL attempts to discard
  // intermediate mains.
  if (isUsed() &&
      getName() != SWIFT_ENTRY_POINT_FUNCTION) {
    IGM.addUsedGlobal(fn);
  }

  return fn;
}

bool LinkInfo::isUsed(llvm::GlobalValue::LinkageTypes Linkage,
                      llvm::GlobalValue::VisibilityTypes Visibility,
                      llvm::GlobalValue::DLLStorageClassTypes DLLStorage) {
  // Everything externally visible is considered used in Swift.
  // That mostly means we need to be good at not marking things external.
  return Linkage == llvm::GlobalValue::ExternalLinkage &&
         (Visibility == llvm::GlobalValue::DefaultVisibility ||
          Visibility == llvm::GlobalValue::ProtectedVisibility) &&
         (DLLStorage == llvm::GlobalValue::DefaultStorageClass ||
          DLLStorage == llvm::GlobalValue::DLLExportStorageClass);
}

/// Get or create an LLVM global variable with these linkage rules.
llvm::GlobalVariable *LinkInfo::createVariable(IRGenModule &IGM,
                                               llvm::Type *storageType,
                                               Alignment alignment,
                                               DebugTypeInfo DbgTy,
                                               Optional<SILLocation> DebugLoc,
                                               StringRef DebugName) {
  llvm::GlobalValue *existingValue = IGM.Module.getNamedGlobal(getName());
  if (existingValue) {
    auto existingVar = dyn_cast<llvm::GlobalVariable>(existingValue);
    if (existingVar && isPointerTo(existingVar->getType(), storageType))
      return existingVar;

    IGM.error(SourceLoc(),
              "program too clever: variable collides with existing symbol "
                + getName());

    // Note that this will implicitly unique if the .unique name is also taken.
    existingValue->setName(getName() + ".unique");
  }

  auto var = new llvm::GlobalVariable(IGM.Module, storageType,
                                      /*constant*/ false, getLinkage(),
                                      /*initializer*/ nullptr, getName());

  var->setVisibility(getVisibility());
  var->setAlignment(alignment.getValue());
  var->setDLLStorageClass(getDLLStorage());

  // Everything externally visible is considered used in Swift.
  // That mostly means we need to be good at not marking things external.
  if (isUsed()) {
    IGM.addUsedGlobal(var);
  }

  if (IGM.DebugInfo && !DbgTy.isNull() && ForDefinition)
    IGM.DebugInfo->emitGlobalVariableDeclaration(
        var, DebugName.empty() ? getName() : DebugName, getName(), DbgTy,
        var->hasInternalLinkage(), DebugLoc);

  return var;
}

/// Emit a global declaration.
void IRGenModule::emitGlobalDecl(Decl *D) {
  switch (D->getKind()) {
  case DeclKind::Extension:
    return emitExtension(cast<ExtensionDecl>(D));

  case DeclKind::Protocol:
    return emitProtocolDecl(cast<ProtocolDecl>(D));

  case DeclKind::PatternBinding:
    // The global initializations are in SIL.
    return;

  case DeclKind::Param:
    llvm_unreachable("there are no global function parameters");

  case DeclKind::Subscript:
    llvm_unreachable("there are no global subscript operations");
      
  case DeclKind::EnumCase:
  case DeclKind::EnumElement:
    llvm_unreachable("there are no global enum elements");

  case DeclKind::Constructor:
    llvm_unreachable("there are no global constructor");

  case DeclKind::Destructor:
    llvm_unreachable("there are no global destructor");

  case DeclKind::TypeAlias:
  case DeclKind::GenericTypeParam:
  case DeclKind::AssociatedType:
  case DeclKind::IfConfig:
    return;

  case DeclKind::Enum:
    return emitEnumDecl(cast<EnumDecl>(D));

  case DeclKind::Struct:
    return emitStructDecl(cast<StructDecl>(D));

  case DeclKind::Class:
    return emitClassDecl(cast<ClassDecl>(D));

  // These declarations are only included in the debug info.
  case DeclKind::Import:
    if (DebugInfo)
      DebugInfo->emitImport(cast<ImportDecl>(D));
    return;

  // We emit these as part of the PatternBindingDecl.
  case DeclKind::Var:
    return;

  case DeclKind::Func:
    // Handled in SIL.
    return;

  case DeclKind::TopLevelCode:
    // All the top-level code will be lowered separately.
    return;
      
  // Operator decls aren't needed for IRGen.
  case DeclKind::InfixOperator:
  case DeclKind::PrefixOperator:
  case DeclKind::PostfixOperator:
    return;

  case DeclKind::Module:
    return;
  }

  llvm_unreachable("bad decl kind!");
}

Address IRGenModule::getAddrOfSILGlobalVariable(SILGlobalVariable *var,
                                                const TypeInfo &ti,
                                                ForDefinition_t forDefinition) {
  if (auto clangDecl = var->getClangDecl()) {
    auto addr = getAddrOfClangGlobalDecl(cast<clang::VarDecl>(clangDecl),
                                         forDefinition);

    // If we're not emitting this to define it, make sure we cast it to the
    // right type.
    if (!forDefinition) {
      auto ptrTy = ti.getStorageType()->getPointerTo();
      addr = llvm::ConstantExpr::getBitCast(addr, ptrTy);
    }

    auto alignment =
      Alignment(getClangASTContext().getDeclAlign(clangDecl).getQuantity());
    return Address(addr, alignment);
  }

  LinkEntity entity = LinkEntity::forSILGlobalVariable(var);
  ResilienceExpansion expansion = getResilienceExpansionForLayout(var);

  llvm::Type *storageType;
  Size fixedSize;
  Alignment fixedAlignment;

  // If the type has a fixed size, allocate static storage. Otherwise, allocate
  // a fixed-size buffer and possibly heap-allocate a payload at runtime if the
  // runtime size of the type does not fit in the buffer.
  if (ti.isFixedSize(expansion)) {
    auto &fixedTI = cast<FixedTypeInfo>(ti);

    storageType = fixedTI.getStorageType();
    fixedSize = fixedTI.getFixedSize();
    fixedAlignment = fixedTI.getFixedAlignment();
  } else {
    storageType = getFixedBufferTy();
    fixedSize = Size(DataLayout.getTypeAllocSize(storageType));
    fixedAlignment = Alignment(DataLayout.getABITypeAlignment(storageType));
  }

  // Check whether we've created the global variable already.
  // FIXME: We should integrate this into the LinkEntity cache more cleanly.
  auto gvar = Module.getGlobalVariable(var->getName(), /*allowInternal*/ true);
  if (gvar) {
    if (forDefinition)
      updateLinkageForDefinition(*this, gvar, entity);

    llvm::Constant *addr = gvar;
    if (storageType != gvar->getType()->getElementType()) {
      auto *expectedTy = storageType->getPointerTo();
      addr = llvm::ConstantExpr::getBitCast(addr, expectedTy);
    }
    return Address(addr, Alignment(gvar->getAlignment()));
  }

  LinkInfo link = LinkInfo::get(*this, entity, forDefinition);
  if (var->getDecl()) {
    // If we have the VarDecl, use it for more accurate debugging information.
    DebugTypeInfo DbgTy(var->getDecl(),
                        var->getLoweredType().getSwiftType(),
                        storageType, fixedSize, fixedAlignment);
    gvar = link.createVariable(*this, storageType, fixedAlignment,
                               DbgTy, SILLocation(var->getDecl()),
                               var->getDecl()->getName().str());
  } else {
    // There is no VarDecl for a SILGlobalVariable, and thus also no context.
    DeclContext *DeclCtx = nullptr;
    DebugTypeInfo DbgTy(var->getLoweredType().getSwiftRValueType(),
                        storageType, fixedSize, fixedAlignment, DeclCtx);

    Optional<SILLocation> loc;
    if (var->hasLocation())
      loc = var->getLocation();
    gvar = link.createVariable(*this, storageType, fixedAlignment,
                               DbgTy, loc, var->getName());
  }
  
  // Set the alignment from the TypeInfo.
  Address gvarAddr = Address(gvar, fixedAlignment);
  gvar->setAlignment(fixedAlignment.getValue());
  
  return gvarAddr;
}

/// Return True if the function \p f is a 'readonly' function. Checking
/// for the SIL @effects(readonly) attribute is not enough because this
/// definition does not match the definition of the LLVM readonly function
/// attribute. In this function we do the actual check.
static bool isReadOnlyFunction(SILFunction *f) {
  // Check if the function has any 'owned' parameters. Owned parameters may
  // call the destructor of the object which could violate the readonly-ness
  // of the function.
  if (f->hasOwnedParameters() || f->hasIndirectResults())
    return false;

  auto Eff = f->getEffectsKind();
  return Eff == EffectsKind::ReadNone ||
         Eff == EffectsKind::ReadOnly;
}

static clang::GlobalDecl getClangGlobalDeclForFunction(const clang::Decl *decl) {
  if (auto ctor = dyn_cast<clang::CXXConstructorDecl>(decl))
    return clang::GlobalDecl(ctor, clang::Ctor_Complete);
  if (auto dtor = dyn_cast<clang::CXXDestructorDecl>(decl))
    return clang::GlobalDecl(dtor, clang::Dtor_Complete);
  return clang::GlobalDecl(cast<clang::FunctionDecl>(decl));
}

/// Find the entry point for a SIL function.
llvm::Function *IRGenModule::getAddrOfSILFunction(SILFunction *f,
                                                  ForDefinition_t forDefinition) {
  LinkEntity entity = LinkEntity::forSILFunction(f);

  // Check whether we've created the function already.
  // FIXME: We should integrate this into the LinkEntity cache more cleanly.
  llvm::Function *fn = Module.getFunction(f->getName());  
  if (fn) {
    if (forDefinition) updateLinkageForDefinition(*this, fn, entity);
    return fn;
  }

  // If it's a Clang declaration, ask Clang to generate the IR declaration.
  // This might generate new functions, so we should do it before computing
  // the insert-before point.
  llvm::Constant *clangAddr = nullptr;
  if (auto clangDecl = f->getClangDecl()) {
    auto globalDecl = getClangGlobalDeclForFunction(clangDecl);
    clangAddr = getAddrOfClangGlobalDecl(globalDecl, forDefinition);
  }

  bool isDefinition = f->isDefinition();
  bool hasOrderNumber = isDefinition;
  unsigned orderNumber = ~0U;
  llvm::Function *insertBefore = nullptr;

  // If the SIL function has a definition, we should have an order
  // number for it; make sure to insert it in that position relative
  // to other ordered functions.
  if (hasOrderNumber) {
    orderNumber = IRGen.getFunctionOrder(f);
    if (auto emittedFunctionIterator
          = EmittedFunctionsByOrder.findLeastUpperBound(orderNumber))
      insertBefore = *emittedFunctionIterator;
  }

  // If it's a Clang declaration, check whether Clang gave us a declaration.
  if (clangAddr) {
    fn = dyn_cast<llvm::Function>(clangAddr->stripPointerCasts());

    // If we have a function, move it to the appropriate position.
    if (fn) {
      if (hasOrderNumber) {
        auto &fnList = Module.getFunctionList();
        fnList.remove(fn);
        fnList.insert(llvm::Module::iterator(insertBefore), fn);

        EmittedFunctionsByOrder.insert(orderNumber, fn);
      }
      return fn;
    }

  // Otherwise, if we have a lazy definition for it, be sure to queue that up.
  } else if (isDefinition && !forDefinition &&
             !isPossiblyUsedExternally(f->getLinkage(),
                                       getSILModule().isWholeModule())) {
    IRGen.addLazyFunction(f);
  }

  llvm::AttributeSet attrs;
  llvm::FunctionType *fnType = getFunctionType(f->getLoweredFunctionType(),
                                               attrs);

  auto cc = expandCallingConv(*this, f->getRepresentation());
  LinkInfo link = LinkInfo::get(*this, entity, forDefinition);

  if (f->getInlineStrategy() == NoInline) {
    attrs = attrs.addAttribute(fnType->getContext(),
                llvm::AttributeSet::FunctionIndex, llvm::Attribute::NoInline);
  }
  if (isReadOnlyFunction(f)) {
    attrs = attrs.addAttribute(fnType->getContext(),
                llvm::AttributeSet::FunctionIndex, llvm::Attribute::ReadOnly);
  }
  fn = link.createFunction(*this, fnType, cc, attrs, insertBefore);

  // If we have an order number for this function, set it up as appropriate.
  if (hasOrderNumber) {
    EmittedFunctionsByOrder.insert(orderNumber, fn);
  }
  return fn;
}

static llvm::GlobalVariable *createGOTEquivalent(IRGenModule &IGM,
                                                 llvm::Constant *global,
                                                 StringRef globalName) {

  auto gotEquivalent = new llvm::GlobalVariable(IGM.Module,
                                      global->getType(),
                                      /*constant*/ true,
                                      llvm::GlobalValue::PrivateLinkage,
                                      global,
                                      llvm::Twine("got.") + globalName);
  gotEquivalent->setUnnamedAddr(true);
  return gotEquivalent;
}

static llvm::Constant *getElementBitCast(llvm::Constant *ptr,
                                         llvm::Type *newEltType) {
  auto ptrType = cast<llvm::PointerType>(ptr->getType());
  if (ptrType->getElementType() == newEltType) {
    return ptr;
  } else {
    auto newPtrType = newEltType->getPointerTo(ptrType->getAddressSpace());
    return llvm::ConstantExpr::getBitCast(ptr, newPtrType);
  }
}

/// Return a reference to an object that's suitable for being used for
/// the given kind of reference.
///
/// Note that, if the requested reference kind is a relative reference.
/// the returned constant will not actually be a relative reference.
/// To form the actual relative reference, you must pass the returned
/// result to emitRelativeReference, passing the correct base-address
/// information.
ConstantReference
IRGenModule::getAddrOfLLVMVariable(LinkEntity entity, Alignment alignment,
                                   llvm::Type *definitionType,
                                   llvm::Type *defaultType,
                                   DebugTypeInfo debugType,
                                   SymbolReferenceKind refKind) {
  switch (refKind) {
  case SymbolReferenceKind::Relative_Direct:
  case SymbolReferenceKind::Far_Relative_Direct:
    assert(definitionType == nullptr);
    // FIXME: don't just fall through; force the creation of a weak
    // definition so that we can emit a relative reference.
    SWIFT_FALLTHROUGH;

  case SymbolReferenceKind::Absolute:
    return { getAddrOfLLVMVariable(entity, alignment, definitionType,
                                   defaultType, debugType),
             ConstantReference::Direct };


  case SymbolReferenceKind::Relative_Indirectable:
  case SymbolReferenceKind::Far_Relative_Indirectable:
    assert(definitionType == nullptr);
    return getAddrOfLLVMVariableOrGOTEquivalent(entity, alignment, defaultType);
  }
  llvm_unreachable("bad reference kind");
}

/// A convenient wrapper around getAddrOfLLVMVariable which uses the
/// default type as the definition type.
llvm::Constant *
IRGenModule::getAddrOfLLVMVariable(LinkEntity entity, Alignment alignment,
                                   ForDefinition_t forDefinition,
                                   llvm::Type *defaultType,
                                   DebugTypeInfo debugType) {
  llvm::Type *definitionType = (forDefinition ? defaultType : nullptr);
  return getAddrOfLLVMVariable(entity, alignment, definitionType,
                               defaultType, debugType);
}

/// Get or create an llvm::GlobalVariable.
///
/// If a definition type is given, the result will always be an
/// llvm::GlobalVariable of that type.  Otherwise, the result will
/// have type pointerToDefaultType and may involve bitcasts.
llvm::Constant *
IRGenModule::getAddrOfLLVMVariable(LinkEntity entity, Alignment alignment,
                                   llvm::Type *definitionType,
                                   llvm::Type *defaultType,
                                   DebugTypeInfo DbgTy) {
  // This function assumes that 'globals' only contains GlobalValue
  // values for the entities that it will look up.

  auto &entry = GlobalVars[entity];
  if (entry) {
    auto existing = cast<llvm::GlobalValue>(entry);

    // If we're looking to define something, we may need to replace a
    // forward declaration.
    if (definitionType) {
      assert(existing->isDeclaration() && "already defined");
      assert(entry->getType()->getPointerElementType() == defaultType);
      updateLinkageForDefinition(*this, existing, entity);

      // If the type is right, we're done.
      if (definitionType == defaultType)
        return entry;

      // Fall out to the case below, clearing the name so that
      // createVariable doesn't detect a collision.
      entry->setName("");

    // Otherwise, we have a previous declaration or definition which
    // we need to ensure has the right type.
    } else {
      return getElementBitCast(entry, defaultType);
    }
  }

  ForDefinition_t forDefinition = (ForDefinition_t) (definitionType != nullptr);
  LinkInfo link = LinkInfo::get(*this, entity, forDefinition);

  // Clang may have defined the variable already.
  if (auto existing = Module.getNamedGlobal(link.getName()))
    return getElementBitCast(existing, defaultType);

  // If we're not defining the object now, forward declare it with the default
  // type.
  if (!definitionType) definitionType = defaultType;

  // Create the variable.
  auto var = link.createVariable(*this, definitionType, alignment, DbgTy);

  // If we have an existing entry, destroy it, replacing it with the
  // new variable.
  if (entry) {
    auto existing = cast<llvm::GlobalValue>(entry);
    auto castVar = getElementBitCast(var, defaultType);
    existing->replaceAllUsesWith(castVar);
    existing->eraseFromParent();
  }

  // If there's also an existing GOT-equivalent entry, rewrite it too, since
  // LLVM won't recognize a global with bitcasts in its initializers as GOT-
  // equivalent. rdar://problem/22388190
  auto foundGOTEntry = GlobalGOTEquivalents.find(entity);
  if (foundGOTEntry != GlobalGOTEquivalents.end() && foundGOTEntry->second) {
    auto existingGOTEquiv = cast<llvm::GlobalVariable>(foundGOTEntry->second);

    // Make a new GOT equivalent referring to the new variable with its
    // definition type.
    auto newGOTEquiv = createGOTEquivalent(*this, var, var->getName());
    auto castGOTEquiv = llvm::ConstantExpr::getBitCast(newGOTEquiv,
                                                   existingGOTEquiv->getType());
    existingGOTEquiv->replaceAllUsesWith(castGOTEquiv);
    existingGOTEquiv->eraseFromParent();
    GlobalGOTEquivalents[entity] = newGOTEquiv;
  }

  // Cache and return.
  entry = var;
  return var;
}

/// Get or create a "GOT equivalent" llvm::GlobalVariable, if applicable.
///
/// Creates a private, unnamed constant containing the address of another
/// global variable. LLVM can replace relative references to this variable with
/// relative references to the GOT entry for the variable in the object file.
ConstantReference
IRGenModule::getAddrOfLLVMVariableOrGOTEquivalent(LinkEntity entity,
                                                  Alignment alignment,
                                                  llvm::Type *defaultType) {
  // Ensure the variable is at least forward-declared.
  if (entity.isForeignTypeMetadataCandidate()) {
    auto foreignCandidate
      = getAddrOfForeignTypeMetadataCandidate(entity.getType());
    (void)foreignCandidate;
  } else {
    getAddrOfLLVMVariable(entity, alignment, /*definitionType*/ nullptr,
                          defaultType, DebugTypeInfo());
  }

  // Guess whether a global entry is a definition from this TU. This isn't
  // bulletproof, but at the point we emit conformance tables, we're far enough
  // along that we should have emitted any metadata objects we were going to.
  auto isDefinition = [&](llvm::Constant *global) -> bool {
    // We only emit aliases for definitions. (An extern alias would be an
    // extern global.)
    if (isa<llvm::GlobalAlias>(global))
      return true;
    // Global vars are definitions if they have an initializer.
    if (auto var = dyn_cast<llvm::GlobalVariable>(global))
      return var->hasInitializer();
    // Assume anything else isn't a definition.
    return false;
  };

  // If the variable isn't public, or has already been defined in this TU,
  // then it definitely doesn't need a GOT entry, and we can
  // relative-reference it directly.
  //
  // TODO: Internal symbols from other TUs we know are destined to be linked
  // into the same image as us could use direct
  // relative references too, to avoid producing unnecessary GOT entries in
  // the final image.
  auto entry = GlobalVars[entity];
  if (!entity.isAvailableExternally(*this) || isDefinition(entry)) {
    // FIXME: Relative references to aliases break MC on 32-bit Mach-O
    // platforms (rdar://problem/22450593 ), so substitute an alias with its
    // aliasee to work around that.
    if (auto alias = dyn_cast<llvm::GlobalAlias>(entry))
      entry = alias->getAliasee();
    return {entry, ConstantReference::Direct};
  }

  auto &gotEntry = GlobalGOTEquivalents[entity];
  if (gotEntry) {
    return {gotEntry, ConstantReference::Indirect};
  }

  // Look up the global variable.
  auto global = cast<llvm::GlobalValue>(entry);
  // Use it as the initializer for an anonymous constant. LLVM can treat this as
  // equivalent to the global's GOT entry.
  llvm::SmallString<64> name;
  entity.mangle(name);
  auto gotEquivalent = createGOTEquivalent(*this, global, name);
  gotEntry = gotEquivalent;
  return {gotEquivalent, ConstantReference::Indirect};
}

namespace {
struct TypeEntityInfo {
  ProtocolConformanceFlags flags;
  LinkEntity entity;
  llvm::Type *defaultTy, *defaultPtrTy;
};
} // end anonymous namespace

static TypeEntityInfo
getTypeEntityInfo(IRGenModule &IGM, CanType conformingType) {
  TypeMetadataRecordKind typeKind;
  Optional<LinkEntity> entity;
  llvm::Type *defaultTy, *defaultPtrTy;

  auto nom = conformingType->getAnyNominal();
  auto clas = dyn_cast<ClassDecl>(nom);
  if (nom->isGenericContext() ||
      (clas && doesClassMetadataRequireDynamicInitialization(IGM, clas))) {
    // Conformances for generics and concrete subclasses of generics
    // are represented by referencing the nominal type descriptor.
    typeKind = TypeMetadataRecordKind::UniqueNominalTypeDescriptor;
    entity = LinkEntity::forNominalTypeDescriptor(nom);
    defaultTy = IGM.NominalTypeDescriptorTy;
    defaultPtrTy = IGM.NominalTypeDescriptorPtrTy;
  } else if (clas) {
    if (clas->isForeign()) {
      typeKind = TypeMetadataRecordKind::NonuniqueDirectType;
      entity = LinkEntity::forForeignTypeMetadataCandidate(conformingType);
      defaultTy = IGM.TypeMetadataStructTy;
      defaultPtrTy = IGM.TypeMetadataPtrTy;
    } else {
      // TODO: We should indirectly reference classes. For now directly
      // reference the class object, which is totally wrong for ObjC interop.

      typeKind = TypeMetadataRecordKind::UniqueDirectClass;
      if (hasKnownSwiftMetadata(IGM, clas))
        entity = LinkEntity::forTypeMetadata(
                         conformingType,
                         TypeMetadataAddress::AddressPoint,
                         /*isPattern*/ false);
      else
        entity = LinkEntity::forObjCClass(clas);
      defaultTy = IGM.TypeMetadataStructTy;
      defaultPtrTy = IGM.TypeMetadataPtrTy;
    }
  } else {
    // Metadata for Clang types should be uniqued like foreign classes.
    if (nom->hasClangNode()) {
      typeKind = TypeMetadataRecordKind::NonuniqueDirectType;
      entity = LinkEntity::forForeignTypeMetadataCandidate(conformingType);
      defaultTy = IGM.TypeMetadataStructTy;
      defaultPtrTy = IGM.TypeMetadataPtrTy;
    } else {
      // We can reference the canonical metadata for native value types
      // directly.
      typeKind = TypeMetadataRecordKind::UniqueDirectType;
      entity = LinkEntity::forTypeMetadata(
                       conformingType,
                       TypeMetadataAddress::AddressPoint,
                       /*isPattern*/ false);
      defaultTy = IGM.TypeMetadataStructTy;
      defaultPtrTy = IGM.TypeMetadataPtrTy;
    }
  }

  auto flags = ProtocolConformanceFlags().withTypeKind(typeKind);

  return {flags, *entity, defaultTy, defaultPtrTy};
}

/// Form an LLVM constant for the relative distance between a reference
/// (appearing at gep (0, indices) of `base`) and `target`.
llvm::Constant *
IRGenModule::emitRelativeReference(ConstantReference target,
                                   llvm::Constant *base,
                                   ArrayRef<unsigned> baseIndices) {
  llvm::Constant *relativeAddr =
    emitDirectRelativeReference(target.getValue(), base, baseIndices);

  // If the reference is indirect, flag it by setting the low bit.
  // (All of the base, direct target, and GOT entry need to be pointer-aligned
  // for this to be OK.)
  if (target.isIndirect()) {
    relativeAddr = llvm::ConstantExpr::getAdd(relativeAddr,
                             llvm::ConstantInt::get(RelativeAddressTy, 1));
  }

  return relativeAddr;
}

/// Form an LLVM constant for the relative distance between a reference
/// (appearing at gep (0, indices...) of `base`) and `target`.  For now,
/// for this to succeed portably, both need to be globals defined in the
/// current translation unit.
llvm::Constant *
IRGenModule::emitDirectRelativeReference(llvm::Constant *target,
                                         llvm::Constant *base,
                                         ArrayRef<unsigned> baseIndices) {
  // Convert the target to an integer.
  auto targetAddr = llvm::ConstantExpr::getPtrToInt(target, SizeTy);

  SmallVector<llvm::Constant*, 4> indices;
  indices.push_back(llvm::ConstantInt::get(Int32Ty, 0));
  for (unsigned baseIndex : baseIndices) {
    indices.push_back(llvm::ConstantInt::get(Int32Ty, baseIndex));
  };

  // Drill down to the appropriate address in the base, then convert
  // that to an integer.
  auto baseElt = llvm::ConstantExpr::getInBoundsGetElementPtr(
                       base->getType()->getPointerElementType(), base, indices);
  auto baseAddr = llvm::ConstantExpr::getPtrToInt(baseElt, SizeTy);

  // The relative address is the difference between those.
  auto relativeAddr = llvm::ConstantExpr::getSub(targetAddr, baseAddr);

  // Relative addresses can be 32-bit even on 64-bit platforms.
  if (SizeTy != RelativeAddressTy)
    relativeAddr = llvm::ConstantExpr::getTrunc(relativeAddr,
                                                RelativeAddressTy);

  return relativeAddr;
}

/// Emit the protocol conformance list and return it.
llvm::Constant *IRGenModule::emitProtocolConformances() {
  std::string sectionName;
  switch (TargetInfo.OutputObjectFormat) {
  case llvm::Triple::MachO:
    sectionName = "__TEXT, __swift2_proto, regular, no_dead_strip";
    break;
  case llvm::Triple::ELF:
    sectionName = ".swift2_protocol_conformances";
    break;
  case llvm::Triple::COFF:
    sectionName = ".sw2prtc";
    break;
  default:
    llvm_unreachable("Don't know how to emit protocol conformances for "
                     "the selected object format.");
  }

  // Do nothing if the list is empty.
  if (ProtocolConformances.empty())
    return nullptr;

  // Define the global variable for the conformance list.
  // We have to do this before defining the initializer since the entries will
  // contain offsets relative to themselves.
  auto arrayTy = llvm::ArrayType::get(ProtocolConformanceRecordTy,
                                      ProtocolConformances.size());

  // FIXME: This needs to be a linker-local symbol in order for Darwin ld to
  // resolve relocations relative to it.
  auto var = new llvm::GlobalVariable(Module, arrayTy,
                                      /*isConstant*/ true,
                                      llvm::GlobalValue::PrivateLinkage,
                                      /*initializer*/ nullptr,
                                      "\x01l_protocol_conformances");

  SmallVector<llvm::Constant*, 8> elts;
  for (auto *conformance : ProtocolConformances) {
    emitAssociatedTypeMetadataRecord(conformance);

    auto descriptorRef = getAddrOfLLVMVariableOrGOTEquivalent(
                  LinkEntity::forProtocolDescriptor(conformance->getProtocol()),
                  getPointerAlignment(), ProtocolDescriptorStructTy);
    auto typeEntity = getTypeEntityInfo(*this,
                                        conformance->getType()->getCanonicalType());
    auto flags = typeEntity.flags
        .withConformanceKind(ProtocolConformanceReferenceKind::WitnessTable);

    // If the conformance is in this object's table, then the witness table
    // should also be in this object file, so we can always directly reference
    // it.
    // TODO: Should use accessor kind for lazy conformances
    // TODO: Produce a relative reference to a private generator function
    // if the witness table requires lazy initialization, instantiation, or
    // conditional conformance checking.
    auto witnessTableVar = getAddrOfWitnessTable(conformance);
    auto witnessTableRef =
      ConstantReference(witnessTableVar, ConstantReference::Direct);

    auto typeRef = getAddrOfLLVMVariableOrGOTEquivalent(
      typeEntity.entity, getPointerAlignment(), typeEntity.defaultTy);

    unsigned arrayIdx = elts.size();

    llvm::Constant *recordFields[] = {
      emitRelativeReference(descriptorRef,   var, { arrayIdx, 0 }),
      emitRelativeReference(typeRef,         var, { arrayIdx, 1 }),
      emitRelativeReference(witnessTableRef, var, { arrayIdx, 2 }),
      llvm::ConstantInt::get(Int32Ty, flags.getValue()),
    };

    auto record = llvm::ConstantStruct::get(ProtocolConformanceRecordTy,
                                            recordFields);
    elts.push_back(record);
  }

  auto initializer = llvm::ConstantArray::get(arrayTy, elts);

  var->setInitializer(initializer);
  var->setSection(sectionName);
  var->setAlignment(getPointerAlignment().getValue());
  addUsedGlobal(var);
  return var;
}

/// Emit type metadata for types that might not have explicit protocol conformances.
llvm::Constant *IRGenModule::emitTypeMetadataRecords() {
  std::string sectionName;
  switch (TargetInfo.OutputObjectFormat) {
  case llvm::Triple::MachO:
    sectionName = "__TEXT, __swift2_types, regular, no_dead_strip";
    break;
  case llvm::Triple::ELF:
    sectionName = ".swift2_type_metadata";
    break;
  case llvm::Triple::COFF:
    sectionName = ".sw2tymd";
    break;
  default:
    llvm_unreachable("Don't know how to emit type metadata table for "
                     "the selected object format.");
  }

  // Do nothing if the list is empty.
  if (RuntimeResolvableTypes.empty())
    return nullptr;

  // Define the global variable for the conformance list.
  // We have to do this before defining the initializer since the entries will
  // contain offsets relative to themselves.
  auto arrayTy = llvm::ArrayType::get(TypeMetadataRecordTy,
                                      RuntimeResolvableTypes.size());

  // FIXME: This needs to be a linker-local symbol in order for Darwin ld to
  // resolve relocations relative to it.
  auto var = new llvm::GlobalVariable(Module, arrayTy,
                                      /*isConstant*/ true,
                                      llvm::GlobalValue::PrivateLinkage,
                                      /*initializer*/ nullptr,
                                      "\x01l_type_metadata_table");

  SmallVector<llvm::Constant *, 8> elts;
  for (auto type : RuntimeResolvableTypes) {
    auto typeEntity = getTypeEntityInfo(*this, type);
    auto typeRef = getAddrOfLLVMVariableOrGOTEquivalent(
            typeEntity.entity, getPointerAlignment(), typeEntity.defaultTy);

    unsigned arrayIdx = elts.size();
    llvm::Constant *recordFields[] = {
      emitRelativeReference(typeRef, var, { arrayIdx, 0 }),
      llvm::ConstantInt::get(Int32Ty, typeEntity.flags.getValue()),
    };

    auto record = llvm::ConstantStruct::get(TypeMetadataRecordTy,
                                            recordFields);
    elts.push_back(record);
  }

  auto initializer = llvm::ConstantArray::get(arrayTy, elts);

  var->setInitializer(initializer);
  var->setSection(sectionName);
  var->setAlignment(getPointerAlignment().getValue());
  addUsedGlobal(var);
  return var;
}

/// Fetch a global reference to a reference to the given Objective-C class.
/// The result is of type ObjCClassPtrTy->getPointerTo().
Address IRGenModule::getAddrOfObjCClassRef(ClassDecl *theClass) {
  assert(ObjCInterop && "getting address of ObjC class ref in no-interop mode");

  Alignment alignment = getPointerAlignment();

  LinkEntity entity = LinkEntity::forObjCClassRef(theClass);
  DebugTypeInfo DbgTy(theClass, ObjCClassPtrTy->getPointerTo(),
                      getPointerSize(), alignment);
  auto addr = getAddrOfLLVMVariable(entity, alignment, NotForDefinition,
                                    ObjCClassPtrTy, DbgTy);

  // Define it lazily.
  if (auto global = dyn_cast<llvm::GlobalVariable>(addr)) {
    if (global->isDeclaration()) {
      global->setSection("__DATA,__objc_classrefs,regular,no_dead_strip");
      global->setLinkage(llvm::GlobalVariable::PrivateLinkage);
      global->setExternallyInitialized(true);
      global->setInitializer(getAddrOfObjCClass(theClass, NotForDefinition));
      addCompilerUsedGlobal(global);
    }
  }

  return Address(addr, alignment);
}

/// Fetch a global reference to the given Objective-C class.  The
/// result is of type ObjCClassPtrTy.
llvm::Constant *IRGenModule::getAddrOfObjCClass(ClassDecl *theClass,
                                                ForDefinition_t forDefinition) {
  assert(ObjCInterop && "getting address of ObjC class in no-interop mode");
  LinkEntity entity = LinkEntity::forObjCClass(theClass);
  DebugTypeInfo DbgTy(theClass, ObjCClassPtrTy,
                      getPointerSize(), getPointerAlignment());
  auto addr = getAddrOfLLVMVariable(entity, getPointerAlignment(),
                                    forDefinition, ObjCClassStructTy, DbgTy);
  return addr;
}

/// Fetch a global reference to the given Objective-C metaclass.
/// The result is always a GlobalValue of ObjCClassPtrTy.
llvm::Constant *IRGenModule::getAddrOfObjCMetaclass(ClassDecl *theClass,
                                                ForDefinition_t forDefinition) {
  assert(ObjCInterop && "getting address of ObjC metaclass in no-interop mode");
  LinkEntity entity = LinkEntity::forObjCMetaclass(theClass);
  DebugTypeInfo DbgTy(theClass, ObjCClassPtrTy,
                      getPointerSize(), getPointerAlignment());
  auto addr = getAddrOfLLVMVariable(entity, getPointerAlignment(),
                                    forDefinition, ObjCClassStructTy, DbgTy);
  return addr;
}

/// Fetch the declaration of the metaclass stub for the given class type.
/// The result is always a GlobalValue of ObjCClassPtrTy.
llvm::Constant *IRGenModule::getAddrOfSwiftMetaclassStub(ClassDecl *theClass,
                                                ForDefinition_t forDefinition) {
  assert(ObjCInterop && "getting address of metaclass stub in no-interop mode");
  LinkEntity entity = LinkEntity::forSwiftMetaclassStub(theClass);
  DebugTypeInfo DbgTy(theClass, ObjCClassPtrTy,
                      getPointerSize(), getPointerAlignment());
  auto addr = getAddrOfLLVMVariable(entity, getPointerAlignment(),
                                    forDefinition, ObjCClassStructTy, DbgTy);
  return addr;
}

/// Fetch the declaration of a metaclass object.  This performs either
/// getAddrOfSwiftMetaclassStub or getAddrOfObjCMetaclass, depending
/// on whether the class is published as an ObjC class.
llvm::Constant *IRGenModule::getAddrOfMetaclassObject(ClassDecl *decl,
                                                ForDefinition_t forDefinition) {
  assert((!decl->isGenericContext() || decl->hasClangNode())
         && "generic classes do not have a static metaclass object");
  if (decl->checkObjCAncestry() != ObjCClassKind::NonObjC ||
      decl->hasClangNode()) {
    return getAddrOfObjCMetaclass(decl, forDefinition);
  } else {
    return getAddrOfSwiftMetaclassStub(decl, forDefinition);
  }
}

/// Fetch the type metadata access function for a non-generic type.
llvm::Function *
IRGenModule::getAddrOfTypeMetadataAccessFunction(CanType type,
                                              ForDefinition_t forDefinition) {
  assert(!type->hasArchetype() && !type->hasTypeParameter());
  LinkEntity entity = LinkEntity::forTypeMetadataAccessFunction(type);
  llvm::Function *&entry = GlobalFuncs[entity];
  if (entry) {
    if (forDefinition) updateLinkageForDefinition(*this, entry, entity);
    return entry;
  }

  auto fnType = llvm::FunctionType::get(TypeMetadataPtrTy, false);
  LinkInfo link = LinkInfo::get(*this, entity, forDefinition);
  entry = link.createFunction(*this, fnType, DefaultCC, llvm::AttributeSet());
  return entry;
}

/// Fetch the type metadata access function for the given generic type.
llvm::Function *
IRGenModule::getAddrOfGenericTypeMetadataAccessFunction(
                                           NominalTypeDecl *nominal,
                                           ArrayRef<llvm::Type *> genericArgs,
                                           ForDefinition_t forDefinition) {
  assert(!genericArgs.empty());
  assert(nominal->isGenericContext());

  auto type = nominal->getDeclaredType()->getCanonicalType();
  assert(isa<UnboundGenericType>(type));
  LinkEntity entity = LinkEntity::forTypeMetadataAccessFunction(type);
  llvm::Function *&entry = GlobalFuncs[entity];
  if (entry) {
    if (forDefinition) updateLinkageForDefinition(*this, entry, entity);
    return entry;
  }

  auto fnType = llvm::FunctionType::get(TypeMetadataPtrTy, genericArgs, false);
  LinkInfo link = LinkInfo::get(*this, entity, forDefinition);
  entry = link.createFunction(*this, fnType, DefaultCC, llvm::AttributeSet());
  return entry;
}

/// Get or create a type metadata cache variable.  These are an
/// implementation detail of type metadata access functions.
llvm::Constant *
IRGenModule::getAddrOfTypeMetadataLazyCacheVariable(CanType type,
                                              ForDefinition_t forDefinition) {
  assert(!type->hasArchetype() && !type->hasTypeParameter());
  LinkEntity entity = LinkEntity::forTypeMetadataLazyCacheVariable(type);
  return getAddrOfLLVMVariable(entity, getPointerAlignment(), forDefinition,
                               TypeMetadataPtrTy, DebugTypeInfo());
}

/// Define the metadata for a type.
///
/// Some type metadata has information before the address point that the
/// public symbol for the metadata references. This function will rewrite any
/// existing external declaration to the address point as an alias into the
/// full metadata object.
llvm::GlobalValue *IRGenModule::defineTypeMetadata(CanType concreteType,
                                 bool isIndirect,
                                 bool isPattern,
                                 bool isConstant,
                                 llvm::Constant *init,
                                 std::unique_ptr<llvm::GlobalVariable> replace,
                                 llvm::StringRef section) {
  assert(init);
  assert(!isIndirect && "indirect type metadata not used yet");

  /// For concrete metadata, we want to use the initializer on the
  /// "full metadata", and define the "direct" address point as an alias.
  /// For generic metadata patterns, the address point is always at the
  /// beginning of the template (for now...).
  TypeMetadataAddress addrKind;
  llvm::Type *defaultVarTy;
  unsigned adjustmentIndex;
  Alignment alignment = getPointerAlignment();

  if (isPattern) {
    addrKind = TypeMetadataAddress::AddressPoint;
    defaultVarTy = TypeMetadataPatternStructTy;
    adjustmentIndex = MetadataAdjustmentIndex::None;
  } else if (concreteType->getClassOrBoundGenericClass()) {
    addrKind = TypeMetadataAddress::FullMetadata;
    defaultVarTy = FullHeapMetadataStructTy;
    adjustmentIndex = MetadataAdjustmentIndex::Class;
  } else {
    addrKind = TypeMetadataAddress::FullMetadata;
    defaultVarTy = FullTypeMetadataStructTy;
    adjustmentIndex = MetadataAdjustmentIndex::ValueType;
  }

  auto entity = LinkEntity::forTypeMetadata(concreteType, addrKind, isPattern);

  auto DbgTy = DebugTypeInfo(MetatypeType::get(concreteType),
                             defaultVarTy->getPointerTo(),
                             0, 1, nullptr);

  // Define the variable.
  llvm::GlobalVariable *var = cast<llvm::GlobalVariable>(
      getAddrOfLLVMVariable(entity, alignment, init->getType(), defaultVarTy,
                            DbgTy));

  var->setInitializer(init);
  var->setConstant(isConstant);
  if (!section.empty())
    var->setSection(section);
  
  // Replace the placeholder if we were given one.
  if (replace) {
    auto replacer = llvm::ConstantExpr::getBitCast(var, replace->getType());
    replace->replaceAllUsesWith(replacer);
    replace.release();
  }

  // Keep type metadata around for all types, although the runtime can currently
  // only perform name lookup of non-generic types.
  addRuntimeResolvableType(concreteType);

  // For metadata patterns, we're done.
  if (isPattern)
    return var;

  // For concrete metadata, declare the alias to its address point.
  auto directEntity = LinkEntity::forTypeMetadata(concreteType,
                                              TypeMetadataAddress::AddressPoint,
                                              /*isPattern*/ false);

  llvm::Constant *addr = var;
  // Do an adjustment if necessary.
  if (adjustmentIndex) {
    llvm::Constant *indices[] = {
      llvm::ConstantInt::get(Int32Ty, 0),
      llvm::ConstantInt::get(Int32Ty, adjustmentIndex)
    };
    addr = llvm::ConstantExpr::getInBoundsGetElementPtr(/*Ty=*/nullptr,
                                                        addr, indices);
  }
  addr = llvm::ConstantExpr::getBitCast(addr, TypeMetadataPtrTy);

  // Check for an existing forward declaration of the address point.
  auto &directEntry = GlobalVars[directEntity];
  llvm::GlobalValue *existingVal = nullptr;
  if (directEntry) {
    existingVal = cast<llvm::GlobalValue>(directEntry);
    // Clear the existing value's name so we can steal it.
    existingVal->setName("");
  }

  LinkInfo link = LinkInfo::get(*this, directEntity, ForDefinition);
  auto *ptrTy = cast<llvm::PointerType>(addr->getType());
  auto *alias =
      llvm::GlobalAlias::create(ptrTy->getElementType(),
                                ptrTy->getAddressSpace(), link.getLinkage(),
                                link.getName(), addr, &Module);
  alias->setVisibility(link.getVisibility());
  alias->setDLLStorageClass(link.getDLLStorage());

  // The full metadata is used based on the visibility of the address point,
  // not the metadata itself.
  if (link.isUsed()) {
    addUsedGlobal(var);
    addUsedGlobal(alias);
  }

  // Replace an existing external declaration for the address point.
  if (directEntry) {
    auto existingVal = cast<llvm::GlobalValue>(directEntry);

    // FIXME: MC breaks when emitting alias references on some platforms
    // (rdar://problem/22450593 ). Work around this by referring to the aliasee
    // instead.
    llvm::Constant *aliasCast = alias->getAliasee();
    aliasCast = llvm::ConstantExpr::getBitCast(aliasCast,
                                               directEntry->getType());
    existingVal->replaceAllUsesWith(aliasCast);
    existingVal->eraseFromParent();
  }
  directEntry = alias;

  return alias;
}

/// Fetch the declaration of the metadata (or metadata template) for a
/// type.
///
/// If the definition type is specified, the result will always be a
/// GlobalValue of the given type, which may not be at the
/// canonical address point for a type metadata.
///
/// If the definition type is not specified, then:
///   - if the metadata is indirect, then the result will not be adjusted
///     and it will have the type pointer-to-T, where T is the type
///     of a direct metadata;
///   - if the metadata is a pattern, then the result will not be
///     adjusted and it will have TypeMetadataPatternPtrTy;
///   - otherwise it will be adjusted to the canonical address point
///     for a type metadata and it will have type TypeMetadataPtrTy.
llvm::Constant *IRGenModule::getAddrOfTypeMetadata(CanType concreteType,
                                                   bool isPattern) {
  return getAddrOfTypeMetadata(concreteType, isPattern,
                               SymbolReferenceKind::Absolute).getDirectValue();
}

ConstantReference IRGenModule::getAddrOfTypeMetadata(CanType concreteType,
                                                     bool isPattern,
                                               SymbolReferenceKind refKind) {
  assert(isPattern || !isa<UnboundGenericType>(concreteType));

  llvm::Type *defaultVarTy;
  unsigned adjustmentIndex;
  Alignment alignment = getPointerAlignment();

  ClassDecl *ObjCClass = nullptr;
  
  // Patterns use the pattern type and no adjustment.
  if (isPattern) {
    defaultVarTy = TypeMetadataPatternStructTy;
    adjustmentIndex = 0;

  // Objective-C classes use the ObjC class object.
  } else if (isa<ClassType>(concreteType) &&
             !hasKnownSwiftMetadata(*this,
                                    cast<ClassType>(concreteType)->getDecl())) {
    defaultVarTy = TypeMetadataStructTy;
    adjustmentIndex = 0;
    ObjCClass = cast<ClassType>(concreteType)->getDecl();
  // The symbol for other nominal type metadata is generated at the address
  // point.
  } else if (isa<ClassType>(concreteType) ||
             isa<BoundGenericClassType>(concreteType)) {
    assert(!concreteType->getClassOrBoundGenericClass()->isForeign()
           && "metadata for foreign classes should be emitted as "
              "foreign candidate");
    defaultVarTy = TypeMetadataStructTy;
    adjustmentIndex = 0;
  } else if (concreteType->getAnyNominal()) {
    auto nom = concreteType->getNominalOrBoundGenericNominal();
    assert((!nom || !nom->hasClangNode())
           && "metadata for foreign type should be emitted as "
              "foreign candidate");
    (void)nom;
    
    defaultVarTy = TypeMetadataStructTy;
    adjustmentIndex = 0;
  } else {
    // FIXME: Non-nominal metadata provided by the C++ runtime is exported
    // with the address of the start of the full metadata object, since
    // Clang doesn't provide an easy way to emit symbols aliasing into the
    // middle of an object.
    defaultVarTy = FullTypeMetadataStructTy;
    adjustmentIndex = MetadataAdjustmentIndex::ValueType;
  }

  // If this is a use, and the type metadata is emitted lazily,
  // trigger lazy emission of the metadata.
  if (isTypeMetadataEmittedLazily(concreteType)) {
    IRGen.addLazyTypeMetadata(concreteType);
  }

  LinkEntity entity
    = ObjCClass ? LinkEntity::forObjCClass(ObjCClass)
                : LinkEntity::forTypeMetadata(concreteType,
                                     TypeMetadataAddress::AddressPoint,
                                     isPattern);

  auto DbgTy = ObjCClass 
    ? DebugTypeInfo(ObjCClass, ObjCClassPtrTy,
                    getPointerSize(), getPointerAlignment())
    : DebugTypeInfo(MetatypeType::get(concreteType),
                    defaultVarTy->getPointerTo(),
                    0, 1, nullptr);

  auto addr = getAddrOfLLVMVariable(entity, alignment,
                                    nullptr, defaultVarTy, DbgTy, refKind);

  // FIXME: MC breaks when emitting alias references on some platforms
  // (rdar://problem/22450593 ). Work around this by referring to the aliasee
  // instead.
  if (auto alias = dyn_cast<llvm::GlobalAlias>(addr.getValue()))
    addr = ConstantReference(alias->getAliasee(), addr.isIndirect());

  // Adjust if necessary.
  if (adjustmentIndex) {
    llvm::Constant *indices[] = {
      llvm::ConstantInt::get(Int32Ty, 0),
      llvm::ConstantInt::get(Int32Ty, adjustmentIndex)
    };
    addr = ConstantReference(
             llvm::ConstantExpr::getInBoundsGetElementPtr(
                                    /*Ty=*/nullptr, addr.getValue(), indices),
                             addr.isIndirect());
  }
  
  return addr;
}

/// Return the address of a nominal type descriptor.  Right now, this
/// must always be for purposes of defining it.
llvm::Constant *IRGenModule::getAddrOfNominalTypeDescriptor(NominalTypeDecl *D,
                                                  llvm::Type *definitionType) {
  assert(definitionType && "not defining nominal type descriptor?");
  auto entity = LinkEntity::forNominalTypeDescriptor(D);
  return getAddrOfLLVMVariable(entity, getPointerAlignment(),
                               definitionType, definitionType,
                               DebugTypeInfo());
}

llvm::Constant *IRGenModule::getAddrOfProtocolDescriptor(ProtocolDecl *D,
                                                ForDefinition_t forDefinition,
                                                llvm::Type *definitionType) {
  if (D->isObjC())
    return getAddrOfObjCProtocolRecord(D, forDefinition);

  auto entity = LinkEntity::forProtocolDescriptor(D);
  return getAddrOfLLVMVariable(entity, getPointerAlignment(), definitionType,
                               ProtocolDescriptorStructTy, DebugTypeInfo());
}

/// Fetch the declaration of the ivar initializer for the given class.
Optional<llvm::Function*> IRGenModule::getAddrOfIVarInitDestroy(
                            ClassDecl *cd,
                            bool isDestroyer,
                            bool isForeign,
                            ForDefinition_t forDefinition) {
  SILDeclRef silRef(cd, 
                    isDestroyer? SILDeclRef::Kind::IVarDestroyer
                               : SILDeclRef::Kind::IVarInitializer, 
                    ResilienceExpansion::Minimal,
                    SILDeclRef::ConstructAtNaturalUncurryLevel, 
                    isForeign);

  // Find the SILFunction for the ivar initializer or destroyer.
  if (auto silFn = getSILModule().lookUpFunction(silRef)) {
    return getAddrOfSILFunction(silFn, forDefinition);
  }

  return None;
}

/// Returns the address of a value-witness function.
llvm::Function *IRGenModule::getAddrOfValueWitness(CanType abstractType,
                                                   ValueWitness index,
                                                ForDefinition_t forDefinition) {
  // We shouldn't emit value witness symbols for generic type instances.
  assert(!isa<BoundGenericType>(abstractType) &&
         "emitting value witness for generic type instance?!");
  
  LinkEntity entity = LinkEntity::forValueWitness(abstractType, index);

  llvm::Function *&entry = GlobalFuncs[entity];
  if (entry) {
    if (forDefinition) updateLinkageForDefinition(*this, entry, entity);
    return entry;
  }

  // Find the appropriate function type.
  llvm::FunctionType *fnType =
    cast<llvm::FunctionType>(
      cast<llvm::PointerType>(getValueWitnessTy(index))
        ->getElementType());
  LinkInfo link = LinkInfo::get(*this, entity, forDefinition);
  entry = link.createFunction(*this, fnType, DefaultCC, llvm::AttributeSet());
  return entry;
}

/// Returns the address of a value-witness table.  If a definition
/// type is provided, the table is created with that type; the return
/// value will be an llvm::GlobalValue.  Otherwise, the result will
/// have type WitnessTablePtrTy.
llvm::Constant *IRGenModule::getAddrOfValueWitnessTable(CanType concreteType,
                                                  llvm::Type *definitionType) {
  LinkEntity entity = LinkEntity::forValueWitnessTable(concreteType);
  return getAddrOfLLVMVariable(entity, getPointerAlignment(), definitionType,
                               WitnessTableTy, DebugTypeInfo());
}

static Address getAddrOfSimpleVariable(IRGenModule &IGM,
                            llvm::DenseMap<LinkEntity, llvm::Constant*> &cache,
                                       LinkEntity entity,
                                       llvm::Type *type,
                                       Alignment alignment,
                                       ForDefinition_t forDefinition) {
  // Check whether it's already cached.
  llvm::Constant *&entry = cache[entity];
  if (entry) {
    auto existing = cast<llvm::GlobalValue>(entry);
    assert(alignment == Alignment(existing->getAlignment()));
    if (forDefinition) updateLinkageForDefinition(IGM, existing, entity);
    return Address(entry, alignment);
  }

  // Otherwise, we need to create it.
  LinkInfo link = LinkInfo::get(IGM, entity, forDefinition);
  auto addr = link.createVariable(IGM, type, alignment);
  addr->setConstant(true);

  entry = addr;
  return Address(addr, alignment);
}

/// getAddrOfWitnessTableOffset - Get the address of the global
/// variable which contains an offset within a witness table for the
/// value associated with the given function.
Address IRGenModule::getAddrOfWitnessTableOffset(SILDeclRef code,
                                                ForDefinition_t forDefinition) {
  LinkEntity entity =
    LinkEntity::forWitnessTableOffset(code.getDecl(),
                                      code.uncurryLevel);
  return getAddrOfSimpleVariable(*this, GlobalVars, entity,
                                 SizeTy, getPointerAlignment(),
                                 forDefinition);
}

/// getAddrOfWitnessTableOffset - Get the address of the global
/// variable which contains an offset within a witness table for the
/// value associated with the given member variable..
Address IRGenModule::getAddrOfWitnessTableOffset(VarDecl *field,
                                                ForDefinition_t forDefinition) {
  LinkEntity entity =
    LinkEntity::forWitnessTableOffset(field, 0);
  return ::getAddrOfSimpleVariable(*this, GlobalVars, entity,
                                   SizeTy, getPointerAlignment(),
                                   forDefinition);
}

/// getAddrOfFieldOffset - Get the address of the global variable
/// which contains an offset to apply to either an object (if direct)
/// or a metadata object in order to find an offset to apply to an
/// object (if indirect).
///
/// The result is always a GlobalValue.
Address IRGenModule::getAddrOfFieldOffset(VarDecl *var, bool isIndirect,
                                          ForDefinition_t forDefinition) {
  LinkEntity entity = LinkEntity::forFieldOffset(var, isIndirect);
  return getAddrOfSimpleVariable(*this, GlobalVars, entity,
                                 SizeTy, getPointerAlignment(),
                                 forDefinition);
}

void IRGenModule::emitNestedTypeDecls(DeclRange members) {
  for (Decl *member : members) {
    switch (member->getKind()) {
    case DeclKind::Import:
    case DeclKind::TopLevelCode:
    case DeclKind::Protocol:
    case DeclKind::Extension:
    case DeclKind::InfixOperator:
    case DeclKind::PrefixOperator:
    case DeclKind::PostfixOperator:
    case DeclKind::Param:
    case DeclKind::Module:
      llvm_unreachable("decl not allowed in type context");

    case DeclKind::IfConfig:
      continue;

    case DeclKind::PatternBinding:
    case DeclKind::Var:
    case DeclKind::Subscript:
    case DeclKind::Func:
    case DeclKind::Constructor:
    case DeclKind::Destructor:
    case DeclKind::EnumCase:
    case DeclKind::EnumElement:
      // Skip non-type members.
      continue;

    case DeclKind::AssociatedType:
    case DeclKind::GenericTypeParam:
      // Do nothing.
      continue;

    case DeclKind::TypeAlias:
      // Do nothing.
      continue;

    case DeclKind::Enum:
      emitEnumDecl(cast<EnumDecl>(member));
      continue;
    case DeclKind::Struct:
      emitStructDecl(cast<StructDecl>(member));
      continue;
    case DeclKind::Class:
      emitClassDecl(cast<ClassDecl>(member));
      continue;
    }
  }
}

static bool shouldEmitCategory(IRGenModule &IGM, ExtensionDecl *ext) {
  for (auto conformance : ext->getLocalConformances()) {
    if (conformance->getProtocol()->isObjC())
      return true;
  }

  for (auto member : ext->getMembers()) {
    if (auto func = dyn_cast<FuncDecl>(member)) {
      if (requiresObjCMethodDescriptor(func))
        return true;
    } else if (auto constructor = dyn_cast<ConstructorDecl>(member)) {
      if (requiresObjCMethodDescriptor(constructor))
        return true;
    } else if (auto var = dyn_cast<VarDecl>(member)) {
      if (requiresObjCPropertyDescriptor(IGM, var))
        return true;
    } else if (auto subscript = dyn_cast<SubscriptDecl>(member)) {
      if (requiresObjCSubscriptDescriptor(IGM, subscript))
        return true;
    }
  }

  return false;
}

void IRGenModule::emitExtension(ExtensionDecl *ext) {
  emitNestedTypeDecls(ext->getMembers());

  // Generate a category if the extension either introduces a
  // conformance to an ObjC protocol or introduces a method
  // that requires an Objective-C entry point.
  ClassDecl *origClass = ext->getExtendedType()->getClassOrBoundGenericClass();
  if (!origClass)
    return;

  if (shouldEmitCategory(*this, ext)) {
    assert(origClass && !origClass->isForeign() &&
           "CF types cannot have categories emitted");
    llvm::Constant *category = emitCategoryData(*this, ext);
    category = llvm::ConstantExpr::getBitCast(category, Int8PtrTy);
    ObjCCategories.push_back(category);
    ObjCCategoryDecls.push_back(ext);
  }
}


/// Create an allocation on the stack.
Address IRGenFunction::createAlloca(llvm::Type *type,
                                    Alignment alignment,
                                    const llvm::Twine &name) {
  llvm::AllocaInst *alloca = new llvm::AllocaInst(type, name, AllocaIP);
  alloca->setAlignment(alignment.getValue());
  return Address(alloca, alignment);
}

/// Allocate a fixed-size buffer on the stack.
Address IRGenFunction::createFixedSizeBufferAlloca(const llvm::Twine &name) {
  return createAlloca(IGM.getFixedBufferTy(),
                      getFixedBufferAlignment(IGM),
                      name);
}

/// Get or create a global string constant.
///
/// \returns an i8* with a null terminator; note that embedded nulls
///   are okay
///
/// FIXME: willBeRelativelyAddressed is only needed to work around an ld64 bug
/// resolving relative references to coalesceable symbols.
/// It should be removed when fixed. rdar://problem/22674524
llvm::Constant *IRGenModule::getAddrOfGlobalString(StringRef data,
                                               bool willBeRelativelyAddressed) {
  // Check whether this string already exists.
  auto &entry = GlobalStrings[data];
  if (entry.second) {
    // FIXME: Clear unnamed_addr if the global will be relative referenced
    // to work around an ld64 bug. rdar://problem/22674524
    if (willBeRelativelyAddressed)
      entry.first->setUnnamedAddr(false);
    return entry.second;
  }

  entry = createStringConstant(data, willBeRelativelyAddressed);
  return entry.second;
}

/// Get or create a global UTF-16 string constant.
///
/// \returns an i16* with a null terminator; note that embedded nulls
///   are okay
llvm::Constant *IRGenModule::getAddrOfGlobalUTF16String(StringRef utf8) {
  // Check whether this string already exists.
  auto &entry = GlobalUTF16Strings[utf8];
  if (entry) return entry;

  // If not, first transcode it to UTF16.
  SmallVector<UTF16, 128> buffer(utf8.size() + 1); // +1 for ending nulls.
  const UTF8 *fromPtr = (const UTF8 *) utf8.data();
  UTF16 *toPtr = &buffer[0];
  (void) ConvertUTF8toUTF16(&fromPtr, fromPtr + utf8.size(),
                            &toPtr, toPtr + utf8.size(),
                            strictConversion);

  // The length of the transcoded string in UTF-8 code points.
  size_t utf16Length = toPtr - &buffer[0];

  // Null-terminate the UTF-16 string.
  *toPtr = 0;
  ArrayRef<UTF16> utf16(&buffer[0], utf16Length + 1);

  auto init = llvm::ConstantDataArray::get(LLVMContext, utf16);
  auto global = new llvm::GlobalVariable(Module, init->getType(), true,
                                         llvm::GlobalValue::PrivateLinkage,
                                         init);
  global->setUnnamedAddr(true);

  // Drill down to make an i16*.
  auto zero = llvm::ConstantInt::get(SizeTy, 0);
  llvm::Constant *indices[] = { zero, zero };
  auto address = llvm::ConstantExpr::getInBoundsGetElementPtr(
      global->getValueType(), global, indices);

  // Cache and return.
  entry = address;
  return address;
}

/// Mangle the name of a type.
StringRef IRGenModule::mangleType(CanType type, SmallVectorImpl<char> &buffer) {
  LinkEntity::forTypeMangling(type).mangle(buffer);
  return StringRef(buffer.data(), buffer.size());
}

/// Do we have to use resilient access patterns when working with this
/// declaration?
///
/// IRGen is primarily concerned with resilient handling of the following:
/// - For structs, a struct's size might change
/// - For enums, new cases can be added
/// - For classes, the superclass might change the size or number
///   of stored properties
bool IRGenModule::isResilient(NominalTypeDecl *D, ResilienceExpansion expansion) {
  return !D->hasFixedLayout(getSwiftModule(), expansion);
}

// The most general resilience expansion where the given declaration is visible.
ResilienceExpansion
IRGenModule::getResilienceExpansionForAccess(NominalTypeDecl *decl) {
  if (decl->getModuleContext() == getSwiftModule() &&
      decl->getEffectiveAccess() != Accessibility::Public)
    return ResilienceExpansion::Maximal;
  return ResilienceExpansion::Minimal;
}

// The most general resilience expansion which has knowledge of the declaration's
// layout. Calling isResilient() with this scope will always return false.
ResilienceExpansion
IRGenModule::getResilienceExpansionForLayout(NominalTypeDecl *decl) {
  if (isResilient(decl, ResilienceExpansion::Minimal))
    return ResilienceExpansion::Maximal;

  return getResilienceExpansionForAccess(decl);
}

// The most general resilience expansion which has knowledge of the global
// variable's layout.
ResilienceExpansion
IRGenModule::getResilienceExpansionForLayout(SILGlobalVariable *global) {
  if (hasPublicVisibility(global->getLinkage()))
    return ResilienceExpansion::Minimal;
  return ResilienceExpansion::Maximal;
}

llvm::Constant *IRGenModule::
getAddrOfGenericWitnessTableCache(const NormalProtocolConformance *conf,
                                  ForDefinition_t forDefinition) {
  auto entity = LinkEntity::forGenericProtocolWitnessTableCache(conf);
  auto expectedTy = getGenericWitnessTableCacheTy();
  auto storageTy = (forDefinition ? expectedTy : nullptr);
  return getAddrOfLLVMVariable(entity, getPointerAlignment(), storageTy,
                               expectedTy, DebugTypeInfo());
}

llvm::Function *
IRGenModule::getAddrOfGenericWitnessTableInstantiationFunction(
                                      const NormalProtocolConformance *conf) {
  auto forDefinition = ForDefinition;

  LinkEntity entity =
    LinkEntity::forGenericProtocolWitnessTableInstantiationFunction(conf);
  llvm::Function *&entry = GlobalFuncs[entity];
  if (entry) {
    if (forDefinition) updateLinkageForDefinition(*this, entry, entity);
    return entry;
  }

  auto fnType = llvm::FunctionType::get(VoidTy,
                                        { WitnessTablePtrTy,
                                          TypeMetadataPtrTy,
                                          Int8PtrPtrTy },
                                        /*varargs*/ false);
  LinkInfo link = LinkInfo::get(*this, entity, forDefinition);
  entry = link.createFunction(*this, fnType, DefaultCC, llvm::AttributeSet());
  return entry;
}

llvm::StructType *IRGenModule::getGenericWitnessTableCacheTy() {
  if (auto ty = GenericWitnessTableCacheTy) return ty;

  GenericWitnessTableCacheTy = llvm::StructType::create(getLLVMContext(),
    {
      // WitnessTableSizeInWords
      Int16Ty,
      // WitnessTablePrivateSizeInWords
      Int16Ty,
      // Protocol
      RelativeAddressTy,
      // Pattern
      RelativeAddressTy,
      // Instantiator
      RelativeAddressTy,
      // PrivateData
      llvm::ArrayType::get(Int8PtrTy, swift::NumGenericMetadataPrivateDataWords)
    }, "swift.generic_witness_table_cache");
  return GenericWitnessTableCacheTy;
}

/// Fetch the witness table access function for a protocol conformance.
llvm::Function *
IRGenModule::getAddrOfWitnessTableAccessFunction(
                                      const NormalProtocolConformance *conf,
                                              ForDefinition_t forDefinition) {
  LinkEntity entity = LinkEntity::forProtocolWitnessTableAccessFunction(conf);
  llvm::Function *&entry = GlobalFuncs[entity];
  if (entry) {
    if (forDefinition) updateLinkageForDefinition(*this, entry, entity);
    return entry;
  }

  llvm::FunctionType *fnType;
  if (conf->getDeclContext()->isGenericContext()) {
    fnType = llvm::FunctionType::get(WitnessTablePtrTy, {TypeMetadataPtrTy},
                                     false);
  } else {
    fnType = llvm::FunctionType::get(WitnessTablePtrTy, false);
  }

  LinkInfo link = LinkInfo::get(*this, entity, forDefinition);
  entry = link.createFunction(*this, fnType, DefaultCC, llvm::AttributeSet());
  return entry;
}

/// Fetch the lazy witness table access function for a protocol conformance.
llvm::Function *
IRGenModule::getAddrOfWitnessTableLazyAccessFunction(
                                      const NormalProtocolConformance *conf,
                                              CanType conformingType,
                                              ForDefinition_t forDefinition) {
  LinkEntity entity =
    LinkEntity::forProtocolWitnessTableLazyAccessFunction(conf, conformingType);
  llvm::Function *&entry = GlobalFuncs[entity];
  if (entry) {
    if (forDefinition) updateLinkageForDefinition(*this, entry, entity);
    return entry;
  }

  llvm::FunctionType *fnType
    = llvm::FunctionType::get(WitnessTablePtrTy, false);

  LinkInfo link = LinkInfo::get(*this, entity, forDefinition);
  entry = link.createFunction(*this, fnType, DefaultCC, llvm::AttributeSet());
  return entry;
}

/// Get or create a witness table cache variable.  These are an
/// implementation detail of witness table lazy access functions.
llvm::Constant *
IRGenModule::getAddrOfWitnessTableLazyCacheVariable(
                                      const NormalProtocolConformance *conf,
                                              CanType conformingType,
                                              ForDefinition_t forDefinition) {
  assert(!conformingType->hasArchetype());
  LinkEntity entity =
    LinkEntity::forProtocolWitnessTableLazyCacheVariable(conf, conformingType);
  return getAddrOfLLVMVariable(entity, getPointerAlignment(),
                               forDefinition, WitnessTablePtrTy,
                               DebugTypeInfo());
}

/// Look up the address of a witness table.
///
/// TODO: This needs to take a flag for the access mode of the witness table,
/// which may be direct, lazy, or a runtime instantiation template.
/// TODO: Use name from witness table here to lookup witness table instead of
/// recomputing it.
llvm::Constant*
IRGenModule::getAddrOfWitnessTable(const NormalProtocolConformance *conf,
                                   llvm::Type *storageTy) {
  auto entity = LinkEntity::forDirectProtocolWitnessTable(conf);
  return getAddrOfLLVMVariable(entity, getPointerAlignment(), storageTy,
                               WitnessTableTy, DebugTypeInfo());
}

llvm::Function *
IRGenModule::getAddrOfAssociatedTypeMetadataAccessFunction(
                                  const NormalProtocolConformance *conformance,
                                  AssociatedTypeDecl *associate) {
  auto forDefinition = ForDefinition;

  LinkEntity entity =
    LinkEntity::forAssociatedTypeMetadataAccessFunction(conformance, associate);
  llvm::Function *&entry = GlobalFuncs[entity];
  if (entry) {
    if (forDefinition) updateLinkageForDefinition(*this, entry, entity);
    return entry;
  }

  auto fnType = getAssociatedTypeMetadataAccessFunctionTy();
  LinkInfo link = LinkInfo::get(*this, entity, forDefinition);
  entry = link.createFunction(*this, fnType, DefaultCC, llvm::AttributeSet());
  return entry;
}

llvm::Function *
IRGenModule::getAddrOfAssociatedTypeWitnessTableAccessFunction(
                                  const NormalProtocolConformance *conformance,
                                  AssociatedTypeDecl *associate,
                                  ProtocolDecl *associateProtocol) {
  auto forDefinition = ForDefinition;

  assert(conformance->getProtocol() == associate->getProtocol());
  LinkEntity entity =
    LinkEntity::forAssociatedTypeWitnessTableAccessFunction(conformance,
                                                            associate,
                                                            associateProtocol);
  llvm::Function *&entry = GlobalFuncs[entity];
  if (entry) {
    if (forDefinition) updateLinkageForDefinition(*this, entry, entity);
    return entry;
  }

  auto fnType = getAssociatedTypeWitnessTableAccessFunctionTy();
  LinkInfo link = LinkInfo::get(*this, entity, forDefinition);
  entry = link.createFunction(*this, fnType, DefaultCC, llvm::AttributeSet());
  return entry;
}

/// Should we be defining the given helper function?
static llvm::Function *shouldDefineHelper(IRGenModule &IGM,
                                          llvm::Constant *fn) {
  llvm::Function *def = dyn_cast<llvm::Function>(fn);
  if (!def) return nullptr;
  if (!def->empty()) return nullptr;

  def->setLinkage(llvm::Function::LinkOnceODRLinkage);
  def->setVisibility(llvm::Function::HiddenVisibility);
  def->setDoesNotThrow();
  def->setCallingConv(IGM.DefaultCC);
  return def;
}

/// Get or create a helper function with the given name and type, lazily
/// using the given generation function to fill in its body.
///
/// The helper function will be shared between translation units within the
/// current linkage unit, so choose the name carefully to ensure that it
/// does not collide with any other helper function.  In general, it should
/// be a Swift-specific C reserved name; that is, it should start with
//  "__swift".
llvm::Constant *
IRGenModule::getOrCreateHelperFunction(StringRef fnName, llvm::Type *resultTy,
                                       ArrayRef<llvm::Type*> paramTys,
                        llvm::function_ref<void(IRGenFunction &IGF)> generate) {
  llvm::FunctionType *fnTy =
    llvm::FunctionType::get(resultTy, paramTys, false);

  llvm::Constant *fn = Module.getOrInsertFunction(fnName, fnTy);

  if (llvm::Function *def = shouldDefineHelper(*this, fn)) {
    IRGenFunction IGF(*this, def);
    if (DebugInfo)
      DebugInfo->emitArtificialFunction(IGF, def);
    generate(IGF);
  }

  return fn;
}
<|MERGE_RESOLUTION|>--- conflicted
+++ resolved
@@ -1216,20 +1216,46 @@
   llvm_unreachable("bad link entity kind");
 }
 
-<<<<<<< HEAD
+bool LinkEntity::isFragile(IRGenModule &IGM) const {
+  switch (getKind()) {
+    case Kind::SILFunction:
+      return getSILFunction()->isFragile();
+      
+    case Kind::SILGlobalVariable:
+      return getSILGlobalVariable()->isFragile();
+      
+    case Kind::DirectProtocolWitnessTable: {
+      if (auto wt = IGM.getSILModule().lookUpWitnessTable(
+              getProtocolConformance())) {
+        return wt->isFragile();
+      } else {
+        return false;
+      }
+    }
+      
+    default:
+      break;
+  }
+  return false;
+}
+
+
 using IRLinkageTuple = std::tuple<llvm::GlobalValue::LinkageTypes,
                                   llvm::GlobalValue::VisibilityTypes,
                                   llvm::GlobalValue::DLLStorageClassTypes>;
-static IRLinkageTuple getIRLinkage(IRGenModule &IGM, SILLinkage linkage,
-                                   ForDefinition_t isDefinition,
-                                   bool isWeakImported) {
+static IRLinkageTuple getIRLinkage(IRGenModule &IGM,
+             SILLinkage linkage, bool isFragile, bool isSILOnly,
+             ForDefinition_t isDefinition,
+             bool isWeakImported) {
+  
 #define RESULT(LINKAGE, VISIBILITY, DLL_STORAGE)                               \
   IRLinkageTuple {                                                             \
     llvm::GlobalValue::LINKAGE##Linkage,                                       \
     llvm::GlobalValue::VISIBILITY##Visibility,                                 \
     llvm::GlobalValue::DLL_STORAGE##StorageClass                               \
   }
-
+  // Public visibility depends on the target object format.
+  
   const auto ObjFormat = IGM.TargetInfo.OutputObjectFormat;
 
   // Use protected visibility for public symbols we define on ELF.  ld.so
@@ -1247,57 +1273,6 @@
       IGM.Triple.isKnownWindowsMSVCEnvironment() && EnabledDllImport()
           ? llvm::GlobalValue::DLLImportStorageClass
           : llvm::GlobalValue::DefaultStorageClass;
-=======
-bool LinkEntity::isFragile(IRGenModule &IGM) const {
-  switch (getKind()) {
-    case Kind::SILFunction:
-      return getSILFunction()->isFragile();
-      
-    case Kind::SILGlobalVariable:
-      return getSILGlobalVariable()->isFragile();
-      
-    case Kind::DirectProtocolWitnessTable: {
-      if (auto wt = IGM.getSILModule().lookUpWitnessTable(
-              getProtocolConformance())) {
-        return wt->isFragile();
-      } else {
-        return false;
-      }
-    }
-      
-    default:
-      break;
-  }
-  return false;
-}
-
-
-static std::pair<llvm::GlobalValue::LinkageTypes,
-                 llvm::GlobalValue::VisibilityTypes>
-getIRLinkage(IRGenModule &IGM,
-             SILLinkage linkage, bool isFragile, bool isSILOnly,
-             ForDefinition_t isDefinition,
-             bool isWeakImported) {
-  
-#define RESULT(LINKAGE, VISIBILITY)        \
-{ llvm::GlobalValue::LINKAGE##Linkage, \
-llvm::GlobalValue::VISIBILITY##Visibility }
-  // Public visibility depends on the target object format.
-  
-  llvm::GlobalValue::VisibilityTypes PublicDefinitionVisibility;
-  switch (IGM.TargetInfo.OutputObjectFormat) {
-  case llvm::Triple::ELF:
-    // Use protected visibility for public symbols we define.
-    // ld.so doesn't support relative relocations at load time, which interferes
-    // with our metadata formats.
-    PublicDefinitionVisibility = llvm::GlobalValue::ProtectedVisibility;
-    break;
-  default:
-    // Default visibility should suffice for other object formats.
-    PublicDefinitionVisibility = llvm::GlobalValue::DefaultVisibility;
-    break;
-  }
->>>>>>> add621a9
 
   if (isFragile) {
     // Fragile functions/globals must be visible from outside, regardless of
@@ -1321,37 +1296,6 @@
   
   switch (linkage) {
   case SILLinkage::Public:
-<<<<<<< HEAD
-    return IRLinkageTuple{llvm::GlobalValue::ExternalLinkage,
-                          PublicDefinitionVisibility, ExportedStorage};
-  case SILLinkage::Shared:
-  case SILLinkage::SharedExternal:
-    return RESULT(LinkOnceODR, Hidden, Default);
-  case SILLinkage::Hidden:
-    return RESULT(External, Hidden, Default);
-  case SILLinkage::Private:
-    // In case of multiple llvm modules (in multi-threaded compilation) all
-    // private decls must be visible from other files.
-    if (IGM.IRGen.hasMultipleIGMs())
-      return RESULT(External, Hidden, Default);
-    return RESULT(Internal, Default, Default);
-  case SILLinkage::PublicExternal: {
-    auto linkage = isDefinition
-                       ? llvm::GlobalValue::AvailableExternallyLinkage
-                       : isWeakImported ? llvm::GlobalValue::ExternalWeakLinkage
-                                        : llvm::GlobalValue::ExternalLinkage;
-    return IRLinkageTuple{linkage, llvm::GlobalValue::DefaultVisibility,
-                          ImportedStorage};
-  }
-  case SILLinkage::HiddenExternal:
-  case SILLinkage::PrivateExternal: {
-    auto visibility = ObjFormat == llvm::Triple::COFF
-                          ? llvm::GlobalValue::DefaultVisibility
-                          : llvm::GlobalValue::HiddenVisibility;
-    auto linkage = isDefinition ? llvm::GlobalValue::AvailableExternallyLinkage
-                                : llvm::GlobalValue::ExternalLinkage;
-    return IRLinkageTuple{linkage, visibility, ImportedStorage};
-=======
     // Don't code-gen transparent functions. Internal linkage
     // will enable llvm to delete transparent functions except
     // they are referenced from somewhere (i.e. the function pointer
@@ -1368,38 +1312,38 @@
         IGM.getSILModule().isWholeModule()) {
       return RESULT(Internal, Default);
     }
-    return {llvm::GlobalValue::ExternalLinkage, PublicDefinitionVisibility};
+    return IRLinkageTuple{llvm::GlobalValue::ExternalLinkage,
+                          PublicDefinitionVisibility, ExportedStorage};
   case SILLinkage::Shared:
-  case SILLinkage::SharedExternal: return RESULT(LinkOnceODR, Hidden);
-  case SILLinkage::Hidden: return RESULT(External, Hidden);
+  case SILLinkage::SharedExternal: return RESULT(LinkOnceODR, Hidden, Default);
+  case SILLinkage::Hidden: return RESULT(External, Hidden, Default);
   case SILLinkage::Private:
     if (IGM.IRGen.hasMultipleIGMs()) {
       // In case of multiple llvm modules (in multi-threaded compilation) all
       // private decls must be visible from other files.
-      return RESULT(External, Hidden);
-    }
-    return RESULT(Internal, Default);
+      return RESULT(External, Hidden, Default);
+    }
+    return RESULT(Internal, Default, Default);
   case SILLinkage::PublicExternal:
     if (isDefinition) {
       if (isSILOnly) {
         // Transparent function are not available externally.
-        return RESULT(LinkOnceODR, Hidden);
+        return RESULT(LinkOnceODR, Hidden, Imported);
       }
-      return RESULT(AvailableExternally, Default);
+      return RESULT(AvailableExternally, Default, Imported);
     }
 
     if (isWeakImported)
-      return RESULT(ExternalWeak, Default);
-    return RESULT(External, Default);
+      return RESULT(ExternalWeak, Default, Imported);
+    return RESULT(External, Default, Imported);
   case SILLinkage::HiddenExternal:
   case SILLinkage::PrivateExternal: {
-    auto visibility = isFragile ? llvm::GlobalValue::DefaultVisibility
-                                : llvm::GlobalValue::HiddenVisibility;
-    if (isDefinition) {
-      return {llvm::GlobalValue::AvailableExternallyLinkage, visibility};
-    }
-    return {llvm::GlobalValue::ExternalLinkage, visibility};
->>>>>>> add621a9
+    auto visibility = (ifFragile || ObjFormat == llvm::Triple::COFF)
+                          ? llvm::GlobalValue::DefaultVisibility
+                          : llvm::GlobalValue::HiddenVisibility;
+    auto linkage = isDefinition ? llvm::GlobalValue::AvailableExternallyLinkage
+                                : llvm::GlobalValue::ExternalLinkage;
+    return IRLinkageTuple{linkage, visibility, ImportedStorage};
   }
   }
   llvm_unreachable("bad SIL linkage");
@@ -1412,17 +1356,12 @@
                                        const LinkEntity &entity) {
   // TODO: there are probably cases where we can avoid redoing the
   // entire linkage computation.
-<<<<<<< HEAD
-  auto linkage =
-      getIRLinkage(IGM, entity.getLinkage(IGM, ForDefinition), ForDefinition,
-=======
   auto linkage = getIRLinkage(
                    IGM,
                    entity.getLinkage(IGM, ForDefinition),
                    entity.isFragile(IGM),
                    entity.isSILOnly(),
                    ForDefinition,
->>>>>>> add621a9
                    entity.isWeakImported(IGM.getSwiftModule()));
   global->setLinkage(std::get<0>(linkage));
   global->setVisibility(std::get<1>(linkage));
@@ -1446,18 +1385,12 @@
 
   entity.mangle(result.Name);
 
-<<<<<<< HEAD
-  std::tie(result.Linkage, result.Visibility, result.DLLStorageClass) =
-      getIRLinkage(IGM, entity.getLinkage(IGM, isDefinition), isDefinition,
-                   entity.isWeakImported(IGM.getSwiftModule()));
-=======
   std::tie(result.Linkage, result.Visibility) =
     getIRLinkage(IGM, entity.getLinkage(IGM, isDefinition),
                  entity.isFragile(IGM),
                  entity.isSILOnly(),
                  isDefinition,
                  entity.isWeakImported(IGM.getSwiftModule()));
->>>>>>> add621a9
 
   result.ForDefinition = isDefinition;
 
