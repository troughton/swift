//===--- GenDecl.cpp - IR Generation for Declarations ---------------------===//
//
// This source file is part of the Swift.org open source project
//
// Copyright (c) 2014 - 2017 Apple Inc. and the Swift project authors
// Licensed under Apache License v2.0 with Runtime Library Exception
//
// See https://swift.org/LICENSE.txt for license information
// See https://swift.org/CONTRIBUTORS.txt for the list of Swift project authors
//
//===----------------------------------------------------------------------===//
//
//  This file implements IR generation for local and global
//  declarations in Swift.
//
//===----------------------------------------------------------------------===//

#include "swift/AST/ASTContext.h"
#include "swift/AST/Decl.h"
#include "swift/AST/DiagnosticEngine.h"
#include "swift/AST/DiagnosticsIRGen.h"
#include "swift/AST/GenericEnvironment.h"
#include "swift/AST/GenericSignature.h"
#include "swift/AST/IRGenOptions.h"
#include "swift/AST/Module.h"
#include "swift/AST/NameLookup.h"
#include "swift/AST/Pattern.h"
#include "swift/AST/ProtocolConformance.h"
#include "swift/AST/TypeMemberVisitor.h"
#include "swift/AST/Types.h"
#include "swift/ClangImporter/ClangModule.h"
#include "swift/Demangling/ManglingMacros.h"
#include "swift/IRGen/Linking.h"
#include "swift/Runtime/HeapObject.h"
#include "swift/SIL/FormalLinkage.h"
#include "swift/SIL/SILDebugScope.h"
#include "swift/SIL/SILModule.h"
#include "clang/AST/ASTContext.h"
#include "clang/AST/DeclCXX.h"
#include "clang/AST/GlobalDecl.h"
#include "llvm/ADT/SmallString.h"
#include "llvm/IR/GlobalAlias.h"
#include "llvm/IR/InlineAsm.h"
#include "llvm/IR/Module.h"
#include "llvm/IR/TypeBuilder.h"
#include "llvm/IR/Value.h"
#include "llvm/Support/Compiler.h"
#include "llvm/Support/ConvertUTF.h"
#include "llvm/Support/Path.h"
#include "llvm/Transforms/Utils/ModuleUtils.h"

#include "ConstantBuilder.h"
#include "Explosion.h"
#include "FixedTypeInfo.h"
#include "GenCall.h"
#include "GenClass.h"
#include "GenDecl.h"
#include "GenMeta.h"
#include "GenObjC.h"
#include "GenOpaque.h"
#include "GenType.h"
#include "IRGenDebugInfo.h"
#include "IRGenFunction.h"
#include "IRGenMangler.h"
#include "IRGenModule.h"
#include "LoadableTypeInfo.h"
#include "Signature.h"
#include "StructLayout.h"

using namespace swift;
using namespace irgen;

bool IRGenerator::tryEnableLazyTypeMetadata(NominalTypeDecl *Nominal) {
  // When compiling with -Onone keep all metadata for the debugger. Even if it
  // is not used by the program itself.
  if (!Opts.shouldOptimize())
    return false;

  switch (Nominal->getKind()) {
    case DeclKind::Enum:
    case DeclKind::Struct:
      break;
    default:
      // Keep all metadata for classes, because a class can be instantiated by
      // using the library function _typeByName or NSClassFromString.
      return false;
  }

  switch (getDeclLinkage(Nominal)) {
    case FormalLinkage::PublicUnique:
    case FormalLinkage::PublicNonUnique:
      // We can't remove metadata for externally visible types.
      return false;
    case FormalLinkage::HiddenUnique:
    case FormalLinkage::HiddenNonUnique:
      // In non-whole-module mode, also internal types are visible externally.
      if (!SIL.isWholeModule())
        return false;
      break;
    case FormalLinkage::Private:
      break;
  }
  assert(eligibleLazyMetadata.count(Nominal) == 0);
  eligibleLazyMetadata.insert(Nominal);
  return true;
}

namespace {
  
/// Add methods, properties, and protocol conformances from a JITed extension
/// to an ObjC class using the ObjC runtime.
///
/// This must happen after ObjCProtocolInitializerVisitor if any @objc protocols
/// were defined in the TU.
class CategoryInitializerVisitor
  : public ClassMemberVisitor<CategoryInitializerVisitor>
{
  IRGenFunction &IGF;
  IRGenModule &IGM = IGF.IGM;
  IRBuilder &Builder = IGF.Builder;
  
  llvm::Constant *class_replaceMethod;
  llvm::Constant *class_addProtocol;
  
  llvm::Constant *classMetadata;
  llvm::Constant *metaclassMetadata;
  
public:
  CategoryInitializerVisitor(IRGenFunction &IGF, ExtensionDecl *ext)
    : IGF(IGF)
  {
    class_replaceMethod = IGM.getClassReplaceMethodFn();
    class_addProtocol = IGM.getClassAddProtocolFn();

    CanType origTy = ext->getAsNominalTypeOrNominalTypeExtensionContext()
        ->getDeclaredType()->getCanonicalType();
    classMetadata =
      tryEmitConstantHeapMetadataRef(IGM, origTy, /*allowUninit*/ true);
    assert(classMetadata &&
           "extended objc class doesn't have constant metadata?!");
    classMetadata = llvm::ConstantExpr::getBitCast(classMetadata,
                                                   IGM.ObjCClassPtrTy);
    metaclassMetadata = IGM.getAddrOfMetaclassObject(
                                       origTy.getClassOrBoundGenericClass(),
                                                         NotForDefinition);
    metaclassMetadata = llvm::ConstantExpr::getBitCast(metaclassMetadata,
                                                   IGM.ObjCClassPtrTy);

    // We need to make sure the Objective-C runtime has initialized our
    // class. If you try to add or replace a method to a class that isn't
    // initialized yet, the Objective-C runtime will crash in the calls
    // to class_replaceMethod or class_addProtocol.
    Builder.CreateCall(IGM.getGetInitializedObjCClassFn(), classMetadata);

    // Register ObjC protocol conformances.
    for (auto *p : ext->getLocalProtocols()) {
      if (!p->isObjC())
        continue;
      
      llvm::Value *protoRef = IGM.getAddrOfObjCProtocolRef(p, NotForDefinition);
      auto proto = Builder.CreateLoad(protoRef, IGM.getPointerAlignment());
      Builder.CreateCall(class_addProtocol, {classMetadata, proto});
    }
  }
  
  void visitMembers(ExtensionDecl *ext) {
    for (Decl *member : ext->getMembers())
      visit(member);
  }

  void visitTypeDecl(TypeDecl *type) {
    // We'll visit nested types separately if necessary.
  }

  void visitMissingMemberDecl(MissingMemberDecl *placeholder) {}
  
  void visitFuncDecl(FuncDecl *method) {
    if (!requiresObjCMethodDescriptor(method)) return;

    // Don't emit getters/setters for @NSManaged methods.
    if (method->getAttrs().hasAttribute<NSManagedAttr>())
      return;

    llvm::Constant *name, *imp, *types;
    emitObjCMethodDescriptorParts(IGM, method,
                                  /*extended*/false,
                                  /*concrete*/true,
                                  name, types, imp);
    
    // When generating JIT'd code, we need to call sel_registerName() to force
    // the runtime to unique the selector.
    llvm::Value *sel = Builder.CreateCall(IGM.getObjCSelRegisterNameFn(),
                                          name);
    
    llvm::Value *args[] = {
      method->isStatic() ? metaclassMetadata : classMetadata,
      sel,
      imp,
      types
    };
    
    Builder.CreateCall(class_replaceMethod, args);
  }

  // Can't be added in an extension.
  void visitDestructorDecl(DestructorDecl *dtor) {}

  void visitConstructorDecl(ConstructorDecl *constructor) {
    if (!requiresObjCMethodDescriptor(constructor)) return;
    llvm::Constant *name, *imp, *types;
    emitObjCMethodDescriptorParts(IGM, constructor, /*extended*/false,
                                  /*concrete*/true,
                                  name, types, imp);

    // When generating JIT'd code, we need to call sel_registerName() to force
    // the runtime to unique the selector.
    llvm::Value *sel = Builder.CreateCall(IGM.getObjCSelRegisterNameFn(),
                                          name);

    llvm::Value *args[] = {
      classMetadata,
      sel,
      imp,
      types
    };

    Builder.CreateCall(class_replaceMethod, args);
  }

  void visitPatternBindingDecl(PatternBindingDecl *binding) {
    // Ignore the PBD and just handle the individual vars.
  }
  
  void visitVarDecl(VarDecl *prop) {
    if (!requiresObjCPropertyDescriptor(IGM, prop)) return;

    // FIXME: register property metadata in addition to the methods.
    // ObjC doesn't have a notion of class properties, so we'd only do this
    // for instance properties.

    // Don't emit getters/setters for @NSManaged properties.
    if (prop->getAttrs().hasAttribute<NSManagedAttr>())
      return;

    llvm::Constant *name, *imp, *types;
    emitObjCGetterDescriptorParts(IGM, prop,
                                  name, types, imp);
    // When generating JIT'd code, we need to call sel_registerName() to force
    // the runtime to unique the selector.
    llvm::Value *sel = Builder.CreateCall(IGM.getObjCSelRegisterNameFn(),
                                          name);
    auto theClass = prop->isStatic() ? metaclassMetadata : classMetadata;
    llvm::Value *getterArgs[] = {theClass, sel, imp, types};
    Builder.CreateCall(class_replaceMethod, getterArgs);

    if (prop->isSettable(prop->getDeclContext())) {
      emitObjCSetterDescriptorParts(IGM, prop,
                                    name, types, imp);
      sel = Builder.CreateCall(IGM.getObjCSelRegisterNameFn(),
                               name);
      llvm::Value *setterArgs[] = {theClass, sel, imp, types};
      
      Builder.CreateCall(class_replaceMethod, setterArgs);
    }
  }

  void visitSubscriptDecl(SubscriptDecl *subscript) {
    assert(!subscript->isStatic() && "objc doesn't support class subscripts");
    if (!requiresObjCSubscriptDescriptor(IGM, subscript)) return;
    
    llvm::Constant *name, *imp, *types;
    emitObjCGetterDescriptorParts(IGM, subscript,
                                  name, types, imp);
    // When generating JIT'd code, we need to call sel_registerName() to force
    // the runtime to unique the selector.
    llvm::Value *sel = Builder.CreateCall(IGM.getObjCSelRegisterNameFn(),
                                          name);
    llvm::Value *getterArgs[] = {classMetadata, sel, imp, types};
    Builder.CreateCall(class_replaceMethod, getterArgs);

    if (subscript->isSettable()) {
      emitObjCSetterDescriptorParts(IGM, subscript,
                                    name, types, imp);
      sel = Builder.CreateCall(IGM.getObjCSelRegisterNameFn(),
                               name);
      llvm::Value *setterArgs[] = {classMetadata, sel, imp, types};
      
      Builder.CreateCall(class_replaceMethod, setterArgs);
    }
  }
};

/// Create a descriptor for JITed @objc protocol using the ObjC runtime.
class ObjCProtocolInitializerVisitor
  : public ClassMemberVisitor<ObjCProtocolInitializerVisitor>
{
  IRGenFunction &IGF;
  IRGenModule &IGM = IGF.IGM;
  IRBuilder &Builder = IGF.Builder;

  llvm::Constant *objc_getProtocol,
                 *objc_allocateProtocol,
                 *objc_registerProtocol,
                 *protocol_addMethodDescription,
                 *protocol_addProtocol;
  
  llvm::Value *NewProto = nullptr;
  
public:
  ObjCProtocolInitializerVisitor(IRGenFunction &IGF)
    : IGF(IGF)
  {
    objc_getProtocol = IGM.getGetObjCProtocolFn();
    objc_allocateProtocol = IGM.getAllocateObjCProtocolFn();
    objc_registerProtocol = IGM.getRegisterObjCProtocolFn();
    protocol_addMethodDescription = IGM.getProtocolAddMethodDescriptionFn();
    protocol_addProtocol = IGM.getProtocolAddProtocolFn();
  }
  
  void visitMembers(ProtocolDecl *proto) {
    // Check if the ObjC runtime already has a descriptor for this
    // protocol. If so, use it.
    SmallString<32> buf;
    auto protocolName
      = IGM.getAddrOfGlobalString(proto->getObjCRuntimeName(buf));
    
    auto existing = Builder.CreateCall(objc_getProtocol, protocolName);
    auto isNull = Builder.CreateICmpEQ(existing,
                   llvm::ConstantPointerNull::get(IGM.ProtocolDescriptorPtrTy));

    auto existingBB = IGF.createBasicBlock("existing_protocol");
    auto newBB = IGF.createBasicBlock("new_protocol");
    auto contBB = IGF.createBasicBlock("cont");
    Builder.CreateCondBr(isNull, newBB, existingBB);
    
    // Nothing to do if there's already a descriptor.
    Builder.emitBlock(existingBB);
    Builder.CreateBr(contBB);
    
    Builder.emitBlock(newBB);
    
    // Allocate the protocol descriptor.
    NewProto = Builder.CreateCall(objc_allocateProtocol, protocolName);
    
    // Add the parent protocols.
    for (auto parentProto : proto->getInheritedProtocols()) {
      if (!parentProto->isObjC())
        continue;
      llvm::Value *parentRef = IGM.getAddrOfObjCProtocolRef(parentProto,
                                                            NotForDefinition);
      parentRef = IGF.Builder.CreateBitCast(parentRef,
                                            IGM.ProtocolDescriptorPtrTy
                                              ->getPointerTo());
      auto parent = Builder.CreateLoad(parentRef,
                                       IGM.getPointerAlignment());
      Builder.CreateCall(protocol_addProtocol, {NewProto, parent});
    }
    
    // Add the members.
    for (Decl *member : proto->getMembers())
      visit(member);
    
    // Register it.
    Builder.CreateCall(objc_registerProtocol, NewProto);
    Builder.CreateBr(contBB);
    
    // Store the reference to the runtime's idea of the protocol descriptor.
    Builder.emitBlock(contBB);
    auto result = Builder.CreatePHI(IGM.ProtocolDescriptorPtrTy, 2);
    result->addIncoming(existing, existingBB);
    result->addIncoming(NewProto, newBB);
    
    llvm::Value *ref = IGM.getAddrOfObjCProtocolRef(proto, NotForDefinition);
    ref = IGF.Builder.CreateBitCast(ref,
                                  IGM.ProtocolDescriptorPtrTy->getPointerTo());

    Builder.CreateStore(result, ref, IGM.getPointerAlignment());
  }

  void visitTypeDecl(TypeDecl *type) {
    // We'll visit nested types separately if necessary.
  }

  void visitMissingMemberDecl(MissingMemberDecl *placeholder) {}

  void visitAbstractFunctionDecl(AbstractFunctionDecl *method) {
    llvm::Constant *name, *imp, *types;
    emitObjCMethodDescriptorParts(IGM, method, /*extended*/true,
                                  /*concrete*/false,
                                  name, types, imp);
    
    // When generating JIT'd code, we need to call sel_registerName() to force
    // the runtime to unique the selector.
    llvm::Value *sel = Builder.CreateCall(IGM.getObjCSelRegisterNameFn(), name);

    llvm::Value *args[] = {
      NewProto, sel, types,
      // required?
      llvm::ConstantInt::get(IGM.ObjCBoolTy,
                             !method->getAttrs().hasAttribute<OptionalAttr>()),
      // instance?
      llvm::ConstantInt::get(IGM.ObjCBoolTy,
                   isa<ConstructorDecl>(method) || method->isInstanceMember()),
    };
    
    Builder.CreateCall(protocol_addMethodDescription, args);
  }
  
  void visitPatternBindingDecl(PatternBindingDecl *binding) {
    // Ignore the PBD and just handle the individual vars.
  }
  
  void visitAbstractStorageDecl(AbstractStorageDecl *prop) {
    // TODO: Add properties to protocol.
    
    llvm::Constant *name, *imp, *types;
    emitObjCGetterDescriptorParts(IGM, prop,
                                  name, types, imp);
    // When generating JIT'd code, we need to call sel_registerName() to force
    // the runtime to unique the selector.
    llvm::Value *sel = Builder.CreateCall(IGM.getObjCSelRegisterNameFn(), name);
    llvm::Value *getterArgs[] = {
      NewProto, sel, types,
      // required?
      llvm::ConstantInt::get(IGM.ObjCBoolTy,
                             !prop->getAttrs().hasAttribute<OptionalAttr>()),
      // instance?
      llvm::ConstantInt::get(IGM.ObjCBoolTy,
                             prop->isInstanceMember()),
    };
    Builder.CreateCall(protocol_addMethodDescription, getterArgs);
    
    if (prop->isSettable(nullptr)) {
      emitObjCSetterDescriptorParts(IGM, prop, name, types, imp);
      sel = Builder.CreateCall(IGM.getObjCSelRegisterNameFn(), name);
      llvm::Value *setterArgs[] = {
        NewProto, sel, types,
        // required?
        llvm::ConstantInt::get(IGM.ObjCBoolTy,
                               !prop->getAttrs().hasAttribute<OptionalAttr>()),
        // instance?
        llvm::ConstantInt::get(IGM.ObjCBoolTy,
                               prop->isInstanceMember()),
      };
      Builder.CreateCall(protocol_addMethodDescription, setterArgs);
    }
  }
};

} // end anonymous namespace

namespace {
class PrettySourceFileEmission : public llvm::PrettyStackTraceEntry {
  const SourceFile &SF;
public:
  explicit PrettySourceFileEmission(const SourceFile &SF) : SF(SF) {}

  void print(raw_ostream &os) const override {
    os << "While emitting IR for source file " << SF.getFilename() << '\n';
  }
};
} // end anonymous namespace

/// Emit all the top-level code in the source file.
void IRGenModule::emitSourceFile(SourceFile &SF, unsigned StartElem) {
  PrettySourceFileEmission StackEntry(SF);

  // Emit types and other global decls.
  for (unsigned i = StartElem, e = SF.Decls.size(); i != e; ++i)
    emitGlobalDecl(SF.Decls[i]);
  for (auto *localDecl : SF.LocalTypeDecls)
    emitGlobalDecl(localDecl);

  SF.forAllVisibleModules([&](swift::ModuleDecl::ImportedModule import) {
    swift::ModuleDecl *next = import.second;
    if (next->getName() == SF.getParentModule()->getName())
      return;

    next->collectLinkLibraries([this](LinkLibrary linkLib) {
      this->addLinkLibrary(linkLib);
    });
  });

  if (ObjCInterop)
    this->addLinkLibrary(LinkLibrary("objc", LibraryKind::Library));
}

/// Collect elements of an already-existing global list with the given
/// \c name into \c list.
///
/// We use this when Clang code generation might populate the list.
static void collectGlobalList(IRGenModule &IGM,
                              SmallVectorImpl<llvm::WeakTrackingVH> &list,
                              StringRef name) {
  if (auto *existing = IGM.Module.getGlobalVariable(name)) {
    auto *globals = cast<llvm::ConstantArray>(existing->getInitializer());
    for (auto &use : globals->operands()) {
      auto *global = use.get();
      list.push_back(global);
    }
    existing->eraseFromParent();
  }

  std::for_each(list.begin(), list.end(),
                [](const llvm::WeakTrackingVH &global) {
    assert(!isa<llvm::GlobalValue>(global) ||
           !cast<llvm::GlobalValue>(global)->isDeclaration() &&
           "all globals in the 'used' list must be definitions");
  });
}

/// Emit a global list, i.e. a global constant array holding all of a
/// list of values.  Generally these lists are for various LLVM
/// metadata or runtime purposes.
static llvm::GlobalVariable *
emitGlobalList(IRGenModule &IGM, ArrayRef<llvm::WeakTrackingVH> handles,
               StringRef name, StringRef section,
               llvm::GlobalValue::LinkageTypes linkage,
               llvm::Type *eltTy,
               bool isConstant) {
  // Do nothing if the list is empty.
  if (handles.empty()) return nullptr;

  // For global lists that actually get linked (as opposed to notional
  // ones like @llvm.used), it's important to set an explicit alignment
  // so that the linker doesn't accidentally put padding in the list.
  Alignment alignment = IGM.getPointerAlignment();

  // We have an array of value handles, but we need an array of constants.
  SmallVector<llvm::Constant*, 8> elts;
  elts.reserve(handles.size());
  for (auto &handle : handles) {
    auto elt = cast<llvm::Constant>(&*handle);
    if (elt->getType() != eltTy)
      elt = llvm::ConstantExpr::getBitCast(elt, eltTy);
    elts.push_back(elt);
  }

  auto varTy = llvm::ArrayType::get(eltTy, elts.size());
  auto init = llvm::ConstantArray::get(varTy, elts);
  auto var = new llvm::GlobalVariable(IGM.Module, varTy, isConstant, linkage,
                                      init, name);
  var->setSection(section);
  var->setAlignment(alignment.getValue());

  // Mark the variable as used if doesn't have external linkage.
  // (Note that we'd specifically like to not put @llvm.used in itself.)
  if (llvm::GlobalValue::isLocalLinkage(linkage))
    IGM.addUsedGlobal(var);
  return var;
}

void IRGenModule::emitRuntimeRegistration() {
  // Duck out early if we have nothing to register.
  if (ProtocolConformances.empty()
      && RuntimeResolvableTypes.empty()
      && (!ObjCInterop || (ObjCProtocols.empty() &&
                           ObjCClasses.empty() &&
                           ObjCCategoryDecls.empty())))
    return;
  
  // Find the entry point.
  SILFunction *EntryPoint =
    getSILModule().lookUpFunction(SWIFT_ENTRY_POINT_FUNCTION);
  
  // If we're debugging (and not in the REPL), we don't have a
  // main. Find a function marked with the LLDBDebuggerFunction
  // attribute instead.
  if (!EntryPoint && Context.LangOpts.DebuggerSupport) {
    for (SILFunction &SF : getSILModule()) {
      if (SF.hasLocation()) {
        if (Decl* D = SF.getLocation().getAsASTNode<Decl>()) {
          if (auto *FD = dyn_cast<FuncDecl>(D)) {
            if (FD->getAttrs().hasAttribute<LLDBDebuggerFunctionAttr>()) {
              EntryPoint = &SF;
              break;
            }
          }
        }
      }
    }
  }
  
  if (!EntryPoint)
    return;
    
  llvm::Function *EntryFunction = Module.getFunction(EntryPoint->getName());
  if (!EntryFunction)
    return;
  
  // Create a new function to contain our logic.
  auto fnTy = llvm::FunctionType::get(VoidTy, /*varArg*/ false);
  auto RegistrationFunction = llvm::Function::Create(fnTy,
                                           llvm::GlobalValue::PrivateLinkage,
                                           "runtime_registration",
                                           getModule());
  RegistrationFunction->setAttributes(constructInitialAttributes());
  
  // Insert a call into the entry function.
  {
    llvm::BasicBlock *EntryBB = &EntryFunction->getEntryBlock();
    llvm::BasicBlock::iterator IP = EntryBB->getFirstInsertionPt();
    IRBuilder Builder(getLLVMContext(),
                      DebugInfo && !Context.LangOpts.DebuggerSupport);
    Builder.llvm::IRBuilderBase::SetInsertPoint(EntryBB, IP);
    if (DebugInfo && !Context.LangOpts.DebuggerSupport)
      DebugInfo->setEntryPointLoc(Builder);
    Builder.CreateCall(RegistrationFunction, {});
  }
  
  IRGenFunction RegIGF(*this, RegistrationFunction);
  if (DebugInfo && !Context.LangOpts.DebuggerSupport)
    DebugInfo->emitArtificialFunction(RegIGF, RegistrationFunction);
  
  // Register ObjC protocols, classes, and extensions we added.
  if (ObjCInterop) {
    if (!ObjCProtocols.empty()) {
      // We need to initialize ObjC protocols in inheritance order, parents
      // first.
      
      llvm::DenseSet<ProtocolDecl*> protos;
      for (auto &proto : ObjCProtocols)
        protos.insert(proto.first);
      
      llvm::SmallVector<ProtocolDecl*, 4> protoInitOrder;

      std::function<void(ProtocolDecl*)> orderProtocol
        = [&](ProtocolDecl *proto) {
          // Recursively put parents first.
          for (auto parent : proto->getInheritedProtocols())
            orderProtocol(parent);

          // Skip if we don't need to reify this protocol.
          auto found = protos.find(proto);
          if (found == protos.end())
            return;
          protos.erase(found);
          protoInitOrder.push_back(proto);
        };
      
      while (!protos.empty()) {
        orderProtocol(*protos.begin());
      }

      // Visit the protocols in the order we established.
      for (auto *proto : protoInitOrder) {
        ObjCProtocolInitializerVisitor(RegIGF)
          .visitMembers(proto);
      }
    }
    
    for (llvm::WeakTrackingVH &ObjCClass : ObjCClasses) {
      RegIGF.Builder.CreateCall(getInstantiateObjCClassFn(), {ObjCClass});
    }
      
    for (ExtensionDecl *ext : ObjCCategoryDecls) {
      CategoryInitializerVisitor(RegIGF, ext).visitMembers(ext);
    }
  }
  // Register Swift protocol conformances if we added any.
  if (!ProtocolConformances.empty()) {

    llvm::Constant *conformances = emitProtocolConformances();

    llvm::Constant *beginIndices[] = {
      llvm::ConstantInt::get(Int32Ty, 0),
      llvm::ConstantInt::get(Int32Ty, 0),
    };
    auto begin = llvm::ConstantExpr::getGetElementPtr(
        /*Ty=*/nullptr, conformances, beginIndices);
    llvm::Constant *endIndices[] = {
      llvm::ConstantInt::get(Int32Ty, 0),
      llvm::ConstantInt::get(Int32Ty, ProtocolConformances.size()),
    };
    auto end = llvm::ConstantExpr::getGetElementPtr(
        /*Ty=*/nullptr, conformances, endIndices);
    
    RegIGF.Builder.CreateCall(getRegisterProtocolConformancesFn(), {begin, end});
  }

  if (!RuntimeResolvableTypes.empty()) {
    llvm::Constant *records = emitTypeMetadataRecords();

    llvm::Constant *beginIndices[] = {
      llvm::ConstantInt::get(Int32Ty, 0),
      llvm::ConstantInt::get(Int32Ty, 0),
    };
    auto begin = llvm::ConstantExpr::getGetElementPtr(
        /*Ty=*/nullptr, records, beginIndices);
    llvm::Constant *endIndices[] = {
      llvm::ConstantInt::get(Int32Ty, 0),
      llvm::ConstantInt::get(Int32Ty, RuntimeResolvableTypes.size()),
    };
    auto end = llvm::ConstantExpr::getGetElementPtr(
        /*Ty=*/nullptr, records, endIndices);

    RegIGF.Builder.CreateCall(getRegisterTypeMetadataRecordsFn(), {begin, end});
  }

  RegIGF.Builder.CreateRetVoid();
}

/// Add the given global value to @llvm.used.
///
/// This value must have a definition by the time the module is finalized.
void IRGenModule::addUsedGlobal(llvm::GlobalValue *global) {
  LLVMUsed.push_back(global);
}

/// Add the given global value to @llvm.compiler.used.
///
/// This value must have a definition by the time the module is finalized.
void IRGenModule::addCompilerUsedGlobal(llvm::GlobalValue *global) {
  LLVMCompilerUsed.push_back(global);
}

/// Add the given global value to the Objective-C class list.
void IRGenModule::addObjCClass(llvm::Constant *classPtr, bool nonlazy) {
  ObjCClasses.push_back(classPtr);
  if (nonlazy)
    ObjCNonLazyClasses.push_back(classPtr);
}

/// Add the given protocol conformance to the list of conformances for which
/// runtime records will be emitted in this translation unit.
void IRGenModule::addProtocolConformanceRecord(
                                       NormalProtocolConformance *conformance) {
  ProtocolConformances.push_back(conformance);
}

static bool
hasExplicitProtocolConformance(NominalTypeDecl *decl) {
  auto conformances = decl->getAllConformances();
  for (auto conformance : conformances) {
    // inherited protocols do not emit explicit conformance records
    // TODO any special handling required for Specialized conformances?
    if (conformance->getKind() == ProtocolConformanceKind::Inherited)
      continue;

    auto P = conformance->getProtocol();

    // @objc protocols do not have conformance records
    if (P->isObjC())
      continue;

    return true;
  }

  return false;
}

void IRGenModule::addRuntimeResolvableType(CanType type) {
  // Don't emit type metadata records for types that can be found in the protocol
  // conformance table as the runtime will search both tables when resolving a
  // type by name.
  if (NominalTypeDecl *Nominal = type->getAnyNominal()) {
    if (!hasExplicitProtocolConformance(Nominal))
      RuntimeResolvableTypes.push_back(type);

    // As soon as the type metadata is available, all the type's conformances
    // must be available, too. The reason is that a type (with the help of its
    // metadata) can be checked at runtime if it conforms to a protocol.
    addLazyConformances(Nominal);
  }
}

void IRGenModule::addLazyConformances(NominalTypeDecl *Nominal) {
  for (const ProtocolConformance *Conf : Nominal->getAllConformances()) {
    IRGen.addLazyWitnessTable(Conf);
  }
}

std::string IRGenModule::GetObjCSectionName(StringRef Section,
                                            StringRef MachOAttributes) {
  assert(Section.substr(0, 2) == "__" && "expected the name to begin with __");

  switch (TargetInfo.OutputObjectFormat) {
  case llvm::Triple::UnknownObjectFormat:
    llvm_unreachable("must know the object file format");
  case llvm::Triple::MachO:
    return MachOAttributes.empty()
               ? ("__DATA," + Section).str()
               : ("__DATA," + Section + "," + MachOAttributes).str();
  case llvm::Triple::ELF:
    return Section.substr(2).str();
  case llvm::Triple::COFF:
    return ("." + Section.substr(2) + "$B").str();
  case llvm::Triple::Wasm:
    error(SourceLoc(), "wasm is not a supported object file format");
  }

  llvm_unreachable("unexpected object file format");
}

void IRGenModule::SetCStringLiteralSection(llvm::GlobalVariable *GV,
                                           ObjCLabelType Type) {
  switch (TargetInfo.OutputObjectFormat) {
  case llvm::Triple::UnknownObjectFormat:
    llvm_unreachable("must know the object file format");
  case llvm::Triple::MachO:
    switch (Type) {
    case ObjCLabelType::ClassName:
      GV->setSection("__TEXT,__objc_classname,cstring_literals");
      return;
    case ObjCLabelType::MethodVarName:
      GV->setSection("__TEXT,__objc_methname,cstring_literals");
      return;
    case ObjCLabelType::MethodVarType:
      GV->setSection("__TEXT,__objc_methtype,cstring_literals");
      return;
    case ObjCLabelType::PropertyName:
      GV->setSection("__TEXT,__cstring,cstring_literals");
      return;
    }
  case llvm::Triple::ELF:
    return;
  case llvm::Triple::COFF:
    return;
  case llvm::Triple::Wasm:
    error(SourceLoc(), "wasm is not a supported object file format");
    return;
  }

  llvm_unreachable("unexpected object file format");
}

void IRGenModule::emitGlobalLists() {
  if (ObjCInterop) {
    // Objective-C class references go in a variable with a meaningless
    // name but a magic section.
    emitGlobalList(*this, ObjCClasses, "objc_classes",
                   GetObjCSectionName("__objc_classlist",
                                      "regular,no_dead_strip"),
                   llvm::GlobalValue::InternalLinkage, Int8PtrTy, false);

    // So do categories.
    emitGlobalList(*this, ObjCCategories, "objc_categories",
                   GetObjCSectionName("__objc_catlist",
                                      "regular,no_dead_strip"),
                   llvm::GlobalValue::InternalLinkage, Int8PtrTy, false);

    // Emit nonlazily realized class references in a second magic section to make
    // sure they are realized by the Objective-C runtime before any instances
    // are allocated.
    emitGlobalList(*this, ObjCNonLazyClasses, "objc_non_lazy_classes",
                   GetObjCSectionName("__objc_nlclslist",
                                      "regular,no_dead_strip"),
                   llvm::GlobalValue::InternalLinkage, Int8PtrTy, false);
  }

  // @llvm.used

  // Collect llvm.used globals already in the module (coming from ClangCodeGen).
  collectGlobalList(*this, LLVMUsed, "llvm.used");
  emitGlobalList(*this, LLVMUsed, "llvm.used", "llvm.metadata",
                 llvm::GlobalValue::AppendingLinkage,
                 Int8PtrTy,
                 false);

  // Collect llvm.compiler.used globals already in the module (coming
  // from ClangCodeGen).
  collectGlobalList(*this, LLVMCompilerUsed, "llvm.compiler.used");
  emitGlobalList(*this, LLVMCompilerUsed, "llvm.compiler.used", "llvm.metadata",
                 llvm::GlobalValue::AppendingLinkage,
                 Int8PtrTy,
                 false);
}

static bool hasCodeCoverageInstrumentation(SILFunction &f, SILModule &m) {
  return f.getProfiler() && m.getOptions().EmitProfileCoverageMapping;
}

void IRGenerator::emitGlobalTopLevel() {
  // Generate order numbers for the functions in the SIL module that
  // correspond to definitions in the LLVM module.
  unsigned nextOrderNumber = 0;
  for (auto &silFn : PrimaryIGM->getSILModule().getFunctions()) {
    // Don't bother adding external declarations to the function order.
    if (!silFn.isDefinition()) continue;
    FunctionOrder.insert(std::make_pair(&silFn, nextOrderNumber++));
  }

  for (SILGlobalVariable &v : PrimaryIGM->getSILModule().getSILGlobals()) {
    Decl *decl = v.getDecl();
    CurrentIGMPtr IGM = getGenModule(decl ? decl->getDeclContext() : nullptr);
    IGM->emitSILGlobalVariable(&v);
  }
  PrimaryIGM->emitCoverageMapping();
  
  // Emit SIL functions.
  for (SILFunction &f : PrimaryIGM->getSILModule()) {
    // Eagerly emit functions that are externally visible. Functions with code
    // coverage instrumentation must also be eagerly emitted.
    if (!f.isPossiblyUsedExternally() &&
        !hasCodeCoverageInstrumentation(f, PrimaryIGM->getSILModule()))
      continue;

    CurrentIGMPtr IGM = getGenModule(&f);
    IGM->emitSILFunction(&f);
  }

  // Emit static initializers.
  for (auto Iter : *this) {
    IRGenModule *IGM = Iter.second;
    IGM->emitSILStaticInitializers();
  }

  // Emit witness tables.
  for (SILWitnessTable &wt : PrimaryIGM->getSILModule().getWitnessTableList()) {
    CurrentIGMPtr IGM = getGenModule(wt.getConformance()->getDeclContext());
    if (!canEmitWitnessTableLazily(&wt)) {
      IGM->emitSILWitnessTable(&wt);
    }
  }
  
  for (auto Iter : *this) {
    IRGenModule *IGM = Iter.second;
    IGM->finishEmitAfterTopLevel();
  }
}

void IRGenModule::finishEmitAfterTopLevel() {
  // Emit the implicit import of the swift standard library.
  if (DebugInfo) {
    std::pair<swift::Identifier, swift::SourceLoc> AccessPath[] = {
      { Context.StdlibModuleName, swift::SourceLoc() }
    };

    auto Imp = ImportDecl::create(Context,
                                  getSwiftModule(),
                                  SourceLoc(),
                                  ImportKind::Module, SourceLoc(),
                                  AccessPath);
    DebugInfo->emitImport(Imp);
  }
}

static void emitLazyTypeMetadata(IRGenModule &IGM, NominalTypeDecl *Nominal) {
  if (auto sd = dyn_cast<StructDecl>(Nominal)) {
    return emitStructMetadata(IGM, sd);
  } else if (auto ed = dyn_cast<EnumDecl>(Nominal)) {
    emitEnumMetadata(IGM, ed);
  } else if (auto pd = dyn_cast<ProtocolDecl>(Nominal)) {
    IGM.emitProtocolDecl(pd);
  } else {
    llvm_unreachable("should not have enqueued a class decl here!");
  }
}

void IRGenerator::emitProtocolConformances() {
  for (auto &m : *this) {
    m.second->emitProtocolConformances();
  }
}

void IRGenerator::emitTypeMetadataRecords() {
  for (auto &m : *this) {
    m.second->emitTypeMetadataRecords();
  }
}

/// Emit any lazy definitions (of globals or functions or whatever
/// else) that we require.
void IRGenerator::emitLazyDefinitions() {
  while (!LazyMetadata.empty() ||
         !LazyFunctionDefinitions.empty() ||
         !LazyFieldTypeAccessors.empty() ||
         !LazyWitnessTables.empty()) {

    // Emit any lazy type metadata we require.
    while (!LazyMetadata.empty()) {
      NominalTypeDecl *Nominal = LazyMetadata.pop_back_val();
      assert(scheduledLazyMetadata.count(Nominal) == 1);
      if (eligibleLazyMetadata.count(Nominal) != 0) {
        CurrentIGMPtr IGM = getGenModule(Nominal->getDeclContext());
        emitLazyTypeMetadata(*IGM.get(), Nominal);
      }
    }
    while (!LazyFieldTypeAccessors.empty()) {
      auto accessor = LazyFieldTypeAccessors.pop_back_val();
      emitFieldTypeAccessor(*accessor.IGM, accessor.type, accessor.fn,
                            accessor.fieldTypes);
    }
    while (!LazyWitnessTables.empty()) {
      SILWitnessTable *wt = LazyWitnessTables.pop_back_val();
      CurrentIGMPtr IGM = getGenModule(wt->getConformance()->getDeclContext());
      IGM->emitSILWitnessTable(wt);
    }

    // Emit any lazy function definitions we require.
    while (!LazyFunctionDefinitions.empty()) {
      SILFunction *f = LazyFunctionDefinitions.pop_back_val();
      CurrentIGMPtr IGM = getGenModule(f);
      assert(!f->isPossiblyUsedExternally()
             && "function with externally-visible linkage emitted lazily?");
      IGM->emitSILFunction(f);
    }
  }
}

<<<<<<< HEAD
// FIXME: temporarial patch for MSVC
bool EnabledDllStorage() {
  static char *value = getenv("_USE_DLLSTORAGE");
  if (value == nullptr || value[0] == '0')
    return false;
  return true;
}

static bool EnabledDllExport() { return EnabledDllStorage(); }

bool EnabledDllImport() {
  static char *value = getenv("FORCE_DLLIMPORT");
  if (value == nullptr)
    return EnabledDllStorage();
  else if (value[0] == '1')
    return true;
  return false;
}

=======
>>>>>>> aad14e3c
void IRGenerator::emitEagerClassInitialization() {
  if (ClassesForEagerInitialization.empty())
    return;

  // Emit the register function in the primary module.
  IRGenModule *IGM = getPrimaryIGM();

  llvm::Function *RegisterFn = llvm::Function::Create(
                                llvm::FunctionType::get(IGM->VoidTy, false),
                                llvm::GlobalValue::PrivateLinkage,
                                "_swift_eager_class_initialization");
<<<<<<< HEAD
=======
  IGM->Module.getFunctionList().push_back(RegisterFn);
>>>>>>> aad14e3c
  IRGenFunction RegisterIGF(*IGM, RegisterFn);
  RegisterFn->setAttributes(IGM->constructInitialAttributes());
  RegisterFn->setCallingConv(IGM->DefaultCC);

  for (ClassDecl *CD : ClassesForEagerInitialization) {
    Type Ty = CD->getDeclaredType();
    llvm::Value *MetaData = RegisterIGF.emitTypeMetadataRef(getAsCanType(Ty));
    assert(CD->getAttrs().hasAttribute<StaticInitializeObjCMetadataAttr>());

    // Get the metadata to make sure that the class is registered. We need to 
    // add a use (empty inline asm instruction) for the metadata. Otherwise
    // llvm would optimize the metadata accessor call away because it's
    // defined as "readnone".
    llvm::FunctionType *asmFnTy =
      llvm::FunctionType::get(IGM->VoidTy, {MetaData->getType()},
                              false /* = isVarArg */);
    llvm::InlineAsm *inlineAsm =
      llvm::InlineAsm::get(asmFnTy, "", "r", true /* = SideEffects */);
<<<<<<< HEAD
    RegisterIGF.Builder.CreateCall(inlineAsm, MetaData);
=======
    RegisterIGF.Builder.CreateAsmCall(inlineAsm, MetaData);
>>>>>>> aad14e3c
  }
  RegisterIGF.Builder.CreateRetVoid();

  // Add the registration function as a static initializer. We use a priority
  // slightly lower than used for C++ global constructors, so that the code is
  // executed before C++ global constructors (in case someone uses archives
  // from a C++ global constructor).
  llvm::appendToGlobalCtors(IGM->Module, RegisterFn, 60000, nullptr);
}

/// Emit symbols for eliminated dead methods, which can still be referenced
/// from other modules. This happens e.g. if a public class contains a (dead)
/// private method.
void IRGenModule::emitVTableStubs() {
  llvm::Function *stub = nullptr;
  for (auto I = getSILModule().zombies_begin();
           I != getSILModule().zombies_end(); ++I) {
    const SILFunction &F = *I;
    if (! F.isExternallyUsedSymbol())
      continue;
    
    if (!stub) {
      // Create a single stub function which calls swift_deletedMethodError().
      stub = llvm::Function::Create(llvm::FunctionType::get(VoidTy, false),
                                    llvm::GlobalValue::InternalLinkage,
                                    "_swift_dead_method_stub");
      stub->setAttributes(constructInitialAttributes());
      Module.getFunctionList().push_back(stub);
      stub->setCallingConv(DefaultCC);
      auto *entry = llvm::BasicBlock::Create(getLLVMContext(), "entry", stub);
      auto *errorFunc = getDeletedMethodErrorFn();
      llvm::CallInst::Create(errorFunc, ArrayRef<llvm::Value *>(), "", entry);
      new llvm::UnreachableInst(getLLVMContext(), entry);
    }

    // For each eliminated method symbol create an alias to the stub.
    auto *alias = llvm::GlobalAlias::create(llvm::GlobalValue::ExternalLinkage,
                                            F.getName(), stub);

    if (F.getEffectiveSymbolLinkage() == SILLinkage::Hidden)
      alias->setVisibility(llvm::GlobalValue::HiddenVisibility);

    if (useDllStorage() && EnabledDllExport())
      alias->setDLLStorageClass(llvm::GlobalValue::DLLExportStorageClass);
  }
}

void IRGenModule::emitTypeVerifier() {
  // Look up the types to verify.
  
  SmallVector<CanType, 4> TypesToVerify;
  for (auto name : IRGen.Opts.VerifyTypeLayoutNames) {
    // Look up the name in the module.
    SmallVector<ValueDecl*, 1> lookup;
    swift::ModuleDecl *M = getSwiftModule();
    M->lookupMember(lookup, M, DeclName(Context.getIdentifier(name)),
                    Identifier());
    if (lookup.empty()) {
      Context.Diags.diagnose(SourceLoc(), diag::type_to_verify_not_found,
                             name);
      continue;
    }
    
    TypeDecl *typeDecl = nullptr;
    for (auto decl : lookup) {
      if (auto td = dyn_cast<TypeDecl>(decl)) {
        if (typeDecl) {
          Context.Diags.diagnose(SourceLoc(), diag::type_to_verify_ambiguous,
                                 name);
          goto next;
        }
        typeDecl = td;
        break;
      }
    }
    if (!typeDecl) {
      Context.Diags.diagnose(SourceLoc(), diag::type_to_verify_not_found, name);
      continue;
    }
    
    {
      auto type = typeDecl->getDeclaredInterfaceType();
      if (type->hasTypeParameter()) {
        Context.Diags.diagnose(SourceLoc(), diag::type_to_verify_dependent,
                               name);
        continue;
      }
      
      TypesToVerify.push_back(type->getCanonicalType());
    }
  next:;
  }
  if (TypesToVerify.empty())
    return;

  // Find the entry point.
  SILFunction *EntryPoint =
    getSILModule().lookUpFunction(SWIFT_ENTRY_POINT_FUNCTION);

  if (!EntryPoint)
    return;
  
  llvm::Function *EntryFunction = Module.getFunction(EntryPoint->getName());
  if (!EntryFunction)
    return;
  
  // Create a new function to contain our logic.
  auto fnTy = llvm::FunctionType::get(VoidTy, /*varArg*/ false);
  auto VerifierFunction = llvm::Function::Create(fnTy,
                                             llvm::GlobalValue::PrivateLinkage,
                                             "type_verifier",
                                             getModule());
  VerifierFunction->setAttributes(constructInitialAttributes());
  
  // Insert a call into the entry function.
  {
    llvm::BasicBlock *EntryBB = &EntryFunction->getEntryBlock();
    llvm::BasicBlock::iterator IP = EntryBB->getFirstInsertionPt();
    IRBuilder Builder(getLLVMContext(), DebugInfo);
    Builder.llvm::IRBuilderBase::SetInsertPoint(EntryBB, IP);
    if (DebugInfo)
      DebugInfo->setEntryPointLoc(Builder);
    Builder.CreateCall(VerifierFunction, {});
  }

  IRGenTypeVerifierFunction VerifierIGF(*this, VerifierFunction);
  VerifierIGF.emit(TypesToVerify);
}

/// Get SIL-linkage for something that's not required to be visible
/// and doesn't actually need to be uniqued.
static SILLinkage getNonUniqueSILLinkage(FormalLinkage linkage,
                                         ForDefinition_t forDefinition) {
  switch (linkage) {
  case FormalLinkage::PublicUnique:
  case FormalLinkage::PublicNonUnique:
    return (forDefinition ? SILLinkage::Shared : SILLinkage::PublicExternal);

  case FormalLinkage::HiddenUnique:
  case FormalLinkage::HiddenNonUnique:
    return (forDefinition ? SILLinkage::Shared : SILLinkage::HiddenExternal);

  case FormalLinkage::Private:
    return SILLinkage::Private;
  }
  llvm_unreachable("bad formal linkage");
}

SILLinkage LinkEntity::getLinkage(ForDefinition_t forDefinition) const {
  // For when `this` is a protocol conformance of some kind.
  auto getLinkageAsConformance = [&] {
    return getLinkageForProtocolConformance(
        getProtocolConformance()->getRootNormalConformance(), forDefinition);
  };

  switch (getKind()) {
  // Most type metadata depend on the formal linkage of their type.
  case Kind::ValueWitnessTable: {
    auto type = getType();

    // Builtin types, (), () -> () and so on are in the runtime.
    if (!type.getAnyNominal())
      return getSILLinkage(FormalLinkage::PublicUnique, forDefinition);

    // Imported types.
    if (getTypeMetadataAccessStrategy(type) ==
          MetadataAccessStrategy::NonUniqueAccessor)
      return SILLinkage::Shared;

    // Everything else is only referenced inside its module.
    return SILLinkage::Private;
  }

  case Kind::TypeMetadataLazyCacheVariable: {
    auto type = getType();

    // Imported types, non-primitive structural types.
    if (getTypeMetadataAccessStrategy(type) ==
          MetadataAccessStrategy::NonUniqueAccessor)
      return SILLinkage::Shared;

    // Everything else is only referenced inside its module.
    return SILLinkage::Private;
  }

  case Kind::TypeMetadata:
    if (isMetadataPattern())
      return SILLinkage::Private;

    switch (getMetadataAddress()) {
    case TypeMetadataAddress::FullMetadata:
      // The full metadata object is private to the containing module.
      return SILLinkage::Private;
    case TypeMetadataAddress::AddressPoint: {
      auto *nominal = getType().getAnyNominal();
      return getSILLinkage(nominal
                           ? getDeclLinkage(nominal)
                           : FormalLinkage::PublicUnique,
                           forDefinition);
    }
    }

  // ...but we don't actually expose individual value witnesses (right now).
  case Kind::ValueWitness:
    return getNonUniqueSILLinkage(getDeclLinkage(getType().getAnyNominal()),
                                  forDefinition);

  // Foreign type metadata candidates are always shared; the runtime
  // does the uniquing.
  case Kind::ForeignTypeMetadataCandidate:
    return SILLinkage::Shared;

  case Kind::TypeMetadataAccessFunction:
    switch (getTypeMetadataAccessStrategy(getType())) {
    case MetadataAccessStrategy::PublicUniqueAccessor:
      return getSILLinkage(FormalLinkage::PublicUnique, forDefinition);
    case MetadataAccessStrategy::HiddenUniqueAccessor:
      return getSILLinkage(FormalLinkage::HiddenUnique, forDefinition);
    case MetadataAccessStrategy::PrivateAccessor:
      return getSILLinkage(FormalLinkage::Private, forDefinition);
    case MetadataAccessStrategy::NonUniqueAccessor:
      return SILLinkage::Shared;
    }
    llvm_unreachable("bad metadata access kind");

  case Kind::ObjCClassRef:
    return SILLinkage::Private;

  case Kind::Function:
  case Kind::Other:
  case Kind::ObjCClass:
  case Kind::ObjCMetaclass:
  case Kind::SwiftMetaclassStub:
  case Kind::FieldOffset:
  case Kind::NominalTypeDescriptor:
  case Kind::ProtocolDescriptor:
    return getSILLinkage(getDeclLinkage(getDecl()), forDefinition);

  case Kind::DirectProtocolWitnessTable:
  case Kind::ProtocolWitnessTableAccessFunction:
    return getLinkageAsConformance();

  case Kind::ProtocolWitnessTableLazyAccessFunction:
  case Kind::ProtocolWitnessTableLazyCacheVariable: {
    auto *nominal = getType().getAnyNominal();
    assert(nominal);
    if (getDeclLinkage(nominal) == FormalLinkage::Private ||
        getLinkageAsConformance() == SILLinkage::Private) {
      return SILLinkage::Private;
    } else {
      return SILLinkage::Shared;
    }
  }

  case Kind::AssociatedTypeMetadataAccessFunction:
  case Kind::AssociatedTypeWitnessTableAccessFunction:
  case Kind::GenericProtocolWitnessTableCache:
  case Kind::GenericProtocolWitnessTableInstantiationFunction:
    return SILLinkage::Private;
  
  case Kind::SILFunction:
    return getSILFunction()->getEffectiveSymbolLinkage();
      
  case Kind::SILGlobalVariable:
    return getSILGlobalVariable()->getLinkage();

  case Kind::ReflectionBuiltinDescriptor:
  case Kind::ReflectionFieldDescriptor: {
    // Reflection descriptors for imported types have shared linkage,
    // since we may emit them in other TUs in the same module.
    if (auto *nominal = getType().getAnyNominal())
      if (getDeclLinkage(nominal) == FormalLinkage::PublicNonUnique)
        return SILLinkage::Shared;
    return SILLinkage::Private;
  }
  case Kind::ReflectionAssociatedTypeDescriptor:
    if (getLinkageAsConformance() == SILLinkage::Shared)
      return SILLinkage::Shared;
    return SILLinkage::Private;
  case Kind::ReflectionSuperclassDescriptor:
    if (getDeclLinkage(getDecl()) == FormalLinkage::PublicNonUnique)
      return SILLinkage::Shared;
    return SILLinkage::Private;
  }
  llvm_unreachable("bad link entity kind");
}

static bool isAvailableExternally(IRGenModule &IGM, const DeclContext *dc) {
  dc = dc->getModuleScopeContext();
  if (isa<ClangModuleUnit>(dc) ||
      dc == IGM.getSILModule().getAssociatedContext())
    return false;
  return true;
}

static bool isAvailableExternally(IRGenModule &IGM, const Decl *decl) {
  return isAvailableExternally(IGM, decl->getDeclContext());
}

static bool isAvailableExternally(IRGenModule &IGM, Type type) {
  if (auto decl = type->getAnyNominal())
    return isAvailableExternally(IGM, decl->getDeclContext());
  return true;
}

bool LinkEntity::isAvailableExternally(IRGenModule &IGM) const {
  switch (getKind()) {
  case Kind::ValueWitnessTable:
  case Kind::TypeMetadata:
    return ::isAvailableExternally(IGM, getType());

  case Kind::ForeignTypeMetadataCandidate:
    assert(!::isAvailableExternally(IGM, getType()));
    return false;

  case Kind::ObjCClass:
  case Kind::ObjCMetaclass:
    // FIXME: Removing this triggers a linker bug
    return true;

  case Kind::SwiftMetaclassStub:
  case Kind::NominalTypeDescriptor:
  case Kind::ProtocolDescriptor:
    return ::isAvailableExternally(IGM, getDecl());

  case Kind::DirectProtocolWitnessTable:
    return ::isAvailableExternally(IGM, getProtocolConformance()->getDeclContext());

  case Kind::ObjCClassRef:
  case Kind::ValueWitness:
  case Kind::TypeMetadataAccessFunction:
  case Kind::TypeMetadataLazyCacheVariable:
  case Kind::Function:
  case Kind::Other:
  case Kind::FieldOffset:
  case Kind::ProtocolWitnessTableAccessFunction:
  case Kind::ProtocolWitnessTableLazyAccessFunction:
  case Kind::ProtocolWitnessTableLazyCacheVariable:
  case Kind::AssociatedTypeMetadataAccessFunction:
  case Kind::AssociatedTypeWitnessTableAccessFunction:
  case Kind::GenericProtocolWitnessTableCache:
  case Kind::GenericProtocolWitnessTableInstantiationFunction:
  case Kind::SILFunction:
  case Kind::SILGlobalVariable:
  case Kind::ReflectionBuiltinDescriptor:
  case Kind::ReflectionFieldDescriptor:
  case Kind::ReflectionAssociatedTypeDescriptor:
  case Kind::ReflectionSuperclassDescriptor:
    llvm_unreachable("Relative reference to unsupported link entity");
  }
  llvm_unreachable("bad link entity kind");
}

<<<<<<< HEAD
bool LinkEntity::isFragile(ForDefinition_t isDefinition) const {
  switch (getKind()) {
    case Kind::SILFunction:
      return getSILFunction()->isSerialized();
      
    case Kind::SILGlobalVariable:
      return getSILGlobalVariable()->isSerialized();
      
    case Kind::ReflectionAssociatedTypeDescriptor:
    case Kind::ReflectionSuperclassDescriptor:
    case Kind::AssociatedTypeMetadataAccessFunction:
    case Kind::AssociatedTypeWitnessTableAccessFunction:
    case Kind::GenericProtocolWitnessTableCache:
    case Kind::GenericProtocolWitnessTableInstantiationFunction:
    case Kind::ObjCClassRef:
      return false;

    default:
      break;
  }
  if (isProtocolConformanceKind(getKind())) {
    auto conformance = getProtocolConformance();

    auto conformanceModule = conformance->getDeclContext()->getParentModule();
    auto isCompletelySerialized = conformanceModule->getResilienceStrategy() ==
                                  ResilienceStrategy::Fragile;

    // The conformance is fragile if it is in a -sil-serialize-all module.
    return isCompletelySerialized;
  }
  return false;
}

=======
>>>>>>> aad14e3c
static std::tuple<llvm::GlobalValue::LinkageTypes,
                  llvm::GlobalValue::VisibilityTypes,
                  llvm::GlobalValue::DLLStorageClassTypes>
getIRLinkage(const UniversalLinkageInfo &info, SILLinkage linkage,
             ForDefinition_t isDefinition,
             bool isWeakImported) {

#define RESULT(LINKAGE, VISIBILITY, DLL_STORAGE)                               \
  std::make_tuple(llvm::GlobalValue::LINKAGE##Linkage,                         \
                  llvm::GlobalValue::VISIBILITY##Visibility,                   \
                  llvm::GlobalValue::DLL_STORAGE##StorageClass)

  // Use protected visibility for public symbols we define on ELF.  ld.so
  // doesn't support relative relocations at load time, which interferes with
  // our metadata formats.  Default visibility should suffice for other object
  // formats.
  llvm::GlobalValue::VisibilityTypes PublicDefinitionVisibility =
      info.IsELFObject ? llvm::GlobalValue::ProtectedVisibility
                       : llvm::GlobalValue::DefaultVisibility;
  llvm::GlobalValue::DLLStorageClassTypes ExportedStorage =
      info.UseDLLStorage && EnabledDllExport() ? llvm::GlobalValue::DLLExportStorageClass
                         : llvm::GlobalValue::DefaultStorageClass;
  llvm::GlobalValue::DLLStorageClassTypes ImportedStorage =
      info.UseDLLStorage && EnabledDllImport() ? llvm::GlobalValue::DLLImportStorageClass
                         : llvm::GlobalValue::DefaultStorageClass;

  switch (linkage) {
  case SILLinkage::Public:
<<<<<<< HEAD
    // Don't code-gen transparent functions. Internal linkage will enable llvm
    // to delete transparent functions except they are referenced from somewhere
    // (i.e. the function pointer is taken).
    //
    // In case we are generating multiple LLVM modules, we still have to use
    // ExternalLinkage so that modules can cross-reference transparent
    // functions.
    //
    // TODO: In non-whole-module-opt the generated swiftmodules are "linked" and
    // this strips all serialized transparent functions. So we have to code-gen
    // transparent functions in non-whole-module-opt.
    if (isSILOnly && !info.HasMultipleIGMs && info.IsWholeModule)
      return std::make_tuple(llvm::GlobalValue::InternalLinkage,
                             llvm::GlobalValue::DefaultVisibility,
                             ExportedStorage);
=======
>>>>>>> aad14e3c
    return std::make_tuple(llvm::GlobalValue::ExternalLinkage,
                           PublicDefinitionVisibility, ExportedStorage);

  case SILLinkage::Shared:
  case SILLinkage::SharedExternal:
    return isDefinition ? RESULT(LinkOnceODR, Hidden, Default)
                        : RESULT(External, Hidden, Default);

  case SILLinkage::Hidden:
    return RESULT(External, Hidden, Default);

  case SILLinkage::Private:
    // In case of multiple llvm modules (in multi-threaded compilation) all
    // private decls must be visible from other files.
    // We use LinkOnceODR instead of External here because private lazy protocol
    // witness table accessors could be emitted by two different IGMs during
    // IRGen into different object files and the linker would complain about
    // duplicate symbols.
    if (info.HasMultipleIGMs)
      return RESULT(LinkOnceODR, Hidden, Default);
    return RESULT(Internal, Default, Default);

  case SILLinkage::PublicExternal: {
    if (isDefinition) {
<<<<<<< HEAD
      // Transparent function are not available externally.
      if (isSILOnly)
        return std::make_tuple(llvm::GlobalValue::LinkOnceODRLinkage,
                               llvm::GlobalValue::HiddenVisibility,
                               ImportedStorage);
=======
>>>>>>> aad14e3c
      return std::make_tuple(llvm::GlobalValue::AvailableExternallyLinkage,
                             llvm::GlobalValue::DefaultVisibility,
                             ImportedStorage);
    }

    auto linkage = isWeakImported ? llvm::GlobalValue::ExternalWeakLinkage
                                  : llvm::GlobalValue::ExternalLinkage;
    return std::make_tuple(linkage, llvm::GlobalValue::DefaultVisibility,
                           ImportedStorage);
  }

  case SILLinkage::HiddenExternal:
  case SILLinkage::PrivateExternal:
    return std::make_tuple(isDefinition
                               ? llvm::GlobalValue::AvailableExternallyLinkage
                               : llvm::GlobalValue::ExternalLinkage,
<<<<<<< HEAD
                           isFragile || info.IsCOFFObject ? llvm::GlobalValue::DefaultVisibility
                                     : llvm::GlobalValue::HiddenVisibility,
=======
                           llvm::GlobalValue::HiddenVisibility,
>>>>>>> aad14e3c
                           ImportedStorage);

  }

  llvm_unreachable("bad SIL linkage");
}

/// Given that we're going to define a global value but already have a
/// forward-declaration of it, update its linkage.
static void updateLinkageForDefinition(IRGenModule &IGM,
                                       llvm::GlobalValue *global,
                                       const LinkEntity &entity) {
  // TODO: there are probably cases where we can avoid redoing the
  // entire linkage computation.
  UniversalLinkageInfo linkInfo(IGM);
  auto linkage =
      getIRLinkage(linkInfo, entity.getLinkage(ForDefinition),
                   ForDefinition, entity.isWeakImported(IGM.getSwiftModule()));
  global->setLinkage(std::get<0>(linkage));
  global->setVisibility(std::get<1>(linkage));
  global->setDLLStorageClass(std::get<2>(linkage));

  // Everything externally visible is considered used in Swift.
  // That mostly means we need to be good at not marking things external.
  //
  // Exclude "main", because it should naturally be used, and because adding it
  // to llvm.used leaves a dangling use when the REPL attempts to discard
  // intermediate mains.
  if (LinkInfo::isUsed(std::get<0>(linkage), std::get<1>(linkage),
                       std::get<2>(linkage)) &&
      global->getName() != SWIFT_ENTRY_POINT_FUNCTION)
    IGM.addUsedGlobal(global);
}

LinkInfo LinkInfo::get(IRGenModule &IGM, const LinkEntity &entity,
                       ForDefinition_t isDefinition) {
  return LinkInfo::get(IGM, IGM.getSwiftModule(), entity, isDefinition);
}

LinkInfo LinkInfo::get(const UniversalLinkageInfo &linkInfo,
                       ModuleDecl *swiftModule, const LinkEntity &entity,
                       ForDefinition_t isDefinition) {
  LinkInfo result;

  entity.mangle(result.Name);

  std::tie(result.Linkage, result.Visibility, result.DLLStorageClass) =
      getIRLinkage(linkInfo, entity.getLinkage(isDefinition),
                   isDefinition, entity.isWeakImported(swiftModule));

  result.ForDefinition = isDefinition;

  return result;
}

LinkInfo LinkInfo::get(const UniversalLinkageInfo &linkInfo,
                       StringRef name,
                       SILLinkage linkage,
<<<<<<< HEAD
                       bool isFragile,
                       bool isSILOnly,
                       ForDefinition_t isDefinition,
                       bool isWeakImported) {
  LinkInfo result;
  
  result.Name += name;
  std::tie(result.Linkage, result.Visibility, result.DLLStorageClass) =
    getIRLinkage(linkInfo, linkage, isFragile, isSILOnly,
=======
                       ForDefinition_t isDefinition,
                       bool isWeakImported) {
  LinkInfo result;

  result.Name += name;
  std::tie(result.Linkage, result.Visibility, result.DLLStorageClass) =
    getIRLinkage(linkInfo, linkage,
>>>>>>> aad14e3c
                 isDefinition, isWeakImported);
  result.ForDefinition = isDefinition;
  return result;
}
<<<<<<< HEAD
                       
=======

>>>>>>> aad14e3c
static bool isPointerTo(llvm::Type *ptrTy, llvm::Type *objTy) {
  return cast<llvm::PointerType>(ptrTy)->getElementType() == objTy;
}

/// Get or create an LLVM function with these linkage rules.
llvm::Function *irgen::createFunction(IRGenModule &IGM,
                                      LinkInfo &linkInfo,
                                      const Signature &signature,
                                      llvm::Function *insertBefore,
                                      OptimizationMode FuncOptMode) {
  auto name = linkInfo.getName();

  llvm::Function *existing = IGM.Module.getFunction(name);
  if (existing) {
    if (isPointerTo(existing->getType(), signature.getType()))
      return cast<llvm::Function>(existing);

    IGM.error(SourceLoc(),
              "program too clever: function collides with existing symbol " +
                  name);

    // Note that this will implicitly unique if the .unique name is also taken.
    existing->setName(name + ".unique");
  }

  llvm::Function *fn =
    llvm::Function::Create(signature.getType(), linkInfo.getLinkage(), name);
  fn->setVisibility(linkInfo.getVisibility());
  fn->setDLLStorageClass(linkInfo.getDLLStorage());
  fn->setCallingConv(signature.getCallingConv());

  if (insertBefore) {
    IGM.Module.getFunctionList().insert(insertBefore->getIterator(), fn);
  } else {
    IGM.Module.getFunctionList().push_back(fn);
 }

  llvm::AttrBuilder initialAttrs;
  IGM.constructInitialFnAttributes(initialAttrs, FuncOptMode);
  // Merge initialAttrs with attrs.
  auto updatedAttrs =
    signature.getAttributes().addAttributes(IGM.getLLVMContext(),
                                      llvm::AttributeList::FunctionIndex,
                                            initialAttrs);
  if (!updatedAttrs.isEmpty())
    fn->setAttributes(updatedAttrs);

  // Everything externally visible is considered used in Swift.
  // That mostly means we need to be good at not marking things external.
  //
  // Exclude "main", because it should naturally be used, and because adding it
  // to llvm.used leaves a dangling use when the REPL attempts to discard
  // intermediate mains.
  if (linkInfo.isUsed() && name != SWIFT_ENTRY_POINT_FUNCTION) {
    IGM.addUsedGlobal(fn);
  }

  return fn;
}

bool LinkInfo::isUsed(llvm::GlobalValue::LinkageTypes Linkage,
                      llvm::GlobalValue::VisibilityTypes Visibility,
                      llvm::GlobalValue::DLLStorageClassTypes DLLStorage) {
  // Everything externally visible is considered used in Swift.
  // That mostly means we need to be good at not marking things external.
  return Linkage == llvm::GlobalValue::ExternalLinkage &&
         (Visibility == llvm::GlobalValue::DefaultVisibility ||
          Visibility == llvm::GlobalValue::ProtectedVisibility) &&
         (DLLStorage == llvm::GlobalValue::DefaultStorageClass ||
          DLLStorage == llvm::GlobalValue::DLLExportStorageClass);
}

/// Get or create an LLVM global variable with these linkage rules.
llvm::GlobalVariable *swift::irgen::createVariable(
    IRGenModule &IGM, LinkInfo &linkInfo, llvm::Type *storageType,
    Alignment alignment, DebugTypeInfo DbgTy, Optional<SILLocation> DebugLoc,
    StringRef DebugName) {
  auto name = linkInfo.getName();
  llvm::GlobalValue *existingValue = IGM.Module.getNamedGlobal(name);
  if (existingValue) {
    auto existingVar = dyn_cast<llvm::GlobalVariable>(existingValue);
    if (existingVar && isPointerTo(existingVar->getType(), storageType))
      return existingVar;

    IGM.error(SourceLoc(),
              "program too clever: variable collides with existing symbol " +
                  name);

    // Note that this will implicitly unique if the .unique name is also taken.
    existingValue->setName(name + ".unique");
  }

  auto var = new llvm::GlobalVariable(IGM.Module, storageType,
                                      /*constant*/ false, linkInfo.getLinkage(),
                                      /*initializer*/ nullptr, name);
  var->setVisibility(linkInfo.getVisibility());
  var->setDLLStorageClass(linkInfo.getDLLStorage());
  var->setAlignment(alignment.getValue());

  // Everything externally visible is considered used in Swift.
  // That mostly means we need to be good at not marking things external.
  if (linkInfo.isUsed()) {
    IGM.addUsedGlobal(var);
  }

  if (IGM.DebugInfo && !DbgTy.isNull() && linkInfo.isForDefinition())
    IGM.DebugInfo->emitGlobalVariableDeclaration(
        var, DebugName.empty() ? name : DebugName, name, DbgTy,
        var->hasInternalLinkage(), DebugLoc);

  return var;
}

/// Emit a global declaration.
void IRGenModule::emitGlobalDecl(Decl *D) {
  switch (D->getKind()) {
  case DeclKind::Extension:
    return emitExtension(cast<ExtensionDecl>(D));

  case DeclKind::Protocol:
    return emitProtocolDecl(cast<ProtocolDecl>(D));

  case DeclKind::PatternBinding:
    // The global initializations are in SIL.
    return;

  case DeclKind::Param:
    llvm_unreachable("there are no global function parameters");

  case DeclKind::Subscript:
    llvm_unreachable("there are no global subscript operations");
      
  case DeclKind::EnumCase:
  case DeclKind::EnumElement:
    llvm_unreachable("there are no global enum elements");

  case DeclKind::Constructor:
    llvm_unreachable("there are no global constructor");

  case DeclKind::Destructor:
    llvm_unreachable("there are no global destructor");

  case DeclKind::MissingMember:
    llvm_unreachable("there are no global member placeholders");

  case DeclKind::TypeAlias:
  case DeclKind::GenericTypeParam:
  case DeclKind::AssociatedType:
  case DeclKind::IfConfig:
    return;

  case DeclKind::Enum:
    return emitEnumDecl(cast<EnumDecl>(D));

  case DeclKind::Struct:
    return emitStructDecl(cast<StructDecl>(D));

  case DeclKind::Class:
    return emitClassDecl(cast<ClassDecl>(D));

  // These declarations are only included in the debug info.
  case DeclKind::Import:
    if (DebugInfo)
      DebugInfo->emitImport(cast<ImportDecl>(D));
    return;

  // We emit these as part of the PatternBindingDecl.
  case DeclKind::Var:
    return;

  case DeclKind::Func:
    // Handled in SIL.
    return;

  case DeclKind::TopLevelCode:
    // All the top-level code will be lowered separately.
    return;
      
  // Operator decls aren't needed for IRGen.
  case DeclKind::InfixOperator:
  case DeclKind::PrefixOperator:
  case DeclKind::PostfixOperator:
  case DeclKind::PrecedenceGroup:
    return;

  case DeclKind::Module:
    return;
  }

  llvm_unreachable("bad decl kind!");
}

Address IRGenModule::getAddrOfSILGlobalVariable(SILGlobalVariable *var,
                                                const TypeInfo &ti,
                                                ForDefinition_t forDefinition) {
  if (auto clangDecl = var->getClangDecl()) {
    auto addr = getAddrOfClangGlobalDecl(cast<clang::VarDecl>(clangDecl),
                                         forDefinition);

    // If we're not emitting this to define it, make sure we cast it to the
    // right type.
    if (!forDefinition) {
      auto ptrTy = ti.getStorageType()->getPointerTo();
      addr = llvm::ConstantExpr::getBitCast(addr, ptrTy);
    }

    auto alignment =
      Alignment(getClangASTContext().getDeclAlign(clangDecl).getQuantity());
    return Address(addr, alignment);
  }

  LinkEntity entity = LinkEntity::forSILGlobalVariable(var);
  ResilienceExpansion expansion = getResilienceExpansionForLayout(var);

  llvm::Type *storageType;
  Size fixedSize;
  Alignment fixedAlignment;

  if (var->isInitializedObject()) {
    assert(ti.isFixedSize(expansion));
    StructLayout *Layout = StaticObjectLayouts[var].get();
    if (!Layout) {
      // Create the layout (includes the llvm type) for the statically
      // initialized object and store it for later.
      ObjectInst *OI = cast<ObjectInst>(var->getStaticInitializerValue());
      llvm::SmallVector<SILType, 16> TailTypes;
      for (SILValue TailOp : OI->getTailElements()) {
        TailTypes.push_back(TailOp->getType());
      }
      Layout = getClassLayoutWithTailElems(*this,
                                           var->getLoweredType(), TailTypes);
      StaticObjectLayouts[var] = std::unique_ptr<StructLayout>(Layout);
    }
    storageType = Layout->getType();
    fixedSize = Layout->getSize();
    fixedAlignment = Layout->getAlignment();
    assert(fixedAlignment >= TargetInfo.HeapObjectAlignment);
  } else if (ti.isFixedSize(expansion)) {
    // Allocate static storage.
    auto &fixedTI = cast<FixedTypeInfo>(ti);
    storageType = fixedTI.getStorageType();
    fixedSize = fixedTI.getFixedSize();
    fixedAlignment = fixedTI.getFixedAlignment();
  } else {
    // Allocate a fixed-size buffer and possibly heap-allocate a payload at
    // runtime if the runtime size of the type does not fit in the buffer.
    storageType = getFixedBufferTy();
    fixedSize = Size(DataLayout.getTypeAllocSize(storageType));
    fixedAlignment = Alignment(DataLayout.getABITypeAlignment(storageType));
  }

  // Check whether we've created the global variable already.
  // FIXME: We should integrate this into the LinkEntity cache more cleanly.
  auto gvar = Module.getGlobalVariable(var->getName(), /*allowInternal*/ true);
  if (gvar) {
    if (forDefinition)
      updateLinkageForDefinition(*this, gvar, entity);
  } else {
    LinkInfo link = LinkInfo::get(*this, entity, forDefinition);
    llvm::Type *storageTypeWithContainer = storageType;
    if (var->isInitializedObject()) {
      // A statically initialized object must be placed into a container struct
      // because the swift_initStaticObject needs a swift_once_t at offset -1:
      //     struct Container {
      //       swift_once_t token[fixedAlignment / sizeof(swift_once_t)];
      //       HeapObject object;
      //     };
      std::string typeName = storageType->getStructName().str() + 'c';
      assert(fixedAlignment >= getPointerAlignment());
      unsigned numTokens = fixedAlignment.getValue() /
        getPointerAlignment().getValue();
      storageTypeWithContainer = llvm::StructType::create(getLLVMContext(),
              {llvm::ArrayType::get(OnceTy, numTokens), storageType}, typeName);
      gvar = createVariable(*this, link, storageTypeWithContainer,
                            fixedAlignment);
    } else {
      auto DbgTy = DebugTypeInfo::getGlobal(var, storageTypeWithContainer,
                                            fixedSize, fixedAlignment);
      if (var->getDecl()) {
        // If we have the VarDecl, use it for more accurate debugging information.
        gvar = createVariable(*this, link, storageTypeWithContainer,
                              fixedAlignment, DbgTy, SILLocation(var->getDecl()),
                              var->getDecl()->getName().str());
      } else {
        Optional<SILLocation> loc;
        if (var->hasLocation())
          loc = var->getLocation();
        gvar = createVariable(*this, link, storageTypeWithContainer,
                              fixedAlignment, DbgTy, loc, var->getName());
      }
    }
    /// Add a zero initializer.
    if (forDefinition)
      gvar->setInitializer(llvm::Constant::getNullValue(storageTypeWithContainer));
  }
  llvm::Constant *addr = gvar;
  if (var->isInitializedObject()) {
    // Project out the object from the container.
    llvm::Constant *Indices[2] = {
      llvm::ConstantExpr::getIntegerValue(Int32Ty, APInt(32, 0)),
      llvm::ConstantExpr::getIntegerValue(Int32Ty, APInt(32, 1))
    };
    // Return the address of the initialized object itself (and not the address
    // to a reference to it).
    addr = llvm::ConstantExpr::getGetElementPtr(nullptr, gvar, Indices);
  }
  addr = llvm::ConstantExpr::getBitCast(addr, storageType->getPointerTo());
  return Address(addr, Alignment(gvar->getAlignment()));
}

/// Return True if the function \p f is a 'readonly' function. Checking
/// for the SIL @effects(readonly) attribute is not enough because this
/// definition does not match the definition of the LLVM readonly function
/// attribute. In this function we do the actual check.
static bool isReadOnlyFunction(SILFunction *f) {
  // Check if the function has any 'owned' parameters. Owned parameters may
  // call the destructor of the object which could violate the readonly-ness
  // of the function.
  if (f->hasOwnedParameters() || f->hasIndirectFormalResults())
    return false;

  auto Eff = f->getEffectsKind();

  // Swift's readonly does not automatically match LLVM's readonly.
  // Swift SIL optimizer relies on @effects(readonly) to remove e.g.
  // dead code remaining from initializers of strings or dictionaries
  // of variables that are not used. But those initializers are often
  // not really readonly in terms of LLVM IR. For example, the
  // Dictionary.init() is marked as @effects(readonly) in Swift, but
  // it does invoke reference-counting operations.
  if (Eff == EffectsKind::ReadOnly || Eff == EffectsKind::ReadNone) {
    // TODO: Analyze the body of function f and return true if it is
    // really readonly.
    return false;
  }

  return false;
}

static clang::GlobalDecl getClangGlobalDeclForFunction(const clang::Decl *decl) {
  if (auto ctor = dyn_cast<clang::CXXConstructorDecl>(decl))
    return clang::GlobalDecl(ctor, clang::Ctor_Complete);
  if (auto dtor = dyn_cast<clang::CXXDestructorDecl>(decl))
    return clang::GlobalDecl(dtor, clang::Dtor_Complete);
  return clang::GlobalDecl(cast<clang::FunctionDecl>(decl));
}

/// Find the entry point for a SIL function.
llvm::Function *IRGenModule::getAddrOfSILFunction(SILFunction *f,
                                                  ForDefinition_t forDefinition) {
  LinkEntity entity = LinkEntity::forSILFunction(f);

  // Check whether we've created the function already.
  // FIXME: We should integrate this into the LinkEntity cache more cleanly.
  llvm::Function *fn = Module.getFunction(f->getName());  
  if (fn) {
    if (forDefinition) updateLinkageForDefinition(*this, fn, entity);
    return fn;
  }

  // If it's a Clang declaration, ask Clang to generate the IR declaration.
  // This might generate new functions, so we should do it before computing
  // the insert-before point.
  llvm::Constant *clangAddr = nullptr;
  if (auto clangDecl = f->getClangDecl()) {
    auto globalDecl = getClangGlobalDeclForFunction(clangDecl);
    clangAddr = getAddrOfClangGlobalDecl(globalDecl, forDefinition);
  }

  bool isDefinition = f->isDefinition();
  bool hasOrderNumber = isDefinition;
  unsigned orderNumber = ~0U;
  llvm::Function *insertBefore = nullptr;

  // If the SIL function has a definition, we should have an order
  // number for it; make sure to insert it in that position relative
  // to other ordered functions.
  if (hasOrderNumber) {
    orderNumber = IRGen.getFunctionOrder(f);
    if (auto emittedFunctionIterator
          = EmittedFunctionsByOrder.findLeastUpperBound(orderNumber))
      insertBefore = *emittedFunctionIterator;
  }

  // If it's a Clang declaration, check whether Clang gave us a declaration.
  if (clangAddr) {
    fn = dyn_cast<llvm::Function>(clangAddr->stripPointerCasts());

    // If we have a function, move it to the appropriate position.
    if (fn) {
      if (hasOrderNumber) {
        auto &fnList = Module.getFunctionList();
        fnList.remove(fn);
        fnList.insert(llvm::Module::iterator(insertBefore), fn);

        EmittedFunctionsByOrder.insert(orderNumber, fn);
      }
      return fn;
    }

  // Otherwise, if we have a lazy definition for it, be sure to queue that up.
  } else if (isDefinition && !forDefinition && !f->isPossiblyUsedExternally() &&
             !hasCodeCoverageInstrumentation(*f, getSILModule())) {
    IRGen.addLazyFunction(f);
  }

  Signature signature = getSignature(f->getLoweredFunctionType());
  auto &attrs = signature.getMutableAttributes();

  LinkInfo link = LinkInfo::get(*this, entity, forDefinition);

  if (f->getInlineStrategy() == NoInline) {
    attrs = attrs.addAttribute(signature.getType()->getContext(),
                               llvm::AttributeList::FunctionIndex,
                               llvm::Attribute::NoInline);
  }
  if (isReadOnlyFunction(f)) {
    attrs = attrs.addAttribute(signature.getType()->getContext(),
                               llvm::AttributeList::FunctionIndex,
                               llvm::Attribute::ReadOnly);
  }
  fn = createFunction(*this, link, signature, insertBefore,
                      f->getOptimizationMode());

  // If we have an order number for this function, set it up as appropriate.
  if (hasOrderNumber) {
    EmittedFunctionsByOrder.insert(orderNumber, fn);
  }
  return fn;
}

static llvm::GlobalVariable *createGOTEquivalent(IRGenModule &IGM,
                                                 llvm::Constant *global,
                                                 StringRef globalName) {

  auto gotEquivalent = new llvm::GlobalVariable(IGM.Module,
                                      global->getType(),
                                      /*constant*/ true,
                                      llvm::GlobalValue::PrivateLinkage,
                                      global,
                                      llvm::Twine("got.") + globalName);
  gotEquivalent->setUnnamedAddr(llvm::GlobalValue::UnnamedAddr::Global);
  return gotEquivalent;
}

static llvm::Constant *getElementBitCast(llvm::Constant *ptr,
                                         llvm::Type *newEltType) {
  auto ptrType = cast<llvm::PointerType>(ptr->getType());
  if (ptrType->getElementType() == newEltType) {
    return ptr;
  } else {
    auto newPtrType = newEltType->getPointerTo(ptrType->getAddressSpace());
    return llvm::ConstantExpr::getBitCast(ptr, newPtrType);
  }
}

/// Return a reference to an object that's suitable for being used for
/// the given kind of reference.
///
/// Note that, if the requested reference kind is a relative reference.
/// the returned constant will not actually be a relative reference.
/// To form the actual relative reference, you must pass the returned
/// result to emitRelativeReference, passing the correct base-address
/// information.
ConstantReference
IRGenModule::getAddrOfLLVMVariable(LinkEntity entity, Alignment alignment,
                                   ConstantInit definition,
                                   llvm::Type *defaultType,
                                   DebugTypeInfo debugType,
                                   SymbolReferenceKind refKind) {
  switch (refKind) {
  case SymbolReferenceKind::Relative_Direct:
  case SymbolReferenceKind::Far_Relative_Direct:
    assert(!definition);
    // FIXME: don't just fall through; force the creation of a weak
    // definition so that we can emit a relative reference.
    LLVM_FALLTHROUGH;

  case SymbolReferenceKind::Absolute:
    return { getAddrOfLLVMVariable(entity, alignment, definition,
                                   defaultType, debugType),
             ConstantReference::Direct };


  case SymbolReferenceKind::Relative_Indirectable:
  case SymbolReferenceKind::Far_Relative_Indirectable:
    assert(!definition);
    return getAddrOfLLVMVariableOrGOTEquivalent(entity, alignment, defaultType);
  }
  llvm_unreachable("bad reference kind");
}

/// A convenient wrapper around getAddrOfLLVMVariable which uses the
/// default type as the definition type.
llvm::Constant *
IRGenModule::getAddrOfLLVMVariable(LinkEntity entity, Alignment alignment,
                                   ForDefinition_t forDefinition,
                                   llvm::Type *defaultType,
                                   DebugTypeInfo debugType) {
  auto definition =
    (forDefinition ? ConstantInit::getDelayed(defaultType) : ConstantInit());
  return getAddrOfLLVMVariable(entity, alignment, definition,
                               defaultType, debugType);
}

/// Get or create an llvm::GlobalVariable.
///
/// If a definition type is given, the result will always be an
/// llvm::GlobalVariable of that type.  Otherwise, the result will
/// have type pointerToDefaultType and may involve bitcasts.
llvm::Constant *
IRGenModule::getAddrOfLLVMVariable(LinkEntity entity, Alignment alignment,
                                   ConstantInit definition,
                                   llvm::Type *defaultType,
                                   DebugTypeInfo DbgTy) {
  // This function assumes that 'globals' only contains GlobalValue
  // values for the entities that it will look up.

  llvm::Type *definitionType = (definition ? definition.getType() : nullptr);

  auto &entry = GlobalVars[entity];
  if (entry) {
    auto existing = cast<llvm::GlobalValue>(entry);

    // If we're looking to define something, we may need to replace a
    // forward declaration.
    if (definitionType) {
      assert(existing->isDeclaration() && "already defined");
      assert(entry->getType()->getPointerElementType() == defaultType);
      updateLinkageForDefinition(*this, existing, entity);

      // If the existing entry is a variable of the right type,
      // set the initializer on it and return.
      if (auto var = dyn_cast<llvm::GlobalVariable>(existing)) {
        if (definitionType == var->getValueType()) {
          if (definition.hasInit())
            definition.getInit().installInGlobal(var);
          return var;
        }
      }

      // Fall out to the case below, clearing the name so that
      // createVariable doesn't detect a collision.
      entry->setName("");

    // Otherwise, we have a previous declaration or definition which
    // we need to ensure has the right type.
    } else {
      return getElementBitCast(entry, defaultType);
    }
  }

  ForDefinition_t forDefinition = (ForDefinition_t) (definitionType != nullptr);
  LinkInfo link = LinkInfo::get(*this, entity, forDefinition);

  // Clang may have defined the variable already.
  if (auto existing = Module.getNamedGlobal(link.getName()))
    return getElementBitCast(existing, defaultType);

  // If we're not defining the object now, forward declare it with the default
  // type.
  if (!definitionType) definitionType = defaultType;

  // Create the variable.
  auto var = createVariable(*this, link, definitionType, alignment, DbgTy);

  // Install the concrete definition if we have one.
  if (definition && definition.hasInit()) {
    definition.getInit().installInGlobal(var);
  }

  // If we have an existing entry, destroy it, replacing it with the
  // new variable.
  if (entry) {
    auto existing = cast<llvm::GlobalValue>(entry);
    auto castVar = getElementBitCast(var, defaultType);
    existing->replaceAllUsesWith(castVar);
    existing->eraseFromParent();
  }

  // If there's also an existing GOT-equivalent entry, rewrite it too, since
  // LLVM won't recognize a global with bitcasts in its initializers as GOT-
  // equivalent. rdar://problem/22388190
  auto foundGOTEntry = GlobalGOTEquivalents.find(entity);
  if (foundGOTEntry != GlobalGOTEquivalents.end() && foundGOTEntry->second) {
    auto existingGOTEquiv = cast<llvm::GlobalVariable>(foundGOTEntry->second);

    // Make a new GOT equivalent referring to the new variable with its
    // definition type.
    auto newGOTEquiv = createGOTEquivalent(*this, var, var->getName());
    auto castGOTEquiv = llvm::ConstantExpr::getBitCast(newGOTEquiv,
                                                   existingGOTEquiv->getType());
    existingGOTEquiv->replaceAllUsesWith(castGOTEquiv);
    existingGOTEquiv->eraseFromParent();
    GlobalGOTEquivalents[entity] = newGOTEquiv;
  }

  // Cache and return.
  entry = var;
  return var;
}

/// Get or create a "GOT equivalent" llvm::GlobalVariable, if applicable.
///
/// Creates a private, unnamed constant containing the address of another
/// global variable. LLVM can replace relative references to this variable with
/// relative references to the GOT entry for the variable in the object file.
ConstantReference
IRGenModule::getAddrOfLLVMVariableOrGOTEquivalent(LinkEntity entity,
                                                  Alignment alignment,
                                                  llvm::Type *defaultType) {
  // Ensure the variable is at least forward-declared.
  if (entity.isForeignTypeMetadataCandidate()) {
    auto foreignCandidate
      = getAddrOfForeignTypeMetadataCandidate(entity.getType());
    (void)foreignCandidate;
  } else {
    getAddrOfLLVMVariable(entity, alignment, ConstantInit(),
                          defaultType, DebugTypeInfo());
  }

  // Guess whether a global entry is a definition from this TU. This isn't
  // bulletproof, but at the point we emit conformance tables, we're far enough
  // along that we should have emitted any metadata objects we were going to.
  auto isDefinition = [&](llvm::Constant *global) -> bool {
    // We only emit aliases for definitions. (An extern alias would be an
    // extern global.)
    if (isa<llvm::GlobalAlias>(global))
      return true;
    // Global vars are definitions if they have an initializer.
    if (auto var = dyn_cast<llvm::GlobalVariable>(global))
      return var->hasInitializer();
    // Assume anything else isn't a definition.
    return false;
  };

  // If the variable isn't public, or has already been defined in this TU,
  // then it definitely doesn't need a GOT entry, and we can
  // relative-reference it directly.
  //
  // TODO: Internal symbols from other TUs we know are destined to be linked
  // into the same image as us could use direct
  // relative references too, to avoid producing unnecessary GOT entries in
  // the final image.
  auto entry = GlobalVars[entity];
  if (!entity.isAvailableExternally(*this) || isDefinition(entry)) {
    // FIXME: Relative references to aliases break MC on 32-bit Mach-O
    // platforms (rdar://problem/22450593 ), so substitute an alias with its
    // aliasee to work around that.
    if (auto alias = dyn_cast<llvm::GlobalAlias>(entry))
      entry = alias->getAliasee();
    return {entry, ConstantReference::Direct};
  }

  auto &gotEntry = GlobalGOTEquivalents[entity];
  if (gotEntry) {
    return {gotEntry, ConstantReference::Indirect};
  }

  // Look up the global variable.
  auto global = cast<llvm::GlobalValue>(entry);
  // Use it as the initializer for an anonymous constant. LLVM can treat this as
  // equivalent to the global's GOT entry.
  llvm::SmallString<64> name;
  entity.mangle(name);
  auto gotEquivalent = createGOTEquivalent(*this, global, name);
  gotEntry = gotEquivalent;
  return {gotEquivalent, ConstantReference::Indirect};
}

namespace {
struct TypeEntityInfo {
  ProtocolConformanceFlags flags;
  LinkEntity entity;
  llvm::Type *defaultTy, *defaultPtrTy;
};
} // end anonymous namespace

static TypeEntityInfo
getTypeEntityInfo(IRGenModule &IGM, CanType conformingType) {
  TypeMetadataRecordKind typeKind;
  Optional<LinkEntity> entity;
  llvm::Type *defaultTy, *defaultPtrTy;

  auto nom = conformingType->getAnyNominal();
  auto clas = dyn_cast<ClassDecl>(nom);
  if (doesConformanceReferenceNominalTypeDescriptor(IGM, conformingType)) {
    // Conformances for generics and concrete subclasses of generics
    // are represented by referencing the nominal type descriptor.
    typeKind = TypeMetadataRecordKind::UniqueNominalTypeDescriptor;
    entity = LinkEntity::forNominalTypeDescriptor(nom);
    defaultTy = IGM.NominalTypeDescriptorTy;
    defaultPtrTy = IGM.NominalTypeDescriptorPtrTy;
  } else if (clas) {
    if (clas->isForeign()) {
      typeKind = TypeMetadataRecordKind::NonuniqueDirectType;
      entity = LinkEntity::forForeignTypeMetadataCandidate(conformingType);
      defaultTy = IGM.TypeMetadataStructTy;
      defaultPtrTy = IGM.TypeMetadataPtrTy;
    } else {
      // TODO: We should indirectly reference classes. For now directly
      // reference the class object, which is totally wrong for ObjC interop.

      typeKind = TypeMetadataRecordKind::UniqueDirectClass;
      if (hasKnownSwiftMetadata(IGM, clas))
        entity = LinkEntity::forTypeMetadata(
                         conformingType,
                         TypeMetadataAddress::AddressPoint,
                         /*isPattern*/ false);
      else
        entity = LinkEntity::forObjCClass(clas);
      defaultTy = IGM.TypeMetadataStructTy;
      defaultPtrTy = IGM.TypeMetadataPtrTy;
    }
  } else {
    // Metadata for Clang types should be uniqued like foreign classes.
    if (isa<ClangModuleUnit>(nom->getModuleScopeContext())) {
      typeKind = TypeMetadataRecordKind::NonuniqueDirectType;
      entity = LinkEntity::forForeignTypeMetadataCandidate(conformingType);
      defaultTy = IGM.TypeMetadataStructTy;
      defaultPtrTy = IGM.TypeMetadataPtrTy;
    } else {
      // We can reference the canonical metadata for native value types
      // directly.
      typeKind = TypeMetadataRecordKind::UniqueDirectType;
      entity = LinkEntity::forTypeMetadata(
                       conformingType,
                       TypeMetadataAddress::AddressPoint,
                       /*isPattern*/ false);
      defaultTy = IGM.TypeMetadataStructTy;
      defaultPtrTy = IGM.TypeMetadataPtrTy;
    }
  }

  auto flags = ProtocolConformanceFlags().withTypeKind(typeKind);

  return {flags, *entity, defaultTy, defaultPtrTy};
}

/// Form an LLVM constant for the relative distance between a reference
/// (appearing at gep (0, indices) of `base`) and `target`.
llvm::Constant *
IRGenModule::emitRelativeReference(ConstantReference target,
                                   llvm::Constant *base,
                                   ArrayRef<unsigned> baseIndices) {
  llvm::Constant *relativeAddr =
    emitDirectRelativeReference(target.getValue(), base, baseIndices);

  // If the reference is indirect, flag it by setting the low bit.
  // (All of the base, direct target, and GOT entry need to be pointer-aligned
  // for this to be OK.)
  if (target.isIndirect()) {
    relativeAddr = llvm::ConstantExpr::getAdd(relativeAddr,
                             llvm::ConstantInt::get(RelativeAddressTy, 1));
  }

  return relativeAddr;
}

/// Form an LLVM constant for the relative distance between a reference
/// (appearing at gep (0, indices...) of `base`) and `target`.  For now,
/// for this to succeed portably, both need to be globals defined in the
/// current translation unit.
llvm::Constant *
IRGenModule::emitDirectRelativeReference(llvm::Constant *target,
                                         llvm::Constant *base,
                                         ArrayRef<unsigned> baseIndices) {
  // Convert the target to an integer.
  auto targetAddr = llvm::ConstantExpr::getPtrToInt(target, SizeTy);

  SmallVector<llvm::Constant*, 4> indices;
  indices.push_back(llvm::ConstantInt::get(Int32Ty, 0));
  for (unsigned baseIndex : baseIndices) {
    indices.push_back(llvm::ConstantInt::get(Int32Ty, baseIndex));
  };

  // Drill down to the appropriate address in the base, then convert
  // that to an integer.
  auto baseElt = llvm::ConstantExpr::getInBoundsGetElementPtr(
                       base->getType()->getPointerElementType(), base, indices);
  auto baseAddr = llvm::ConstantExpr::getPtrToInt(baseElt, SizeTy);

  // The relative address is the difference between those.
  auto relativeAddr = llvm::ConstantExpr::getSub(targetAddr, baseAddr);

  // Relative addresses can be 32-bit even on 64-bit platforms.
  if (SizeTy != RelativeAddressTy)
    relativeAddr = llvm::ConstantExpr::getTrunc(relativeAddr,
                                                RelativeAddressTy);

  return relativeAddr;
}

/// Emit the protocol conformance list and return it.
llvm::Constant *IRGenModule::emitProtocolConformances() {
  // Do nothing if the list is empty.
  if (ProtocolConformances.empty())
    return nullptr;

  // Define the global variable for the conformance list.

  ConstantInitBuilder builder(*this);
  auto recordsArray = builder.beginArray(ProtocolConformanceRecordTy);

  for (auto *conformance : ProtocolConformances) {
    auto record = recordsArray.beginStruct(ProtocolConformanceRecordTy);

    emitAssociatedTypeMetadataRecord(conformance);

    // Relative reference to the nominal type descriptor.
    auto descriptorRef = getAddrOfLLVMVariableOrGOTEquivalent(
                  LinkEntity::forProtocolDescriptor(conformance->getProtocol()),
                  getPointerAlignment(), ProtocolDescriptorStructTy);
    record.addRelativeAddress(descriptorRef);

    // Relative reference to the type entity info.
    auto typeEntity = getTypeEntityInfo(*this,
                                    conformance->getType()->getCanonicalType());
    auto typeRef = getAddrOfLLVMVariableOrGOTEquivalent(
      typeEntity.entity, getPointerAlignment(), typeEntity.defaultTy);
    record.addRelativeAddress(typeRef);

    // Figure out what kind of witness table we have.
    auto flags = typeEntity.flags;
    llvm::Constant *witnessTableVar;
    if (!isResilient(conformance->getProtocol(),
                     ResilienceExpansion::Maximal) &&
        conformance->getConditionalRequirements().empty()) {
      flags = flags.withConformanceKind(
          ProtocolConformanceReferenceKind::WitnessTable);

      // If the conformance is in this object's table, then the witness table
      // should also be in this object file, so we can always directly reference
      // it.
      witnessTableVar = getAddrOfWitnessTable(conformance);
    } else {
      if (conformance->getConditionalRequirements().empty()) {
        flags = flags.withConformanceKind(
            ProtocolConformanceReferenceKind::WitnessTableAccessor);
      } else {
        flags = flags.withConformanceKind(
            ProtocolConformanceReferenceKind::ConditionalWitnessTableAccessor);
      }

      witnessTableVar = getAddrOfWitnessTableAccessFunction(
          conformance, ForDefinition);
    }

    // Relative reference to the witness table.
    auto witnessTableRef =
      ConstantReference(witnessTableVar, ConstantReference::Direct);
    record.addRelativeAddress(witnessTableRef);

    // Flags.
    record.addInt(Int32Ty, flags.getValue());

    record.finishAndAddTo(recordsArray);
  }

  // FIXME: This needs to be a linker-local symbol in order for Darwin ld to
  // resolve relocations relative to it.

  auto var = recordsArray.finishAndCreateGlobal("\x01l_protocol_conformances",
                                                getPointerAlignment(),
                                                /*isConstant*/ true,
                                          llvm::GlobalValue::PrivateLinkage);

  StringRef sectionName;
  switch (TargetInfo.OutputObjectFormat) {
  case llvm::Triple::MachO:
    sectionName = "__TEXT, __swift2_proto, regular, no_dead_strip";
    break;
  case llvm::Triple::ELF:
    sectionName = "swift2_protocol_conformances";
    break;
  case llvm::Triple::COFF:
    sectionName = ".sw2prtc";
    break;
  default:
    llvm_unreachable("Don't know how to emit protocol conformances for "
                     "the selected object format.");
  }

  var->setSection(sectionName);
  addUsedGlobal(var);
  return var;
}

/// Emit type metadata for types that might not have explicit protocol conformances.
llvm::Constant *IRGenModule::emitTypeMetadataRecords() {
  std::string sectionName;
  switch (TargetInfo.OutputObjectFormat) {
  case llvm::Triple::MachO:
    sectionName = "__TEXT, __swift2_types, regular, no_dead_strip";
    break;
  case llvm::Triple::ELF:
    sectionName = "swift2_type_metadata";
    break;
  case llvm::Triple::COFF:
    sectionName = ".sw2tymd";
    break;
  default:
    llvm_unreachable("Don't know how to emit type metadata table for "
                     "the selected object format.");
  }

  // Do nothing if the list is empty.
  if (RuntimeResolvableTypes.empty())
    return nullptr;

  // Define the global variable for the conformance list.
  // We have to do this before defining the initializer since the entries will
  // contain offsets relative to themselves.
  auto arrayTy = llvm::ArrayType::get(TypeMetadataRecordTy,
                                      RuntimeResolvableTypes.size());

  // FIXME: This needs to be a linker-local symbol in order for Darwin ld to
  // resolve relocations relative to it.
  auto var = new llvm::GlobalVariable(Module, arrayTy,
                                      /*isConstant*/ true,
                                      llvm::GlobalValue::PrivateLinkage,
                                      /*initializer*/ nullptr,
                                      "\x01l_type_metadata_table");

  SmallVector<llvm::Constant *, 8> elts;
  for (auto type : RuntimeResolvableTypes) {
    auto typeEntity = getTypeEntityInfo(*this, type);
    auto typeRef = getAddrOfLLVMVariableOrGOTEquivalent(
            typeEntity.entity, getPointerAlignment(), typeEntity.defaultTy);

    unsigned arrayIdx = elts.size();
    llvm::Constant *recordFields[] = {
      emitRelativeReference(typeRef, var, { arrayIdx, 0 }),
      llvm::ConstantInt::get(Int32Ty, typeEntity.flags.getValue()),
    };

    auto record = llvm::ConstantStruct::get(TypeMetadataRecordTy,
                                            recordFields);
    elts.push_back(record);
  }

  auto initializer = llvm::ConstantArray::get(arrayTy, elts);

  var->setInitializer(initializer);
  var->setSection(sectionName);
  var->setAlignment(getPointerAlignment().getValue());
  addUsedGlobal(var);
  return var;
}

/// Fetch a global reference to a reference to the given Objective-C class.
/// The result is of type ObjCClassPtrTy->getPointerTo().
Address IRGenModule::getAddrOfObjCClassRef(ClassDecl *theClass) {
  assert(ObjCInterop && "getting address of ObjC class ref in no-interop mode");

  Alignment alignment = getPointerAlignment();

  LinkEntity entity = LinkEntity::forObjCClassRef(theClass);
  auto DbgTy = DebugTypeInfo::getObjCClass(
      theClass, ObjCClassPtrTy, getPointerSize(), getPointerAlignment());
  auto addr = getAddrOfLLVMVariable(entity, alignment, ConstantInit(),
                                    ObjCClassPtrTy, DbgTy);

  // Define it lazily.
  if (auto global = dyn_cast<llvm::GlobalVariable>(addr)) {
    if (global->isDeclaration()) {
      global->setSection(GetObjCSectionName("__objc_classrefs",
                                            "regular,no_dead_strip"));
      global->setLinkage(llvm::GlobalVariable::PrivateLinkage);
      global->setExternallyInitialized(true);
      global->setInitializer(getAddrOfObjCClass(theClass, NotForDefinition));
      addCompilerUsedGlobal(global);
    }
  }

  return Address(addr, alignment);
}

/// Fetch a global reference to the given Objective-C class.  The
/// result is of type ObjCClassPtrTy.
llvm::Constant *IRGenModule::getAddrOfObjCClass(ClassDecl *theClass,
                                                ForDefinition_t forDefinition) {
  assert(ObjCInterop && "getting address of ObjC class in no-interop mode");
  assert(!theClass->isForeign());
  LinkEntity entity = LinkEntity::forObjCClass(theClass);
  auto DbgTy = DebugTypeInfo::getObjCClass(
      theClass, ObjCClassPtrTy, getPointerSize(), getPointerAlignment());
  auto addr = getAddrOfLLVMVariable(entity, getPointerAlignment(),
                                    forDefinition, ObjCClassStructTy, DbgTy);
  return addr;
}

/// Fetch the declaration of a metaclass object. The result is always a
/// GlobalValue of ObjCClassPtrTy, and is either the Objective-C metaclass or
/// the Swift metaclass stub, depending on whether the class is published as an
/// ObjC class.
llvm::Constant *
IRGenModule::getAddrOfMetaclassObject(ClassDecl *decl,
                                      ForDefinition_t forDefinition) {
  assert((!decl->isGenericContext() || decl->hasClangNode()) &&
         "generic classes do not have a static metaclass object");

  auto entity = decl->getMetaclassKind() == ClassDecl::MetaclassKind::ObjC
                    ? LinkEntity::forObjCMetaclass(decl)
                    : LinkEntity::forSwiftMetaclassStub(decl);

  auto DbgTy = DebugTypeInfo::getObjCClass(
      decl, ObjCClassPtrTy, getPointerSize(), getPointerAlignment());
  auto addr = getAddrOfLLVMVariable(entity, getPointerAlignment(),
                                    forDefinition, ObjCClassStructTy, DbgTy);
  return addr;
}

/// Fetch the type metadata access function for a non-generic type.
llvm::Function *
IRGenModule::getAddrOfTypeMetadataAccessFunction(CanType type,
                                              ForDefinition_t forDefinition) {
  assert(!type->hasArchetype() && !type->hasTypeParameter());
  NominalTypeDecl *Nominal = type->getNominalOrBoundGenericNominal();
  IRGen.addLazyTypeMetadata(Nominal);

  LinkEntity entity = LinkEntity::forTypeMetadataAccessFunction(type);
  llvm::Function *&entry = GlobalFuncs[entity];
  if (entry) {
    if (forDefinition) updateLinkageForDefinition(*this, entry, entity);
    return entry;
  }

  auto fnType = llvm::FunctionType::get(TypeMetadataPtrTy, false);
  Signature signature(fnType, llvm::AttributeList(), DefaultCC);
  LinkInfo link = LinkInfo::get(*this, entity, forDefinition);
  entry = createFunction(*this, link, signature);
  return entry;
}

/// Fetch the type metadata access function for the given generic type.
llvm::Function *
IRGenModule::getAddrOfGenericTypeMetadataAccessFunction(
                                           NominalTypeDecl *nominal,
                                           ArrayRef<llvm::Type *> genericArgs,
                                           ForDefinition_t forDefinition) {
  assert(nominal->isGenericContext());
  assert(!genericArgs.empty() ||
         nominal->getGenericSignature()->areAllParamsConcrete());
  IRGen.addLazyTypeMetadata(nominal);

  auto type = nominal->getDeclaredType()->getCanonicalType();
  assert(type->hasUnboundGenericType());
  LinkEntity entity = LinkEntity::forTypeMetadataAccessFunction(type);
  llvm::Function *&entry = GlobalFuncs[entity];
  if (entry) {
    if (forDefinition) updateLinkageForDefinition(*this, entry, entity);
    return entry;
  }

  auto fnType = llvm::FunctionType::get(TypeMetadataPtrTy, genericArgs, false);
  Signature signature(fnType, llvm::AttributeList(), DefaultCC);
  LinkInfo link = LinkInfo::get(*this, entity, forDefinition);
  entry = createFunction(*this, link, signature);
  return entry;
}

/// Get or create a type metadata cache variable.  These are an
/// implementation detail of type metadata access functions.
llvm::Constant *
IRGenModule::getAddrOfTypeMetadataLazyCacheVariable(CanType type,
                                              ForDefinition_t forDefinition) {
  assert(!type->hasArchetype() && !type->hasTypeParameter());
  LinkEntity entity = LinkEntity::forTypeMetadataLazyCacheVariable(type);
  return getAddrOfLLVMVariable(entity, getPointerAlignment(), forDefinition,
                               TypeMetadataPtrTy, DebugTypeInfo());
}

/// Define the metadata for a type.
///
/// Some type metadata has information before the address point that the
/// public symbol for the metadata references. This function will rewrite any
/// existing external declaration to the address point as an alias into the
/// full metadata object.
llvm::GlobalValue *IRGenModule::defineTypeMetadata(CanType concreteType,
                                 bool isIndirect,
                                 bool isPattern,
                                 bool isConstant,
                                 ConstantInitFuture init,
                                 llvm::StringRef section) {
  assert(init);
  assert(!isIndirect && "indirect type metadata not used yet");

  /// For concrete metadata, we want to use the initializer on the
  /// "full metadata", and define the "direct" address point as an alias.
  /// For generic metadata patterns, the address point is always at the
  /// beginning of the template (for now...).
  TypeMetadataAddress addrKind;
  llvm::Type *defaultVarTy;
  unsigned adjustmentIndex;
  Alignment alignment = getPointerAlignment();

  if (isPattern) {
    addrKind = TypeMetadataAddress::AddressPoint;
    defaultVarTy = TypeMetadataPatternStructTy;
    adjustmentIndex = MetadataAdjustmentIndex::None;
  } else if (concreteType->getClassOrBoundGenericClass()) {
    addrKind = TypeMetadataAddress::FullMetadata;
    defaultVarTy = FullHeapMetadataStructTy;
    adjustmentIndex = MetadataAdjustmentIndex::Class;
  } else {
    addrKind = TypeMetadataAddress::FullMetadata;
    defaultVarTy = FullTypeMetadataStructTy;
    adjustmentIndex = MetadataAdjustmentIndex::ValueType;
  }

  auto entity = LinkEntity::forTypeMetadata(concreteType, addrKind, isPattern);

  auto DbgTy = DebugTypeInfo::getMetadata(MetatypeType::get(concreteType),
                                          defaultVarTy->getPointerTo(), Size(0),
                                          Alignment(1));

  // Define the variable.
  llvm::GlobalVariable *var = cast<llvm::GlobalVariable>(
      getAddrOfLLVMVariable(entity, alignment, init, defaultVarTy, DbgTy));

  var->setConstant(isConstant);
  if (!section.empty())
    var->setSection(section);
  
  // Keep type metadata around for all types, although the runtime can currently
  // only perform name lookup of non-generic types.
  addRuntimeResolvableType(concreteType);

  // For metadata patterns, we're done.
  if (isPattern)
    return var;

  // For concrete metadata, declare the alias to its address point.
  auto directEntity = LinkEntity::forTypeMetadata(concreteType,
                                              TypeMetadataAddress::AddressPoint,
                                              /*isPattern*/ false);

  llvm::Constant *addr = var;
  // Do an adjustment if necessary.
  if (adjustmentIndex) {
    llvm::Constant *indices[] = {
      llvm::ConstantInt::get(Int32Ty, 0),
      llvm::ConstantInt::get(Int32Ty, adjustmentIndex)
    };
    addr = llvm::ConstantExpr::getInBoundsGetElementPtr(/*Ty=*/nullptr,
                                                        addr, indices);
  }
  addr = llvm::ConstantExpr::getBitCast(addr, TypeMetadataPtrTy);

  // Check for an existing forward declaration of the address point.
  auto &directEntry = GlobalVars[directEntity];
  llvm::GlobalValue *existingVal = nullptr;
  if (directEntry) {
    existingVal = cast<llvm::GlobalValue>(directEntry);
    // Clear the existing value's name so we can steal it.
    existingVal->setName("");
  }

  LinkInfo link = LinkInfo::get(*this, directEntity, ForDefinition);
  auto *ptrTy = cast<llvm::PointerType>(addr->getType());
  auto *alias = llvm::GlobalAlias::create(
      ptrTy->getElementType(), ptrTy->getAddressSpace(), link.getLinkage(),
      link.getName(), addr, &Module);
  alias->setVisibility(link.getVisibility());
  alias->setDLLStorageClass(link.getDLLStorage());

  // The full metadata is used based on the visibility of the address point,
  // not the metadata itself.
  if (link.isUsed()) {
    addUsedGlobal(var);
    addUsedGlobal(alias);
  }

  // Replace an existing external declaration for the address point.
  if (directEntry) {
    auto existingVal = cast<llvm::GlobalValue>(directEntry);

    // FIXME: MC breaks when emitting alias references on some platforms
    // (rdar://problem/22450593 ). Work around this by referring to the aliasee
    // instead.
    llvm::Constant *aliasCast = alias->getAliasee();
    aliasCast = llvm::ConstantExpr::getBitCast(aliasCast,
                                               directEntry->getType());
    existingVal->replaceAllUsesWith(aliasCast);
    existingVal->eraseFromParent();
  }
  directEntry = alias;

  return alias;
}

/// Fetch the declaration of the metadata (or metadata template) for a
/// type.
///
/// If the definition type is specified, the result will always be a
/// GlobalValue of the given type, which may not be at the
/// canonical address point for a type metadata.
///
/// If the definition type is not specified, then:
///   - if the metadata is indirect, then the result will not be adjusted
///     and it will have the type pointer-to-T, where T is the type
///     of a direct metadata;
///   - if the metadata is a pattern, then the result will not be
///     adjusted and it will have TypeMetadataPatternPtrTy;
///   - otherwise it will be adjusted to the canonical address point
///     for a type metadata and it will have type TypeMetadataPtrTy.
llvm::Constant *IRGenModule::getAddrOfTypeMetadata(CanType concreteType,
                                                   bool isPattern) {
  return getAddrOfTypeMetadata(concreteType, isPattern,
                               SymbolReferenceKind::Absolute).getDirectValue();
}

ConstantReference IRGenModule::getAddrOfTypeMetadata(CanType concreteType,
                                                     bool isPattern,
                                               SymbolReferenceKind refKind) {
  assert(isPattern || !isa<UnboundGenericType>(concreteType));

  llvm::Type *defaultVarTy;
  unsigned adjustmentIndex;
  Alignment alignment = getPointerAlignment();

  ClassDecl *ObjCClass = nullptr;
  
  // Patterns use the pattern type and no adjustment.
  if (isPattern) {
    defaultVarTy = TypeMetadataPatternStructTy;
    adjustmentIndex = 0;

  // Objective-C classes use the ObjC class object.
  } else if (isa<ClassType>(concreteType) &&
             !hasKnownSwiftMetadata(*this,
                                    cast<ClassType>(concreteType)->getDecl())) {
    defaultVarTy = TypeMetadataStructTy;
    adjustmentIndex = 0;
    ObjCClass = cast<ClassType>(concreteType)->getDecl();
  // The symbol for other nominal type metadata is generated at the address
  // point.
  } else if (isa<ClassType>(concreteType) ||
             isa<BoundGenericClassType>(concreteType)) {
    assert(!concreteType->getClassOrBoundGenericClass()->isForeign()
           && "metadata for foreign classes should be emitted as "
              "foreign candidate");
    defaultVarTy = TypeMetadataStructTy;
    adjustmentIndex = 0;
  } else if (auto nom = concreteType->getAnyNominal()) {
    assert(!isa<ClangModuleUnit>(nom->getModuleScopeContext())
           && "metadata for foreign type should be emitted as "
              "foreign candidate");
    (void)nom;
    
    defaultVarTy = TypeMetadataStructTy;
    adjustmentIndex = 0;
  } else {
    // FIXME: Non-nominal metadata provided by the C++ runtime is exported
    // with the address of the start of the full metadata object, since
    // Clang doesn't provide an easy way to emit symbols aliasing into the
    // middle of an object.
    defaultVarTy = FullTypeMetadataStructTy;
    adjustmentIndex = MetadataAdjustmentIndex::ValueType;
  }

  // If this is a use, and the type metadata is emitted lazily,
  // trigger lazy emission of the metadata.
  if (NominalTypeDecl *Nominal = concreteType->getAnyNominal()) {
    IRGen.addLazyTypeMetadata(Nominal);
  }

  LinkEntity entity
    = ObjCClass ? LinkEntity::forObjCClass(ObjCClass)
                : LinkEntity::forTypeMetadata(concreteType,
                                     TypeMetadataAddress::AddressPoint,
                                     isPattern);

  auto DbgTy =
      ObjCClass
          ? DebugTypeInfo::getObjCClass(ObjCClass, ObjCClassPtrTy,
                                        getPointerSize(), getPointerAlignment())
          : DebugTypeInfo::getMetadata(MetatypeType::get(concreteType),
                                       defaultVarTy->getPointerTo(), Size(0),
                                       Alignment(1));

  auto addr = getAddrOfLLVMVariable(entity, alignment, ConstantInit(),
                                    defaultVarTy, DbgTy, refKind);

  // FIXME: MC breaks when emitting alias references on some platforms
  // (rdar://problem/22450593 ). Work around this by referring to the aliasee
  // instead.
  if (auto alias = dyn_cast<llvm::GlobalAlias>(addr.getValue()))
    addr = ConstantReference(alias->getAliasee(), addr.isIndirect());

  // Adjust if necessary.
  if (adjustmentIndex) {
    llvm::Constant *indices[] = {
      llvm::ConstantInt::get(Int32Ty, 0),
      llvm::ConstantInt::get(Int32Ty, adjustmentIndex)
    };
    addr = ConstantReference(
             llvm::ConstantExpr::getInBoundsGetElementPtr(
                                    /*Ty=*/nullptr, addr.getValue(), indices),
                             addr.isIndirect());
  }
  
  return addr;
}

/// Return the address of a nominal type descriptor.  Right now, this
/// must always be for purposes of defining it.
llvm::Constant *IRGenModule::getAddrOfNominalTypeDescriptor(NominalTypeDecl *D,
                                                ConstantInitFuture definition) {
  assert(definition && "not defining nominal type descriptor?");
  auto entity = LinkEntity::forNominalTypeDescriptor(D);
  return getAddrOfLLVMVariable(entity, getPointerAlignment(),
                               definition,
                               definition.getType(),
                               DebugTypeInfo());
}

llvm::Constant *IRGenModule::getAddrOfProtocolDescriptor(ProtocolDecl *D,
                                                      ConstantInit definition) {
  if (D->isObjC()) {
    assert(!definition &&
           "cannot define an @objc protocol descriptor this way");
    return getAddrOfObjCProtocolRecord(D, NotForDefinition);
  }

  auto entity = LinkEntity::forProtocolDescriptor(D);
  return getAddrOfLLVMVariable(entity, getPointerAlignment(), definition,
                               ProtocolDescriptorStructTy, DebugTypeInfo());
}

/// Fetch the declaration of the ivar initializer for the given class.
Optional<llvm::Function*> IRGenModule::getAddrOfIVarInitDestroy(
                            ClassDecl *cd,
                            bool isDestroyer,
                            bool isForeign,
                            ForDefinition_t forDefinition) {
  auto silRef = SILDeclRef(cd,
                           isDestroyer
                           ? SILDeclRef::Kind::IVarDestroyer
                           : SILDeclRef::Kind::IVarInitializer)
    .asForeign(isForeign);

  // Find the SILFunction for the ivar initializer or destroyer.
  if (auto silFn = getSILModule().lookUpFunction(silRef)) {
    return getAddrOfSILFunction(silFn, forDefinition);
  }

  return None;
}

/// Returns the address of a value-witness function.
llvm::Function *IRGenModule::getAddrOfValueWitness(CanType abstractType,
                                                   ValueWitness index,
                                                ForDefinition_t forDefinition) {
  // We shouldn't emit value witness symbols for generic type instances.
  assert(!isa<BoundGenericType>(abstractType) &&
         "emitting value witness for generic type instance?!");
  
  LinkEntity entity = LinkEntity::forValueWitness(abstractType, index);

  llvm::Function *&entry = GlobalFuncs[entity];
  if (entry) {
    if (forDefinition) updateLinkageForDefinition(*this, entry, entity);
    return entry;
  }

  auto signature = getValueWitnessSignature(index);
  LinkInfo link = LinkInfo::get(*this, entity, forDefinition);
  entry = createFunction(*this, link, signature);
  return entry;
}

/// Returns the address of a value-witness table.  If a definition
/// type is provided, the table is created with that type; the return
/// value will be an llvm::GlobalValue.  Otherwise, the result will
/// have type WitnessTablePtrTy.
llvm::Constant *
IRGenModule::getAddrOfValueWitnessTable(CanType concreteType,
                                        ConstantInit definition) {
  LinkEntity entity = LinkEntity::forValueWitnessTable(concreteType);
  return getAddrOfLLVMVariable(entity, getPointerAlignment(), definition,
                               WitnessTableTy, DebugTypeInfo());
}

static Address getAddrOfSimpleVariable(IRGenModule &IGM,
                            llvm::DenseMap<LinkEntity, llvm::Constant*> &cache,
                                       LinkEntity entity,
                                       llvm::Type *type,
                                       Alignment alignment,
                                       ForDefinition_t forDefinition) {
  // Check whether it's already cached.
  llvm::Constant *&entry = cache[entity];
  if (entry) {
    auto existing = cast<llvm::GlobalValue>(entry);
    assert(alignment == Alignment(existing->getAlignment()));
    if (forDefinition) updateLinkageForDefinition(IGM, existing, entity);
    return Address(entry, alignment);
  }

  // Otherwise, we need to create it.
  LinkInfo link = LinkInfo::get(IGM, entity, forDefinition);
  auto addr = createVariable(IGM, link, type, alignment);
  addr->setConstant(true);

  entry = addr;
  return Address(addr, alignment);
}

/// getAddrOfFieldOffset - Get the address of the global variable
/// which contains an offset to apply to either an object (if direct)
/// or a metadata object in order to find an offset to apply to an
/// object (if indirect).
///
/// The result is always a GlobalValue.
Address IRGenModule::getAddrOfFieldOffset(VarDecl *var, bool isIndirect,
                                          ForDefinition_t forDefinition) {
  LinkEntity entity = LinkEntity::forFieldOffset(var, isIndirect);
  return getAddrOfSimpleVariable(*this, GlobalVars, entity,
                                 SizeTy, getPointerAlignment(),
                                 forDefinition);
}

void IRGenModule::emitNestedTypeDecls(DeclRange members) {
  for (Decl *member : members) {
    switch (member->getKind()) {
    case DeclKind::Import:
    case DeclKind::TopLevelCode:
    case DeclKind::Protocol:
    case DeclKind::Extension:
    case DeclKind::InfixOperator:
    case DeclKind::PrefixOperator:
    case DeclKind::PostfixOperator:
    case DeclKind::Param:
    case DeclKind::Module:
    case DeclKind::PrecedenceGroup:
      llvm_unreachable("decl not allowed in type context");

    case DeclKind::IfConfig:
      continue;

    case DeclKind::PatternBinding:
    case DeclKind::Var:
    case DeclKind::Subscript:
    case DeclKind::Func:
    case DeclKind::Constructor:
    case DeclKind::Destructor:
    case DeclKind::EnumCase:
    case DeclKind::EnumElement:
    case DeclKind::MissingMember:
      // Skip non-type members.
      continue;

    case DeclKind::AssociatedType:
    case DeclKind::GenericTypeParam:
      // Do nothing.
      continue;

    case DeclKind::TypeAlias:
      // Do nothing.
      continue;

    case DeclKind::Enum:
      emitEnumDecl(cast<EnumDecl>(member));
      continue;
    case DeclKind::Struct:
      emitStructDecl(cast<StructDecl>(member));
      continue;
    case DeclKind::Class:
      emitClassDecl(cast<ClassDecl>(member));
      continue;
    }
  }
}

static bool shouldEmitCategory(IRGenModule &IGM, ExtensionDecl *ext) {
  for (auto conformance : ext->getLocalConformances()) {
    if (conformance->getProtocol()->isObjC())
      return true;
  }

  for (auto member : ext->getMembers()) {
    if (auto func = dyn_cast<FuncDecl>(member)) {
      if (requiresObjCMethodDescriptor(func))
        return true;
    } else if (auto constructor = dyn_cast<ConstructorDecl>(member)) {
      if (requiresObjCMethodDescriptor(constructor))
        return true;
    } else if (auto var = dyn_cast<VarDecl>(member)) {
      if (requiresObjCPropertyDescriptor(IGM, var))
        return true;
    } else if (auto subscript = dyn_cast<SubscriptDecl>(member)) {
      if (requiresObjCSubscriptDescriptor(IGM, subscript))
        return true;
    }
  }

  return false;
}

void IRGenModule::emitExtension(ExtensionDecl *ext) {
  emitNestedTypeDecls(ext->getMembers());

  // Generate a category if the extension either introduces a
  // conformance to an ObjC protocol or introduces a method
  // that requires an Objective-C entry point.
  ClassDecl *origClass = ext->getExtendedType()->getClassOrBoundGenericClass();
  if (!origClass)
    return;

  if (shouldEmitCategory(*this, ext)) {
    assert(origClass && !origClass->isForeign() &&
           "foreign types cannot have categories emitted");
    llvm::Constant *category = emitCategoryData(*this, ext);
    category = llvm::ConstantExpr::getBitCast(category, Int8PtrTy);
    ObjCCategories.push_back(category);
    ObjCCategoryDecls.push_back(ext);
  }
}


/// Create an allocation on the stack.
Address IRGenFunction::createAlloca(llvm::Type *type,
                                    Alignment alignment,
                                    const llvm::Twine &name) {
  llvm::AllocaInst *alloca =
      new llvm::AllocaInst(type, IGM.DataLayout.getAllocaAddrSpace(), name,
                           AllocaIP);
  alloca->setAlignment(alignment.getValue());
  return Address(alloca, alignment);
}

/// Create an allocation of an array on the stack.
Address IRGenFunction::createAlloca(llvm::Type *type,
                                    llvm::Value *ArraySize,
                                    Alignment alignment,
                                    const llvm::Twine &name) {
  llvm::AllocaInst *alloca =
      new llvm::AllocaInst(type, IGM.DataLayout.getAllocaAddrSpace(), ArraySize,
                           alignment.getValue(), name, AllocaIP);
  return Address(alloca, alignment);
}

/// Allocate a fixed-size buffer on the stack.
Address IRGenFunction::createFixedSizeBufferAlloca(const llvm::Twine &name) {
  return createAlloca(IGM.getFixedBufferTy(),
                      getFixedBufferAlignment(IGM),
                      name);
}

/// Get or create a global string constant.
///
/// \returns an i8* with a null terminator; note that embedded nulls
///   are okay
///
/// FIXME: willBeRelativelyAddressed is only needed to work around an ld64 bug
/// resolving relative references to coalesceable symbols.
/// It should be removed when fixed. rdar://problem/22674524
llvm::Constant *IRGenModule::getAddrOfGlobalString(StringRef data,
                                               bool willBeRelativelyAddressed) {
  // Check whether this string already exists.
  auto &entry = GlobalStrings[data];
  if (entry.second) {
    // FIXME: Clear unnamed_addr if the global will be relative referenced
    // to work around an ld64 bug. rdar://problem/22674524
    if (willBeRelativelyAddressed)
      entry.first->setUnnamedAddr(llvm::GlobalValue::UnnamedAddr::None);
    return entry.second;
  }

  entry = createStringConstant(data, willBeRelativelyAddressed);
  return entry.second;
}

/// Get or create a global UTF-16 string constant.
///
/// \returns an i16* with a null terminator; note that embedded nulls
///   are okay
llvm::Constant *IRGenModule::getAddrOfGlobalUTF16String(StringRef utf8) {
  // Check whether this string already exists.
  auto &entry = GlobalUTF16Strings[utf8];
  if (entry) return entry;

  // If not, first transcode it to UTF16.
  SmallVector<llvm::UTF16, 128> buffer(utf8.size() + 1); // +1 for ending nulls.
  const llvm::UTF8 *fromPtr = (const llvm::UTF8 *) utf8.data();
  llvm::UTF16 *toPtr = &buffer[0];
  (void) ConvertUTF8toUTF16(&fromPtr, fromPtr + utf8.size(),
                            &toPtr, toPtr + utf8.size(),
                            llvm::strictConversion);

  // The length of the transcoded string in UTF-8 code points.
  size_t utf16Length = toPtr - &buffer[0];

  // Null-terminate the UTF-16 string.
  *toPtr = 0;
  ArrayRef<llvm::UTF16> utf16(&buffer[0], utf16Length + 1);

  auto init = llvm::ConstantDataArray::get(LLVMContext, utf16);
  auto global = new llvm::GlobalVariable(Module, init->getType(), true,
                                         llvm::GlobalValue::PrivateLinkage,
                                         init);
  global->setUnnamedAddr(llvm::GlobalValue::UnnamedAddr::Global);

  // Drill down to make an i16*.
  auto zero = llvm::ConstantInt::get(SizeTy, 0);
  llvm::Constant *indices[] = { zero, zero };
  auto address = llvm::ConstantExpr::getInBoundsGetElementPtr(
      global->getValueType(), global, indices);

  // Cache and return.
  entry = address;
  return address;
}

static llvm::Constant *getMetatypeDeclarationFor(IRGenModule &IGM,
                                                 StringRef name) {
  auto *storageType = IGM.ObjCClassStructTy;

  // We may have defined the variable already.
  if (auto existing = IGM.Module.getNamedGlobal(name))
    return getElementBitCast(existing, storageType);

  auto linkage = llvm::GlobalValue::ExternalLinkage;
  auto visibility = llvm::GlobalValue::DefaultVisibility;
  auto storageClass = llvm::GlobalValue::DefaultStorageClass;

  auto var = new llvm::GlobalVariable(IGM.Module, storageType,
                                      /*constant*/ false, linkage,
                                      /*initializer*/ nullptr, name);
  var->setVisibility(visibility);
  var->setDLLStorageClass(storageClass);
  var->setAlignment(IGM.getPointerAlignment().getValue());

  return var;
}
#define STRINGIFY_IMPL(x) #x
#define REALLY_STRINGIFY( x) STRINGIFY_IMPL(x)

llvm::Constant *
IRGenModule::getAddrOfGlobalConstantString(StringRef utf8) {
  auto &entry = GlobalConstantStrings[utf8];
  if (entry)
    return entry;

  // If not, create it.  This implicitly adds a trailing null.
  auto data = llvm::ConstantDataArray::getString(LLVMContext, utf8);
  auto *dataTy = data->getType();

  llvm::Type *constantStringTy[] = {
      RefCountedStructTy,
      Int32Ty,
      Int32Ty,
      Int8Ty,
      dataTy
  };
  auto *ConstantStringTy =
      llvm::StructType::get(getLLVMContext(), constantStringTy,
                            /*packed*/ false);

  auto metaclass = getMetatypeDeclarationFor(
      *this, REALLY_STRINGIFY(CLASS_METADATA_SYM(s20_Latin1StringStorage)));

  metaclass = llvm::ConstantExpr::getBitCast(metaclass, TypeMetadataPtrTy);

  // Get a reference count of two.
  auto *refCountInit = llvm::ConstantInt::get(
      IntPtrTy,
      InlineRefCountBits(1 /* "extra" strong ref count*/, 1 /* unowned count */)
          .getBitsValue());

  auto *count = llvm::ConstantInt::get(Int32Ty, utf8.size());
  // Capacity is length plus one because of the implicitly added '\0'
  // character.
  auto *capacity = llvm::ConstantInt::get(Int32Ty, utf8.size() + 1);
  auto *flags = llvm::ConstantInt::get(Int8Ty, 0);

  llvm::Constant *heapObjectHeaderFields[] = {
      metaclass, refCountInit
  };

  auto *initRefCountStruct = llvm::ConstantStruct::get(
      RefCountedStructTy, makeArrayRef(heapObjectHeaderFields));

  llvm::Constant *fields[] = {
      initRefCountStruct, count, capacity, flags, data};
  auto *init =
      llvm::ConstantStruct::get(ConstantStringTy, makeArrayRef(fields));

  auto global = new llvm::GlobalVariable(Module, init->getType(), true,
                                         llvm::GlobalValue::PrivateLinkage,
                                         init);
  global->setUnnamedAddr(llvm::GlobalValue::UnnamedAddr::Global);

  // Cache string entry.
  entry = global;

  return global;
}

llvm::Constant *
IRGenModule::getAddrOfGlobalUTF16ConstantString(StringRef utf8) {
  auto &entry = GlobalConstantUTF16Strings[utf8];
  if (entry)
    return entry;

  // If not, first transcode it to UTF16.
  SmallVector<llvm::UTF16, 128> buffer(utf8.size() + 1); // +1 for ending nulls.
  const llvm::UTF8 *fromPtr = (const llvm::UTF8 *) utf8.data();
  llvm::UTF16 *toPtr = &buffer[0];
  (void) ConvertUTF8toUTF16(&fromPtr, fromPtr + utf8.size(),
                            &toPtr, toPtr + utf8.size(),
                            llvm::strictConversion);

  // The length of the transcoded string in UTF-8 code points.
  size_t utf16Length = toPtr - &buffer[0];

  // Null-terminate the UTF-16 string.
  *toPtr = 0;
  ArrayRef<llvm::UTF16> utf16(&buffer[0], utf16Length + 1);

  auto *data = llvm::ConstantDataArray::get(LLVMContext, utf16);
  auto *dataTy = data->getType();

  llvm::Type *constantUTFStringTy[] = {
      RefCountedStructTy,
      Int32Ty,
      Int32Ty,
      Int8Ty,
      Int8Ty, // For 16-byte alignment.
      dataTy
  };
  auto *ConstantUTFStringTy =
      llvm::StructType::get(getLLVMContext(), constantUTFStringTy,
                            /*packed*/ false);

  auto metaclass = getMetatypeDeclarationFor(
      *this, REALLY_STRINGIFY(CLASS_METADATA_SYM(s19_UTF16StringStorage)));

  metaclass = llvm::ConstantExpr::getBitCast(metaclass, TypeMetadataPtrTy);

  // Get a reference count of two.
  auto *refCountInit = llvm::ConstantInt::get(
      IntPtrTy,
      InlineRefCountBits(1 /* "extra" strong ref count*/, 1 /* unowned count */)
          .getBitsValue());

  auto *count = llvm::ConstantInt::get(Int32Ty, utf16Length);
  auto *capacity = llvm::ConstantInt::get(Int32Ty, utf16Length + 1);
  auto *flags = llvm::ConstantInt::get(Int8Ty, 0);
  auto *padding = llvm::ConstantInt::get(Int8Ty, 0);

  llvm::Constant *heapObjectHeaderFields[] = {
      metaclass, refCountInit
  };

  auto *initRefCountStruct = llvm::ConstantStruct::get(
      RefCountedStructTy, makeArrayRef(heapObjectHeaderFields));

  llvm::Constant *fields[] = {
      initRefCountStruct, count, capacity, flags, padding, data};
  auto *init =
      llvm::ConstantStruct::get(ConstantUTFStringTy, makeArrayRef(fields));

  auto global = new llvm::GlobalVariable(Module, init->getType(), true,
                                         llvm::GlobalValue::PrivateLinkage,
                                         init);
  global->setUnnamedAddr(llvm::GlobalValue::UnnamedAddr::Global);

  // Cache string entry.
  entry = global;

  return global;
}

/// Do we have to use resilient access patterns when working with this
/// declaration?
///
/// IRGen is primarily concerned with resilient handling of the following:
/// - For structs, a struct's size might change
/// - For enums, new cases can be added
/// - For classes, the superclass might change the size or number
///   of stored properties
bool IRGenModule::isResilient(NominalTypeDecl *D, ResilienceExpansion expansion) {
  return !D->hasFixedLayout(getSwiftModule(), expansion);
}

// The most general resilience expansion where the given declaration is visible.
ResilienceExpansion
IRGenModule::getResilienceExpansionForAccess(NominalTypeDecl *decl) {
  if (decl->getModuleContext() == getSwiftModule() &&
      decl->getEffectiveAccess() < AccessLevel::Public)
    return ResilienceExpansion::Maximal;
  return ResilienceExpansion::Minimal;
}

// The most general resilience expansion which has knowledge of the declaration's
// layout. Calling isResilient() with this scope will always return false.
ResilienceExpansion
IRGenModule::getResilienceExpansionForLayout(NominalTypeDecl *decl) {
  if (isResilient(decl, ResilienceExpansion::Minimal))
    return ResilienceExpansion::Maximal;

  return getResilienceExpansionForAccess(decl);
}

// The most general resilience expansion which has knowledge of the global
// variable's layout.
ResilienceExpansion
IRGenModule::getResilienceExpansionForLayout(SILGlobalVariable *global) {
  if (hasPublicVisibility(global->getLinkage()))
    return ResilienceExpansion::Minimal;
  return ResilienceExpansion::Maximal;
}

llvm::Constant *IRGenModule::
getAddrOfGenericWitnessTableCache(const NormalProtocolConformance *conf,
                                  ForDefinition_t forDefinition) {
  auto entity = LinkEntity::forGenericProtocolWitnessTableCache(conf);
  auto expectedTy = getGenericWitnessTableCacheTy();
  return getAddrOfLLVMVariable(entity, getPointerAlignment(), forDefinition,
                               expectedTy, DebugTypeInfo());
}

llvm::Function *
IRGenModule::getAddrOfGenericWitnessTableInstantiationFunction(
                                      const NormalProtocolConformance *conf) {
  auto forDefinition = ForDefinition;

  LinkEntity entity =
    LinkEntity::forGenericProtocolWitnessTableInstantiationFunction(conf);
  llvm::Function *&entry = GlobalFuncs[entity];
  if (entry) {
    if (forDefinition) updateLinkageForDefinition(*this, entry, entity);
    return entry;
  }

  auto fnType = llvm::FunctionType::get(
      VoidTy, {WitnessTablePtrTy, TypeMetadataPtrTy, Int8PtrPtrTy},
      /*varargs*/ false);
  Signature signature(fnType, llvm::AttributeList(), DefaultCC);
  LinkInfo link = LinkInfo::get(*this, entity, forDefinition);
  entry = createFunction(*this, link, signature);
  return entry;
}

llvm::StructType *IRGenModule::getGenericWitnessTableCacheTy() {
  if (auto ty = GenericWitnessTableCacheTy) return ty;

  GenericWitnessTableCacheTy = llvm::StructType::create(getLLVMContext(),
    {
      // WitnessTableSizeInWords
      Int16Ty,
      // WitnessTablePrivateSizeInWords
      Int16Ty,
      // Protocol
      RelativeAddressTy,
      // Pattern
      RelativeAddressTy,
      // Instantiator
      RelativeAddressTy,
      // PrivateData
      RelativeAddressTy
    }, "swift.generic_witness_table_cache");
  return GenericWitnessTableCacheTy;
}

/// Fetch the witness table access function for a protocol conformance.
llvm::Function *
IRGenModule::getAddrOfWitnessTableAccessFunction(
                                      const NormalProtocolConformance *conf,
                                              ForDefinition_t forDefinition) {
  IRGen.addLazyWitnessTable(conf);

  LinkEntity entity = LinkEntity::forProtocolWitnessTableAccessFunction(conf);
  llvm::Function *&entry = GlobalFuncs[entity];
  if (entry) {
    if (forDefinition) updateLinkageForDefinition(*this, entry, entity);
    return entry;
  }

  llvm::FunctionType *fnType;
  if (conf->witnessTableAccessorRequiresArguments()) {
    // conditional requirements are passed indirectly, as an array of witness
    // tables.
    fnType = llvm::FunctionType::get(
        WitnessTablePtrTy, {TypeMetadataPtrTy, WitnessTablePtrPtrTy, SizeTy},
        false);
  } else {
    fnType = llvm::FunctionType::get(WitnessTablePtrTy, false);
  }

  Signature signature(fnType, llvm::AttributeList(), DefaultCC);
  LinkInfo link = LinkInfo::get(*this, entity, forDefinition);
  entry = createFunction(*this, link, signature);
  return entry;
}

/// Fetch the lazy witness table access function for a protocol conformance.
llvm::Function *
IRGenModule::getAddrOfWitnessTableLazyAccessFunction(
                                      const NormalProtocolConformance *conf,
                                              CanType conformingType,
                                              ForDefinition_t forDefinition) {
  LinkEntity entity =
    LinkEntity::forProtocolWitnessTableLazyAccessFunction(conf, conformingType);
  llvm::Function *&entry = GlobalFuncs[entity];
  if (entry) {
    if (forDefinition) updateLinkageForDefinition(*this, entry, entity);
    return entry;
  }

  llvm::FunctionType *fnType
    = llvm::FunctionType::get(WitnessTablePtrTy, false);

  Signature signature(fnType, llvm::AttributeList(), DefaultCC);
  LinkInfo link = LinkInfo::get(*this, entity, forDefinition);
  entry = createFunction(*this, link, signature);
  return entry;
}

/// Get or create a witness table cache variable.  These are an
/// implementation detail of witness table lazy access functions.
llvm::Constant *
IRGenModule::getAddrOfWitnessTableLazyCacheVariable(
                                      const NormalProtocolConformance *conf,
                                              CanType conformingType,
                                              ForDefinition_t forDefinition) {
  assert(!conformingType->hasArchetype());
  LinkEntity entity =
    LinkEntity::forProtocolWitnessTableLazyCacheVariable(conf, conformingType);
  return getAddrOfLLVMVariable(entity, getPointerAlignment(),
                               forDefinition, WitnessTablePtrTy,
                               DebugTypeInfo());
}

/// Look up the address of a witness table.
///
/// TODO: This needs to take a flag for the access mode of the witness table,
/// which may be direct, lazy, or a runtime instantiation template.
/// TODO: Use name from witness table here to lookup witness table instead of
/// recomputing it.
llvm::Constant*
IRGenModule::getAddrOfWitnessTable(const NormalProtocolConformance *conf,
                                   ConstantInit definition) {
  IRGen.addLazyWitnessTable(conf);

  auto entity = LinkEntity::forDirectProtocolWitnessTable(conf);
  return getAddrOfLLVMVariable(entity, getPointerAlignment(), definition,
                               WitnessTableTy, DebugTypeInfo());
}

llvm::Function *
IRGenModule::getAddrOfAssociatedTypeMetadataAccessFunction(
                                  const NormalProtocolConformance *conformance,
                                  AssociatedType association) {
  auto forDefinition = ForDefinition;

  LinkEntity entity =
    LinkEntity::forAssociatedTypeMetadataAccessFunction(conformance,
                                                        association);
  llvm::Function *&entry = GlobalFuncs[entity];
  if (entry) {
    if (forDefinition) updateLinkageForDefinition(*this, entry, entity);
    return entry;
  }

  auto signature = getAssociatedTypeMetadataAccessFunctionSignature();
  LinkInfo link = LinkInfo::get(*this, entity, forDefinition);
  entry = createFunction(*this, link, signature);
  return entry;
}

llvm::Function *
IRGenModule::getAddrOfAssociatedTypeWitnessTableAccessFunction(
                                  const NormalProtocolConformance *conformance,
                                  const AssociatedConformance &association) {
  auto forDefinition = ForDefinition;

  LinkEntity entity =
    LinkEntity::forAssociatedTypeWitnessTableAccessFunction(conformance,
                                                            association);
  llvm::Function *&entry = GlobalFuncs[entity];
  if (entry) {
    if (forDefinition) updateLinkageForDefinition(*this, entry, entity);
    return entry;
  }

  auto signature = getAssociatedTypeWitnessTableAccessFunctionSignature();
  LinkInfo link = LinkInfo::get(*this, entity, forDefinition);
  entry = createFunction(*this, link, signature);
  return entry;
}

/// Should we be defining the given helper function?
static llvm::Function *shouldDefineHelper(IRGenModule &IGM,
                                          llvm::Constant *fn,
                                          bool setIsNoInline) {
  auto *def = dyn_cast<llvm::Function>(fn);
  if (!def) return nullptr;
  if (!def->empty()) return nullptr;

  def->setLinkage(llvm::Function::LinkOnceODRLinkage);
  def->setVisibility(llvm::Function::HiddenVisibility);
  def->setDLLStorageClass(llvm::GlobalVariable::DefaultStorageClass);
  def->setDoesNotThrow();
  def->setCallingConv(IGM.DefaultCC);
  if (setIsNoInline)
    def->addFnAttr(llvm::Attribute::NoInline);
  return def;
}

/// Get or create a helper function with the given name and type, lazily
/// using the given generation function to fill in its body.
///
/// The helper function will be shared between translation units within the
/// current linkage unit, so choose the name carefully to ensure that it
/// does not collide with any other helper function.  In general, it should
/// be a Swift-specific C reserved name; that is, it should start with
//  "__swift".
llvm::Constant *
IRGenModule::getOrCreateHelperFunction(StringRef fnName, llvm::Type *resultTy,
                                       ArrayRef<llvm::Type*> paramTys,
                        llvm::function_ref<void(IRGenFunction &IGF)> generate,
                        bool setIsNoInline) {
  llvm::FunctionType *fnTy =
    llvm::FunctionType::get(resultTy, paramTys, false);

  llvm::Constant *fn = Module.getOrInsertFunction(fnName, fnTy);

  if (llvm::Function *def = shouldDefineHelper(*this, fn, setIsNoInline)) {
    IRGenFunction IGF(*this, def);
    if (DebugInfo)
      DebugInfo->emitArtificialFunction(IGF, def);
    generate(IGF);
  }

  return fn;
}

llvm::Constant *IRGenModule::getOrCreateRetainFunction(const TypeInfo &objectTI,
                                                       Type t,
                                                       llvm::Type *llvmType) {
  auto *loadableTI = dyn_cast<LoadableTypeInfo>(&objectTI);
  assert(loadableTI && "Should only be called on Loadable types");
  IRGenMangler mangler;
  std::string funcName = mangler.mangleOutlinedRetainFunction(t);
  llvm::Type *argTys[] = {llvmType};
  return getOrCreateHelperFunction(
      funcName, llvmType, argTys,
      [&](IRGenFunction &IGF) {
        auto it = IGF.CurFn->arg_begin();
        Address addr(&*it++, loadableTI->getFixedAlignment());
        Explosion loaded;
        loadableTI->loadAsTake(IGF, addr, loaded);
        Explosion out;
        loadableTI->copy(IGF, loaded, out, irgen::Atomicity::Atomic);
        (void)out.claimAll();
        IGF.Builder.CreateRet(addr.getAddress());
      },
      true /*setIsNoInline*/);
}

llvm::Constant *
IRGenModule::getOrCreateReleaseFunction(const TypeInfo &objectTI, Type t,
                                        llvm::Type *llvmType) {
  auto *loadableTI = dyn_cast<LoadableTypeInfo>(&objectTI);
  assert(loadableTI && "Should only be called on Loadable types");
  IRGenMangler mangler;
  std::string funcName = mangler.mangleOutlinedReleaseFunction(t);
  llvm::Type *argTys[] = {llvmType};
  return getOrCreateHelperFunction(
      funcName, llvmType, argTys,
      [&](IRGenFunction &IGF) {
        auto it = IGF.CurFn->arg_begin();
        Address addr(&*it++, loadableTI->getFixedAlignment());
        Explosion loaded;
        loadableTI->loadAsTake(IGF, addr, loaded);
        loadableTI->consume(IGF, loaded, irgen::Atomicity::Atomic);
        IGF.Builder.CreateRet(addr.getAddress());
      },
      true /*setIsNoInline*/);
}

void IRGenModule::generateCallToOutlinedCopyAddr(
    IRGenFunction &IGF, const TypeInfo &objectTI, Address dest, Address src,
    SILType T, const OutlinedCopyAddrFunction MethodToCall,
    const llvm::MapVector<CanType, llvm::Value *> *typeToMetadataVec) {
  llvm::SmallVector<llvm::Value *, 4> argsVec;
  argsVec.push_back(src.getAddress());
  argsVec.push_back(dest.getAddress());
  if (typeToMetadataVec) {
    for (auto &typeDataPair : *typeToMetadataVec) {
      auto *metadata = typeDataPair.second;
      assert(metadata && metadata->getType() == IGF.IGM.TypeMetadataPtrTy &&
             "Expeceted TypeMetadataPtrTy");
      argsVec.push_back(metadata);
    }
  }
  llvm::Type *llvmType = dest->getType();
  auto *outlinedF =
      (this->*MethodToCall)(objectTI, llvmType, T, typeToMetadataVec);
  llvm::Function *fn = dyn_cast<llvm::Function>(outlinedF);
  assert(fn && "Expected llvm::Function");
  fn->setLinkage(llvm::GlobalValue::InternalLinkage);
  llvm::CallInst *call = IGF.Builder.CreateCall(outlinedF, argsVec);
  call->setCallingConv(DefaultCC);
}

void IRGenModule::generateCallToOutlinedDestroy(
    IRGenFunction &IGF, const TypeInfo &objectTI, Address addr, SILType T,
    const llvm::MapVector<CanType, llvm::Value *> *typeToMetadataVec) {
  IRGenMangler mangler;
  CanType canType = T.getSwiftRValueType();
  std::string funcName = mangler.mangleOutlinedDestroyFunction(canType, this);

  llvm::SmallVector<llvm::Type *, 4> argsTysVec;
  llvm::SmallVector<llvm::Value *, 4> argsVec;
  llvm::Type *llvmType = addr.getType();
  argsTysVec.push_back(llvmType);
  argsVec.push_back(addr.getAddress());
  if (typeToMetadataVec) {
    for (auto &typeDataPair : *typeToMetadataVec) {
      auto *metadata = typeDataPair.second;
      assert(metadata && metadata->getType() == IGF.IGM.TypeMetadataPtrTy &&
             "Expeceted TypeMetadataPtrTy");
      argsTysVec.push_back(metadata->getType());
      argsVec.push_back(metadata);
    }
  }

  auto *outlinedF = getOrCreateHelperFunction(
      funcName, llvmType, argsTysVec,
      [&](IRGenFunction &IGF) {
        auto it = IGF.CurFn->arg_begin();
        Address addr(&*it++, objectTI.getBestKnownAlignment());
        if (typeToMetadataVec) {
          for (auto &typeDataPair : *typeToMetadataVec) {
            llvm::Value *arg = &*it++;
            CanType abstractType = typeDataPair.first;
            getArgAsLocalSelfTypeMetadata(IGF, arg, abstractType);
          }
        }
        objectTI.destroy(IGF, addr, T, true);
        IGF.Builder.CreateRet(addr.getAddress());
      },
      true /*setIsNoInline*/);

  if (T.hasArchetype()) {
    llvm::Function *fn = dyn_cast<llvm::Function>(outlinedF);
    assert(fn && "Expected llvm::Function");
    fn->setLinkage(llvm::GlobalValue::InternalLinkage);
  }

  llvm::CallInst *call = IGF.Builder.CreateCall(outlinedF, argsVec);
  call->setCallingConv(DefaultCC);
}

llvm::Constant *IRGenModule::getOrCreateOutlinedCopyAddrHelperFunction(
    const TypeInfo &objectTI, llvm::Type *llvmType, SILType addrTy,
    std::string funcName,
    llvm::function_ref<void(const TypeInfo &objectTI, IRGenFunction &IGF,
                            Address dest, Address src, SILType T)>
        Generate,
    const llvm::MapVector<CanType, llvm::Value *> *typeToMetadataVec) {
  llvm::SmallVector<llvm::Type *, 4> argsTysVec;
  argsTysVec.push_back(llvmType);
  argsTysVec.push_back(llvmType);
  if (typeToMetadataVec) {
    for (auto &typeDataPair : *typeToMetadataVec) {
      auto *metadata = typeDataPair.second;
      argsTysVec.push_back(metadata->getType());
    }
  }
  return getOrCreateHelperFunction(
      funcName, llvmType, argsTysVec,
      [&](IRGenFunction &IGF) {
        auto it = IGF.CurFn->arg_begin();
        Address src(&*it++, objectTI.getBestKnownAlignment());
        Address dest(&*it++, objectTI.getBestKnownAlignment());
        if (typeToMetadataVec) {
          for (auto &typeDataPair : *typeToMetadataVec) {
            llvm::Value *arg = &*it++;
            CanType abstractType = typeDataPair.first;
            getArgAsLocalSelfTypeMetadata(IGF, arg, abstractType);
          }
        }
        Generate(objectTI, IGF, dest, src, addrTy);
        IGF.Builder.CreateRet(dest.getAddress());
      },
      true /*setIsNoInline*/);
}

llvm::Constant *IRGenModule::getOrCreateOutlinedInitializeWithTakeFunction(
    const TypeInfo &objectTI, llvm::Type *llvmType, SILType addrTy,
    const llvm::MapVector<CanType, llvm::Value *> *typeToMetadataVec) {
  IRGenMangler mangler;
  CanType canType = addrTy.getSwiftRValueType();
  std::string funcName =
      mangler.mangleOutlinedInitializeWithTakeFunction(canType, this);
  auto GenFunc = [](const TypeInfo &objectTI, IRGenFunction &IGF, Address dest,
                    Address src, SILType T) {
    objectTI.initializeWithTake(IGF, dest, src, T, true);
  };
  return getOrCreateOutlinedCopyAddrHelperFunction(
      objectTI, llvmType, addrTy, funcName, GenFunc, typeToMetadataVec);
}

llvm::Constant *IRGenModule::getOrCreateOutlinedInitializeWithCopyFunction(
    const TypeInfo &objectTI, llvm::Type *llvmType, SILType addrTy,
    const llvm::MapVector<CanType, llvm::Value *> *typeToMetadataVec) {
  IRGenMangler mangler;
  CanType canType = addrTy.getObjectType().getSwiftRValueType();
  std::string funcName =
      mangler.mangleOutlinedInitializeWithCopyFunction(canType, this);
  auto GenFunc = [](const TypeInfo &objectTI, IRGenFunction &IGF, Address dest,
                    Address src, SILType T) {
    objectTI.initializeWithCopy(IGF, dest, src, T, true);
  };
  return getOrCreateOutlinedCopyAddrHelperFunction(
      objectTI, llvmType, addrTy, funcName, GenFunc, typeToMetadataVec);
}

llvm::Constant *IRGenModule::getOrCreateOutlinedAssignWithTakeFunction(
    const TypeInfo &objectTI, llvm::Type *llvmType, SILType addrTy,
    const llvm::MapVector<CanType, llvm::Value *> *typeToMetadataVec) {
  IRGenMangler mangler;
  CanType canType = addrTy.getObjectType().getSwiftRValueType();
  std::string funcName =
      mangler.mangleOutlinedAssignWithTakeFunction(canType, this);
  auto GenFunc = [](const TypeInfo &objectTI, IRGenFunction &IGF, Address dest,
                    Address src, SILType T) {
    objectTI.assignWithTake(IGF, dest, src, T, true);
  };
  return getOrCreateOutlinedCopyAddrHelperFunction(
      objectTI, llvmType, addrTy, funcName, GenFunc, typeToMetadataVec);
}

llvm::Constant *IRGenModule::getOrCreateOutlinedAssignWithCopyFunction(
    const TypeInfo &objectTI, llvm::Type *llvmType, SILType addrTy,
    const llvm::MapVector<CanType, llvm::Value *> *typeToMetadataVec) {
  IRGenMangler mangler;
  CanType canType = addrTy.getObjectType().getSwiftRValueType();
  std::string funcName =
      mangler.mangleOutlinedAssignWithCopyFunction(canType, this);
  auto GenFunc = [](const TypeInfo &objectTI, IRGenFunction &IGF, Address dest,
                    Address src, SILType T) {
    objectTI.assignWithCopy(IGF, dest, src, T, true);
  };
  return getOrCreateOutlinedCopyAddrHelperFunction(
      objectTI, llvmType, addrTy, funcName, GenFunc, typeToMetadataVec);
}

// IRGen is only multi-threaded during LLVM part
// We don't need to be thread safe even
// We are working on the primary module *before* LLVM
unsigned IRGenModule::getCanTypeID(const CanType type) {
  if (this != IRGen.getPrimaryIGM()) {
    return IRGen.getPrimaryIGM()->getCanTypeID(type);
  }
  auto it = typeToUniqueID.find(type.getPointer());
  if (it != typeToUniqueID.end()) {
    return it->second;
  }
  ++currUniqueID;
  typeToUniqueID[type.getPointer()] = currUniqueID;
  return currUniqueID;
}<|MERGE_RESOLUTION|>--- conflicted
+++ resolved
@@ -998,28 +998,6 @@
   }
 }
 
-<<<<<<< HEAD
-// FIXME: temporarial patch for MSVC
-bool EnabledDllStorage() {
-  static char *value = getenv("_USE_DLLSTORAGE");
-  if (value == nullptr || value[0] == '0')
-    return false;
-  return true;
-}
-
-static bool EnabledDllExport() { return EnabledDllStorage(); }
-
-bool EnabledDllImport() {
-  static char *value = getenv("FORCE_DLLIMPORT");
-  if (value == nullptr)
-    return EnabledDllStorage();
-  else if (value[0] == '1')
-    return true;
-  return false;
-}
-
-=======
->>>>>>> aad14e3c
 void IRGenerator::emitEagerClassInitialization() {
   if (ClassesForEagerInitialization.empty())
     return;
@@ -1031,10 +1009,7 @@
                                 llvm::FunctionType::get(IGM->VoidTy, false),
                                 llvm::GlobalValue::PrivateLinkage,
                                 "_swift_eager_class_initialization");
-<<<<<<< HEAD
-=======
   IGM->Module.getFunctionList().push_back(RegisterFn);
->>>>>>> aad14e3c
   IRGenFunction RegisterIGF(*IGM, RegisterFn);
   RegisterFn->setAttributes(IGM->constructInitialAttributes());
   RegisterFn->setCallingConv(IGM->DefaultCC);
@@ -1053,11 +1028,7 @@
                               false /* = isVarArg */);
     llvm::InlineAsm *inlineAsm =
       llvm::InlineAsm::get(asmFnTy, "", "r", true /* = SideEffects */);
-<<<<<<< HEAD
-    RegisterIGF.Builder.CreateCall(inlineAsm, MetaData);
-=======
     RegisterIGF.Builder.CreateAsmCall(inlineAsm, MetaData);
->>>>>>> aad14e3c
   }
   RegisterIGF.Builder.CreateRetVoid();
 
@@ -1411,42 +1382,6 @@
   llvm_unreachable("bad link entity kind");
 }
 
-<<<<<<< HEAD
-bool LinkEntity::isFragile(ForDefinition_t isDefinition) const {
-  switch (getKind()) {
-    case Kind::SILFunction:
-      return getSILFunction()->isSerialized();
-      
-    case Kind::SILGlobalVariable:
-      return getSILGlobalVariable()->isSerialized();
-      
-    case Kind::ReflectionAssociatedTypeDescriptor:
-    case Kind::ReflectionSuperclassDescriptor:
-    case Kind::AssociatedTypeMetadataAccessFunction:
-    case Kind::AssociatedTypeWitnessTableAccessFunction:
-    case Kind::GenericProtocolWitnessTableCache:
-    case Kind::GenericProtocolWitnessTableInstantiationFunction:
-    case Kind::ObjCClassRef:
-      return false;
-
-    default:
-      break;
-  }
-  if (isProtocolConformanceKind(getKind())) {
-    auto conformance = getProtocolConformance();
-
-    auto conformanceModule = conformance->getDeclContext()->getParentModule();
-    auto isCompletelySerialized = conformanceModule->getResilienceStrategy() ==
-                                  ResilienceStrategy::Fragile;
-
-    // The conformance is fragile if it is in a -sil-serialize-all module.
-    return isCompletelySerialized;
-  }
-  return false;
-}
-
-=======
->>>>>>> aad14e3c
 static std::tuple<llvm::GlobalValue::LinkageTypes,
                   llvm::GlobalValue::VisibilityTypes,
                   llvm::GlobalValue::DLLStorageClassTypes>
@@ -1475,24 +1410,6 @@
 
   switch (linkage) {
   case SILLinkage::Public:
-<<<<<<< HEAD
-    // Don't code-gen transparent functions. Internal linkage will enable llvm
-    // to delete transparent functions except they are referenced from somewhere
-    // (i.e. the function pointer is taken).
-    //
-    // In case we are generating multiple LLVM modules, we still have to use
-    // ExternalLinkage so that modules can cross-reference transparent
-    // functions.
-    //
-    // TODO: In non-whole-module-opt the generated swiftmodules are "linked" and
-    // this strips all serialized transparent functions. So we have to code-gen
-    // transparent functions in non-whole-module-opt.
-    if (isSILOnly && !info.HasMultipleIGMs && info.IsWholeModule)
-      return std::make_tuple(llvm::GlobalValue::InternalLinkage,
-                             llvm::GlobalValue::DefaultVisibility,
-                             ExportedStorage);
-=======
->>>>>>> aad14e3c
     return std::make_tuple(llvm::GlobalValue::ExternalLinkage,
                            PublicDefinitionVisibility, ExportedStorage);
 
@@ -1517,14 +1434,6 @@
 
   case SILLinkage::PublicExternal: {
     if (isDefinition) {
-<<<<<<< HEAD
-      // Transparent function are not available externally.
-      if (isSILOnly)
-        return std::make_tuple(llvm::GlobalValue::LinkOnceODRLinkage,
-                               llvm::GlobalValue::HiddenVisibility,
-                               ImportedStorage);
-=======
->>>>>>> aad14e3c
       return std::make_tuple(llvm::GlobalValue::AvailableExternallyLinkage,
                              llvm::GlobalValue::DefaultVisibility,
                              ImportedStorage);
@@ -1541,12 +1450,7 @@
     return std::make_tuple(isDefinition
                                ? llvm::GlobalValue::AvailableExternallyLinkage
                                : llvm::GlobalValue::ExternalLinkage,
-<<<<<<< HEAD
-                           isFragile || info.IsCOFFObject ? llvm::GlobalValue::DefaultVisibility
-                                     : llvm::GlobalValue::HiddenVisibility,
-=======
                            llvm::GlobalValue::HiddenVisibility,
->>>>>>> aad14e3c
                            ImportedStorage);
 
   }
@@ -1605,34 +1509,17 @@
 LinkInfo LinkInfo::get(const UniversalLinkageInfo &linkInfo,
                        StringRef name,
                        SILLinkage linkage,
-<<<<<<< HEAD
-                       bool isFragile,
-                       bool isSILOnly,
                        ForDefinition_t isDefinition,
                        bool isWeakImported) {
   LinkInfo result;
-  
-  result.Name += name;
-  std::tie(result.Linkage, result.Visibility, result.DLLStorageClass) =
-    getIRLinkage(linkInfo, linkage, isFragile, isSILOnly,
-=======
-                       ForDefinition_t isDefinition,
-                       bool isWeakImported) {
-  LinkInfo result;
 
   result.Name += name;
   std::tie(result.Linkage, result.Visibility, result.DLLStorageClass) =
     getIRLinkage(linkInfo, linkage,
->>>>>>> aad14e3c
                  isDefinition, isWeakImported);
   result.ForDefinition = isDefinition;
   return result;
 }
-<<<<<<< HEAD
-                       
-=======
-
->>>>>>> aad14e3c
 static bool isPointerTo(llvm::Type *ptrTy, llvm::Type *objTy) {
   return cast<llvm::PointerType>(ptrTy)->getElementType() == objTy;
 }
