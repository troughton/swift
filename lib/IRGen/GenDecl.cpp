//===--- GenDecl.cpp - IR Generation for Declarations ---------------------===//
//
// This source file is part of the Swift.org open source project
//
// Copyright (c) 2014 - 2017 Apple Inc. and the Swift project authors
// Licensed under Apache License v2.0 with Runtime Library Exception
//
// See https://swift.org/LICENSE.txt for license information
// See https://swift.org/CONTRIBUTORS.txt for the list of Swift project authors
//
//===----------------------------------------------------------------------===//
//
//  This file implements IR generation for local and global
//  declarations in Swift.
//
//===----------------------------------------------------------------------===//

#include "swift/AST/ASTContext.h"
#include "swift/AST/Decl.h"
#include "swift/AST/DiagnosticEngine.h"
#include "swift/AST/DiagnosticsIRGen.h"
#include "swift/AST/IRGenOptions.h"
#include "swift/AST/Module.h"
#include "swift/AST/NameLookup.h"
#include "swift/AST/Pattern.h"
#include "swift/AST/ProtocolConformance.h"
#include "swift/AST/TypeMemberVisitor.h"
#include "swift/AST/Types.h"
#include "swift/ClangImporter/ClangModule.h"
#include "swift/Demangling/ManglingMacros.h"
#include "swift/IRGen/Linking.h"
#include "swift/Runtime/HeapObject.h"
#include "swift/SIL/FormalLinkage.h"
#include "swift/SIL/SILDebugScope.h"
#include "swift/SIL/SILModule.h"
#include "clang/AST/ASTContext.h"
#include "clang/AST/DeclCXX.h"
#include "clang/AST/GlobalDecl.h"
#include "llvm/ADT/SmallString.h"
#include "llvm/IR/GlobalAlias.h"
#include "llvm/IR/Module.h"
#include "llvm/IR/TypeBuilder.h"
#include "llvm/IR/Value.h"
#include "llvm/IR/InlineAsm.h"
#include "llvm/Support/Compiler.h"
#include "llvm/Support/ConvertUTF.h"
#include "llvm/Support/Path.h"
#include "llvm/Transforms/Utils/ModuleUtils.h"

#include "ConstantBuilder.h"
#include "Explosion.h"
#include "FixedTypeInfo.h"
#include "GenCall.h"
#include "GenClass.h"
#include "GenDecl.h"
#include "GenMeta.h"
#include "GenObjC.h"
#include "GenOpaque.h"
#include "GenType.h"
#include "IRGenDebugInfo.h"
#include "IRGenFunction.h"
#include "IRGenMangler.h"
#include "IRGenModule.h"
#include "LoadableTypeInfo.h"

using namespace swift;
using namespace irgen;

bool IRGenerator::tryEnableLazyTypeMetadata(NominalTypeDecl *Nominal) {
  // When compiling with -Onone keep all metadata for the debugger. Even if it
  // is not used by the program itself.
  if (!Opts.Optimize)
    return false;

  switch (Nominal->getKind()) {
    case DeclKind::Enum:
    case DeclKind::Struct:
      break;
    default:
      // Keep all metadata for classes, because a class can be instantiated by
      // using the library function _typeByName or NSClassFromString.
      return false;
  }

  switch (getDeclLinkage(Nominal)) {
    case FormalLinkage::PublicUnique:
    case FormalLinkage::PublicNonUnique:
      // We can't remove metadata for externally visible types.
      return false;
    case FormalLinkage::HiddenUnique:
    case FormalLinkage::HiddenNonUnique:
      // In non-whole-module mode, also internal types are visible externally.
      if (!SIL.isWholeModule())
        return false;
      break;
    case FormalLinkage::Private:
      break;
  }
  assert(eligibleLazyMetadata.count(Nominal) == 0);
  eligibleLazyMetadata.insert(Nominal);
  return true;
}

namespace {
  
/// Add methods, properties, and protocol conformances from a JITed extension
/// to an ObjC class using the ObjC runtime.
///
/// This must happen after ObjCProtocolInitializerVisitor if any @objc protocols
/// were defined in the TU.
class CategoryInitializerVisitor
  : public ClassMemberVisitor<CategoryInitializerVisitor>
{
  IRGenFunction &IGF;
  IRGenModule &IGM = IGF.IGM;
  IRBuilder &Builder = IGF.Builder;
  
  llvm::Constant *class_replaceMethod;
  llvm::Constant *class_addProtocol;
  
  llvm::Constant *classMetadata;
  llvm::Constant *metaclassMetadata;
  
public:
  CategoryInitializerVisitor(IRGenFunction &IGF, ExtensionDecl *ext)
    : IGF(IGF)
  {
    class_replaceMethod = IGM.getClassReplaceMethodFn();
    class_addProtocol = IGM.getClassAddProtocolFn();

    CanType origTy = ext->getDeclaredTypeOfContext()->getCanonicalType();
    classMetadata =
      tryEmitConstantHeapMetadataRef(IGM, origTy, /*allowUninit*/ true);
    assert(classMetadata &&
           "extended objc class doesn't have constant metadata?!");
    classMetadata = llvm::ConstantExpr::getBitCast(classMetadata,
                                                   IGM.ObjCClassPtrTy);
    metaclassMetadata = IGM.getAddrOfMetaclassObject(
                                       origTy.getClassOrBoundGenericClass(),
                                                         NotForDefinition);
    metaclassMetadata = llvm::ConstantExpr::getBitCast(metaclassMetadata,
                                                   IGM.ObjCClassPtrTy);

    // We need to make sure the Objective-C runtime has initialized our
    // class. If you try to add or replace a method to a class that isn't
    // initialized yet, the Objective-C runtime will crash in the calls
    // to class_replaceMethod or class_addProtocol.
    Builder.CreateCall(IGM.getGetInitializedObjCClassFn(), classMetadata);

    // Register ObjC protocol conformances.
    for (auto *p : ext->getLocalProtocols()) {
      if (!p->isObjC())
        continue;
      
      llvm::Value *protoRef = IGM.getAddrOfObjCProtocolRef(p, NotForDefinition);
      auto proto = Builder.CreateLoad(protoRef, IGM.getPointerAlignment());
      Builder.CreateCall(class_addProtocol, {classMetadata, proto});
    }
  }
  
  void visitMembers(ExtensionDecl *ext) {
    for (Decl *member : ext->getMembers())
      visit(member);
  }

  void visitTypeDecl(TypeDecl *type) {
    // We'll visit nested types separately if necessary.
  }

  void visitMissingMemberDecl(MissingMemberDecl *placeholder) {}
  
  void visitFuncDecl(FuncDecl *method) {
    if (!requiresObjCMethodDescriptor(method)) return;

    // Don't emit getters/setters for @NSManaged methods.
    if (method->getAttrs().hasAttribute<NSManagedAttr>())
      return;

    llvm::Constant *name, *imp, *types;
    emitObjCMethodDescriptorParts(IGM, method,
                                  /*extended*/false,
                                  /*concrete*/true,
                                  name, types, imp);
    
    // When generating JIT'd code, we need to call sel_registerName() to force
    // the runtime to unique the selector.
    llvm::Value *sel = Builder.CreateCall(IGM.getObjCSelRegisterNameFn(),
                                          name);
    
    llvm::Value *args[] = {
      method->isStatic() ? metaclassMetadata : classMetadata,
      sel,
      imp,
      types
    };
    
    Builder.CreateCall(class_replaceMethod, args);
  }

  // Can't be added in an extension.
  void visitDestructorDecl(DestructorDecl *dtor) {}

  void visitConstructorDecl(ConstructorDecl *constructor) {
    if (!requiresObjCMethodDescriptor(constructor)) return;
    llvm::Constant *name, *imp, *types;
    emitObjCMethodDescriptorParts(IGM, constructor, /*extended*/false,
                                  /*concrete*/true,
                                  name, types, imp);

    // When generating JIT'd code, we need to call sel_registerName() to force
    // the runtime to unique the selector.
    llvm::Value *sel = Builder.CreateCall(IGM.getObjCSelRegisterNameFn(),
                                          name);

    llvm::Value *args[] = {
      classMetadata,
      sel,
      imp,
      types
    };

    Builder.CreateCall(class_replaceMethod, args);
  }

  void visitPatternBindingDecl(PatternBindingDecl *binding) {
    // Ignore the PBD and just handle the individual vars.
  }
  
  void visitVarDecl(VarDecl *prop) {
    if (!requiresObjCPropertyDescriptor(IGM, prop)) return;

    // FIXME: register property metadata in addition to the methods.
    // ObjC doesn't have a notion of class properties, so we'd only do this
    // for instance properties.

    // Don't emit getters/setters for @NSManaged properties.
    if (prop->getAttrs().hasAttribute<NSManagedAttr>())
      return;

    llvm::Constant *name, *imp, *types;
    emitObjCGetterDescriptorParts(IGM, prop,
                                  name, types, imp);
    // When generating JIT'd code, we need to call sel_registerName() to force
    // the runtime to unique the selector.
    llvm::Value *sel = Builder.CreateCall(IGM.getObjCSelRegisterNameFn(),
                                          name);
    auto theClass = prop->isStatic() ? metaclassMetadata : classMetadata;
    llvm::Value *getterArgs[] = {theClass, sel, imp, types};
    Builder.CreateCall(class_replaceMethod, getterArgs);

    if (prop->isSettable(prop->getDeclContext())) {
      emitObjCSetterDescriptorParts(IGM, prop,
                                    name, types, imp);
      sel = Builder.CreateCall(IGM.getObjCSelRegisterNameFn(),
                               name);
      llvm::Value *setterArgs[] = {theClass, sel, imp, types};
      
      Builder.CreateCall(class_replaceMethod, setterArgs);
    }
  }

  void visitSubscriptDecl(SubscriptDecl *subscript) {
    assert(!subscript->isStatic() && "objc doesn't support class subscripts");
    if (!requiresObjCSubscriptDescriptor(IGM, subscript)) return;
    
    llvm::Constant *name, *imp, *types;
    emitObjCGetterDescriptorParts(IGM, subscript,
                                  name, types, imp);
    // When generating JIT'd code, we need to call sel_registerName() to force
    // the runtime to unique the selector.
    llvm::Value *sel = Builder.CreateCall(IGM.getObjCSelRegisterNameFn(),
                                          name);
    llvm::Value *getterArgs[] = {classMetadata, sel, imp, types};
    Builder.CreateCall(class_replaceMethod, getterArgs);

    if (subscript->isSettable()) {
      emitObjCSetterDescriptorParts(IGM, subscript,
                                    name, types, imp);
      sel = Builder.CreateCall(IGM.getObjCSelRegisterNameFn(),
                               name);
      llvm::Value *setterArgs[] = {classMetadata, sel, imp, types};
      
      Builder.CreateCall(class_replaceMethod, setterArgs);
    }
  }
};

/// Create a descriptor for JITed @objc protocol using the ObjC runtime.
class ObjCProtocolInitializerVisitor
  : public ClassMemberVisitor<ObjCProtocolInitializerVisitor>
{
  IRGenFunction &IGF;
  IRGenModule &IGM = IGF.IGM;
  IRBuilder &Builder = IGF.Builder;

  llvm::Constant *objc_getProtocol,
                 *objc_allocateProtocol,
                 *objc_registerProtocol,
                 *protocol_addMethodDescription,
                 *protocol_addProtocol;
  
  llvm::Value *NewProto = nullptr;
  
public:
  ObjCProtocolInitializerVisitor(IRGenFunction &IGF)
    : IGF(IGF)
  {
    objc_getProtocol = IGM.getGetObjCProtocolFn();
    objc_allocateProtocol = IGM.getAllocateObjCProtocolFn();
    objc_registerProtocol = IGM.getRegisterObjCProtocolFn();
    protocol_addMethodDescription = IGM.getProtocolAddMethodDescriptionFn();
    protocol_addProtocol = IGM.getProtocolAddProtocolFn();
  }
  
  void visitMembers(ProtocolDecl *proto) {
    // Check if the ObjC runtime already has a descriptor for this
    // protocol. If so, use it.
    SmallString<32> buf;
    auto protocolName
      = IGM.getAddrOfGlobalString(proto->getObjCRuntimeName(buf));
    
    auto existing = Builder.CreateCall(objc_getProtocol, protocolName);
    auto isNull = Builder.CreateICmpEQ(existing,
                   llvm::ConstantPointerNull::get(IGM.ProtocolDescriptorPtrTy));

    auto existingBB = IGF.createBasicBlock("existing_protocol");
    auto newBB = IGF.createBasicBlock("new_protocol");
    auto contBB = IGF.createBasicBlock("cont");
    Builder.CreateCondBr(isNull, newBB, existingBB);
    
    // Nothing to do if there's already a descriptor.
    Builder.emitBlock(existingBB);
    Builder.CreateBr(contBB);
    
    Builder.emitBlock(newBB);
    
    // Allocate the protocol descriptor.
    NewProto = Builder.CreateCall(objc_allocateProtocol, protocolName);
    
    // Add the parent protocols.
    auto *requirementSig = proto->getRequirementSignature();
    auto conformsTo =
      requirementSig->getConformsTo(proto->getSelfInterfaceType(),
                                    *IGF.IGM.getSwiftModule());

    for (auto parentProto : conformsTo) {
      if (!parentProto->isObjC())
        continue;
      llvm::Value *parentRef = IGM.getAddrOfObjCProtocolRef(parentProto,
                                                            NotForDefinition);
      parentRef = IGF.Builder.CreateBitCast(parentRef,
                                            IGM.ProtocolDescriptorPtrTy
                                              ->getPointerTo());
      auto parent = Builder.CreateLoad(parentRef,
                                       IGM.getPointerAlignment());
      Builder.CreateCall(protocol_addProtocol, {NewProto, parent});
    }
    
    // Add the members.
    for (Decl *member : proto->getMembers())
      visit(member);
    
    // Register it.
    Builder.CreateCall(objc_registerProtocol, NewProto);
    Builder.CreateBr(contBB);
    
    // Store the reference to the runtime's idea of the protocol descriptor.
    Builder.emitBlock(contBB);
    auto result = Builder.CreatePHI(IGM.ProtocolDescriptorPtrTy, 2);
    result->addIncoming(existing, existingBB);
    result->addIncoming(NewProto, newBB);
    
    llvm::Value *ref = IGM.getAddrOfObjCProtocolRef(proto, NotForDefinition);
    ref = IGF.Builder.CreateBitCast(ref,
                                  IGM.ProtocolDescriptorPtrTy->getPointerTo());

    Builder.CreateStore(result, ref, IGM.getPointerAlignment());
  }

  void visitTypeDecl(TypeDecl *type) {
    // We'll visit nested types separately if necessary.
  }

  void visitMissingMemberDecl(MissingMemberDecl *placeholder) {}

  void visitAbstractFunctionDecl(AbstractFunctionDecl *method) {
    llvm::Constant *name, *imp, *types;
    emitObjCMethodDescriptorParts(IGM, method, /*extended*/true,
                                  /*concrete*/false,
                                  name, types, imp);
    
    // When generating JIT'd code, we need to call sel_registerName() to force
    // the runtime to unique the selector.
    llvm::Value *sel = Builder.CreateCall(IGM.getObjCSelRegisterNameFn(), name);

    llvm::Value *args[] = {
      NewProto, sel, types,
      // required?
      llvm::ConstantInt::get(IGM.ObjCBoolTy,
                             !method->getAttrs().hasAttribute<OptionalAttr>()),
      // instance?
      llvm::ConstantInt::get(IGM.ObjCBoolTy,
                   isa<ConstructorDecl>(method) || method->isInstanceMember()),
    };
    
    Builder.CreateCall(protocol_addMethodDescription, args);
  }
  
  void visitPatternBindingDecl(PatternBindingDecl *binding) {
    // Ignore the PBD and just handle the individual vars.
  }
  
  void visitAbstractStorageDecl(AbstractStorageDecl *prop) {
    // TODO: Add properties to protocol.
    
    llvm::Constant *name, *imp, *types;
    emitObjCGetterDescriptorParts(IGM, prop,
                                  name, types, imp);
    // When generating JIT'd code, we need to call sel_registerName() to force
    // the runtime to unique the selector.
    llvm::Value *sel = Builder.CreateCall(IGM.getObjCSelRegisterNameFn(), name);
    llvm::Value *getterArgs[] = {
      NewProto, sel, types,
      // required?
      llvm::ConstantInt::get(IGM.ObjCBoolTy,
                             !prop->getAttrs().hasAttribute<OptionalAttr>()),
      // instance?
      llvm::ConstantInt::get(IGM.ObjCBoolTy,
                             prop->isInstanceMember()),
    };
    Builder.CreateCall(protocol_addMethodDescription, getterArgs);
    
    if (prop->isSettable(nullptr)) {
      emitObjCSetterDescriptorParts(IGM, prop, name, types, imp);
      sel = Builder.CreateCall(IGM.getObjCSelRegisterNameFn(), name);
      llvm::Value *setterArgs[] = {
        NewProto, sel, types,
        // required?
        llvm::ConstantInt::get(IGM.ObjCBoolTy,
                               !prop->getAttrs().hasAttribute<OptionalAttr>()),
        // instance?
        llvm::ConstantInt::get(IGM.ObjCBoolTy,
                               prop->isInstanceMember()),
      };
      Builder.CreateCall(protocol_addMethodDescription, setterArgs);
    }
  }
};

} // end anonymous namespace

namespace {
class PrettySourceFileEmission : public llvm::PrettyStackTraceEntry {
  const SourceFile &SF;
public:
  explicit PrettySourceFileEmission(const SourceFile &SF) : SF(SF) {}

  void print(raw_ostream &os) const override {
    os << "While emitting IR for source file " << SF.getFilename() << '\n';
  }
};
} // end anonymous namespace

/// Emit all the top-level code in the source file.
void IRGenModule::emitSourceFile(SourceFile &SF, unsigned StartElem) {
  PrettySourceFileEmission StackEntry(SF);

  // Emit types and other global decls.
  for (unsigned i = StartElem, e = SF.Decls.size(); i != e; ++i)
    emitGlobalDecl(SF.Decls[i]);
  for (auto *localDecl : SF.LocalTypeDecls)
    emitGlobalDecl(localDecl);

  SF.forAllVisibleModules([&](swift::ModuleDecl::ImportedModule import) {
    swift::ModuleDecl *next = import.second;
    if (next->getName() == SF.getParentModule()->getName())
      return;

    next->collectLinkLibraries([this](LinkLibrary linkLib) {
      this->addLinkLibrary(linkLib);
    });
  });

  if (ObjCInterop)
    this->addLinkLibrary(LinkLibrary("objc", LibraryKind::Library));
}

/// Collect elements of an already-existing global list with the given
/// \c name into \c list.
///
/// We use this when Clang code generation might populate the list.
static void collectGlobalList(IRGenModule &IGM,
                              SmallVectorImpl<llvm::WeakVH> &list,
                              StringRef name) {
  if (auto *existing = IGM.Module.getGlobalVariable(name)) {
    auto *globals = cast<llvm::ConstantArray>(existing->getInitializer());
    for (auto &use : globals->operands()) {
      auto *global = use.get();
      list.push_back(global);
    }
    existing->eraseFromParent();
  }

  std::for_each(list.begin(), list.end(),
                [](const llvm::WeakVH &global) {
    assert(!isa<llvm::GlobalValue>(global) ||
           !cast<llvm::GlobalValue>(global)->isDeclaration() &&
           "all globals in the 'used' list must be definitions");
  });
}

/// Emit a global list, i.e. a global constant array holding all of a
/// list of values.  Generally these lists are for various LLVM
/// metadata or runtime purposes.
static llvm::GlobalVariable *
emitGlobalList(IRGenModule &IGM, ArrayRef<llvm::WeakVH> handles,
               StringRef name, StringRef section,
               llvm::GlobalValue::LinkageTypes linkage,
               llvm::Type *eltTy,
               bool isConstant) {
  // Do nothing if the list is empty.
  if (handles.empty()) return nullptr;

  // For global lists that actually get linked (as opposed to notional
  // ones like @llvm.used), it's important to set an explicit alignment
  // so that the linker doesn't accidentally put padding in the list.
  Alignment alignment = IGM.getPointerAlignment();

  // We have an array of value handles, but we need an array of constants.
  SmallVector<llvm::Constant*, 8> elts;
  elts.reserve(handles.size());
  for (auto &handle : handles) {
    auto elt = cast<llvm::Constant>(&*handle);
    if (elt->getType() != eltTy)
      elt = llvm::ConstantExpr::getBitCast(elt, eltTy);
    elts.push_back(elt);
  }

  auto varTy = llvm::ArrayType::get(eltTy, elts.size());
  auto init = llvm::ConstantArray::get(varTy, elts);
  auto var = new llvm::GlobalVariable(IGM.Module, varTy, isConstant, linkage,
                                      init, name);
  var->setSection(section);
  var->setAlignment(alignment.getValue());

  // Mark the variable as used if doesn't have external linkage.
  // (Note that we'd specifically like to not put @llvm.used in itself.)
  if (llvm::GlobalValue::isLocalLinkage(linkage))
    IGM.addUsedGlobal(var);
  return var;
}

void IRGenModule::emitRuntimeRegistration() {
  // Duck out early if we have nothing to register.
  if (ProtocolConformances.empty()
      && RuntimeResolvableTypes.empty()
      && (!ObjCInterop || (ObjCProtocols.empty() &&
                           ObjCClasses.empty() &&
                           ObjCCategoryDecls.empty())))
    return;
  
  // Find the entry point.
  SILFunction *EntryPoint =
    getSILModule().lookUpFunction(SWIFT_ENTRY_POINT_FUNCTION);
  
  // If we're debugging (and not in the REPL), we don't have a
  // main. Find a function marked with the LLDBDebuggerFunction
  // attribute instead.
  if (!EntryPoint && Context.LangOpts.DebuggerSupport) {
    for (SILFunction &SF : getSILModule()) {
      if (SF.hasLocation()) {
        if (Decl* D = SF.getLocation().getAsASTNode<Decl>()) {
          if (auto *FD = dyn_cast<FuncDecl>(D)) {
            if (FD->getAttrs().hasAttribute<LLDBDebuggerFunctionAttr>()) {
              EntryPoint = &SF;
              break;
            }
          }
        }
      }
    }
  }
  
  if (!EntryPoint)
    return;
    
  llvm::Function *EntryFunction = Module.getFunction(EntryPoint->getName());
  if (!EntryFunction)
    return;
  
  // Create a new function to contain our logic.
  auto fnTy = llvm::FunctionType::get(VoidTy, /*varArg*/ false);
  auto RegistrationFunction = llvm::Function::Create(fnTy,
                                           llvm::GlobalValue::PrivateLinkage,
                                           "runtime_registration",
                                           getModule());
  RegistrationFunction->setAttributes(constructInitialAttributes());
  
  // Insert a call into the entry function.
  {
    llvm::BasicBlock *EntryBB = &EntryFunction->getEntryBlock();
    llvm::BasicBlock::iterator IP = EntryBB->getFirstInsertionPt();
    IRBuilder Builder(getLLVMContext(),
                      DebugInfo && !Context.LangOpts.DebuggerSupport);
    Builder.llvm::IRBuilderBase::SetInsertPoint(EntryBB, IP);
    if (DebugInfo && !Context.LangOpts.DebuggerSupport)
      DebugInfo->setEntryPointLoc(Builder);
    Builder.CreateCall(RegistrationFunction, {});
  }
  
  IRGenFunction RegIGF(*this, RegistrationFunction);
  if (DebugInfo && !Context.LangOpts.DebuggerSupport)
    DebugInfo->emitArtificialFunction(RegIGF, RegistrationFunction);
  
  // Register ObjC protocols, classes, and extensions we added.
  if (ObjCInterop) {
    if (!ObjCProtocols.empty()) {
      // We need to initialize ObjC protocols in inheritance order, parents
      // first.
      
      llvm::DenseSet<ProtocolDecl*> protos;
      for (auto &proto : ObjCProtocols)
        protos.insert(proto.first);
      
      llvm::SmallVector<ProtocolDecl*, 4> protoInitOrder;

      std::function<void(ProtocolDecl*)> orderProtocol
        = [&](ProtocolDecl *proto) {
          auto *requirementSig = proto->getRequirementSignature();
          auto conformsTo = requirementSig->getConformsTo(
              proto->getSelfInterfaceType(),
              *getSwiftModule());

          // Recursively put parents first.
          for (auto parent : conformsTo)
            orderProtocol(parent);

          // Skip if we don't need to reify this protocol.
          auto found = protos.find(proto);
          if (found == protos.end())
            return;
          protos.erase(found);
          protoInitOrder.push_back(proto);
        };
      
      while (!protos.empty()) {
        orderProtocol(*protos.begin());
      }

      // Visit the protocols in the order we established.
      for (auto *proto : protoInitOrder) {
        ObjCProtocolInitializerVisitor(RegIGF)
          .visitMembers(proto);
      }
    }
    
    for (llvm::WeakVH &ObjCClass : ObjCClasses) {
      RegIGF.Builder.CreateCall(getInstantiateObjCClassFn(), {ObjCClass});
    }
      
    for (ExtensionDecl *ext : ObjCCategoryDecls) {
      CategoryInitializerVisitor(RegIGF, ext).visitMembers(ext);
    }
  }
  // Register Swift protocol conformances if we added any.
  if (!ProtocolConformances.empty()) {

    llvm::Constant *conformances = emitProtocolConformances();

    llvm::Constant *beginIndices[] = {
      llvm::ConstantInt::get(Int32Ty, 0),
      llvm::ConstantInt::get(Int32Ty, 0),
    };
    auto begin = llvm::ConstantExpr::getGetElementPtr(
        /*Ty=*/nullptr, conformances, beginIndices);
    llvm::Constant *endIndices[] = {
      llvm::ConstantInt::get(Int32Ty, 0),
      llvm::ConstantInt::get(Int32Ty, ProtocolConformances.size()),
    };
    auto end = llvm::ConstantExpr::getGetElementPtr(
        /*Ty=*/nullptr, conformances, endIndices);
    
    RegIGF.Builder.CreateCall(getRegisterProtocolConformancesFn(), {begin, end});
  }

  if (!RuntimeResolvableTypes.empty()) {
    llvm::Constant *records = emitTypeMetadataRecords();

    llvm::Constant *beginIndices[] = {
      llvm::ConstantInt::get(Int32Ty, 0),
      llvm::ConstantInt::get(Int32Ty, 0),
    };
    auto begin = llvm::ConstantExpr::getGetElementPtr(
        /*Ty=*/nullptr, records, beginIndices);
    llvm::Constant *endIndices[] = {
      llvm::ConstantInt::get(Int32Ty, 0),
      llvm::ConstantInt::get(Int32Ty, RuntimeResolvableTypes.size()),
    };
    auto end = llvm::ConstantExpr::getGetElementPtr(
        /*Ty=*/nullptr, records, endIndices);

    RegIGF.Builder.CreateCall(getRegisterTypeMetadataRecordsFn(), {begin, end});
  }

  RegIGF.Builder.CreateRetVoid();
}

/// Add the given global value to @llvm.used.
///
/// This value must have a definition by the time the module is finalized.
void IRGenModule::addUsedGlobal(llvm::GlobalValue *global) {
  LLVMUsed.push_back(global);
}

/// Add the given global value to @llvm.compiler.used.
///
/// This value must have a definition by the time the module is finalized.
void IRGenModule::addCompilerUsedGlobal(llvm::GlobalValue *global) {
  LLVMCompilerUsed.push_back(global);
}

/// Add the given global value to the Objective-C class list.
void IRGenModule::addObjCClass(llvm::Constant *classPtr, bool nonlazy) {
  ObjCClasses.push_back(classPtr);
  if (nonlazy)
    ObjCNonLazyClasses.push_back(classPtr);
}

/// Add the given protocol conformance to the list of conformances for which
/// runtime records will be emitted in this translation unit.
void IRGenModule::addProtocolConformanceRecord(
                                       NormalProtocolConformance *conformance) {
  ProtocolConformances.push_back(conformance);
}

static bool
hasExplicitProtocolConformance(NominalTypeDecl *decl) {
  auto conformances = decl->getAllConformances();
  for (auto conformance : conformances) {
    // inherited protocols do not emit explicit conformance records
    // TODO any special handling required for Specialized conformances?
    if (conformance->getKind() == ProtocolConformanceKind::Inherited)
      continue;

    auto P = conformance->getProtocol();

    // @objc protocols do not have conformance records
    if (P->isObjC())
      continue;

    return true;
  }

  return false;
}

void IRGenModule::addRuntimeResolvableType(CanType type) {
  // Don't emit type metadata records for types that can be found in the protocol
  // conformance table as the runtime will search both tables when resolving a
  // type by name.
  if (NominalTypeDecl *Nominal = type->getAnyNominal()) {
    if (!hasExplicitProtocolConformance(Nominal))
      RuntimeResolvableTypes.push_back(type);

    // As soon as the type metadata is available, all the type's conformances
    // must be available, too. The reason is that a type (with the help of its
    // metadata) can be checked at runtime if it conforms to a protocol.
    addLazyConformances(Nominal);
  }
}

void IRGenModule::addLazyConformances(NominalTypeDecl *Nominal) {
  for (const ProtocolConformance *Conf : Nominal->getAllConformances()) {
    IRGen.addLazyWitnessTable(Conf);
  }
}

void IRGenModule::emitGlobalLists() {
  if (ObjCInterop) {
    assert(TargetInfo.OutputObjectFormat == llvm::Triple::MachO);
    // Objective-C class references go in a variable with a meaningless
    // name but a magic section.
    emitGlobalList(*this, ObjCClasses, "objc_classes",
                   "__DATA, __objc_classlist, regular, no_dead_strip",
                   llvm::GlobalValue::InternalLinkage,
                   Int8PtrTy,
                   false);
    // So do categories.
    emitGlobalList(*this, ObjCCategories, "objc_categories",
                   "__DATA, __objc_catlist, regular, no_dead_strip",
                   llvm::GlobalValue::InternalLinkage,
                   Int8PtrTy,
                   false);

    // Emit nonlazily realized class references in a second magic section to make
    // sure they are realized by the Objective-C runtime before any instances
    // are allocated.
    emitGlobalList(*this, ObjCNonLazyClasses, "objc_non_lazy_classes",
                   "__DATA, __objc_nlclslist, regular, no_dead_strip",
                   llvm::GlobalValue::InternalLinkage,
                   Int8PtrTy,
                   false);
  }

  // @llvm.used

  // Collect llvm.used globals already in the module (coming from ClangCodeGen).
  collectGlobalList(*this, LLVMUsed, "llvm.used");
  emitGlobalList(*this, LLVMUsed, "llvm.used", "llvm.metadata",
                 llvm::GlobalValue::AppendingLinkage,
                 Int8PtrTy,
                 false);

  // Collect llvm.compiler.used globals already in the module (coming
  // from ClangCodeGen).
  collectGlobalList(*this, LLVMCompilerUsed, "llvm.compiler.used");
  emitGlobalList(*this, LLVMCompilerUsed, "llvm.compiler.used", "llvm.metadata",
                 llvm::GlobalValue::AppendingLinkage,
                 Int8PtrTy,
                 false);
}

void IRGenerator::emitGlobalTopLevel() {
  // Generate order numbers for the functions in the SIL module that
  // correspond to definitions in the LLVM module.
  unsigned nextOrderNumber = 0;
  for (auto &silFn : PrimaryIGM->getSILModule().getFunctions()) {
    // Don't bother adding external declarations to the function order.
    if (!silFn.isDefinition()) continue;
    FunctionOrder.insert(std::make_pair(&silFn, nextOrderNumber++));
  }

  for (SILGlobalVariable &v : PrimaryIGM->getSILModule().getSILGlobals()) {
    Decl *decl = v.getDecl();
    CurrentIGMPtr IGM = getGenModule(decl ? decl->getDeclContext() : nullptr);
    IGM->emitSILGlobalVariable(&v);
  }
  PrimaryIGM->emitCoverageMapping();
  
  // Emit SIL functions.
  bool isWholeModule = PrimaryIGM->getSILModule().isWholeModule();
  for (SILFunction &f : PrimaryIGM->getSILModule()) {
    // Only eagerly emit functions that are externally visible.
    if (!isPossiblyUsedExternally(f.getLinkage(), isWholeModule))
      continue;

    CurrentIGMPtr IGM = getGenModule(&f);
    IGM->emitSILFunction(&f);
  }

  // Emit static initializers.
  for (auto Iter : *this) {
    IRGenModule *IGM = Iter.second;
    IGM->emitSILStaticInitializers();
  }

  // Emit witness tables.
  for (SILWitnessTable &wt : PrimaryIGM->getSILModule().getWitnessTableList()) {
    CurrentIGMPtr IGM = getGenModule(wt.getConformance()->getDeclContext());
    if (!canEmitWitnessTableLazily(&wt)) {
      IGM->emitSILWitnessTable(&wt);
    }
  }
  
  for (auto Iter : *this) {
    IRGenModule *IGM = Iter.second;
    IGM->finishEmitAfterTopLevel();
  }
}

void IRGenModule::finishEmitAfterTopLevel() {
  // Emit the implicit import of the swift standard library.
  if (DebugInfo) {
    std::pair<swift::Identifier, swift::SourceLoc> AccessPath[] = {
      { Context.StdlibModuleName, swift::SourceLoc() }
    };

    auto Imp = ImportDecl::create(Context,
                                  getSwiftModule(),
                                  SourceLoc(),
                                  ImportKind::Module, SourceLoc(),
                                  AccessPath);
    DebugInfo->emitImport(Imp);
  }
}

static void emitLazyTypeMetadata(IRGenModule &IGM, NominalTypeDecl *Nominal) {
  if (auto sd = dyn_cast<StructDecl>(Nominal)) {
    return emitStructMetadata(IGM, sd);
  } else if (auto ed = dyn_cast<EnumDecl>(Nominal)) {
    emitEnumMetadata(IGM, ed);
  } else if (auto pd = dyn_cast<ProtocolDecl>(Nominal)) {
    IGM.emitProtocolDecl(pd);
  } else {
    llvm_unreachable("should not have enqueued a class decl here!");
  }
}

void IRGenerator::emitProtocolConformances() {
  for (auto &m : *this) {
    m.second->emitProtocolConformances();
  }
}

void IRGenerator::emitTypeMetadataRecords() {
  for (auto &m : *this) {
    m.second->emitTypeMetadataRecords();
  }
}

/// Emit any lazy definitions (of globals or functions or whatever
/// else) that we require.
void IRGenerator::emitLazyDefinitions() {
  while (!LazyMetadata.empty() ||
         !LazyFunctionDefinitions.empty() ||
         !LazyFieldTypeAccessors.empty() ||
         !LazyWitnessTables.empty()) {

    // Emit any lazy type metadata we require.
    while (!LazyMetadata.empty()) {
      NominalTypeDecl *Nominal = LazyMetadata.pop_back_val();
      assert(scheduledLazyMetadata.count(Nominal) == 1);
      if (eligibleLazyMetadata.count(Nominal) != 0) {
        CurrentIGMPtr IGM = getGenModule(Nominal->getDeclContext());
        emitLazyTypeMetadata(*IGM.get(), Nominal);
      }
    }
    while (!LazyFieldTypeAccessors.empty()) {
      auto accessor = LazyFieldTypeAccessors.pop_back_val();
      emitFieldTypeAccessor(*accessor.IGM, accessor.type, accessor.fn,
                            accessor.fieldTypes);
    }
    while (!LazyWitnessTables.empty()) {
      SILWitnessTable *wt = LazyWitnessTables.pop_back_val();
      CurrentIGMPtr IGM = getGenModule(wt->getConformance()->getDeclContext());
      IGM->emitSILWitnessTable(wt);
    }

    // Emit any lazy function definitions we require.
    while (!LazyFunctionDefinitions.empty()) {
      SILFunction *f = LazyFunctionDefinitions.pop_back_val();
      CurrentIGMPtr IGM = getGenModule(f);
      assert(!isPossiblyUsedExternally(f->getLinkage(),
                                       IGM->getSILModule().isWholeModule())
             && "function with externally-visible linkage emitted lazily?");
      IGM->emitSILFunction(f);
    }
  }
}

<<<<<<< HEAD
// FIXME: temporarial patch for MSVC
bool EnabledDllStorage() {
  static char *value = getenv("_USE_DLLSTORAGE");
  if (value == nullptr || value[0] == '0')
    return false;
  return true;
}

static bool EnabledDllExport() { return EnabledDllStorage(); }

bool EnabledDllImport() {
  static char *value = getenv("FORCE_DLLIMPORT");
  if (value == nullptr)
    return EnabledDllStorage();
  else if (value[0] == '1')
    return true;
  return false;
=======
void IRGenerator::emitNSArchiveClassNameRegistration() {
  if (ClassesForArchiveNameRegistration.empty())
    return;

  // Emit the register function in the primary module.
  IRGenModule *IGM = getPrimaryIGM();

  llvm::Function *RegisterFn = llvm::Function::Create(
                                llvm::FunctionType::get(IGM->VoidTy, false),
                                llvm::GlobalValue::InternalLinkage,
                                "_swift_register_class_names_for_archives");
  IRGenFunction RegisterIGF(*IGM, RegisterFn);
  RegisterFn->setAttributes(IGM->constructInitialAttributes());
  IGM->Module.getFunctionList().push_back(RegisterFn);
  RegisterFn->setCallingConv(IGM->DefaultCC);

  for (ClassDecl *CD : ClassesForArchiveNameRegistration) {
    Type Ty = CD->getDeclaredType();
    llvm::Value *MetaData = RegisterIGF.emitTypeMetadataRef(getAsCanType(Ty));
    if (auto *LegacyAttr = CD->getAttrs().
          getAttribute<NSKeyedArchiverClassNameAttr>()) {
      // Register the name for the class in the NSKeyed(Un)Archiver.
      llvm::Value *NameStr = IGM->getAddrOfGlobalString(LegacyAttr->Name);
      RegisterIGF.Builder.CreateCall(IGM->getRegisterClassNameForArchivingFn(),
                                     {NameStr, MetaData});
    } else {
      assert(CD->getAttrs().hasAttribute<StaticInitializeObjCMetadataAttr>());

      // In this case we don't add a name mapping, but just get the metadata
      // to make sure that the class is registered. But: we need to add a use
      // (empty inline asm instruction) for the metadata. Otherwise
      // llvm would optimize the metadata accessor call away because it's
      // defined as "readnone".
      llvm::FunctionType *asmFnTy =
        llvm::FunctionType::get(IGM->VoidTy, {MetaData->getType()},
                                false /* = isVarArg */);
      llvm::InlineAsm *inlineAsm =
        llvm::InlineAsm::get(asmFnTy, "", "r", true /* = SideEffects */);
      RegisterIGF.Builder.CreateCall(inlineAsm, MetaData);
    }
  }
  RegisterIGF.Builder.CreateRetVoid();

  // Add the registration function as a static initializer. We use a priority
  // slightly lower than used for C++ global constructors, so that the code is
  // executed before C++ global constructors (in case someone uses archives
  // from a C++ global constructor).
  llvm::appendToGlobalCtors(IGM->Module, RegisterFn, 60000, nullptr);
>>>>>>> c13ba7f3
}

/// Emit symbols for eliminated dead methods, which can still be referenced
/// from other modules. This happens e.g. if a public class contains a (dead)
/// private method.
void IRGenModule::emitVTableStubs() {
  llvm::Function *stub = nullptr;
  for (auto I = getSILModule().zombies_begin();
           I != getSILModule().zombies_end(); ++I) {
    const SILFunction &F = *I;
    if (! F.isExternallyUsedSymbol())
      continue;
    
    if (!stub) {
      // Create a single stub function which calls swift_deletedMethodError().
      stub = llvm::Function::Create(llvm::FunctionType::get(VoidTy, false),
                                    llvm::GlobalValue::InternalLinkage,
                                    "_swift_dead_method_stub");
      stub->setAttributes(constructInitialAttributes());
      Module.getFunctionList().push_back(stub);
      stub->setCallingConv(DefaultCC);
      auto *entry = llvm::BasicBlock::Create(getLLVMContext(), "entry", stub);
      auto *errorFunc = getDeletedMethodErrorFn();
      llvm::CallInst::Create(errorFunc, ArrayRef<llvm::Value *>(), "", entry);
      new llvm::UnreachableInst(getLLVMContext(), entry);
    }

    // For each eliminated method symbol create an alias to the stub.
    auto *alias = llvm::GlobalAlias::create(llvm::GlobalValue::ExternalLinkage,
                                            F.getName(), stub);
<<<<<<< HEAD
    if (useDllStorage() && EnabledDllExport())
=======

    if (F.getEffectiveSymbolLinkage() == SILLinkage::Hidden)
      alias->setVisibility(llvm::GlobalValue::HiddenVisibility);

    if (useDllStorage())
>>>>>>> c13ba7f3
      alias->setDLLStorageClass(llvm::GlobalValue::DLLExportStorageClass);
  }
}

void IRGenModule::emitTypeVerifier() {
  // Look up the types to verify.
  
  SmallVector<CanType, 4> TypesToVerify;
  for (auto name : IRGen.Opts.VerifyTypeLayoutNames) {
    // Look up the name in the module.
    SmallVector<ValueDecl*, 1> lookup;
    swift::ModuleDecl *M = getSwiftModule();
    M->lookupMember(lookup, M, DeclName(Context.getIdentifier(name)),
                    Identifier());
    if (lookup.empty()) {
      Context.Diags.diagnose(SourceLoc(), diag::type_to_verify_not_found,
                             name);
      continue;
    }
    
    TypeDecl *typeDecl = nullptr;
    for (auto decl : lookup) {
      if (auto td = dyn_cast<TypeDecl>(decl)) {
        if (typeDecl) {
          Context.Diags.diagnose(SourceLoc(), diag::type_to_verify_ambiguous,
                                 name);
          goto next;
        }
        typeDecl = td;
        break;
      }
    }
    if (!typeDecl) {
      Context.Diags.diagnose(SourceLoc(), diag::type_to_verify_not_found, name);
      continue;
    }
    
    {
      auto type = typeDecl->getDeclaredInterfaceType();
      if (type->hasTypeParameter()) {
        Context.Diags.diagnose(SourceLoc(), diag::type_to_verify_dependent,
                               name);
        continue;
      }
      
      TypesToVerify.push_back(type->getCanonicalType());
    }
  next:;
  }
  if (TypesToVerify.empty())
    return;

  // Find the entry point.
  SILFunction *EntryPoint =
    getSILModule().lookUpFunction(SWIFT_ENTRY_POINT_FUNCTION);

  if (!EntryPoint)
    return;
  
  llvm::Function *EntryFunction = Module.getFunction(EntryPoint->getName());
  if (!EntryFunction)
    return;
  
  // Create a new function to contain our logic.
  auto fnTy = llvm::FunctionType::get(VoidTy, /*varArg*/ false);
  auto VerifierFunction = llvm::Function::Create(fnTy,
                                             llvm::GlobalValue::PrivateLinkage,
                                             "type_verifier",
                                             getModule());
  VerifierFunction->setAttributes(constructInitialAttributes());
  
  // Insert a call into the entry function.
  {
    llvm::BasicBlock *EntryBB = &EntryFunction->getEntryBlock();
    llvm::BasicBlock::iterator IP = EntryBB->getFirstInsertionPt();
    IRBuilder Builder(getLLVMContext(), DebugInfo);
    Builder.llvm::IRBuilderBase::SetInsertPoint(EntryBB, IP);
    if (DebugInfo)
      DebugInfo->setEntryPointLoc(Builder);
    Builder.CreateCall(VerifierFunction, {});
  }

  IRGenFunction VerifierIGF(*this, VerifierFunction);
  if (DebugInfo)
    DebugInfo->emitArtificialFunction(VerifierIGF, VerifierFunction);

  emitTypeLayoutVerifier(VerifierIGF, TypesToVerify);
  VerifierIGF.Builder.CreateRetVoid();
}

/// Get SIL-linkage for something that's not required to be visible
/// and doesn't actually need to be uniqued.
static SILLinkage getNonUniqueSILLinkage(FormalLinkage linkage,
                                         ForDefinition_t forDefinition) {
  switch (linkage) {
  case FormalLinkage::PublicUnique:
  case FormalLinkage::PublicNonUnique:
    return (forDefinition ? SILLinkage::Shared : SILLinkage::PublicExternal);

  case FormalLinkage::HiddenUnique:
  case FormalLinkage::HiddenNonUnique:
    return (forDefinition ? SILLinkage::Shared : SILLinkage::HiddenExternal);

  case FormalLinkage::Private:
    return SILLinkage::Private;
  }
  llvm_unreachable("bad formal linkage");
}

SILLinkage LinkEntity::getLinkage(ForDefinition_t forDefinition) const {
  // For when `this` is a protocol conformance of some kind.
  auto getLinkageAsConformance = [&] {
    return getLinkageForProtocolConformance(
        getProtocolConformance()->getRootNormalConformance(), forDefinition);
  };

  switch (getKind()) {
  // Most type metadata depend on the formal linkage of their type.
  case Kind::ValueWitnessTable: {
    auto type = getType();

    // Builtin types, (), () -> () and so on are in the runtime.
    if (!type.getAnyNominal())
      return getSILLinkage(FormalLinkage::PublicUnique, forDefinition);

    // Imported types.
    if (getTypeMetadataAccessStrategy(type) ==
          MetadataAccessStrategy::NonUniqueAccessor)
      return SILLinkage::Shared;

    // Everything else is only referenced inside its module.
    return SILLinkage::Private;
  }

  case Kind::TypeMetadataLazyCacheVariable: {
    auto type = getType();

    // Imported types, non-primitive structural types.
    if (getTypeMetadataAccessStrategy(type) ==
          MetadataAccessStrategy::NonUniqueAccessor)
      return SILLinkage::Shared;

    // Everything else is only referenced inside its module.
    return SILLinkage::Private;
  }

  case Kind::TypeMetadata:
    if (isMetadataPattern())
      return SILLinkage::Private;

    switch (getMetadataAddress()) {
    case TypeMetadataAddress::FullMetadata:
      // The full metadata object is private to the containing module.
      return SILLinkage::Private;
    case TypeMetadataAddress::AddressPoint:
      return getSILLinkage(getTypeLinkage(getType()), forDefinition);
    }

  // ...but we don't actually expose individual value witnesses (right now).
  case Kind::ValueWitness:
    return getNonUniqueSILLinkage(getTypeLinkage(getType()), forDefinition);

  // Foreign type metadata candidates are always shared; the runtime
  // does the uniquing.
  case Kind::ForeignTypeMetadataCandidate:
    return SILLinkage::Shared;

  case Kind::TypeMetadataAccessFunction:
    switch (getTypeMetadataAccessStrategy(getType())) {
    case MetadataAccessStrategy::PublicUniqueAccessor:
      return getSILLinkage(FormalLinkage::PublicUnique, forDefinition);
    case MetadataAccessStrategy::HiddenUniqueAccessor:
      return getSILLinkage(FormalLinkage::HiddenUnique, forDefinition);
    case MetadataAccessStrategy::PrivateAccessor:
      return getSILLinkage(FormalLinkage::Private, forDefinition);
    case MetadataAccessStrategy::NonUniqueAccessor:
      return SILLinkage::Shared;
    }
    llvm_unreachable("bad metadata access kind");

  case Kind::ObjCClassRef:
    return SILLinkage::Private;

  case Kind::Function:
  case Kind::Other:
  case Kind::ObjCClass:
  case Kind::ObjCMetaclass:
  case Kind::SwiftMetaclassStub:
  case Kind::FieldOffset:
  case Kind::NominalTypeDescriptor:
  case Kind::ProtocolDescriptor:
    return getSILLinkage(getDeclLinkage(getDecl()), forDefinition);

  case Kind::DirectProtocolWitnessTable:
  case Kind::ProtocolWitnessTableAccessFunction:
    return getLinkageAsConformance();

  case Kind::ProtocolWitnessTableLazyAccessFunction:
  case Kind::ProtocolWitnessTableLazyCacheVariable:
    if (getTypeLinkage(getType()) == FormalLinkage::Private ||
        getLinkageAsConformance() == SILLinkage::Private) {
      return SILLinkage::Private;
    } else {
      return SILLinkage::Shared;
    }

  case Kind::AssociatedTypeMetadataAccessFunction:
  case Kind::AssociatedTypeWitnessTableAccessFunction:
  case Kind::GenericProtocolWitnessTableCache:
  case Kind::GenericProtocolWitnessTableInstantiationFunction:
    return SILLinkage::Private;
  
  case Kind::SILFunction:
    return getSILFunction()->getEffectiveSymbolLinkage();
      
  case Kind::SILGlobalVariable:
    return getSILGlobalVariable()->getLinkage();

  case Kind::ReflectionBuiltinDescriptor:
  case Kind::ReflectionFieldDescriptor:
    // Reflection descriptors for imported types have shared linkage,
    // since we may emit them in other TUs in the same module.
    if (getTypeLinkage(getType()) == FormalLinkage::PublicNonUnique)
      return SILLinkage::Shared;
    return SILLinkage::Private;
  case Kind::ReflectionAssociatedTypeDescriptor:
    if (getLinkageAsConformance() == SILLinkage::Shared)
      return SILLinkage::Shared;
    return SILLinkage::Private;
  case Kind::ReflectionSuperclassDescriptor:
    if (getDeclLinkage(getDecl()) == FormalLinkage::PublicNonUnique)
      return SILLinkage::Shared;
    return SILLinkage::Private;
  }
  llvm_unreachable("bad link entity kind");
}

static bool isAvailableExternally(IRGenModule &IGM, const DeclContext *dc) {
  dc = dc->getModuleScopeContext();
  if (isa<ClangModuleUnit>(dc) ||
      dc == IGM.getSILModule().getAssociatedContext())
    return false;
  return true;
}

static bool isAvailableExternally(IRGenModule &IGM, const Decl *decl) {
  return isAvailableExternally(IGM, decl->getDeclContext());
}

static bool isAvailableExternally(IRGenModule &IGM, Type type) {
  if (auto decl = type->getAnyNominal())
    return isAvailableExternally(IGM, decl->getDeclContext());
  return true;
}

bool LinkEntity::isAvailableExternally(IRGenModule &IGM) const {
  switch (getKind()) {
  case Kind::ValueWitnessTable:
  case Kind::TypeMetadata:
    return ::isAvailableExternally(IGM, getType());

  case Kind::ForeignTypeMetadataCandidate:
    assert(!::isAvailableExternally(IGM, getType()));
    return false;

  case Kind::ObjCClass:
  case Kind::ObjCMetaclass:
    // FIXME: Removing this triggers a linker bug
    return true;

  case Kind::SwiftMetaclassStub:
  case Kind::NominalTypeDescriptor:
  case Kind::ProtocolDescriptor:
    return ::isAvailableExternally(IGM, getDecl());

  case Kind::DirectProtocolWitnessTable:
    return ::isAvailableExternally(IGM, getProtocolConformance()->getDeclContext());

  case Kind::ObjCClassRef:
  case Kind::ValueWitness:
  case Kind::TypeMetadataAccessFunction:
  case Kind::TypeMetadataLazyCacheVariable:
  case Kind::Function:
  case Kind::Other:
  case Kind::FieldOffset:
  case Kind::ProtocolWitnessTableAccessFunction:
  case Kind::ProtocolWitnessTableLazyAccessFunction:
  case Kind::ProtocolWitnessTableLazyCacheVariable:
  case Kind::AssociatedTypeMetadataAccessFunction:
  case Kind::AssociatedTypeWitnessTableAccessFunction:
  case Kind::GenericProtocolWitnessTableCache:
  case Kind::GenericProtocolWitnessTableInstantiationFunction:
  case Kind::SILFunction:
  case Kind::SILGlobalVariable:
  case Kind::ReflectionBuiltinDescriptor:
  case Kind::ReflectionFieldDescriptor:
  case Kind::ReflectionAssociatedTypeDescriptor:
  case Kind::ReflectionSuperclassDescriptor:
    llvm_unreachable("Relative reference to unsupported link entity");
  }
  llvm_unreachable("bad link entity kind");
}

bool LinkEntity::isFragile(ForDefinition_t isDefinition) const {
  switch (getKind()) {
    case Kind::SILFunction:
      return getSILFunction()->isSerialized();
      
    case Kind::SILGlobalVariable:
      return getSILGlobalVariable()->isSerialized();
      
    case Kind::ReflectionAssociatedTypeDescriptor:
    case Kind::ReflectionSuperclassDescriptor:
    case Kind::AssociatedTypeMetadataAccessFunction:
    case Kind::AssociatedTypeWitnessTableAccessFunction:
    case Kind::GenericProtocolWitnessTableCache:
    case Kind::GenericProtocolWitnessTableInstantiationFunction:
    case Kind::ObjCClassRef:
      return false;

    default:
      break;
  }
  if (isProtocolConformanceKind(getKind())) {
    auto conformance = getProtocolConformance();

    auto conformanceModule = conformance->getDeclContext()->getParentModule();
    auto isCompletelySerialized = conformanceModule->getResilienceStrategy() ==
                                  ResilienceStrategy::Fragile;

    // The conformance is fragile if it is in a -sil-serialize-all module, or
    // has a fully publicly determined layout.
    return isCompletelySerialized || conformance->hasFixedLayout();
  }
  return false;
}

static std::tuple<llvm::GlobalValue::LinkageTypes,
                  llvm::GlobalValue::VisibilityTypes,
                  llvm::GlobalValue::DLLStorageClassTypes>
getIRLinkage(const UniversalLinkageInfo &info, SILLinkage linkage,
             bool isFragile, bool isSILOnly, ForDefinition_t isDefinition,
             bool isWeakImported) {

#define RESULT(LINKAGE, VISIBILITY, DLL_STORAGE)                               \
  std::make_tuple(llvm::GlobalValue::LINKAGE##Linkage,                         \
                  llvm::GlobalValue::VISIBILITY##Visibility,                   \
                  llvm::GlobalValue::DLL_STORAGE##StorageClass)

  // Use protected visibility for public symbols we define on ELF.  ld.so
  // doesn't support relative relocations at load time, which interferes with
  // our metadata formats.  Default visibility should suffice for other object
  // formats.
  llvm::GlobalValue::VisibilityTypes PublicDefinitionVisibility =
      info.IsELFObject ? llvm::GlobalValue::ProtectedVisibility
                       : llvm::GlobalValue::DefaultVisibility;
  llvm::GlobalValue::DLLStorageClassTypes ExportedStorage =
      info.UseDLLStorage && EnabledDllExport() ? llvm::GlobalValue::DLLExportStorageClass
                         : llvm::GlobalValue::DefaultStorageClass;
  llvm::GlobalValue::DLLStorageClassTypes ImportedStorage =
      info.UseDLLStorage && EnabledDllImport() ? llvm::GlobalValue::DLLImportStorageClass
                         : llvm::GlobalValue::DefaultStorageClass;

  if (isFragile) {
    // Fragile functions/globals must be visible from outside, regardless of
    // their accessibility. If a caller is also fragile and inlined into another
    // module it must be able to access this (not-inlined) function/global.
    switch (linkage) {
    case SILLinkage::Hidden:
    case SILLinkage::Private:
      linkage = SILLinkage::Public;
      break;

    case SILLinkage::HiddenExternal:
    case SILLinkage::PrivateExternal:
      linkage = SILLinkage::PublicExternal;
      break;

    case SILLinkage::Public:
    case SILLinkage::Shared:
    case SILLinkage::PublicExternal:
    case SILLinkage::SharedExternal:
      break;
    }
  }

  switch (linkage) {
  case SILLinkage::Public:
    // Don't code-gen transparent functions. Internal linkage will enable llvm
    // to delete transparent functions except they are referenced from somewhere
    // (i.e. the function pointer is taken).
    //
    // In case we are generating multiple LLVM modules, we still have to use
    // ExternalLinkage so that modules can cross-reference transparent
    // functions.
    //
    // TODO: In non-whole-module-opt the generated swiftmodules are "linked" and
    // this strips all serialized transparent functions. So we have to code-gen
    // transparent functions in non-whole-module-opt.
    if (isSILOnly && !info.HasMultipleIGMs && info.IsWholeModule)
      return std::make_tuple(llvm::GlobalValue::InternalLinkage,
                             llvm::GlobalValue::DefaultVisibility,
                             ExportedStorage);
    return std::make_tuple(llvm::GlobalValue::ExternalLinkage,
                           PublicDefinitionVisibility, ExportedStorage);

  case SILLinkage::Shared:
  case SILLinkage::SharedExternal:
    return RESULT(LinkOnceODR, Hidden, Default);

  case SILLinkage::Hidden:
    return RESULT(External, Hidden, Default);

  case SILLinkage::Private:
    // In case of multiple llvm modules (in multi-threaded compilation) all
    // private decls must be visible from other files.
    // We use LinkOnceODR instead of External here because private lazy protocol
    // witness table accessors could be emitted by two different IGMs during
    // IRGen into different object files and the linker would complain about
    // duplicate symbols.
    if (info.HasMultipleIGMs)
      return RESULT(LinkOnceODR, Hidden, Default);
    return RESULT(Internal, Default, Default);

  case SILLinkage::PublicExternal: {
    if (isDefinition) {
      // Transparent function are not available externally.
      if (isSILOnly)
        return std::make_tuple(llvm::GlobalValue::LinkOnceODRLinkage,
                               llvm::GlobalValue::HiddenVisibility,
                               ImportedStorage);
      return std::make_tuple(llvm::GlobalValue::AvailableExternallyLinkage,
                             llvm::GlobalValue::DefaultVisibility,
                             ImportedStorage);
    }

    auto linkage = isWeakImported ? llvm::GlobalValue::ExternalWeakLinkage
                                  : llvm::GlobalValue::ExternalLinkage;
    return std::make_tuple(linkage, llvm::GlobalValue::DefaultVisibility,
                           ImportedStorage);
  }

  case SILLinkage::HiddenExternal:
  case SILLinkage::PrivateExternal:
    return std::make_tuple(isDefinition
                               ? llvm::GlobalValue::AvailableExternallyLinkage
                               : llvm::GlobalValue::ExternalLinkage,
                           isFragile || info.IsCOFFObject ? llvm::GlobalValue::DefaultVisibility
                                     : llvm::GlobalValue::HiddenVisibility,
                           ImportedStorage);

  }

  llvm_unreachable("bad SIL linkage");
}

/// Given that we're going to define a global value but already have a
/// forward-declaration of it, update its linkage.
static void updateLinkageForDefinition(IRGenModule &IGM,
                                       llvm::GlobalValue *global,
                                       const LinkEntity &entity) {
  // TODO: there are probably cases where we can avoid redoing the
  // entire linkage computation.
  UniversalLinkageInfo linkInfo(IGM);
  auto linkage =
      getIRLinkage(linkInfo, entity.getLinkage(ForDefinition),
                   entity.isFragile(ForDefinition), entity.isSILOnly(),
                   ForDefinition, entity.isWeakImported(IGM.getSwiftModule()));
  global->setLinkage(std::get<0>(linkage));
  global->setVisibility(std::get<1>(linkage));
  global->setDLLStorageClass(std::get<2>(linkage));

  // Everything externally visible is considered used in Swift.
  // That mostly means we need to be good at not marking things external.
  //
  // Exclude "main", because it should naturally be used, and because adding it
  // to llvm.used leaves a dangling use when the REPL attempts to discard
  // intermediate mains.
  if (LinkInfo::isUsed(std::get<0>(linkage), std::get<1>(linkage),
                       std::get<2>(linkage)) &&
      global->getName() != SWIFT_ENTRY_POINT_FUNCTION)
    IGM.addUsedGlobal(global);
}

LinkInfo LinkInfo::get(IRGenModule &IGM, const LinkEntity &entity,
                       ForDefinition_t isDefinition) {
  return LinkInfo::get(IGM, IGM.getSwiftModule(), entity, isDefinition);
}

LinkInfo LinkInfo::get(const UniversalLinkageInfo &linkInfo,
                       ModuleDecl *swiftModule, const LinkEntity &entity,
                       ForDefinition_t isDefinition) {
  LinkInfo result;

  entity.mangle(result.Name);

  std::tie(result.Linkage, result.Visibility, result.DLLStorageClass) =
      getIRLinkage(linkInfo, entity.getLinkage(isDefinition),
                   entity.isFragile(isDefinition), entity.isSILOnly(),
                   isDefinition, entity.isWeakImported(swiftModule));

  result.ForDefinition = isDefinition;

  return result;
}

static bool isPointerTo(llvm::Type *ptrTy, llvm::Type *objTy) {
  return cast<llvm::PointerType>(ptrTy)->getElementType() == objTy;
}

/// Get or create an LLVM function with these linkage rules.
llvm::Function *swift::irgen::createFunction(IRGenModule &IGM,
                                             LinkInfo &linkInfo,
                                             llvm::FunctionType *fnType,
                                             llvm::CallingConv::ID cc,
                                             const llvm::AttributeSet &attrs,
                                             llvm::Function *insertBefore) {
  auto name = linkInfo.getName();

  llvm::Function *existing = IGM.Module.getFunction(name);
  if (existing) {
    if (isPointerTo(existing->getType(), fnType))
      return cast<llvm::Function>(existing);

    IGM.error(SourceLoc(),
              "program too clever: function collides with existing symbol " +
                  name);

    // Note that this will implicitly unique if the .unique name is also taken.
    existing->setName(name + ".unique");
  }

  llvm::Function *fn =
      llvm::Function::Create(fnType, linkInfo.getLinkage(), name);
  fn->setVisibility(linkInfo.getVisibility());
  fn->setDLLStorageClass(linkInfo.getDLLStorage());
  fn->setCallingConv(cc);

  if (insertBefore) {
    IGM.Module.getFunctionList().insert(insertBefore->getIterator(), fn);
  } else {
    IGM.Module.getFunctionList().push_back(fn);
 }

  auto initialAttrs = IGM.constructInitialAttributes();
  // Merge initialAttrs with attrs.
  auto updatedAttrs = attrs.addAttributes(IGM.getLLVMContext(),
                        llvm::AttributeSet::FunctionIndex, initialAttrs);
  if (!updatedAttrs.isEmpty())
    fn->setAttributes(updatedAttrs);

  // Everything externally visible is considered used in Swift.
  // That mostly means we need to be good at not marking things external.
  //
  // Exclude "main", because it should naturally be used, and because adding it
  // to llvm.used leaves a dangling use when the REPL attempts to discard
  // intermediate mains.
  if (linkInfo.isUsed() && name != SWIFT_ENTRY_POINT_FUNCTION) {
    IGM.addUsedGlobal(fn);
  }

  return fn;
}

bool LinkInfo::isUsed(llvm::GlobalValue::LinkageTypes Linkage,
                      llvm::GlobalValue::VisibilityTypes Visibility,
                      llvm::GlobalValue::DLLStorageClassTypes DLLStorage) {
  // Everything externally visible is considered used in Swift.
  // That mostly means we need to be good at not marking things external.
  return Linkage == llvm::GlobalValue::ExternalLinkage &&
         (Visibility == llvm::GlobalValue::DefaultVisibility ||
          Visibility == llvm::GlobalValue::ProtectedVisibility) &&
         (DLLStorage == llvm::GlobalValue::DefaultStorageClass ||
          DLLStorage == llvm::GlobalValue::DLLExportStorageClass);
}

/// Get or create an LLVM global variable with these linkage rules.
llvm::GlobalVariable *swift::irgen::createVariable(
    IRGenModule &IGM, LinkInfo &linkInfo, llvm::Type *storageType,
    Alignment alignment, DebugTypeInfo DbgTy, Optional<SILLocation> DebugLoc,
    StringRef DebugName) {
  auto name = linkInfo.getName();
  llvm::GlobalValue *existingValue = IGM.Module.getNamedGlobal(name);
  if (existingValue) {
    auto existingVar = dyn_cast<llvm::GlobalVariable>(existingValue);
    if (existingVar && isPointerTo(existingVar->getType(), storageType))
      return existingVar;

    IGM.error(SourceLoc(),
              "program too clever: variable collides with existing symbol " +
                  name);

    // Note that this will implicitly unique if the .unique name is also taken.
    existingValue->setName(name + ".unique");
  }

  auto var = new llvm::GlobalVariable(IGM.Module, storageType,
                                      /*constant*/ false, linkInfo.getLinkage(),
                                      /*initializer*/ nullptr, name);
  var->setVisibility(linkInfo.getVisibility());
  var->setDLLStorageClass(linkInfo.getDLLStorage());
  var->setAlignment(alignment.getValue());

  // Everything externally visible is considered used in Swift.
  // That mostly means we need to be good at not marking things external.
  if (linkInfo.isUsed()) {
    IGM.addUsedGlobal(var);
  }

  if (IGM.DebugInfo && !DbgTy.isNull() && linkInfo.isForDefinition())
    IGM.DebugInfo->emitGlobalVariableDeclaration(
        var, DebugName.empty() ? name : DebugName, name, DbgTy,
        var->hasInternalLinkage(), DebugLoc);

  return var;
}

/// Emit a global declaration.
void IRGenModule::emitGlobalDecl(Decl *D) {
  switch (D->getKind()) {
  case DeclKind::Extension:
    return emitExtension(cast<ExtensionDecl>(D));

  case DeclKind::Protocol:
    return emitProtocolDecl(cast<ProtocolDecl>(D));

  case DeclKind::PatternBinding:
    // The global initializations are in SIL.
    return;

  case DeclKind::Param:
    llvm_unreachable("there are no global function parameters");

  case DeclKind::Subscript:
    llvm_unreachable("there are no global subscript operations");
      
  case DeclKind::EnumCase:
  case DeclKind::EnumElement:
    llvm_unreachable("there are no global enum elements");

  case DeclKind::Constructor:
    llvm_unreachable("there are no global constructor");

  case DeclKind::Destructor:
    llvm_unreachable("there are no global destructor");

  case DeclKind::MissingMember:
    llvm_unreachable("there are no global member placeholders");

  case DeclKind::TypeAlias:
  case DeclKind::GenericTypeParam:
  case DeclKind::AssociatedType:
  case DeclKind::IfConfig:
    return;

  case DeclKind::Enum:
    return emitEnumDecl(cast<EnumDecl>(D));

  case DeclKind::Struct:
    return emitStructDecl(cast<StructDecl>(D));

  case DeclKind::Class:
    return emitClassDecl(cast<ClassDecl>(D));

  // These declarations are only included in the debug info.
  case DeclKind::Import:
    if (DebugInfo)
      DebugInfo->emitImport(cast<ImportDecl>(D));
    return;

  // We emit these as part of the PatternBindingDecl.
  case DeclKind::Var:
    return;

  case DeclKind::Func:
    // Handled in SIL.
    return;

  case DeclKind::TopLevelCode:
    // All the top-level code will be lowered separately.
    return;
      
  // Operator decls aren't needed for IRGen.
  case DeclKind::InfixOperator:
  case DeclKind::PrefixOperator:
  case DeclKind::PostfixOperator:
  case DeclKind::PrecedenceGroup:
    return;

  case DeclKind::Module:
    return;
  }

  llvm_unreachable("bad decl kind!");
}

Address IRGenModule::getAddrOfSILGlobalVariable(SILGlobalVariable *var,
                                                const TypeInfo &ti,
                                                ForDefinition_t forDefinition) {
  if (auto clangDecl = var->getClangDecl()) {
    auto addr = getAddrOfClangGlobalDecl(cast<clang::VarDecl>(clangDecl),
                                         forDefinition);

    // If we're not emitting this to define it, make sure we cast it to the
    // right type.
    if (!forDefinition) {
      auto ptrTy = ti.getStorageType()->getPointerTo();
      addr = llvm::ConstantExpr::getBitCast(addr, ptrTy);
    }

    auto alignment =
      Alignment(getClangASTContext().getDeclAlign(clangDecl).getQuantity());
    return Address(addr, alignment);
  }

  LinkEntity entity = LinkEntity::forSILGlobalVariable(var);
  ResilienceExpansion expansion = getResilienceExpansionForLayout(var);

  llvm::Type *storageType;
  Size fixedSize;
  Alignment fixedAlignment;

  // If the type has a fixed size, allocate static storage. Otherwise, allocate
  // a fixed-size buffer and possibly heap-allocate a payload at runtime if the
  // runtime size of the type does not fit in the buffer.
  if (ti.isFixedSize(expansion)) {
    auto &fixedTI = cast<FixedTypeInfo>(ti);

    storageType = fixedTI.getStorageType();
    fixedSize = fixedTI.getFixedSize();
    fixedAlignment = fixedTI.getFixedAlignment();
  } else {
    storageType = getFixedBufferTy();
    fixedSize = Size(DataLayout.getTypeAllocSize(storageType));
    fixedAlignment = Alignment(DataLayout.getABITypeAlignment(storageType));
  }

  // Check whether we've created the global variable already.
  // FIXME: We should integrate this into the LinkEntity cache more cleanly.
  auto gvar = Module.getGlobalVariable(var->getName(), /*allowInternal*/ true);
  if (gvar) {
    if (forDefinition)
      updateLinkageForDefinition(*this, gvar, entity);

    llvm::Constant *addr = gvar;
    if (storageType != gvar->getType()->getElementType()) {
      auto *expectedTy = storageType->getPointerTo();
      addr = llvm::ConstantExpr::getBitCast(addr, expectedTy);
    }
    return Address(addr, Alignment(gvar->getAlignment()));
  }

  LinkInfo link = LinkInfo::get(*this, entity, forDefinition);
  auto DbgTy =
      DebugTypeInfo::getGlobal(var, storageType, fixedSize, fixedAlignment);
  if (var->getDecl()) {
    // If we have the VarDecl, use it for more accurate debugging information.
    gvar = createVariable(*this, link, storageType, fixedAlignment, DbgTy,
                          SILLocation(var->getDecl()),
                          var->getDecl()->getName().str());
  } else {
    Optional<SILLocation> loc;
    if (var->hasLocation())
      loc = var->getLocation();
    gvar = createVariable(*this, link, storageType, fixedAlignment, DbgTy, loc,
                          var->getName());
  }
  
  // Set the alignment from the TypeInfo.
  Address gvarAddr = Address(gvar, fixedAlignment);
  gvar->setAlignment(fixedAlignment.getValue());
  
  return gvarAddr;
}

/// Return True if the function \p f is a 'readonly' function. Checking
/// for the SIL @effects(readonly) attribute is not enough because this
/// definition does not match the definition of the LLVM readonly function
/// attribute. In this function we do the actual check.
static bool isReadOnlyFunction(SILFunction *f) {
  // Check if the function has any 'owned' parameters. Owned parameters may
  // call the destructor of the object which could violate the readonly-ness
  // of the function.
  if (f->hasOwnedParameters() || f->hasIndirectFormalResults())
    return false;

  auto Eff = f->getEffectsKind();

  // Swift's readonly does not automatically match LLVM's readonly.
  // Swift SIL optimizer relies on @effects(readonly) to remove e.g.
  // dead code remaining from initializers of strings or dictionaries
  // of variables that are not used. But those initializers are often
  // not really readonly in terms of LLVM IR. For example, the
  // Dictionary.init() is marked as @effects(readonly) in Swift, but
  // it does invoke reference-counting operations.
  if (Eff == EffectsKind::ReadOnly || Eff == EffectsKind::ReadNone) {
    // TODO: Analyze the body of function f and return true if it is
    // really readonly.
    return false;
  }

  return false;
}

static clang::GlobalDecl getClangGlobalDeclForFunction(const clang::Decl *decl) {
  if (auto ctor = dyn_cast<clang::CXXConstructorDecl>(decl))
    return clang::GlobalDecl(ctor, clang::Ctor_Complete);
  if (auto dtor = dyn_cast<clang::CXXDestructorDecl>(decl))
    return clang::GlobalDecl(dtor, clang::Dtor_Complete);
  return clang::GlobalDecl(cast<clang::FunctionDecl>(decl));
}

/// Find the entry point for a SIL function.
llvm::Function *IRGenModule::getAddrOfSILFunction(SILFunction *f,
                                                  ForDefinition_t forDefinition) {
  LinkEntity entity = LinkEntity::forSILFunction(f);

  // Check whether we've created the function already.
  // FIXME: We should integrate this into the LinkEntity cache more cleanly.
  llvm::Function *fn = Module.getFunction(f->getName());  
  if (fn) {
    if (forDefinition) updateLinkageForDefinition(*this, fn, entity);
    return fn;
  }

  // If it's a Clang declaration, ask Clang to generate the IR declaration.
  // This might generate new functions, so we should do it before computing
  // the insert-before point.
  llvm::Constant *clangAddr = nullptr;
  if (auto clangDecl = f->getClangDecl()) {
    auto globalDecl = getClangGlobalDeclForFunction(clangDecl);
    clangAddr = getAddrOfClangGlobalDecl(globalDecl, forDefinition);
  }

  bool isDefinition = f->isDefinition();
  bool hasOrderNumber = isDefinition;
  unsigned orderNumber = ~0U;
  llvm::Function *insertBefore = nullptr;

  // If the SIL function has a definition, we should have an order
  // number for it; make sure to insert it in that position relative
  // to other ordered functions.
  if (hasOrderNumber) {
    orderNumber = IRGen.getFunctionOrder(f);
    if (auto emittedFunctionIterator
          = EmittedFunctionsByOrder.findLeastUpperBound(orderNumber))
      insertBefore = *emittedFunctionIterator;
  }

  // If it's a Clang declaration, check whether Clang gave us a declaration.
  if (clangAddr) {
    fn = dyn_cast<llvm::Function>(clangAddr->stripPointerCasts());

    // If we have a function, move it to the appropriate position.
    if (fn) {
      if (hasOrderNumber) {
        auto &fnList = Module.getFunctionList();
        fnList.remove(fn);
        fnList.insert(llvm::Module::iterator(insertBefore), fn);

        EmittedFunctionsByOrder.insert(orderNumber, fn);
      }
      return fn;
    }

  // Otherwise, if we have a lazy definition for it, be sure to queue that up.
  } else if (isDefinition && !forDefinition &&
             !isPossiblyUsedExternally(f->getLinkage(),
                                       getSILModule().isWholeModule())) {
    IRGen.addLazyFunction(f);
  }

  llvm::AttributeSet attrs;
  llvm::FunctionType *fnType = getFunctionType(f->getLoweredFunctionType(),
                                               attrs);

  auto cc = expandCallingConv(*this, f->getRepresentation());
  LinkInfo link = LinkInfo::get(*this, entity, forDefinition);

  if (f->getInlineStrategy() == NoInline) {
    attrs = attrs.addAttribute(fnType->getContext(),
                llvm::AttributeSet::FunctionIndex, llvm::Attribute::NoInline);
  }
  if (isReadOnlyFunction(f)) {
    attrs = attrs.addAttribute(fnType->getContext(),
                llvm::AttributeSet::FunctionIndex, llvm::Attribute::ReadOnly);
  }
  fn = createFunction(*this, link, fnType, cc, attrs, insertBefore);

  // If we have an order number for this function, set it up as appropriate.
  if (hasOrderNumber) {
    EmittedFunctionsByOrder.insert(orderNumber, fn);
  }
  return fn;
}

static llvm::GlobalVariable *createGOTEquivalent(IRGenModule &IGM,
                                                 llvm::Constant *global,
                                                 StringRef globalName) {

  auto gotEquivalent = new llvm::GlobalVariable(IGM.Module,
                                      global->getType(),
                                      /*constant*/ true,
                                      llvm::GlobalValue::PrivateLinkage,
                                      global,
                                      llvm::Twine("got.") + globalName);
  gotEquivalent->setUnnamedAddr(llvm::GlobalValue::UnnamedAddr::Global);
  return gotEquivalent;
}

static llvm::Constant *getElementBitCast(llvm::Constant *ptr,
                                         llvm::Type *newEltType) {
  auto ptrType = cast<llvm::PointerType>(ptr->getType());
  if (ptrType->getElementType() == newEltType) {
    return ptr;
  } else {
    auto newPtrType = newEltType->getPointerTo(ptrType->getAddressSpace());
    return llvm::ConstantExpr::getBitCast(ptr, newPtrType);
  }
}

/// Return a reference to an object that's suitable for being used for
/// the given kind of reference.
///
/// Note that, if the requested reference kind is a relative reference.
/// the returned constant will not actually be a relative reference.
/// To form the actual relative reference, you must pass the returned
/// result to emitRelativeReference, passing the correct base-address
/// information.
ConstantReference
IRGenModule::getAddrOfLLVMVariable(LinkEntity entity, Alignment alignment,
                                   ConstantInit definition,
                                   llvm::Type *defaultType,
                                   DebugTypeInfo debugType,
                                   SymbolReferenceKind refKind) {
  switch (refKind) {
  case SymbolReferenceKind::Relative_Direct:
  case SymbolReferenceKind::Far_Relative_Direct:
    assert(!definition);
    // FIXME: don't just fall through; force the creation of a weak
    // definition so that we can emit a relative reference.
    LLVM_FALLTHROUGH;

  case SymbolReferenceKind::Absolute:
    return { getAddrOfLLVMVariable(entity, alignment, definition,
                                   defaultType, debugType),
             ConstantReference::Direct };


  case SymbolReferenceKind::Relative_Indirectable:
  case SymbolReferenceKind::Far_Relative_Indirectable:
    assert(!definition);
    return getAddrOfLLVMVariableOrGOTEquivalent(entity, alignment, defaultType);
  }
  llvm_unreachable("bad reference kind");
}

/// A convenient wrapper around getAddrOfLLVMVariable which uses the
/// default type as the definition type.
llvm::Constant *
IRGenModule::getAddrOfLLVMVariable(LinkEntity entity, Alignment alignment,
                                   ForDefinition_t forDefinition,
                                   llvm::Type *defaultType,
                                   DebugTypeInfo debugType) {
  auto definition =
    (forDefinition ? ConstantInit::getDelayed(defaultType) : ConstantInit());
  return getAddrOfLLVMVariable(entity, alignment, definition,
                               defaultType, debugType);
}

/// Get or create an llvm::GlobalVariable.
///
/// If a definition type is given, the result will always be an
/// llvm::GlobalVariable of that type.  Otherwise, the result will
/// have type pointerToDefaultType and may involve bitcasts.
llvm::Constant *
IRGenModule::getAddrOfLLVMVariable(LinkEntity entity, Alignment alignment,
                                   ConstantInit definition,
                                   llvm::Type *defaultType,
                                   DebugTypeInfo DbgTy) {
  // This function assumes that 'globals' only contains GlobalValue
  // values for the entities that it will look up.

  llvm::Type *definitionType = (definition ? definition.getType() : nullptr);

  auto &entry = GlobalVars[entity];
  if (entry) {
    auto existing = cast<llvm::GlobalValue>(entry);

    // If we're looking to define something, we may need to replace a
    // forward declaration.
    if (definitionType) {
      assert(existing->isDeclaration() && "already defined");
      assert(entry->getType()->getPointerElementType() == defaultType);
      updateLinkageForDefinition(*this, existing, entity);

      // If the existing entry is a variable of the right type,
      // set the initializer on it and return.
      if (auto var = dyn_cast<llvm::GlobalVariable>(existing)) {
        if (definitionType == var->getValueType()) {
          if (definition.hasInit())
            definition.getInit().installInGlobal(var);
          return var;
        }
      }

      // Fall out to the case below, clearing the name so that
      // createVariable doesn't detect a collision.
      entry->setName("");

    // Otherwise, we have a previous declaration or definition which
    // we need to ensure has the right type.
    } else {
      return getElementBitCast(entry, defaultType);
    }
  }

  ForDefinition_t forDefinition = (ForDefinition_t) (definitionType != nullptr);
  LinkInfo link = LinkInfo::get(*this, entity, forDefinition);

  // Clang may have defined the variable already.
  if (auto existing = Module.getNamedGlobal(link.getName()))
    return getElementBitCast(existing, defaultType);

  // If we're not defining the object now, forward declare it with the default
  // type.
  if (!definitionType) definitionType = defaultType;

  // Create the variable.
  auto var = createVariable(*this, link, definitionType, alignment, DbgTy);

  // Install the concrete definition if we have one.
  if (definition && definition.hasInit()) {
    definition.getInit().installInGlobal(var);
  }

  // If we have an existing entry, destroy it, replacing it with the
  // new variable.
  if (entry) {
    auto existing = cast<llvm::GlobalValue>(entry);
    auto castVar = getElementBitCast(var, defaultType);
    existing->replaceAllUsesWith(castVar);
    existing->eraseFromParent();
  }

  // If there's also an existing GOT-equivalent entry, rewrite it too, since
  // LLVM won't recognize a global with bitcasts in its initializers as GOT-
  // equivalent. rdar://problem/22388190
  auto foundGOTEntry = GlobalGOTEquivalents.find(entity);
  if (foundGOTEntry != GlobalGOTEquivalents.end() && foundGOTEntry->second) {
    auto existingGOTEquiv = cast<llvm::GlobalVariable>(foundGOTEntry->second);

    // Make a new GOT equivalent referring to the new variable with its
    // definition type.
    auto newGOTEquiv = createGOTEquivalent(*this, var, var->getName());
    auto castGOTEquiv = llvm::ConstantExpr::getBitCast(newGOTEquiv,
                                                   existingGOTEquiv->getType());
    existingGOTEquiv->replaceAllUsesWith(castGOTEquiv);
    existingGOTEquiv->eraseFromParent();
    GlobalGOTEquivalents[entity] = newGOTEquiv;
  }

  // Cache and return.
  entry = var;
  return var;
}

/// Get or create a "GOT equivalent" llvm::GlobalVariable, if applicable.
///
/// Creates a private, unnamed constant containing the address of another
/// global variable. LLVM can replace relative references to this variable with
/// relative references to the GOT entry for the variable in the object file.
ConstantReference
IRGenModule::getAddrOfLLVMVariableOrGOTEquivalent(LinkEntity entity,
                                                  Alignment alignment,
                                                  llvm::Type *defaultType) {
  // Ensure the variable is at least forward-declared.
  if (entity.isForeignTypeMetadataCandidate()) {
    auto foreignCandidate
      = getAddrOfForeignTypeMetadataCandidate(entity.getType());
    (void)foreignCandidate;
  } else {
    getAddrOfLLVMVariable(entity, alignment, ConstantInit(),
                          defaultType, DebugTypeInfo());
  }

  // Guess whether a global entry is a definition from this TU. This isn't
  // bulletproof, but at the point we emit conformance tables, we're far enough
  // along that we should have emitted any metadata objects we were going to.
  auto isDefinition = [&](llvm::Constant *global) -> bool {
    // We only emit aliases for definitions. (An extern alias would be an
    // extern global.)
    if (isa<llvm::GlobalAlias>(global))
      return true;
    // Global vars are definitions if they have an initializer.
    if (auto var = dyn_cast<llvm::GlobalVariable>(global))
      return var->hasInitializer();
    // Assume anything else isn't a definition.
    return false;
  };

  // If the variable isn't public, or has already been defined in this TU,
  // then it definitely doesn't need a GOT entry, and we can
  // relative-reference it directly.
  //
  // TODO: Internal symbols from other TUs we know are destined to be linked
  // into the same image as us could use direct
  // relative references too, to avoid producing unnecessary GOT entries in
  // the final image.
  auto entry = GlobalVars[entity];
  if (!entity.isAvailableExternally(*this) || isDefinition(entry)) {
    // FIXME: Relative references to aliases break MC on 32-bit Mach-O
    // platforms (rdar://problem/22450593 ), so substitute an alias with its
    // aliasee to work around that.
    if (auto alias = dyn_cast<llvm::GlobalAlias>(entry))
      entry = alias->getAliasee();
    return {entry, ConstantReference::Direct};
  }

  auto &gotEntry = GlobalGOTEquivalents[entity];
  if (gotEntry) {
    return {gotEntry, ConstantReference::Indirect};
  }

  // Look up the global variable.
  auto global = cast<llvm::GlobalValue>(entry);
  // Use it as the initializer for an anonymous constant. LLVM can treat this as
  // equivalent to the global's GOT entry.
  llvm::SmallString<64> name;
  entity.mangle(name);
  auto gotEquivalent = createGOTEquivalent(*this, global, name);
  gotEntry = gotEquivalent;
  return {gotEquivalent, ConstantReference::Indirect};
}

namespace {
struct TypeEntityInfo {
  ProtocolConformanceFlags flags;
  LinkEntity entity;
  llvm::Type *defaultTy, *defaultPtrTy;
};
} // end anonymous namespace

static TypeEntityInfo
getTypeEntityInfo(IRGenModule &IGM, CanType conformingType) {
  TypeMetadataRecordKind typeKind;
  Optional<LinkEntity> entity;
  llvm::Type *defaultTy, *defaultPtrTy;

  auto nom = conformingType->getAnyNominal();
  auto clas = dyn_cast<ClassDecl>(nom);
  if (doesConformanceReferenceNominalTypeDescriptor(IGM, conformingType)) {
    // Conformances for generics and concrete subclasses of generics
    // are represented by referencing the nominal type descriptor.
    typeKind = TypeMetadataRecordKind::UniqueNominalTypeDescriptor;
    entity = LinkEntity::forNominalTypeDescriptor(nom);
    defaultTy = IGM.NominalTypeDescriptorTy;
    defaultPtrTy = IGM.NominalTypeDescriptorPtrTy;
  } else if (clas) {
    if (clas->isForeign()) {
      typeKind = TypeMetadataRecordKind::NonuniqueDirectType;
      entity = LinkEntity::forForeignTypeMetadataCandidate(conformingType);
      defaultTy = IGM.TypeMetadataStructTy;
      defaultPtrTy = IGM.TypeMetadataPtrTy;
    } else {
      // TODO: We should indirectly reference classes. For now directly
      // reference the class object, which is totally wrong for ObjC interop.

      typeKind = TypeMetadataRecordKind::UniqueDirectClass;
      if (hasKnownSwiftMetadata(IGM, clas))
        entity = LinkEntity::forTypeMetadata(
                         conformingType,
                         TypeMetadataAddress::AddressPoint,
                         /*isPattern*/ false);
      else
        entity = LinkEntity::forObjCClass(clas);
      defaultTy = IGM.TypeMetadataStructTy;
      defaultPtrTy = IGM.TypeMetadataPtrTy;
    }
  } else {
    // Metadata for Clang types should be uniqued like foreign classes.
    if (isa<ClangModuleUnit>(nom->getModuleScopeContext())) {
      typeKind = TypeMetadataRecordKind::NonuniqueDirectType;
      entity = LinkEntity::forForeignTypeMetadataCandidate(conformingType);
      defaultTy = IGM.TypeMetadataStructTy;
      defaultPtrTy = IGM.TypeMetadataPtrTy;
    } else {
      // We can reference the canonical metadata for native value types
      // directly.
      typeKind = TypeMetadataRecordKind::UniqueDirectType;
      entity = LinkEntity::forTypeMetadata(
                       conformingType,
                       TypeMetadataAddress::AddressPoint,
                       /*isPattern*/ false);
      defaultTy = IGM.TypeMetadataStructTy;
      defaultPtrTy = IGM.TypeMetadataPtrTy;
    }
  }

  auto flags = ProtocolConformanceFlags().withTypeKind(typeKind);

  return {flags, *entity, defaultTy, defaultPtrTy};
}

/// Form an LLVM constant for the relative distance between a reference
/// (appearing at gep (0, indices) of `base`) and `target`.
llvm::Constant *
IRGenModule::emitRelativeReference(ConstantReference target,
                                   llvm::Constant *base,
                                   ArrayRef<unsigned> baseIndices) {
  llvm::Constant *relativeAddr =
    emitDirectRelativeReference(target.getValue(), base, baseIndices);

  // If the reference is indirect, flag it by setting the low bit.
  // (All of the base, direct target, and GOT entry need to be pointer-aligned
  // for this to be OK.)
  if (target.isIndirect()) {
    relativeAddr = llvm::ConstantExpr::getAdd(relativeAddr,
                             llvm::ConstantInt::get(RelativeAddressTy, 1));
  }

  return relativeAddr;
}

/// Form an LLVM constant for the relative distance between a reference
/// (appearing at gep (0, indices...) of `base`) and `target`.  For now,
/// for this to succeed portably, both need to be globals defined in the
/// current translation unit.
llvm::Constant *
IRGenModule::emitDirectRelativeReference(llvm::Constant *target,
                                         llvm::Constant *base,
                                         ArrayRef<unsigned> baseIndices) {
  // Convert the target to an integer.
  auto targetAddr = llvm::ConstantExpr::getPtrToInt(target, SizeTy);

  SmallVector<llvm::Constant*, 4> indices;
  indices.push_back(llvm::ConstantInt::get(Int32Ty, 0));
  for (unsigned baseIndex : baseIndices) {
    indices.push_back(llvm::ConstantInt::get(Int32Ty, baseIndex));
  };

  // Drill down to the appropriate address in the base, then convert
  // that to an integer.
  auto baseElt = llvm::ConstantExpr::getInBoundsGetElementPtr(
                       base->getType()->getPointerElementType(), base, indices);
  auto baseAddr = llvm::ConstantExpr::getPtrToInt(baseElt, SizeTy);

  // The relative address is the difference between those.
  auto relativeAddr = llvm::ConstantExpr::getSub(targetAddr, baseAddr);

  // Relative addresses can be 32-bit even on 64-bit platforms.
  if (SizeTy != RelativeAddressTy)
    relativeAddr = llvm::ConstantExpr::getTrunc(relativeAddr,
                                                RelativeAddressTy);

  return relativeAddr;
}

/// Emit the protocol conformance list and return it.
llvm::Constant *IRGenModule::emitProtocolConformances() {
  // Do nothing if the list is empty.
  if (ProtocolConformances.empty())
    return nullptr;

  // Define the global variable for the conformance list.

  ConstantInitBuilder builder(*this);
  auto recordsArray = builder.beginArray(ProtocolConformanceRecordTy);

  for (auto *conformance : ProtocolConformances) {
    auto record = recordsArray.beginStruct(ProtocolConformanceRecordTy);

    emitAssociatedTypeMetadataRecord(conformance);

    // Relative reference to the nominal type descriptor.
    auto descriptorRef = getAddrOfLLVMVariableOrGOTEquivalent(
                  LinkEntity::forProtocolDescriptor(conformance->getProtocol()),
                  getPointerAlignment(), ProtocolDescriptorStructTy);
    record.addRelativeAddress(descriptorRef);

    // Relative reference to the type entity info.
    auto typeEntity = getTypeEntityInfo(*this,
                                    conformance->getType()->getCanonicalType());
    auto typeRef = getAddrOfLLVMVariableOrGOTEquivalent(
      typeEntity.entity, getPointerAlignment(), typeEntity.defaultTy);
    record.addRelativeAddress(typeRef);

    // Figure out what kind of witness table we have.
    auto flags = typeEntity.flags;
    llvm::Constant *witnessTableVar;
    if (!isResilient(conformance->getProtocol(),
                     ResilienceExpansion::Maximal)) {
      flags = flags.withConformanceKind(
          ProtocolConformanceReferenceKind::WitnessTable);

      // If the conformance is in this object's table, then the witness table
      // should also be in this object file, so we can always directly reference
      // it.
      witnessTableVar = getAddrOfWitnessTable(conformance);
    } else {
      flags = flags.withConformanceKind(
          ProtocolConformanceReferenceKind::WitnessTableAccessor);

      witnessTableVar = getAddrOfWitnessTableAccessFunction(
          conformance, ForDefinition);
    }

    // Relative reference to the witness table.
    auto witnessTableRef =
      ConstantReference(witnessTableVar, ConstantReference::Direct);
    record.addRelativeAddress(witnessTableRef);

    // Flags.
    record.addInt(Int32Ty, flags.getValue());

    record.finishAndAddTo(recordsArray);
  }

  // FIXME: This needs to be a linker-local symbol in order for Darwin ld to
  // resolve relocations relative to it.

  auto var = recordsArray.finishAndCreateGlobal("\x01l_protocol_conformances",
                                                getPointerAlignment(),
                                                /*isConstant*/ true,
                                          llvm::GlobalValue::PrivateLinkage);

  StringRef sectionName;
  switch (TargetInfo.OutputObjectFormat) {
  case llvm::Triple::MachO:
    sectionName = "__TEXT, __swift2_proto, regular, no_dead_strip";
    break;
  case llvm::Triple::ELF:
    sectionName = ".swift2_protocol_conformances";
    break;
  case llvm::Triple::COFF:
    sectionName = ".sw2prtc";
    break;
  default:
    llvm_unreachable("Don't know how to emit protocol conformances for "
                     "the selected object format.");
  }

  var->setSection(sectionName);
  addUsedGlobal(var);
  return var;
}

/// Emit type metadata for types that might not have explicit protocol conformances.
llvm::Constant *IRGenModule::emitTypeMetadataRecords() {
  std::string sectionName;
  switch (TargetInfo.OutputObjectFormat) {
  case llvm::Triple::MachO:
    sectionName = "__TEXT, __swift2_types, regular, no_dead_strip";
    break;
  case llvm::Triple::ELF:
    sectionName = ".swift2_type_metadata";
    break;
  case llvm::Triple::COFF:
    sectionName = ".sw2tymd";
    break;
  default:
    llvm_unreachable("Don't know how to emit type metadata table for "
                     "the selected object format.");
  }

  // Do nothing if the list is empty.
  if (RuntimeResolvableTypes.empty())
    return nullptr;

  // Define the global variable for the conformance list.
  // We have to do this before defining the initializer since the entries will
  // contain offsets relative to themselves.
  auto arrayTy = llvm::ArrayType::get(TypeMetadataRecordTy,
                                      RuntimeResolvableTypes.size());

  // FIXME: This needs to be a linker-local symbol in order for Darwin ld to
  // resolve relocations relative to it.
  auto var = new llvm::GlobalVariable(Module, arrayTy,
                                      /*isConstant*/ true,
                                      llvm::GlobalValue::PrivateLinkage,
                                      /*initializer*/ nullptr,
                                      "\x01l_type_metadata_table");

  SmallVector<llvm::Constant *, 8> elts;
  for (auto type : RuntimeResolvableTypes) {
    auto typeEntity = getTypeEntityInfo(*this, type);
    auto typeRef = getAddrOfLLVMVariableOrGOTEquivalent(
            typeEntity.entity, getPointerAlignment(), typeEntity.defaultTy);

    unsigned arrayIdx = elts.size();
    llvm::Constant *recordFields[] = {
      emitRelativeReference(typeRef, var, { arrayIdx, 0 }),
      llvm::ConstantInt::get(Int32Ty, typeEntity.flags.getValue()),
    };

    auto record = llvm::ConstantStruct::get(TypeMetadataRecordTy,
                                            recordFields);
    elts.push_back(record);
  }

  auto initializer = llvm::ConstantArray::get(arrayTy, elts);

  var->setInitializer(initializer);
  var->setSection(sectionName);
  var->setAlignment(getPointerAlignment().getValue());
  addUsedGlobal(var);
  return var;
}

/// Fetch a global reference to a reference to the given Objective-C class.
/// The result is of type ObjCClassPtrTy->getPointerTo().
Address IRGenModule::getAddrOfObjCClassRef(ClassDecl *theClass) {
  assert(ObjCInterop && "getting address of ObjC class ref in no-interop mode");

  Alignment alignment = getPointerAlignment();

  LinkEntity entity = LinkEntity::forObjCClassRef(theClass);
  auto DbgTy = DebugTypeInfo::getObjCClass(
      theClass, ObjCClassPtrTy, getPointerSize(), getPointerAlignment());
  auto addr = getAddrOfLLVMVariable(entity, alignment, ConstantInit(),
                                    ObjCClassPtrTy, DbgTy);

  // Define it lazily.
  if (auto global = dyn_cast<llvm::GlobalVariable>(addr)) {
    if (global->isDeclaration()) {
      global->setSection("__DATA,__objc_classrefs,regular,no_dead_strip");
      global->setLinkage(llvm::GlobalVariable::PrivateLinkage);
      global->setExternallyInitialized(true);
      global->setInitializer(getAddrOfObjCClass(theClass, NotForDefinition));
      addCompilerUsedGlobal(global);
    }
  }

  return Address(addr, alignment);
}

/// Fetch a global reference to the given Objective-C class.  The
/// result is of type ObjCClassPtrTy.
llvm::Constant *IRGenModule::getAddrOfObjCClass(ClassDecl *theClass,
                                                ForDefinition_t forDefinition) {
  assert(ObjCInterop && "getting address of ObjC class in no-interop mode");
  assert(!theClass->isForeign());
  LinkEntity entity = LinkEntity::forObjCClass(theClass);
  auto DbgTy = DebugTypeInfo::getObjCClass(
      theClass, ObjCClassPtrTy, getPointerSize(), getPointerAlignment());
  auto addr = getAddrOfLLVMVariable(entity, getPointerAlignment(),
                                    forDefinition, ObjCClassStructTy, DbgTy);
  return addr;
}

/// Fetch the declaration of a metaclass object. The result is always a
/// GlobalValue of ObjCClassPtrTy, and is either the Objective-C metaclass or
/// the Swift metaclass stub, depending on whether the class is published as an
/// ObjC class.
llvm::Constant *
IRGenModule::getAddrOfMetaclassObject(ClassDecl *decl,
                                      ForDefinition_t forDefinition) {
  assert((!decl->isGenericContext() || decl->hasClangNode()) &&
         "generic classes do not have a static metaclass object");

  auto entity = decl->getMetaclassKind() == ClassDecl::MetaclassKind::ObjC
                    ? LinkEntity::forObjCMetaclass(decl)
                    : LinkEntity::forSwiftMetaclassStub(decl);

  auto DbgTy = DebugTypeInfo::getObjCClass(
      decl, ObjCClassPtrTy, getPointerSize(), getPointerAlignment());
  auto addr = getAddrOfLLVMVariable(entity, getPointerAlignment(),
                                    forDefinition, ObjCClassStructTy, DbgTy);
  return addr;
}

/// Fetch the type metadata access function for a non-generic type.
llvm::Function *
IRGenModule::getAddrOfTypeMetadataAccessFunction(CanType type,
                                              ForDefinition_t forDefinition) {
  assert(!type->hasArchetype() && !type->hasTypeParameter());
  NominalTypeDecl *Nominal = type->getNominalOrBoundGenericNominal();
  IRGen.addLazyTypeMetadata(Nominal);

  LinkEntity entity = LinkEntity::forTypeMetadataAccessFunction(type);
  llvm::Function *&entry = GlobalFuncs[entity];
  if (entry) {
    if (forDefinition) updateLinkageForDefinition(*this, entry, entity);
    return entry;
  }

  auto fnType = llvm::FunctionType::get(TypeMetadataPtrTy, false);
  LinkInfo link = LinkInfo::get(*this, entity, forDefinition);
  entry = createFunction(*this, link, fnType, DefaultCC, llvm::AttributeSet());
  return entry;
}

/// Fetch the type metadata access function for the given generic type.
llvm::Function *
IRGenModule::getAddrOfGenericTypeMetadataAccessFunction(
                                           NominalTypeDecl *nominal,
                                           ArrayRef<llvm::Type *> genericArgs,
                                           ForDefinition_t forDefinition) {
  assert(!genericArgs.empty());
  assert(nominal->isGenericContext());
  IRGen.addLazyTypeMetadata(nominal);

  auto type = nominal->getDeclaredType()->getCanonicalType();
  assert(type->hasUnboundGenericType());
  LinkEntity entity = LinkEntity::forTypeMetadataAccessFunction(type);
  llvm::Function *&entry = GlobalFuncs[entity];
  if (entry) {
    if (forDefinition) updateLinkageForDefinition(*this, entry, entity);
    return entry;
  }

  auto fnType = llvm::FunctionType::get(TypeMetadataPtrTy, genericArgs, false);
  LinkInfo link = LinkInfo::get(*this, entity, forDefinition);
  entry = createFunction(*this, link, fnType, DefaultCC, llvm::AttributeSet());
  return entry;
}

/// Get or create a type metadata cache variable.  These are an
/// implementation detail of type metadata access functions.
llvm::Constant *
IRGenModule::getAddrOfTypeMetadataLazyCacheVariable(CanType type,
                                              ForDefinition_t forDefinition) {
  assert(!type->hasArchetype() && !type->hasTypeParameter());
  LinkEntity entity = LinkEntity::forTypeMetadataLazyCacheVariable(type);
  return getAddrOfLLVMVariable(entity, getPointerAlignment(), forDefinition,
                               TypeMetadataPtrTy, DebugTypeInfo());
}

/// Define the metadata for a type.
///
/// Some type metadata has information before the address point that the
/// public symbol for the metadata references. This function will rewrite any
/// existing external declaration to the address point as an alias into the
/// full metadata object.
llvm::GlobalValue *IRGenModule::defineTypeMetadata(CanType concreteType,
                                 bool isIndirect,
                                 bool isPattern,
                                 bool isConstant,
                                 ConstantInitFuture init,
                                 llvm::StringRef section) {
  assert(init);
  assert(!isIndirect && "indirect type metadata not used yet");

  /// For concrete metadata, we want to use the initializer on the
  /// "full metadata", and define the "direct" address point as an alias.
  /// For generic metadata patterns, the address point is always at the
  /// beginning of the template (for now...).
  TypeMetadataAddress addrKind;
  llvm::Type *defaultVarTy;
  unsigned adjustmentIndex;
  Alignment alignment = getPointerAlignment();

  if (isPattern) {
    addrKind = TypeMetadataAddress::AddressPoint;
    defaultVarTy = TypeMetadataPatternStructTy;
    adjustmentIndex = MetadataAdjustmentIndex::None;
  } else if (concreteType->getClassOrBoundGenericClass()) {
    addrKind = TypeMetadataAddress::FullMetadata;
    defaultVarTy = FullHeapMetadataStructTy;
    adjustmentIndex = MetadataAdjustmentIndex::Class;
  } else {
    addrKind = TypeMetadataAddress::FullMetadata;
    defaultVarTy = FullTypeMetadataStructTy;
    adjustmentIndex = MetadataAdjustmentIndex::ValueType;
  }

  auto entity = LinkEntity::forTypeMetadata(concreteType, addrKind, isPattern);

  auto DbgTy = DebugTypeInfo::getMetadata(MetatypeType::get(concreteType),
                                          defaultVarTy->getPointerTo(), Size(0),
                                          Alignment(1));

  // Define the variable.
  llvm::GlobalVariable *var = cast<llvm::GlobalVariable>(
      getAddrOfLLVMVariable(entity, alignment, init, defaultVarTy, DbgTy));

  var->setConstant(isConstant);
  if (!section.empty())
    var->setSection(section);
  
  // Keep type metadata around for all types, although the runtime can currently
  // only perform name lookup of non-generic types.
  addRuntimeResolvableType(concreteType);

  // For metadata patterns, we're done.
  if (isPattern)
    return var;

  // For concrete metadata, declare the alias to its address point.
  auto directEntity = LinkEntity::forTypeMetadata(concreteType,
                                              TypeMetadataAddress::AddressPoint,
                                              /*isPattern*/ false);

  llvm::Constant *addr = var;
  // Do an adjustment if necessary.
  if (adjustmentIndex) {
    llvm::Constant *indices[] = {
      llvm::ConstantInt::get(Int32Ty, 0),
      llvm::ConstantInt::get(Int32Ty, adjustmentIndex)
    };
    addr = llvm::ConstantExpr::getInBoundsGetElementPtr(/*Ty=*/nullptr,
                                                        addr, indices);
  }
  addr = llvm::ConstantExpr::getBitCast(addr, TypeMetadataPtrTy);

  // Check for an existing forward declaration of the address point.
  auto &directEntry = GlobalVars[directEntity];
  llvm::GlobalValue *existingVal = nullptr;
  if (directEntry) {
    existingVal = cast<llvm::GlobalValue>(directEntry);
    // Clear the existing value's name so we can steal it.
    existingVal->setName("");
  }

  LinkInfo link = LinkInfo::get(*this, directEntity, ForDefinition);
  auto *ptrTy = cast<llvm::PointerType>(addr->getType());
  auto *alias = llvm::GlobalAlias::create(
      ptrTy->getElementType(), ptrTy->getAddressSpace(), link.getLinkage(),
      link.getName(), addr, &Module);
  alias->setVisibility(link.getVisibility());
  alias->setDLLStorageClass(link.getDLLStorage());

  // The full metadata is used based on the visibility of the address point,
  // not the metadata itself.
  if (link.isUsed()) {
    addUsedGlobal(var);
    addUsedGlobal(alias);
  }

  // Replace an existing external declaration for the address point.
  if (directEntry) {
    auto existingVal = cast<llvm::GlobalValue>(directEntry);

    // FIXME: MC breaks when emitting alias references on some platforms
    // (rdar://problem/22450593 ). Work around this by referring to the aliasee
    // instead.
    llvm::Constant *aliasCast = alias->getAliasee();
    aliasCast = llvm::ConstantExpr::getBitCast(aliasCast,
                                               directEntry->getType());
    existingVal->replaceAllUsesWith(aliasCast);
    existingVal->eraseFromParent();
  }
  directEntry = alias;

  return alias;
}

/// Fetch the declaration of the metadata (or metadata template) for a
/// type.
///
/// If the definition type is specified, the result will always be a
/// GlobalValue of the given type, which may not be at the
/// canonical address point for a type metadata.
///
/// If the definition type is not specified, then:
///   - if the metadata is indirect, then the result will not be adjusted
///     and it will have the type pointer-to-T, where T is the type
///     of a direct metadata;
///   - if the metadata is a pattern, then the result will not be
///     adjusted and it will have TypeMetadataPatternPtrTy;
///   - otherwise it will be adjusted to the canonical address point
///     for a type metadata and it will have type TypeMetadataPtrTy.
llvm::Constant *IRGenModule::getAddrOfTypeMetadata(CanType concreteType,
                                                   bool isPattern) {
  return getAddrOfTypeMetadata(concreteType, isPattern,
                               SymbolReferenceKind::Absolute).getDirectValue();
}

ConstantReference IRGenModule::getAddrOfTypeMetadata(CanType concreteType,
                                                     bool isPattern,
                                               SymbolReferenceKind refKind) {
  assert(isPattern || !isa<UnboundGenericType>(concreteType));

  llvm::Type *defaultVarTy;
  unsigned adjustmentIndex;
  Alignment alignment = getPointerAlignment();

  ClassDecl *ObjCClass = nullptr;
  
  // Patterns use the pattern type and no adjustment.
  if (isPattern) {
    defaultVarTy = TypeMetadataPatternStructTy;
    adjustmentIndex = 0;

  // Objective-C classes use the ObjC class object.
  } else if (isa<ClassType>(concreteType) &&
             !hasKnownSwiftMetadata(*this,
                                    cast<ClassType>(concreteType)->getDecl())) {
    defaultVarTy = TypeMetadataStructTy;
    adjustmentIndex = 0;
    ObjCClass = cast<ClassType>(concreteType)->getDecl();
  // The symbol for other nominal type metadata is generated at the address
  // point.
  } else if (isa<ClassType>(concreteType) ||
             isa<BoundGenericClassType>(concreteType)) {
    assert(!concreteType->getClassOrBoundGenericClass()->isForeign()
           && "metadata for foreign classes should be emitted as "
              "foreign candidate");
    defaultVarTy = TypeMetadataStructTy;
    adjustmentIndex = 0;
  } else if (auto nom = concreteType->getAnyNominal()) {
    assert(!isa<ClangModuleUnit>(nom->getModuleScopeContext())
           && "metadata for foreign type should be emitted as "
              "foreign candidate");
    (void)nom;
    
    defaultVarTy = TypeMetadataStructTy;
    adjustmentIndex = 0;
  } else {
    // FIXME: Non-nominal metadata provided by the C++ runtime is exported
    // with the address of the start of the full metadata object, since
    // Clang doesn't provide an easy way to emit symbols aliasing into the
    // middle of an object.
    defaultVarTy = FullTypeMetadataStructTy;
    adjustmentIndex = MetadataAdjustmentIndex::ValueType;
  }

  // If this is a use, and the type metadata is emitted lazily,
  // trigger lazy emission of the metadata.
  if (NominalTypeDecl *Nominal = concreteType->getAnyNominal()) {
    IRGen.addLazyTypeMetadata(Nominal);
  }

  LinkEntity entity
    = ObjCClass ? LinkEntity::forObjCClass(ObjCClass)
                : LinkEntity::forTypeMetadata(concreteType,
                                     TypeMetadataAddress::AddressPoint,
                                     isPattern);

  auto DbgTy =
      ObjCClass
          ? DebugTypeInfo::getObjCClass(ObjCClass, ObjCClassPtrTy,
                                        getPointerSize(), getPointerAlignment())
          : DebugTypeInfo::getMetadata(MetatypeType::get(concreteType),
                                       defaultVarTy->getPointerTo(), Size(0),
                                       Alignment(1));

  auto addr = getAddrOfLLVMVariable(entity, alignment, ConstantInit(),
                                    defaultVarTy, DbgTy, refKind);

  // FIXME: MC breaks when emitting alias references on some platforms
  // (rdar://problem/22450593 ). Work around this by referring to the aliasee
  // instead.
  if (auto alias = dyn_cast<llvm::GlobalAlias>(addr.getValue()))
    addr = ConstantReference(alias->getAliasee(), addr.isIndirect());

  // Adjust if necessary.
  if (adjustmentIndex) {
    llvm::Constant *indices[] = {
      llvm::ConstantInt::get(Int32Ty, 0),
      llvm::ConstantInt::get(Int32Ty, adjustmentIndex)
    };
    addr = ConstantReference(
             llvm::ConstantExpr::getInBoundsGetElementPtr(
                                    /*Ty=*/nullptr, addr.getValue(), indices),
                             addr.isIndirect());
  }
  
  return addr;
}

/// Return the address of a nominal type descriptor.  Right now, this
/// must always be for purposes of defining it.
llvm::Constant *IRGenModule::getAddrOfNominalTypeDescriptor(NominalTypeDecl *D,
                                                ConstantInitFuture definition) {
  assert(definition && "not defining nominal type descriptor?");
  auto entity = LinkEntity::forNominalTypeDescriptor(D);
  return getAddrOfLLVMVariable(entity, getPointerAlignment(),
                               definition,
                               definition.getType(),
                               DebugTypeInfo());
}

llvm::Constant *IRGenModule::getAddrOfProtocolDescriptor(ProtocolDecl *D,
                                                      ConstantInit definition) {
  if (D->isObjC()) {
    assert(!definition &&
           "cannot define an @objc protocol descriptor this way");
    return getAddrOfObjCProtocolRecord(D, NotForDefinition);
  }

  auto entity = LinkEntity::forProtocolDescriptor(D);
  return getAddrOfLLVMVariable(entity, getPointerAlignment(), definition,
                               ProtocolDescriptorStructTy, DebugTypeInfo());
}

/// Fetch the declaration of the ivar initializer for the given class.
Optional<llvm::Function*> IRGenModule::getAddrOfIVarInitDestroy(
                            ClassDecl *cd,
                            bool isDestroyer,
                            bool isForeign,
                            ForDefinition_t forDefinition) {
  auto silRef = SILDeclRef(cd,
                           isDestroyer
                           ? SILDeclRef::Kind::IVarDestroyer
                           : SILDeclRef::Kind::IVarInitializer)
    .asForeign(isForeign);

  // Find the SILFunction for the ivar initializer or destroyer.
  if (auto silFn = getSILModule().lookUpFunction(silRef)) {
    return getAddrOfSILFunction(silFn, forDefinition);
  }

  return None;
}

/// Returns the address of a value-witness function.
llvm::Function *IRGenModule::getAddrOfValueWitness(CanType abstractType,
                                                   ValueWitness index,
                                                ForDefinition_t forDefinition) {
  // We shouldn't emit value witness symbols for generic type instances.
  assert(!isa<BoundGenericType>(abstractType) &&
         "emitting value witness for generic type instance?!");
  
  LinkEntity entity = LinkEntity::forValueWitness(abstractType, index);

  llvm::Function *&entry = GlobalFuncs[entity];
  if (entry) {
    if (forDefinition) updateLinkageForDefinition(*this, entry, entity);
    return entry;
  }

  // Find the appropriate function type.
  llvm::FunctionType *fnType =
    cast<llvm::FunctionType>(
      cast<llvm::PointerType>(getValueWitnessTy(index))
        ->getElementType());
  LinkInfo link = LinkInfo::get(*this, entity, forDefinition);
  entry = createFunction(*this, link, fnType, DefaultCC, llvm::AttributeSet());
  return entry;
}

/// Returns the address of a value-witness table.  If a definition
/// type is provided, the table is created with that type; the return
/// value will be an llvm::GlobalValue.  Otherwise, the result will
/// have type WitnessTablePtrTy.
llvm::Constant *
IRGenModule::getAddrOfValueWitnessTable(CanType concreteType,
                                        ConstantInit definition) {
  LinkEntity entity = LinkEntity::forValueWitnessTable(concreteType);
  return getAddrOfLLVMVariable(entity, getPointerAlignment(), definition,
                               WitnessTableTy, DebugTypeInfo());
}

static Address getAddrOfSimpleVariable(IRGenModule &IGM,
                            llvm::DenseMap<LinkEntity, llvm::Constant*> &cache,
                                       LinkEntity entity,
                                       llvm::Type *type,
                                       Alignment alignment,
                                       ForDefinition_t forDefinition) {
  // Check whether it's already cached.
  llvm::Constant *&entry = cache[entity];
  if (entry) {
    auto existing = cast<llvm::GlobalValue>(entry);
    assert(alignment == Alignment(existing->getAlignment()));
    if (forDefinition) updateLinkageForDefinition(IGM, existing, entity);
    return Address(entry, alignment);
  }

  // Otherwise, we need to create it.
  LinkInfo link = LinkInfo::get(IGM, entity, forDefinition);
  auto addr = createVariable(IGM, link, type, alignment);
  addr->setConstant(true);

  entry = addr;
  return Address(addr, alignment);
}

/// getAddrOfFieldOffset - Get the address of the global variable
/// which contains an offset to apply to either an object (if direct)
/// or a metadata object in order to find an offset to apply to an
/// object (if indirect).
///
/// The result is always a GlobalValue.
Address IRGenModule::getAddrOfFieldOffset(VarDecl *var, bool isIndirect,
                                          ForDefinition_t forDefinition) {
  LinkEntity entity = LinkEntity::forFieldOffset(var, isIndirect);
  return getAddrOfSimpleVariable(*this, GlobalVars, entity,
                                 SizeTy, getPointerAlignment(),
                                 forDefinition);
}

void IRGenModule::emitNestedTypeDecls(DeclRange members) {
  for (Decl *member : members) {
    switch (member->getKind()) {
    case DeclKind::Import:
    case DeclKind::TopLevelCode:
    case DeclKind::Protocol:
    case DeclKind::Extension:
    case DeclKind::InfixOperator:
    case DeclKind::PrefixOperator:
    case DeclKind::PostfixOperator:
    case DeclKind::Param:
    case DeclKind::Module:
    case DeclKind::PrecedenceGroup:
      llvm_unreachable("decl not allowed in type context");

    case DeclKind::IfConfig:
      continue;

    case DeclKind::PatternBinding:
    case DeclKind::Var:
    case DeclKind::Subscript:
    case DeclKind::Func:
    case DeclKind::Constructor:
    case DeclKind::Destructor:
    case DeclKind::EnumCase:
    case DeclKind::EnumElement:
    case DeclKind::MissingMember:
      // Skip non-type members.
      continue;

    case DeclKind::AssociatedType:
    case DeclKind::GenericTypeParam:
      // Do nothing.
      continue;

    case DeclKind::TypeAlias:
      // Do nothing.
      continue;

    case DeclKind::Enum:
      emitEnumDecl(cast<EnumDecl>(member));
      continue;
    case DeclKind::Struct:
      emitStructDecl(cast<StructDecl>(member));
      continue;
    case DeclKind::Class:
      emitClassDecl(cast<ClassDecl>(member));
      continue;
    }
  }
}

static bool shouldEmitCategory(IRGenModule &IGM, ExtensionDecl *ext) {
  for (auto conformance : ext->getLocalConformances()) {
    if (conformance->getProtocol()->isObjC())
      return true;
  }

  for (auto member : ext->getMembers()) {
    if (auto func = dyn_cast<FuncDecl>(member)) {
      if (requiresObjCMethodDescriptor(func))
        return true;
    } else if (auto constructor = dyn_cast<ConstructorDecl>(member)) {
      if (requiresObjCMethodDescriptor(constructor))
        return true;
    } else if (auto var = dyn_cast<VarDecl>(member)) {
      if (requiresObjCPropertyDescriptor(IGM, var))
        return true;
    } else if (auto subscript = dyn_cast<SubscriptDecl>(member)) {
      if (requiresObjCSubscriptDescriptor(IGM, subscript))
        return true;
    }
  }

  return false;
}

void IRGenModule::emitExtension(ExtensionDecl *ext) {
  emitNestedTypeDecls(ext->getMembers());

  // Generate a category if the extension either introduces a
  // conformance to an ObjC protocol or introduces a method
  // that requires an Objective-C entry point.
  ClassDecl *origClass = ext->getExtendedType()->getClassOrBoundGenericClass();
  if (!origClass)
    return;

  if (shouldEmitCategory(*this, ext)) {
    assert(origClass && !origClass->isForeign() &&
           "foreign types cannot have categories emitted");
    llvm::Constant *category = emitCategoryData(*this, ext);
    category = llvm::ConstantExpr::getBitCast(category, Int8PtrTy);
    ObjCCategories.push_back(category);
    ObjCCategoryDecls.push_back(ext);
  }
}


/// Create an allocation on the stack.
Address IRGenFunction::createAlloca(llvm::Type *type,
                                    Alignment alignment,
                                    const llvm::Twine &name) {
  llvm::AllocaInst *alloca = new llvm::AllocaInst(type, name, AllocaIP);
  alloca->setAlignment(alignment.getValue());
  return Address(alloca, alignment);
}

/// Create an allocation of an array on the stack.
Address IRGenFunction::createAlloca(llvm::Type *type,
                                    llvm::Value *ArraySize,
                                    Alignment alignment,
                                    const llvm::Twine &name) {
  llvm::AllocaInst *alloca = new llvm::AllocaInst(type, ArraySize,
                                                  alignment.getValue(), name,
                                                  AllocaIP);
  return Address(alloca, alignment);
}

/// Allocate a fixed-size buffer on the stack.
Address IRGenFunction::createFixedSizeBufferAlloca(const llvm::Twine &name) {
  return createAlloca(IGM.getFixedBufferTy(),
                      getFixedBufferAlignment(IGM),
                      name);
}

/// Get or create a global string constant.
///
/// \returns an i8* with a null terminator; note that embedded nulls
///   are okay
///
/// FIXME: willBeRelativelyAddressed is only needed to work around an ld64 bug
/// resolving relative references to coalesceable symbols.
/// It should be removed when fixed. rdar://problem/22674524
llvm::Constant *IRGenModule::getAddrOfGlobalString(StringRef data,
                                               bool willBeRelativelyAddressed) {
  // Check whether this string already exists.
  auto &entry = GlobalStrings[data];
  if (entry.second) {
    // FIXME: Clear unnamed_addr if the global will be relative referenced
    // to work around an ld64 bug. rdar://problem/22674524
    if (willBeRelativelyAddressed)
      entry.first->setUnnamedAddr(llvm::GlobalValue::UnnamedAddr::None);
    return entry.second;
  }

  entry = createStringConstant(data, willBeRelativelyAddressed);
  return entry.second;
}

/// Get or create a global UTF-16 string constant.
///
/// \returns an i16* with a null terminator; note that embedded nulls
///   are okay
llvm::Constant *IRGenModule::getAddrOfGlobalUTF16String(StringRef utf8) {
  // Check whether this string already exists.
  auto &entry = GlobalUTF16Strings[utf8];
  if (entry) return entry;

  // If not, first transcode it to UTF16.
  SmallVector<llvm::UTF16, 128> buffer(utf8.size() + 1); // +1 for ending nulls.
  const llvm::UTF8 *fromPtr = (const llvm::UTF8 *) utf8.data();
  llvm::UTF16 *toPtr = &buffer[0];
  (void) ConvertUTF8toUTF16(&fromPtr, fromPtr + utf8.size(),
                            &toPtr, toPtr + utf8.size(),
                            llvm::strictConversion);

  // The length of the transcoded string in UTF-8 code points.
  size_t utf16Length = toPtr - &buffer[0];

  // Null-terminate the UTF-16 string.
  *toPtr = 0;
  ArrayRef<llvm::UTF16> utf16(&buffer[0], utf16Length + 1);

  auto init = llvm::ConstantDataArray::get(LLVMContext, utf16);
  auto global = new llvm::GlobalVariable(Module, init->getType(), true,
                                         llvm::GlobalValue::PrivateLinkage,
                                         init);
  global->setUnnamedAddr(llvm::GlobalValue::UnnamedAddr::Global);

  // Drill down to make an i16*.
  auto zero = llvm::ConstantInt::get(SizeTy, 0);
  llvm::Constant *indices[] = { zero, zero };
  auto address = llvm::ConstantExpr::getInBoundsGetElementPtr(
      global->getValueType(), global, indices);

  // Cache and return.
  entry = address;
  return address;
}

static llvm::Constant *getMetatypeDeclarationFor(IRGenModule &IGM,
                                                 StringRef name) {
  auto *storageType = IGM.ObjCClassStructTy;

  // We may have defined the variable already.
  if (auto existing = IGM.Module.getNamedGlobal(name))
    return getElementBitCast(existing, storageType);

  auto linkage = llvm::GlobalValue::ExternalLinkage;
  auto visibility = llvm::GlobalValue::DefaultVisibility;
  auto storageClass = llvm::GlobalValue::DefaultStorageClass;

  auto var = new llvm::GlobalVariable(IGM.Module, storageType,
                                      /*constant*/ false, linkage,
                                      /*initializer*/ nullptr, name);
  var->setVisibility(visibility);
  var->setDLLStorageClass(storageClass);
  var->setAlignment(IGM.getPointerAlignment().getValue());

  return var;
}
#define STRINGIFY_IMPL(x) #x
#define REALLY_STRINGIFY( x) STRINGIFY_IMPL(x)

llvm::Constant *
IRGenModule::getAddrOfGlobalConstantString(StringRef utf8) {
  auto &entry = GlobalConstantStrings[utf8];
  if (entry)
    return entry;

  // If not, create it.  This implicitly adds a trailing null.
  auto data = llvm::ConstantDataArray::getString(LLVMContext, utf8);
  auto *dataTy = data->getType();

  llvm::Type *constantStringTy[] = {
      RefCountedStructTy,
      Int32Ty,
      Int32Ty,
      Int8Ty,
      dataTy
  };
  auto *ConstantStringTy =
      llvm::StructType::get(getLLVMContext(), constantStringTy,
                            /*packed*/ false);

  auto metaclass = getMetatypeDeclarationFor(
      *this, REALLY_STRINGIFY(CLASS_METADATA_SYM(s20_Latin1StringStorage)));

  metaclass = llvm::ConstantExpr::getBitCast(metaclass, TypeMetadataPtrTy);

  // Get a reference count of two.
  auto *strongRefCountInit = llvm::ConstantInt::get(
      Int32Ty,
      InlineRefCountBits(0 /*unowned ref count*/, 2 /*strong ref count*/)
          .getBitsValue());
  auto *unownedRefCountInit = llvm::ConstantInt::get(Int32Ty, 0);

  auto *count = llvm::ConstantInt::get(Int32Ty, utf8.size());
  // Capacity is length plus one because of the implicitly added '\0'
  // character.
  auto *capacity = llvm::ConstantInt::get(Int32Ty, utf8.size() + 1);
  auto *flags = llvm::ConstantInt::get(Int8Ty, 0);

  // FIXME: Big endian-ness.
  llvm::Constant *heapObjectHeaderFields[] = {
      metaclass, strongRefCountInit, unownedRefCountInit
  };

  auto *initRefCountStruct = llvm::ConstantStruct::get(
      RefCountedStructTy, makeArrayRef(heapObjectHeaderFields));

  llvm::Constant *fields[] = {
      initRefCountStruct, count, capacity, flags, data};
  auto *init =
      llvm::ConstantStruct::get(ConstantStringTy, makeArrayRef(fields));

  auto global = new llvm::GlobalVariable(Module, init->getType(), true,
                                         llvm::GlobalValue::PrivateLinkage,
                                         init);
  global->setUnnamedAddr(llvm::GlobalValue::UnnamedAddr::Global);

  // Cache string entry.
  entry = global;

  return global;
}

llvm::Constant *
IRGenModule::getAddrOfGlobalUTF16ConstantString(StringRef utf8) {
  auto &entry = GlobalConstantUTF16Strings[utf8];
  if (entry)
    return entry;

  // If not, first transcode it to UTF16.
  SmallVector<llvm::UTF16, 128> buffer(utf8.size() + 1); // +1 for ending nulls.
  const llvm::UTF8 *fromPtr = (const llvm::UTF8 *) utf8.data();
  llvm::UTF16 *toPtr = &buffer[0];
  (void) ConvertUTF8toUTF16(&fromPtr, fromPtr + utf8.size(),
                            &toPtr, toPtr + utf8.size(),
                            llvm::strictConversion);

  // The length of the transcoded string in UTF-8 code points.
  size_t utf16Length = toPtr - &buffer[0];

  // Null-terminate the UTF-16 string.
  *toPtr = 0;
  ArrayRef<llvm::UTF16> utf16(&buffer[0], utf16Length + 1);

  auto *data = llvm::ConstantDataArray::get(LLVMContext, utf16);
  auto *dataTy = data->getType();

  llvm::Type *constantUTFStringTy[] = {
      RefCountedStructTy,
      Int32Ty,
      Int32Ty,
      Int8Ty,
      Int8Ty, // For 16-byte alignment.
      dataTy
  };
  auto *ConstantUTFStringTy =
      llvm::StructType::get(getLLVMContext(), constantUTFStringTy,
                            /*packed*/ false);

  auto metaclass = getMetatypeDeclarationFor(
      *this, REALLY_STRINGIFY(CLASS_METADATA_SYM(s19_UTF16StringStorage)));

  metaclass = llvm::ConstantExpr::getBitCast(metaclass, TypeMetadataPtrTy);

  // Get a reference count of two.
  auto *strongRefCountInit = llvm::ConstantInt::get(
      Int32Ty,
      InlineRefCountBits(0 /*unowned ref count*/, 2 /*strong ref count*/)
          .getBitsValue());
  auto *unownedRefCountInit = llvm::ConstantInt::get(Int32Ty, 0);

  auto *count = llvm::ConstantInt::get(Int32Ty, utf16Length);
  auto *capacity = llvm::ConstantInt::get(Int32Ty, utf16Length + 1);
  auto *flags = llvm::ConstantInt::get(Int8Ty, 0);
  auto *padding = llvm::ConstantInt::get(Int8Ty, 0);

  llvm::Constant *heapObjectHeaderFields[] = {
      metaclass, strongRefCountInit, unownedRefCountInit
  };

  auto *initRefCountStruct = llvm::ConstantStruct::get(
      RefCountedStructTy, makeArrayRef(heapObjectHeaderFields));

  llvm::Constant *fields[] = {
      initRefCountStruct, count, capacity, flags, padding, data};
  auto *init =
      llvm::ConstantStruct::get(ConstantUTFStringTy, makeArrayRef(fields));

  auto global = new llvm::GlobalVariable(Module, init->getType(), true,
                                         llvm::GlobalValue::PrivateLinkage,
                                         init);
  global->setUnnamedAddr(llvm::GlobalValue::UnnamedAddr::Global);

  // Cache string entry.
  entry = global;

  return global;
}

/// Do we have to use resilient access patterns when working with this
/// declaration?
///
/// IRGen is primarily concerned with resilient handling of the following:
/// - For structs, a struct's size might change
/// - For enums, new cases can be added
/// - For classes, the superclass might change the size or number
///   of stored properties
bool IRGenModule::isResilient(NominalTypeDecl *D, ResilienceExpansion expansion) {
  return !D->hasFixedLayout(getSwiftModule(), expansion);
}

// The most general resilience expansion where the given declaration is visible.
ResilienceExpansion
IRGenModule::getResilienceExpansionForAccess(NominalTypeDecl *decl) {
  if (decl->getModuleContext() == getSwiftModule() &&
      decl->getEffectiveAccess() < Accessibility::Public)
    return ResilienceExpansion::Maximal;
  return ResilienceExpansion::Minimal;
}

// The most general resilience expansion which has knowledge of the declaration's
// layout. Calling isResilient() with this scope will always return false.
ResilienceExpansion
IRGenModule::getResilienceExpansionForLayout(NominalTypeDecl *decl) {
  if (isResilient(decl, ResilienceExpansion::Minimal))
    return ResilienceExpansion::Maximal;

  return getResilienceExpansionForAccess(decl);
}

// The most general resilience expansion which has knowledge of the global
// variable's layout.
ResilienceExpansion
IRGenModule::getResilienceExpansionForLayout(SILGlobalVariable *global) {
  if (hasPublicVisibility(global->getLinkage()))
    return ResilienceExpansion::Minimal;
  return ResilienceExpansion::Maximal;
}

llvm::Constant *IRGenModule::
getAddrOfGenericWitnessTableCache(const NormalProtocolConformance *conf,
                                  ForDefinition_t forDefinition) {
  auto entity = LinkEntity::forGenericProtocolWitnessTableCache(conf);
  auto expectedTy = getGenericWitnessTableCacheTy();
  return getAddrOfLLVMVariable(entity, getPointerAlignment(), forDefinition,
                               expectedTy, DebugTypeInfo());
}

llvm::Function *
IRGenModule::getAddrOfGenericWitnessTableInstantiationFunction(
                                      const NormalProtocolConformance *conf) {
  auto forDefinition = ForDefinition;

  LinkEntity entity =
    LinkEntity::forGenericProtocolWitnessTableInstantiationFunction(conf);
  llvm::Function *&entry = GlobalFuncs[entity];
  if (entry) {
    if (forDefinition) updateLinkageForDefinition(*this, entry, entity);
    return entry;
  }

  auto fnType = llvm::FunctionType::get(VoidTy,
                                        { WitnessTablePtrTy,
                                          TypeMetadataPtrTy,
                                          Int8PtrPtrTy },
                                        /*varargs*/ false);
  LinkInfo link = LinkInfo::get(*this, entity, forDefinition);
  entry = createFunction(*this, link, fnType, DefaultCC, llvm::AttributeSet());
  return entry;
}

llvm::StructType *IRGenModule::getGenericWitnessTableCacheTy() {
  if (auto ty = GenericWitnessTableCacheTy) return ty;

  GenericWitnessTableCacheTy = llvm::StructType::create(getLLVMContext(),
    {
      // WitnessTableSizeInWords
      Int16Ty,
      // WitnessTablePrivateSizeInWords
      Int16Ty,
      // Protocol
      RelativeAddressTy,
      // Pattern
      RelativeAddressTy,
      // Instantiator
      RelativeAddressTy,
      // PrivateData
      llvm::ArrayType::get(Int8PtrTy, swift::NumGenericMetadataPrivateDataWords)
    }, "swift.generic_witness_table_cache");
  return GenericWitnessTableCacheTy;
}

/// Fetch the witness table access function for a protocol conformance.
llvm::Function *
IRGenModule::getAddrOfWitnessTableAccessFunction(
                                      const NormalProtocolConformance *conf,
                                              ForDefinition_t forDefinition) {
  IRGen.addLazyWitnessTable(conf);

  LinkEntity entity = LinkEntity::forProtocolWitnessTableAccessFunction(conf);
  llvm::Function *&entry = GlobalFuncs[entity];
  if (entry) {
    if (forDefinition) updateLinkageForDefinition(*this, entry, entity);
    return entry;
  }

  llvm::FunctionType *fnType;
  if (conf->getDeclContext()->isGenericContext()) {
    fnType = llvm::FunctionType::get(WitnessTablePtrTy, {TypeMetadataPtrTy},
                                     false);
  } else {
    fnType = llvm::FunctionType::get(WitnessTablePtrTy, false);
  }

  LinkInfo link = LinkInfo::get(*this, entity, forDefinition);
  entry = createFunction(*this, link, fnType, DefaultCC, llvm::AttributeSet());
  return entry;
}

/// Fetch the lazy witness table access function for a protocol conformance.
llvm::Function *
IRGenModule::getAddrOfWitnessTableLazyAccessFunction(
                                      const NormalProtocolConformance *conf,
                                              CanType conformingType,
                                              ForDefinition_t forDefinition) {
  LinkEntity entity =
    LinkEntity::forProtocolWitnessTableLazyAccessFunction(conf, conformingType);
  llvm::Function *&entry = GlobalFuncs[entity];
  if (entry) {
    if (forDefinition) updateLinkageForDefinition(*this, entry, entity);
    return entry;
  }

  llvm::FunctionType *fnType
    = llvm::FunctionType::get(WitnessTablePtrTy, false);

  LinkInfo link = LinkInfo::get(*this, entity, forDefinition);
  entry = createFunction(*this, link, fnType, DefaultCC, llvm::AttributeSet());
  return entry;
}

/// Get or create a witness table cache variable.  These are an
/// implementation detail of witness table lazy access functions.
llvm::Constant *
IRGenModule::getAddrOfWitnessTableLazyCacheVariable(
                                      const NormalProtocolConformance *conf,
                                              CanType conformingType,
                                              ForDefinition_t forDefinition) {
  assert(!conformingType->hasArchetype());
  LinkEntity entity =
    LinkEntity::forProtocolWitnessTableLazyCacheVariable(conf, conformingType);
  return getAddrOfLLVMVariable(entity, getPointerAlignment(),
                               forDefinition, WitnessTablePtrTy,
                               DebugTypeInfo());
}

/// Look up the address of a witness table.
///
/// TODO: This needs to take a flag for the access mode of the witness table,
/// which may be direct, lazy, or a runtime instantiation template.
/// TODO: Use name from witness table here to lookup witness table instead of
/// recomputing it.
llvm::Constant*
IRGenModule::getAddrOfWitnessTable(const NormalProtocolConformance *conf,
                                   ConstantInit definition) {
  IRGen.addLazyWitnessTable(conf);

  auto entity = LinkEntity::forDirectProtocolWitnessTable(conf);
  return getAddrOfLLVMVariable(entity, getPointerAlignment(), definition,
                               WitnessTableTy, DebugTypeInfo());
}

llvm::Function *
IRGenModule::getAddrOfAssociatedTypeMetadataAccessFunction(
                                  const NormalProtocolConformance *conformance,
                                  AssociatedTypeDecl *associate) {
  auto forDefinition = ForDefinition;

  LinkEntity entity =
    LinkEntity::forAssociatedTypeMetadataAccessFunction(conformance, associate);
  llvm::Function *&entry = GlobalFuncs[entity];
  if (entry) {
    if (forDefinition) updateLinkageForDefinition(*this, entry, entity);
    return entry;
  }

  auto fnType = getAssociatedTypeMetadataAccessFunctionTy();
  LinkInfo link = LinkInfo::get(*this, entity, forDefinition);
  entry = createFunction(*this, link, fnType, DefaultCC, llvm::AttributeSet());
  return entry;
}

llvm::Function *
IRGenModule::getAddrOfAssociatedTypeWitnessTableAccessFunction(
                                  const NormalProtocolConformance *conformance,
                                  CanType associatedType,
                                  ProtocolDecl *associatedProtocol) {
  auto forDefinition = ForDefinition;

  LinkEntity entity =
    LinkEntity::forAssociatedTypeWitnessTableAccessFunction(conformance,
                                                            associatedType,
                                                            associatedProtocol);
  llvm::Function *&entry = GlobalFuncs[entity];
  if (entry) {
    if (forDefinition) updateLinkageForDefinition(*this, entry, entity);
    return entry;
  }

  auto fnType = getAssociatedTypeWitnessTableAccessFunctionTy();
  LinkInfo link = LinkInfo::get(*this, entity, forDefinition);
  entry = createFunction(*this, link, fnType, DefaultCC, llvm::AttributeSet());
  return entry;
}

/// Should we be defining the given helper function?
static llvm::Function *shouldDefineHelper(IRGenModule &IGM,
                                          llvm::Constant *fn,
                                          bool setIsNoInline) {
  auto *def = dyn_cast<llvm::Function>(fn);
  if (!def) return nullptr;
  if (!def->empty()) return nullptr;

  def->setLinkage(llvm::Function::LinkOnceODRLinkage);
  def->setVisibility(llvm::Function::HiddenVisibility);
  def->setDLLStorageClass(llvm::GlobalVariable::DefaultStorageClass);
  def->setDoesNotThrow();
  def->setCallingConv(IGM.DefaultCC);
  if (setIsNoInline)
    def->addFnAttr(llvm::Attribute::NoInline);
  return def;
}

/// Get or create a helper function with the given name and type, lazily
/// using the given generation function to fill in its body.
///
/// The helper function will be shared between translation units within the
/// current linkage unit, so choose the name carefully to ensure that it
/// does not collide with any other helper function.  In general, it should
/// be a Swift-specific C reserved name; that is, it should start with
//  "__swift".
llvm::Constant *
IRGenModule::getOrCreateHelperFunction(StringRef fnName, llvm::Type *resultTy,
                                       ArrayRef<llvm::Type*> paramTys,
                        llvm::function_ref<void(IRGenFunction &IGF)> generate,
                        bool setIsNoInline) {
  llvm::FunctionType *fnTy =
    llvm::FunctionType::get(resultTy, paramTys, false);

  llvm::Constant *fn = Module.getOrInsertFunction(fnName, fnTy);

  if (llvm::Function *def = shouldDefineHelper(*this, fn, setIsNoInline)) {
    IRGenFunction IGF(*this, def);
    if (DebugInfo)
      DebugInfo->emitArtificialFunction(IGF, def);
    generate(IGF);
  }

  return fn;
}

llvm::Constant *IRGenModule::getOrCreateRetainFunction(const TypeInfo &objectTI,
                                                       Type t,
                                                       llvm::Type *llvmType) {
  auto *loadableTI = dyn_cast<LoadableTypeInfo>(&objectTI);
  assert(loadableTI && "Should only be called on Loadable types");
  IRGenMangler mangler;
  std::string funcName = mangler.mangleOutlinedRetainFunction(t);
  llvm::Type *argTys[] = {llvmType};
  return getOrCreateHelperFunction(
      funcName, llvmType, argTys,
      [&](IRGenFunction &IGF) {
        auto it = IGF.CurFn->arg_begin();
        Address addr(&*it++, loadableTI->getFixedAlignment());
        Explosion loaded;
        loadableTI->loadAsTake(IGF, addr, loaded);
        Explosion out;
        loadableTI->copy(IGF, loaded, out, irgen::Atomicity::Atomic);
        (void)out.claimAll();
        IGF.Builder.CreateRet(addr.getAddress());
      },
      true /*setIsNoInline*/);
}

llvm::Constant *
IRGenModule::getOrCreateReleaseFunction(const TypeInfo &objectTI, Type t,
                                        llvm::Type *llvmType) {
  auto *loadableTI = dyn_cast<LoadableTypeInfo>(&objectTI);
  assert(loadableTI && "Should only be called on Loadable types");
  IRGenMangler mangler;
  std::string funcName = mangler.mangleOutlinedReleaseFunction(t);
  llvm::Type *argTys[] = {llvmType};
  return getOrCreateHelperFunction(
      funcName, llvmType, argTys,
      [&](IRGenFunction &IGF) {
        auto it = IGF.CurFn->arg_begin();
        Address addr(&*it++, loadableTI->getFixedAlignment());
        Explosion loaded;
        loadableTI->loadAsTake(IGF, addr, loaded);
        loadableTI->consume(IGF, loaded, irgen::Atomicity::Atomic);
        IGF.Builder.CreateRet(addr.getAddress());
      },
      true /*setIsNoInline*/);
}<|MERGE_RESOLUTION|>--- conflicted
+++ resolved
@@ -948,7 +948,6 @@
   }
 }
 
-<<<<<<< HEAD
 // FIXME: temporarial patch for MSVC
 bool EnabledDllStorage() {
   static char *value = getenv("_USE_DLLSTORAGE");
@@ -966,7 +965,8 @@
   else if (value[0] == '1')
     return true;
   return false;
-=======
+}
+
 void IRGenerator::emitNSArchiveClassNameRegistration() {
   if (ClassesForArchiveNameRegistration.empty())
     return;
@@ -1015,7 +1015,6 @@
   // executed before C++ global constructors (in case someone uses archives
   // from a C++ global constructor).
   llvm::appendToGlobalCtors(IGM->Module, RegisterFn, 60000, nullptr);
->>>>>>> c13ba7f3
 }
 
 /// Emit symbols for eliminated dead methods, which can still be referenced
@@ -1046,15 +1045,11 @@
     // For each eliminated method symbol create an alias to the stub.
     auto *alias = llvm::GlobalAlias::create(llvm::GlobalValue::ExternalLinkage,
                                             F.getName(), stub);
-<<<<<<< HEAD
-    if (useDllStorage() && EnabledDllExport())
-=======
 
     if (F.getEffectiveSymbolLinkage() == SILLinkage::Hidden)
       alias->setVisibility(llvm::GlobalValue::HiddenVisibility);
 
-    if (useDllStorage())
->>>>>>> c13ba7f3
+    if (useDllStorage() && EnabledDllExport())
       alias->setDLLStorageClass(llvm::GlobalValue::DLLExportStorageClass);
   }
 }
