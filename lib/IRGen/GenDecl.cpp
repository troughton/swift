//===--- GenDecl.cpp - IR Generation for Declarations ---------------------===//
//
// This source file is part of the Swift.org open source project
//
// Copyright (c) 2014 - 2016 Apple Inc. and the Swift project authors
// Licensed under Apache License v2.0 with Runtime Library Exception
//
// See http://swift.org/LICENSE.txt for license information
// See http://swift.org/CONTRIBUTORS.txt for the list of Swift project authors
//
//===----------------------------------------------------------------------===//
//
//  This file implements IR generation for local and global
//  declarations in Swift.
//
//===----------------------------------------------------------------------===//

#include "swift/AST/ASTContext.h"
#include "swift/AST/Decl.h"
#include "swift/AST/DiagnosticEngine.h"
#include "swift/AST/DiagnosticsIRGen.h"
#include "swift/AST/IRGenOptions.h"
#include "swift/AST/Module.h"
#include "swift/AST/NameLookup.h"
#include "swift/AST/Pattern.h"
#include "swift/AST/TypeMemberVisitor.h"
#include "swift/AST/Types.h"
#include "swift/Basic/Fallthrough.h"
#include "swift/ClangImporter/ClangModule.h"
#include "swift/SIL/FormalLinkage.h"
#include "swift/SIL/SILDebugScope.h"
#include "swift/SIL/SILModule.h"
#include "clang/AST/ASTContext.h"
#include "clang/AST/DeclCXX.h"
#include "clang/AST/GlobalDecl.h"
#include "llvm/IR/Module.h"
#include "llvm/IR/TypeBuilder.h"
#include "llvm/IR/Value.h"
#include "llvm/IR/GlobalAlias.h"
#include "llvm/ADT/SmallString.h"
#include "llvm/Support/Path.h"
#include "llvm/Support/ConvertUTF.h"

#include "Explosion.h"
#include "FixedTypeInfo.h"
#include "GenCall.h"
#include "GenClass.h"
#include "GenObjC.h"
#include "GenOpaque.h"
#include "GenMeta.h"
#include "GenType.h"
#include "IRGenDebugInfo.h"
#include "IRGenFunction.h"
#include "IRGenModule.h"
#include "Linking.h"

using namespace swift;
using namespace irgen;

static bool isTypeMetadataEmittedLazily(CanType type) {
  // All classes have eagerly-emitted metadata (at least for now).
  if (type.getClassOrBoundGenericClass()) return false;

  // Non-nominal metadata (e.g. for builtins) is provided by the runtime and
  // doesn't need lazy instantiation.
  auto nom = type->getAnyNominal();
  if (!nom)
    return false;

  switch (getDeclLinkage(nom)) {
  case FormalLinkage::PublicUnique:
  case FormalLinkage::HiddenUnique:
  case FormalLinkage::Private:
    // Maybe this *should* be lazy for private types?
    return false;
  case FormalLinkage::PublicNonUnique:
  case FormalLinkage::HiddenNonUnique:
    return true;
  }
  llvm_unreachable("bad formal linkage");
}

namespace {
  
/// Add methods, properties, and protocol conformances from a JITed extension
/// to an ObjC class using the ObjC runtime.
///
/// This must happen after ObjCProtocolInitializerVisitor if any @objc protocols
/// were defined in the TU.
class CategoryInitializerVisitor
  : public ClassMemberVisitor<CategoryInitializerVisitor>
{
  IRGenFunction &IGF;
  IRGenModule &IGM = IGF.IGM;
  IRBuilder &Builder = IGF.Builder;
  
  llvm::Constant *class_replaceMethod;
  llvm::Constant *class_addProtocol;
  
  llvm::Constant *classMetadata;
  llvm::Constant *metaclassMetadata;
  
public:
  CategoryInitializerVisitor(IRGenFunction &IGF, ExtensionDecl *ext)
    : IGF(IGF)
  {
    class_replaceMethod = IGM.getClassReplaceMethodFn();
    class_addProtocol = IGM.getClassAddProtocolFn();

    CanType origTy = ext->getDeclaredTypeOfContext()->getCanonicalType();
    classMetadata =
      tryEmitConstantHeapMetadataRef(IGM, origTy, /*allowUninit*/ true);
    assert(classMetadata &&
           "extended objc class doesn't have constant metadata?!");
    classMetadata = llvm::ConstantExpr::getBitCast(classMetadata,
                                                   IGM.ObjCClassPtrTy);
    metaclassMetadata = IGM.getAddrOfMetaclassObject(
                                       origTy.getClassOrBoundGenericClass(),
                                                         NotForDefinition);
    metaclassMetadata = llvm::ConstantExpr::getBitCast(metaclassMetadata,
                                                   IGM.ObjCClassPtrTy);

    // We need to make sure the Objective-C runtime has initialized our
    // class. If you try to add or replace a method to a class that isn't
    // initialized yet, the Objective-C runtime will crash in the calls
    // to class_replaceMethod or class_addProtocol.
    Builder.CreateCall(IGM.getGetInitializedObjCClassFn(), classMetadata);

    // Register ObjC protocol conformances.
    for (auto *p : ext->getLocalProtocols()) {
      if (!p->isObjC())
        continue;
      
      llvm::Value *protoRef = IGM.getAddrOfObjCProtocolRef(p, NotForDefinition);
      auto proto = Builder.CreateLoad(protoRef, IGM.getPointerAlignment());
      Builder.CreateCall(class_addProtocol, {classMetadata, proto});
    }
  }
  
  void visitMembers(ExtensionDecl *ext) {
    for (Decl *member : ext->getMembers())
      visit(member);
  }

  void visitTypeDecl(TypeDecl *type) {
    // We'll visit nested types separately if necessary.
  }
  
  void visitFuncDecl(FuncDecl *method) {
    if (!requiresObjCMethodDescriptor(method)) return;

    // Don't emit getters/setters for @NSManaged methods.
    if (method->getAttrs().hasAttribute<NSManagedAttr>())
      return;

    llvm::Constant *name, *imp, *types;
    emitObjCMethodDescriptorParts(IGM, method,
                                  /*extended*/false,
                                  /*concrete*/true,
                                  name, types, imp);
    
    // When generating JIT'd code, we need to call sel_registerName() to force
    // the runtime to unique the selector.
    llvm::Value *sel = Builder.CreateCall(IGM.getObjCSelRegisterNameFn(),
                                          name);
    
    llvm::Value *args[] = {
      method->isStatic() ? metaclassMetadata : classMetadata,
      sel,
      imp,
      types
    };
    
    Builder.CreateCall(class_replaceMethod, args);
  }

  // Can't be added in an extension.
  void visitDestructorDecl(DestructorDecl *dtor) {}

  void visitConstructorDecl(ConstructorDecl *constructor) {
    if (!requiresObjCMethodDescriptor(constructor)) return;
    llvm::Constant *name, *imp, *types;
    emitObjCMethodDescriptorParts(IGM, constructor, /*extended*/false,
                                  /*concrete*/true,
                                  name, types, imp);

    // When generating JIT'd code, we need to call sel_registerName() to force
    // the runtime to unique the selector.
    llvm::Value *sel = Builder.CreateCall(IGM.getObjCSelRegisterNameFn(),
                                          name);

    llvm::Value *args[] = {
      classMetadata,
      sel,
      imp,
      types
    };

    Builder.CreateCall(class_replaceMethod, args);
  }

  void visitPatternBindingDecl(PatternBindingDecl *binding) {
    // Ignore the PBD and just handle the individual vars.
  }
  
  void visitVarDecl(VarDecl *prop) {
    if (!requiresObjCPropertyDescriptor(IGM, prop)) return;

    // FIXME: register property metadata in addition to the methods.
    // ObjC doesn't have a notion of class properties, so we'd only do this
    // for instance properties.

    // Don't emit getters/setters for @NSManaged properties.
    if (prop->getAttrs().hasAttribute<NSManagedAttr>())
      return;

    llvm::Constant *name, *imp, *types;
    emitObjCGetterDescriptorParts(IGM, prop,
                                  name, types, imp);
    // When generating JIT'd code, we need to call sel_registerName() to force
    // the runtime to unique the selector.
    llvm::Value *sel = Builder.CreateCall(IGM.getObjCSelRegisterNameFn(),
                                          name);
    auto theClass = prop->isStatic() ? metaclassMetadata : classMetadata;
    llvm::Value *getterArgs[] = {theClass, sel, imp, types};
    Builder.CreateCall(class_replaceMethod, getterArgs);

    if (prop->isSettable(prop->getDeclContext())) {
      emitObjCSetterDescriptorParts(IGM, prop,
                                    name, types, imp);
      sel = Builder.CreateCall(IGM.getObjCSelRegisterNameFn(),
                               name);
      llvm::Value *setterArgs[] = {theClass, sel, imp, types};
      
      Builder.CreateCall(class_replaceMethod, setterArgs);
    }
  }

  void visitSubscriptDecl(SubscriptDecl *subscript) {
    assert(!subscript->isStatic() && "objc doesn't support class subscripts");
    if (!requiresObjCSubscriptDescriptor(IGM, subscript)) return;
    
    llvm::Constant *name, *imp, *types;
    emitObjCGetterDescriptorParts(IGM, subscript,
                                  name, types, imp);
    // When generating JIT'd code, we need to call sel_registerName() to force
    // the runtime to unique the selector.
    llvm::Value *sel = Builder.CreateCall(IGM.getObjCSelRegisterNameFn(),
                                          name);
    llvm::Value *getterArgs[] = {classMetadata, sel, imp, types};
    Builder.CreateCall(class_replaceMethod, getterArgs);

    if (subscript->isSettable()) {
      emitObjCSetterDescriptorParts(IGM, subscript,
                                    name, types, imp);
      sel = Builder.CreateCall(IGM.getObjCSelRegisterNameFn(),
                               name);
      llvm::Value *setterArgs[] = {classMetadata, sel, imp, types};
      
      Builder.CreateCall(class_replaceMethod, setterArgs);
    }
  }
};

/// Create a descriptor for JITed @objc protocol using the ObjC runtime.
class ObjCProtocolInitializerVisitor
  : public ClassMemberVisitor<ObjCProtocolInitializerVisitor>
{
  IRGenFunction &IGF;
  IRGenModule &IGM = IGF.IGM;
  IRBuilder &Builder = IGF.Builder;

  llvm::Constant *objc_getProtocol,
                 *objc_allocateProtocol,
                 *objc_registerProtocol,
                 *protocol_addMethodDescription,
                 *protocol_addProtocol;
  
  llvm::Value *NewProto = nullptr;
  
public:
  ObjCProtocolInitializerVisitor(IRGenFunction &IGF)
    : IGF(IGF)
  {
    objc_getProtocol = IGM.getGetObjCProtocolFn();
    objc_allocateProtocol = IGM.getAllocateObjCProtocolFn();
    objc_registerProtocol = IGM.getRegisterObjCProtocolFn();
    protocol_addMethodDescription = IGM.getProtocolAddMethodDescriptionFn();
    protocol_addProtocol = IGM.getProtocolAddProtocolFn();
  }
  
  void visitMembers(ProtocolDecl *proto) {
    // Check if the ObjC runtime already has a descriptor for this
    // protocol. If so, use it.
    SmallString<32> buf;
    auto protocolName
      = IGM.getAddrOfGlobalString(proto->getObjCRuntimeName(buf));
    
    auto existing = Builder.CreateCall(objc_getProtocol, protocolName);
    auto isNull = Builder.CreateICmpEQ(existing,
                   llvm::ConstantPointerNull::get(IGM.ProtocolDescriptorPtrTy));

    auto existingBB = IGF.createBasicBlock("existing_protocol");
    auto newBB = IGF.createBasicBlock("new_protocol");
    auto contBB = IGF.createBasicBlock("cont");
    Builder.CreateCondBr(isNull, newBB, existingBB);
    
    // Nothing to do if there's already a descriptor.
    Builder.emitBlock(existingBB);
    Builder.CreateBr(contBB);
    
    Builder.emitBlock(newBB);
    
    // Allocate the protocol descriptor.
    NewProto = Builder.CreateCall(objc_allocateProtocol, protocolName);
    
    // Add the parent protocols.
    for (auto inherited : proto->getInherited()) {
      SmallVector<ProtocolDecl*, 4> protocols;
      if (!inherited.getType()->isAnyExistentialType(protocols))
        continue;
      for (auto parentProto : protocols) {
        if (!parentProto->isObjC())
          continue;
        llvm::Value *parentRef
          = IGM.getAddrOfObjCProtocolRef(parentProto, NotForDefinition);
        parentRef = IGF.Builder.CreateBitCast(parentRef,
                                   IGM.ProtocolDescriptorPtrTy->getPointerTo());
        auto parent = Builder.CreateLoad(parentRef,
                                             IGM.getPointerAlignment());
        Builder.CreateCall(protocol_addProtocol, {NewProto, parent});
      }
    }
    
    // Add the members.
    for (Decl *member : proto->getMembers())
      visit(member);
    
    // Register it.
    Builder.CreateCall(objc_registerProtocol, NewProto);
    Builder.CreateBr(contBB);
    
    // Store the reference to the runtime's idea of the protocol descriptor.
    Builder.emitBlock(contBB);
    auto result = Builder.CreatePHI(IGM.ProtocolDescriptorPtrTy, 2);
    result->addIncoming(existing, existingBB);
    result->addIncoming(NewProto, newBB);
    
    llvm::Value *ref = IGM.getAddrOfObjCProtocolRef(proto, NotForDefinition);
    ref = IGF.Builder.CreateBitCast(ref,
                                  IGM.ProtocolDescriptorPtrTy->getPointerTo());

    Builder.CreateStore(result, ref, IGM.getPointerAlignment());
  }

  void visitTypeDecl(TypeDecl *type) {
    // We'll visit nested types separately if necessary.
  }

  void visitAbstractFunctionDecl(AbstractFunctionDecl *method) {
    llvm::Constant *name, *imp, *types;
    emitObjCMethodDescriptorParts(IGM, method, /*extended*/true,
                                  /*concrete*/false,
                                  name, types, imp);
    
    // When generating JIT'd code, we need to call sel_registerName() to force
    // the runtime to unique the selector.
    llvm::Value *sel = Builder.CreateCall(IGM.getObjCSelRegisterNameFn(), name);

    llvm::Value *args[] = {
      NewProto, sel, types,
      // required?
      llvm::ConstantInt::get(IGM.ObjCBoolTy,
                             !method->getAttrs().hasAttribute<OptionalAttr>()),
      // instance?
      llvm::ConstantInt::get(IGM.ObjCBoolTy,
                   isa<ConstructorDecl>(method) || method->isInstanceMember()),
    };
    
    Builder.CreateCall(protocol_addMethodDescription, args);
  }
  
  void visitPatternBindingDecl(PatternBindingDecl *binding) {
    // Ignore the PBD and just handle the individual vars.
  }
  
  void visitAbstractStorageDecl(AbstractStorageDecl *prop) {
    // TODO: Add properties to protocol.
    
    llvm::Constant *name, *imp, *types;
    emitObjCGetterDescriptorParts(IGM, prop,
                                  name, types, imp);
    // When generating JIT'd code, we need to call sel_registerName() to force
    // the runtime to unique the selector.
    llvm::Value *sel = Builder.CreateCall(IGM.getObjCSelRegisterNameFn(), name);
    llvm::Value *getterArgs[] = {
      NewProto, sel, types,
      // required?
      llvm::ConstantInt::get(IGM.ObjCBoolTy,
                             !prop->getAttrs().hasAttribute<OptionalAttr>()),
      // instance?
      llvm::ConstantInt::get(IGM.ObjCBoolTy,
                             prop->isInstanceMember()),
    };
    Builder.CreateCall(protocol_addMethodDescription, getterArgs);
    
    if (prop->isSettable(nullptr)) {
      emitObjCSetterDescriptorParts(IGM, prop, name, types, imp);
      sel = Builder.CreateCall(IGM.getObjCSelRegisterNameFn(), name);
      llvm::Value *setterArgs[] = {
        NewProto, sel, types,
        // required?
        llvm::ConstantInt::get(IGM.ObjCBoolTy,
                               !prop->getAttrs().hasAttribute<OptionalAttr>()),
        // instance?
        llvm::ConstantInt::get(IGM.ObjCBoolTy,
                               prop->isInstanceMember()),
      };
      Builder.CreateCall(protocol_addMethodDescription, setterArgs);
    }
  }
};

} // end anonymous namespace

namespace {
class PrettySourceFileEmission : public llvm::PrettyStackTraceEntry {
  const SourceFile &SF;
public:
  explicit PrettySourceFileEmission(const SourceFile &SF) : SF(SF) {}

  virtual void print(raw_ostream &os) const override {
    os << "While emitting IR for source file " << SF.getFilename() << '\n';
  }
};
} // end anonymous namespace

/// Emit all the top-level code in the source file.
void IRGenModule::emitSourceFile(SourceFile &SF, unsigned StartElem) {
  PrettySourceFileEmission StackEntry(SF);

  // Emit types and other global decls.
  for (unsigned i = StartElem, e = SF.Decls.size(); i != e; ++i)
    emitGlobalDecl(SF.Decls[i]);
  for (auto *localDecl : SF.LocalTypeDecls)
    emitGlobalDecl(localDecl);

  SF.forAllVisibleModules([&](swift::Module::ImportedModule import) {
    swift::Module *next = import.second;
    if (next->getName() == SF.getParentModule()->getName())
      return;

    next->collectLinkLibraries([this](LinkLibrary linkLib) {
      this->addLinkLibrary(linkLib);
    });
  });

  if (ObjCInterop)
    this->addLinkLibrary(LinkLibrary("objc", LibraryKind::Library));
}

/// Collect elements of an already-existing global list with the given
/// \c name into \c list.
///
/// We use this when Clang code generation might populate the list.
static void collectGlobalList(IRGenModule &IGM,
                              SmallVectorImpl<llvm::WeakVH> &list,
                              StringRef name) {
  if (auto *existing = IGM.Module.getGlobalVariable(name)) {
    auto *globals = cast<llvm::ConstantArray>(existing->getInitializer());
    for (auto &use : globals->operands()) {
      auto *global = use.get();
      list.push_back(global);
    }
    existing->eraseFromParent();
  }

  std::for_each(list.begin(), list.end(),
                [](const llvm::WeakVH &global) {
    assert(!isa<llvm::GlobalValue>(global) ||
           !cast<llvm::GlobalValue>(global)->isDeclaration() &&
           "all globals in the 'used' list must be definitions");
  });
}

/// Emit a global list, i.e. a global constant array holding all of a
/// list of values.  Generally these lists are for various LLVM
/// metadata or runtime purposes.
static llvm::GlobalVariable *
emitGlobalList(IRGenModule &IGM, ArrayRef<llvm::WeakVH> handles,
               StringRef name, StringRef section,
               llvm::GlobalValue::LinkageTypes linkage,
               llvm::Type *eltTy,
               bool isConstant) {
  // Do nothing if the list is empty.
  if (handles.empty()) return nullptr;

  // For global lists that actually get linked (as opposed to notional
  // ones like @llvm.used), it's important to set an explicit alignment
  // so that the linker doesn't accidentally put padding in the list.
  Alignment alignment = IGM.getPointerAlignment();

  // We have an array of value handles, but we need an array of constants.
  SmallVector<llvm::Constant*, 8> elts;
  elts.reserve(handles.size());
  for (auto &handle : handles) {
    auto elt = cast<llvm::Constant>(&*handle);
    if (elt->getType() != eltTy)
      elt = llvm::ConstantExpr::getBitCast(elt, eltTy);
    elts.push_back(elt);
  }

  auto varTy = llvm::ArrayType::get(eltTy, elts.size());
  auto init = llvm::ConstantArray::get(varTy, elts);
  auto var = new llvm::GlobalVariable(IGM.Module, varTy, isConstant, linkage,
                                      init, name);
  var->setSection(section);
  var->setAlignment(alignment.getValue());

  // Mark the variable as used if doesn't have external linkage.
  // (Note that we'd specifically like to not put @llvm.used in itself.)
  if (llvm::GlobalValue::isLocalLinkage(linkage))
    IGM.addUsedGlobal(var);
  return var;
}

void IRGenModule::emitRuntimeRegistration() {
  // Duck out early if we have nothing to register.
  if (ProtocolConformances.empty()
      && RuntimeResolvableTypes.empty()
      && (!ObjCInterop || (ObjCProtocols.empty() &&
                           ObjCClasses.empty() &&
                           ObjCCategoryDecls.empty())))
    return;
  
  // Find the entry point.
  SILFunction *EntryPoint =
    getSILModule().lookUpFunction(SWIFT_ENTRY_POINT_FUNCTION);
  
  // If we're debugging (and not in the REPL), we don't have a
  // main. Find a function marked with the LLDBDebuggerFunction
  // attribute instead.
  if (!EntryPoint && Context.LangOpts.DebuggerSupport) {
    for (SILFunction &SF : getSILModule()) {
      if (SF.hasLocation()) {
        if (Decl* D = SF.getLocation().getAsASTNode<Decl>()) {
          if (FuncDecl *FD = dyn_cast<FuncDecl>(D)) {
            if (FD->getAttrs().hasAttribute<LLDBDebuggerFunctionAttr>()) {
              EntryPoint = &SF;
              break;
            }
          }
        }
      }
    }
  }
  
  if (!EntryPoint)
    return;
    
  llvm::Function *EntryFunction = Module.getFunction(EntryPoint->getName());
  if (!EntryFunction)
    return;
  
  // Create a new function to contain our logic.
  auto fnTy = llvm::FunctionType::get(VoidTy, /*varArg*/ false);
  auto RegistrationFunction =
      llvm::Function::Create(fnTy, llvm::GlobalValue::PrivateLinkage,
                             "runtime_registration", getModule());
  RegistrationFunction->setAttributes(constructInitialAttributes());
  // FIXME: should we be setting the visibility and DLL storage as well?

  // Insert a call into the entry function.
  {
    llvm::BasicBlock *EntryBB = &EntryFunction->getEntryBlock();
    llvm::BasicBlock::iterator IP = EntryBB->getFirstInsertionPt();
    IRBuilder Builder(getLLVMContext(),
                      DebugInfo && !Context.LangOpts.DebuggerSupport);
    Builder.llvm::IRBuilderBase::SetInsertPoint(EntryBB, IP);
    if (DebugInfo && !Context.LangOpts.DebuggerSupport)
      DebugInfo->setEntryPointLoc(Builder);
    Builder.CreateCall(RegistrationFunction, {});
  }
  
  IRGenFunction RegIGF(*this, RegistrationFunction);
  if (DebugInfo && !Context.LangOpts.DebuggerSupport)
    DebugInfo->emitArtificialFunction(RegIGF, RegistrationFunction);
  
  // Register ObjC protocols, classes, and extensions we added.
  if (ObjCInterop) {
    if (!ObjCProtocols.empty()) {
      // We need to initialize ObjC protocols in inheritance order, parents
      // first.
      
      llvm::DenseSet<ProtocolDecl*> protos;
      for (auto &proto : ObjCProtocols)
        protos.insert(proto.first);
      
      llvm::SmallVector<ProtocolDecl*, 4> protoInitOrder;
      
      std::function<void(ProtocolDecl*)> orderProtocol
        = [&](ProtocolDecl *proto) {
          // Recursively put parents first.
          for (auto &inherited : proto->getInherited()) {
            SmallVector<ProtocolDecl*, 4> parents;
            if (!inherited.getType()->isAnyExistentialType(parents))
              continue;
            for (auto parent : parents)
              orderProtocol(parent);
          }
          // Skip if we don't need to reify this protocol.
          auto found = protos.find(proto);
          if (found == protos.end())
            return;
          protos.erase(found);
          protoInitOrder.push_back(proto);
        };
      
      while (!protos.empty()) {
        orderProtocol(*protos.begin());
      }

      // Visit the protocols in the order we established.
      for (auto *proto : protoInitOrder) {
        ObjCProtocolInitializerVisitor(RegIGF)
          .visitMembers(proto);
      }
    }
    
    for (llvm::WeakVH &ObjCClass : ObjCClasses) {
      RegIGF.Builder.CreateCall(getInstantiateObjCClassFn(), {ObjCClass});
    }
      
    for (ExtensionDecl *ext : ObjCCategoryDecls) {
      CategoryInitializerVisitor(RegIGF, ext).visitMembers(ext);
    }
  }
  // Register Swift protocol conformances if we added any.
  if (!ProtocolConformances.empty()) {

    llvm::Constant *conformances = emitProtocolConformances();

    llvm::Constant *beginIndices[] = {
      llvm::ConstantInt::get(Int32Ty, 0),
      llvm::ConstantInt::get(Int32Ty, 0),
    };
    auto begin = llvm::ConstantExpr::getGetElementPtr(
        /*Ty=*/nullptr, conformances, beginIndices);
    llvm::Constant *endIndices[] = {
      llvm::ConstantInt::get(Int32Ty, 0),
      llvm::ConstantInt::get(Int32Ty, ProtocolConformances.size()),
    };
    auto end = llvm::ConstantExpr::getGetElementPtr(
        /*Ty=*/nullptr, conformances, endIndices);
    
    RegIGF.Builder.CreateCall(getRegisterProtocolConformancesFn(), {begin, end});
  }

  if (!RuntimeResolvableTypes.empty()) {
    llvm::Constant *records = emitTypeMetadataRecords();

    llvm::Constant *beginIndices[] = {
      llvm::ConstantInt::get(Int32Ty, 0),
      llvm::ConstantInt::get(Int32Ty, 0),
    };
    auto begin = llvm::ConstantExpr::getGetElementPtr(
        /*Ty=*/nullptr, records, beginIndices);
    llvm::Constant *endIndices[] = {
      llvm::ConstantInt::get(Int32Ty, 0),
      llvm::ConstantInt::get(Int32Ty, RuntimeResolvableTypes.size()),
    };
    auto end = llvm::ConstantExpr::getGetElementPtr(
        /*Ty=*/nullptr, records, endIndices);

    RegIGF.Builder.CreateCall(getRegisterTypeMetadataRecordsFn(), {begin, end});
  }

  RegIGF.Builder.CreateRetVoid();
}

/// Add the given global value to @llvm.used.
///
/// This value must have a definition by the time the module is finalized.
void IRGenModule::addUsedGlobal(llvm::GlobalValue *global) {
  LLVMUsed.push_back(global);
}

/// Add the given global value to @llvm.compiler.used.
///
/// This value must have a definition by the time the module is finalized.
void IRGenModule::addCompilerUsedGlobal(llvm::GlobalValue *global) {
  LLVMCompilerUsed.push_back(global);
}

/// Add the given global value to the Objective-C class list.
void IRGenModule::addObjCClass(llvm::Constant *classPtr, bool nonlazy) {
  ObjCClasses.push_back(classPtr);
  if (nonlazy)
    ObjCNonLazyClasses.push_back(classPtr);
}

/// Add the given protocol conformance to the list of conformances for which
/// runtime records will be emitted in this translation unit.
void IRGenModule::addProtocolConformanceRecord(
                                       NormalProtocolConformance *conformance) {
  ProtocolConformances.push_back(conformance);
}

static bool
hasExplicitProtocolConformance(NominalTypeDecl *decl) {
  auto conformances = decl->getAllConformances();
  for (auto conformance : conformances) {
    // inherited protocols do not emit explicit conformance records
    // TODO any special handling required for Specialized conformances?
    if (conformance->getKind() == ProtocolConformanceKind::Inherited)
      continue;

    auto P = conformance->getProtocol();

    // @objc protocols do not have conformance records
    if (P->isObjC())
      continue;

    // neither does AnyObject
    if (P->getKnownProtocolKind().hasValue() &&
        *P->getKnownProtocolKind() == KnownProtocolKind::AnyObject)
      continue;

    return true;
  }

  return false;
}

void IRGenModule::addRuntimeResolvableType(CanType type) {
  // Don't emit type metadata records for types that can be found in the protocol
  // conformance table as the runtime will search both tables when resolving a
  // type by name.
  if (auto nom = type->getAnyNominal()) {
    if (!hasExplicitProtocolConformance(nom))
      RuntimeResolvableTypes.push_back(type);
  }
}

void IRGenModule::emitGlobalLists() {
  if (ObjCInterop) {
    assert(TargetInfo.OutputObjectFormat == llvm::Triple::MachO);
    // Objective-C class references go in a variable with a meaningless
    // name but a magic section.
    emitGlobalList(*this, ObjCClasses, "objc_classes",
                   "__DATA, __objc_classlist, regular, no_dead_strip",
                   llvm::GlobalValue::InternalLinkage,
                   Int8PtrTy,
                   false);
    // So do categories.
    emitGlobalList(*this, ObjCCategories, "objc_categories",
                   "__DATA, __objc_catlist, regular, no_dead_strip",
                   llvm::GlobalValue::InternalLinkage,
                   Int8PtrTy,
                   false);

    // Emit nonlazily realized class references in a second magic section to make
    // sure they are realized by the Objective-C runtime before any instances
    // are allocated.
    emitGlobalList(*this, ObjCNonLazyClasses, "objc_non_lazy_classes",
                   "__DATA, __objc_nlclslist, regular, no_dead_strip",
                   llvm::GlobalValue::InternalLinkage,
                   Int8PtrTy,
                   false);
  }

  // @llvm.used

  // Collect llvm.used globals already in the module (coming from ClangCodeGen).
  collectGlobalList(*this, LLVMUsed, "llvm.used");
  emitGlobalList(*this, LLVMUsed, "llvm.used", "llvm.metadata",
                 llvm::GlobalValue::AppendingLinkage,
                 Int8PtrTy,
                 false);

  // Collect llvm.compiler.used globals already in the module (coming
  // from ClangCodeGen).
  collectGlobalList(*this, LLVMCompilerUsed, "llvm.compiler.used");
  emitGlobalList(*this, LLVMCompilerUsed, "llvm.compiler.used", "llvm.metadata",
                 llvm::GlobalValue::AppendingLinkage,
                 Int8PtrTy,
                 false);
}

void IRGenerator::emitGlobalTopLevel() {
  // Generate order numbers for the functions in the SIL module that
  // correspond to definitions in the LLVM module.
  unsigned nextOrderNumber = 0;
  for (auto &silFn : PrimaryIGM->getSILModule().getFunctions()) {
    // Don't bother adding external declarations to the function order.
    if (!silFn.isDefinition()) continue;
    FunctionOrder.insert(std::make_pair(&silFn, nextOrderNumber++));
  }

  for (SILGlobalVariable &v : PrimaryIGM->getSILModule().getSILGlobals()) {
    Decl *decl = v.getDecl();
    CurrentIGMPtr IGM = getGenModule(decl ? decl->getDeclContext() : nullptr);
    IGM->emitSILGlobalVariable(&v);
  }
  PrimaryIGM->emitCoverageMapping();
  
  // Emit SIL functions.
  bool isWholeModule = PrimaryIGM->getSILModule().isWholeModule();
  for (SILFunction &f : PrimaryIGM->getSILModule()) {
    // Only eagerly emit functions that are externally visible.
    if (!isPossiblyUsedExternally(f.getLinkage(), isWholeModule))
      continue;

    CurrentIGMPtr IGM = getGenModule(&f);
    IGM->emitSILFunction(&f);
  }

  // Emit static initializers.
  for (auto Iter : *this) {
    IRGenModule *IGM = Iter.second;
    IGM->emitSILStaticInitializers();
  }

  // Emit witness tables.
  for (SILWitnessTable &wt : PrimaryIGM->getSILModule().getWitnessTableList()) {
    CurrentIGMPtr IGM = getGenModule(wt.getConformance()->getDeclContext());
    IGM->emitSILWitnessTable(&wt);
  }
  
  for (auto Iter : *this) {
    IRGenModule *IGM = Iter.second;
    IGM->finishEmitAfterTopLevel();
  }
}

void IRGenModule::finishEmitAfterTopLevel() {
  // Emit the implicit import of the swift standard library.
  if (DebugInfo) {
    std::pair<swift::Identifier, swift::SourceLoc> AccessPath[] = {
      { Context.StdlibModuleName, swift::SourceLoc() }
    };

    auto Imp = ImportDecl::create(Context,
                                  getSwiftModule(),
                                  SourceLoc(),
                                  ImportKind::Module, SourceLoc(),
                                  AccessPath);
    DebugInfo->emitImport(Imp);
  }
}

static void emitLazyTypeMetadata(IRGenModule &IGM, CanType type) {
  auto decl = type.getAnyNominal();
  assert(decl);

  if (auto sd = dyn_cast<StructDecl>(decl)) {
    return emitStructMetadata(IGM, sd);
  } else if (auto ed = dyn_cast<EnumDecl>(decl)) {
    emitEnumMetadata(IGM, ed);
  } else if (auto pd = dyn_cast<ProtocolDecl>(decl)) {
    IGM.emitProtocolDecl(pd);
  } else {
    llvm_unreachable("should not have enqueued a class decl here!");
  }
}

void IRGenerator::emitProtocolConformances() {
  for (auto &m : *this) {
    m.second->emitProtocolConformances();
  }
}

void IRGenerator::emitTypeMetadataRecords() {
  for (auto &m : *this) {
    m.second->emitTypeMetadataRecords();
  }
}

/// Emit any lazy definitions (of globals or functions or whatever
/// else) that we require.
void IRGenerator::emitLazyDefinitions() {
  while (!LazyTypeMetadata.empty() ||
         !LazyFunctionDefinitions.empty() ||
         !LazyFieldTypeAccessors.empty()) {

    // Emit any lazy type metadata we require.
    while (!LazyTypeMetadata.empty()) {
      CanType type = LazyTypeMetadata.pop_back_val();
      assert(isTypeMetadataEmittedLazily(type));
      auto nom = type->getAnyNominal();
      CurrentIGMPtr IGM = getGenModule(nom->getDeclContext());
      emitLazyTypeMetadata(*IGM.get(), type);
    }
    while (!LazyFieldTypeAccessors.empty()) {
      auto accessor = LazyFieldTypeAccessors.pop_back_val();
      emitFieldTypeAccessor(*accessor.IGM, accessor.type, accessor.fn,
                            accessor.fieldTypes);
    }

    // Emit any lazy function definitions we require.
    while (!LazyFunctionDefinitions.empty()) {
      SILFunction *f = LazyFunctionDefinitions.pop_back_val();
      CurrentIGMPtr IGM = getGenModule(f);
      assert(!isPossiblyUsedExternally(f->getLinkage(),
                                       IGM->getSILModule().isWholeModule())
             && "function with externally-visible linkage emitted lazily?");
      IGM->emitSILFunction(f);
    }
  }
}

// FIXME: temporarial patch for MSVC
bool EnabledDllStorage() {
  static char *value = getenv("_USE_DLLSTORAGE");
  if (value == nullptr || value[0] == '0')
    return false;
  return true;
}

static bool EnabledDllExport() { return EnabledDllStorage(); }

bool EnabledDllImport() {
  static char *value = getenv("FORCE_DLLIMPORT");
  if (value == nullptr)
    return EnabledDllStorage();
  else if (value[0] == '1')
    return true;
  return false;
}

/// Emit symbols for eliminated dead methods, which can still be referenced
/// from other modules. This happens e.g. if a public class contains a (dead)
/// private method.
void IRGenModule::emitVTableStubs() {
  llvm::Function *stub = nullptr;
  for (auto I = getSILModule().zombies_begin();
           I != getSILModule().zombies_end(); ++I) {
    const SILFunction &F = *I;
    if (! F.isExternallyUsedSymbol())
      continue;

    if (!stub) {
      // Create a single stub function which calls swift_deletedMethodError().
      stub = llvm::Function::Create(llvm::FunctionType::get(VoidTy, false),
                                    llvm::GlobalValue::InternalLinkage,
                                    "_swift_dead_method_stub");
      // FIXME: should we be setting the visibility and DLL storage as well?
      stub->setAttributes(constructInitialAttributes());
      Module.getFunctionList().push_back(stub);
      stub->setCallingConv(DefaultCC);
      auto *entry = llvm::BasicBlock::Create(getLLVMContext(), "entry", stub);
      auto *errorFunc = getDeletedMethodErrorFn();
      llvm::CallInst::Create(errorFunc, ArrayRef<llvm::Value *>(), "", entry);
      new llvm::UnreachableInst(getLLVMContext(), entry);
    }

    // For each eliminated method symbol create an alias to the stub.
    auto *alias = llvm::GlobalAlias::create(llvm::GlobalValue::ExternalLinkage,
                                            F.getName(), stub);
<<<<<<< HEAD
    // FIXME: should we be setting the visibility as well?
    //FIXME: After having complete solution for MSVC, we will determine if 
    //the solution is applicable to all Windows environment.
    //If it is applicable, we will use the method .isOSBinFormatCOFF().
    if (Triple.isKnownWindowsMSVCEnvironment() && EnabledDllExport())
=======
    if (Triple.isOSBinFormatCOFF())
>>>>>>> 395e9678
      alias->setDLLStorageClass(llvm::GlobalValue::DLLExportStorageClass);
  }
}

void IRGenModule::emitTypeVerifier() {
  // Look up the types to verify.
  
  SmallVector<CanType, 4> TypesToVerify;
  for (auto name : IRGen.Opts.VerifyTypeLayoutNames) {
    // Look up the name in the module.
    SmallVector<ValueDecl*, 1> lookup;
    swift::Module *M = getSwiftModule();
    M->lookupMember(lookup, M, DeclName(Context.getIdentifier(name)),
                    Identifier());
    if (lookup.empty()) {
      Context.Diags.diagnose(SourceLoc(), diag::type_to_verify_not_found,
                             name);
      continue;
    }
    
    TypeDecl *typeDecl = nullptr;
    for (auto decl : lookup) {
      if (auto td = dyn_cast<TypeDecl>(decl)) {
        if (typeDecl) {
          Context.Diags.diagnose(SourceLoc(), diag::type_to_verify_ambiguous,
                                 name);
          goto next;
        }
        typeDecl = td;
        break;
      }
    }
    if (!typeDecl) {
      Context.Diags.diagnose(SourceLoc(), diag::type_to_verify_not_found, name);
      continue;
    }
    
    {
      auto type = typeDecl->getDeclaredInterfaceType();
      if (type->hasTypeParameter()) {
        Context.Diags.diagnose(SourceLoc(), diag::type_to_verify_dependent,
                               name);
        continue;
      }
      
      TypesToVerify.push_back(type->getCanonicalType());
    }
  next:;
  }
  if (TypesToVerify.empty())
    return;

  // Find the entry point.
  SILFunction *EntryPoint =
    getSILModule().lookUpFunction(SWIFT_ENTRY_POINT_FUNCTION);

  if (!EntryPoint)
    return;
  
  llvm::Function *EntryFunction = Module.getFunction(EntryPoint->getName());
  if (!EntryFunction)
    return;
  
  // Create a new function to contain our logic.
  auto fnTy = llvm::FunctionType::get(VoidTy, /*varArg*/ false);
  auto VerifierFunction =
      llvm::Function::Create(fnTy, llvm::GlobalValue::PrivateLinkage,
                             "type_verifier", getModule());
  VerifierFunction->setAttributes(constructInitialAttributes());
  // FIXME: should we be setting the visibility and DLL storage as well?

  // Insert a call into the entry function.
  {
    llvm::BasicBlock *EntryBB = &EntryFunction->getEntryBlock();
    llvm::BasicBlock::iterator IP = EntryBB->getFirstInsertionPt();
    IRBuilder Builder(getLLVMContext(), DebugInfo);
    Builder.llvm::IRBuilderBase::SetInsertPoint(EntryBB, IP);
    if (DebugInfo)
      DebugInfo->setEntryPointLoc(Builder);
    Builder.CreateCall(VerifierFunction, {});
  }

  IRGenFunction VerifierIGF(*this, VerifierFunction);
  if (DebugInfo)
    DebugInfo->emitArtificialFunction(VerifierIGF, VerifierFunction);

  emitTypeLayoutVerifier(VerifierIGF, TypesToVerify);
  VerifierIGF.Builder.CreateRetVoid();
}

/// Get SIL-linkage for something that's not required to be visible
/// and doesn't actually need to be uniqued.
static SILLinkage getNonUniqueSILLinkage(FormalLinkage linkage,
                                         ForDefinition_t forDefinition) {
  switch (linkage) {
  case FormalLinkage::PublicUnique:
  case FormalLinkage::PublicNonUnique:
    return (forDefinition ? SILLinkage::Shared : SILLinkage::PublicExternal);

  case FormalLinkage::HiddenUnique:
  case FormalLinkage::HiddenNonUnique:
    return (forDefinition ? SILLinkage::Shared : SILLinkage::HiddenExternal);

  case FormalLinkage::Private:
    return SILLinkage::Private;
  }
  llvm_unreachable("bad formal linkage");
}

static SILLinkage getConformanceLinkage(IRGenModule &IGM,
                                        const ProtocolConformance *conf) {
  if (auto wt = IGM.getSILModule().lookUpWitnessTable(conf)) {
    return wt->getLinkage();
  } else {
    return SILLinkage::PublicExternal;
  }
}

SILLinkage LinkEntity::getLinkage(IRGenModule &IGM,
                                  ForDefinition_t forDefinition) const {
  switch (getKind()) {
  // Most type metadata depend on the formal linkage of their type.
  case Kind::ValueWitnessTable:
  case Kind::TypeMangling:
    return getSILLinkage(getTypeLinkage(getType()), forDefinition);

  case Kind::TypeMetadata:
    switch (getMetadataAddress()) {
    case TypeMetadataAddress::FullMetadata:
      // The full metadata object is private to the containing module.
      return SILLinkage::Private;
    case TypeMetadataAddress::AddressPoint:
      return getSILLinkage(getTypeLinkage(getType()), forDefinition);
    }

  // ...but we don't actually expose individual value witnesses (right now).
  case Kind::ValueWitness:
    return getNonUniqueSILLinkage(getTypeLinkage(getType()), forDefinition);

  // Foreign type metadata candidates are always shared; the runtime
  // does the uniquing.
  case Kind::ForeignTypeMetadataCandidate:
    return SILLinkage::Shared;

  case Kind::TypeMetadataAccessFunction:
  case Kind::TypeMetadataLazyCacheVariable:
    switch (getTypeMetadataAccessStrategy(IGM, getType())) {
    case MetadataAccessStrategy::PublicUniqueAccessor:
      return getSILLinkage(FormalLinkage::PublicUnique, forDefinition);
    case MetadataAccessStrategy::HiddenUniqueAccessor:
      return getSILLinkage(FormalLinkage::HiddenUnique, forDefinition);
    case MetadataAccessStrategy::PrivateAccessor:
      return getSILLinkage(FormalLinkage::Private, forDefinition);
    case MetadataAccessStrategy::NonUniqueAccessor:
      return SILLinkage::Shared;
    }
    llvm_unreachable("bad metadata access kind");

  case Kind::ObjCClassRef:
    return SILLinkage::Private;

  case Kind::WitnessTableOffset:
  case Kind::Function:
  case Kind::Other:
  case Kind::ObjCClass:
  case Kind::ObjCMetaclass:
  case Kind::SwiftMetaclassStub:
  case Kind::FieldOffset:
  case Kind::NominalTypeDescriptor:
  case Kind::ProtocolDescriptor:
    return getSILLinkage(getDeclLinkage(getDecl()), forDefinition);

  case Kind::DirectProtocolWitnessTable:
  case Kind::ProtocolWitnessTableAccessFunction:
    return getConformanceLinkage(IGM, getProtocolConformance());

  case Kind::ProtocolWitnessTableLazyAccessFunction:
  case Kind::ProtocolWitnessTableLazyCacheVariable:
    if (getTypeLinkage(getType()) == FormalLinkage::Private ||
        getConformanceLinkage(IGM, getProtocolConformance())
          == SILLinkage::Private) {
      return SILLinkage::Private;
    } else {
      return SILLinkage::Shared;
    }

  case Kind::AssociatedTypeMetadataAccessFunction:
  case Kind::AssociatedTypeWitnessTableAccessFunction:
  case Kind::GenericProtocolWitnessTableCache:
  case Kind::GenericProtocolWitnessTableInstantiationFunction:
    return SILLinkage::Private;
  
  case Kind::SILFunction:
    return getSILFunction()->getEffectiveSymbolLinkage();
      
  case Kind::SILGlobalVariable:
    return getSILGlobalVariable()->getLinkage();
  }
  llvm_unreachable("bad link entity kind");
}

static bool isAvailableExternally(IRGenModule &IGM, DeclContext *dc) {
  dc = dc->getModuleScopeContext();
  if (isa<ClangModuleUnit>(dc) ||
      dc == IGM.getSILModule().getAssociatedContext())
    return false;
  return true;
}

static bool isAvailableExternally(IRGenModule &IGM, Decl *decl) {
  return isAvailableExternally(IGM, decl->getDeclContext());
}

static bool isAvailableExternally(IRGenModule &IGM, Type type) {
  if (auto decl = type->getAnyNominal())
    return isAvailableExternally(IGM, decl->getDeclContext());
  return true;
}

bool LinkEntity::isAvailableExternally(IRGenModule &IGM) const {
  switch (getKind()) {
  case Kind::ValueWitnessTable:
  case Kind::TypeMetadata:
    return ::isAvailableExternally(IGM, getType());

  case Kind::ForeignTypeMetadataCandidate:
    assert(!::isAvailableExternally(IGM, getType()));
    return false;

  case Kind::ObjCClass:
  case Kind::ObjCMetaclass:
    // FIXME: Removing this triggers a linker bug
    return true;

  case Kind::SwiftMetaclassStub:
  case Kind::NominalTypeDescriptor:
  case Kind::ProtocolDescriptor:
    return ::isAvailableExternally(IGM, getDecl());

  case Kind::DirectProtocolWitnessTable:
    return ::isAvailableExternally(IGM, getProtocolConformance()->getDeclContext());

  case Kind::ObjCClassRef:
  case Kind::TypeMangling:
  case Kind::ValueWitness:
  case Kind::WitnessTableOffset:
  case Kind::TypeMetadataAccessFunction:
  case Kind::TypeMetadataLazyCacheVariable:
  case Kind::Function:
  case Kind::Other:
  case Kind::FieldOffset:
  case Kind::ProtocolWitnessTableAccessFunction:
  case Kind::ProtocolWitnessTableLazyAccessFunction:
  case Kind::ProtocolWitnessTableLazyCacheVariable:
  case Kind::AssociatedTypeMetadataAccessFunction:
  case Kind::AssociatedTypeWitnessTableAccessFunction:
  case Kind::GenericProtocolWitnessTableCache:
  case Kind::GenericProtocolWitnessTableInstantiationFunction:
  case Kind::SILFunction:
  case Kind::SILGlobalVariable:
    llvm_unreachable("Relative reference to unsupported link entity");
  }
  llvm_unreachable("bad link entity kind");
}

bool LinkEntity::isFragile(IRGenModule &IGM) const {
  switch (getKind()) {
    case Kind::SILFunction:
      return getSILFunction()->isFragile();
      
    case Kind::SILGlobalVariable:
      return getSILGlobalVariable()->isFragile();
      
    case Kind::DirectProtocolWitnessTable: {
      if (auto wt = IGM.getSILModule().lookUpWitnessTable(
              getProtocolConformance())) {
        return wt->isFragile();
      } else {
        return false;
      }
    }
      
    default:
      break;
  }
  return false;
}

<<<<<<< HEAD

using IRLinkageTuple = std::tuple<llvm::GlobalValue::LinkageTypes,
                                  llvm::GlobalValue::VisibilityTypes,
                                  llvm::GlobalValue::DLLStorageClassTypes>;
static IRLinkageTuple getIRLinkage(IRGenModule &IGM,
             SILLinkage linkage, bool isFragile, bool isSILOnly,
             ForDefinition_t isDefinition,
             bool isWeakImported) {
  
#define RESULT(LINKAGE, VISIBILITY, DLL_STORAGE)                               \
  IRLinkageTuple {                                                             \
    llvm::GlobalValue::LINKAGE##Linkage,                                       \
    llvm::GlobalValue::VISIBILITY##Visibility,                                 \
    llvm::GlobalValue::DLL_STORAGE##StorageClass                               \
  }
  // Public visibility depends on the target object format.
  
  const auto ObjFormat = IGM.TargetInfo.OutputObjectFormat;
=======
static std::tuple<llvm::GlobalValue::LinkageTypes,
                  llvm::GlobalValue::VisibilityTypes,
                  llvm::GlobalValue::DLLStorageClassTypes>
getIRLinkage(IRGenModule &IGM, SILLinkage linkage, bool isFragile,
             bool isSILOnly, ForDefinition_t isDefinition,
             bool isWeakImported) {
#define RESULT(LINKAGE, VISIBILITY, DLL_STORAGE)                               \
  std::make_tuple(llvm::GlobalValue::LINKAGE##Linkage,                         \
                  llvm::GlobalValue::VISIBILITY##Visibility,                   \
                  llvm::GlobalValue::DLL_STORAGE##StorageClass)

  const auto ObjFormat = IGM.TargetInfo.OutputObjectFormat;
  bool IsELFObject = ObjFormat == llvm::Triple::ELF;
  bool IsCOFFObject = ObjFormat == llvm::Triple::COFF;
>>>>>>> 395e9678

  // Use protected visibility for public symbols we define on ELF.  ld.so
  // doesn't support relative relocations at load time, which interferes with
  // our metadata formats.  Default visibility should suffice for other object
  // formats.
  llvm::GlobalValue::VisibilityTypes PublicDefinitionVisibility =
<<<<<<< HEAD
      ObjFormat == llvm::Triple::ELF ? llvm::GlobalValue::ProtectedVisibility
                                     : llvm::GlobalValue::DefaultVisibility;
  llvm::GlobalValue::DLLStorageClassTypes ExportedStorage =
      IGM.Triple.isKnownWindowsMSVCEnvironment() && EnabledDllExport()
          ? llvm::GlobalValue::DLLExportStorageClass
          : llvm::GlobalValue::DefaultStorageClass;
  llvm::GlobalValue::DLLStorageClassTypes ImportedStorage =
      IGM.Triple.isKnownWindowsMSVCEnvironment() && EnabledDllImport()
          ? llvm::GlobalValue::DLLImportStorageClass
          : llvm::GlobalValue::DefaultStorageClass;
=======
      IsELFObject ? llvm::GlobalValue::ProtectedVisibility
                  : llvm::GlobalValue::DefaultVisibility;
  llvm::GlobalValue::DLLStorageClassTypes ExportedStorage =
      IsCOFFObject ? llvm::GlobalValue::DLLExportStorageClass
                   : llvm::GlobalValue::DefaultStorageClass;
  llvm::GlobalValue::DLLStorageClassTypes ImportedStorage =
      IsCOFFObject ? llvm::GlobalValue::DLLImportStorageClass
                   : llvm::GlobalValue::DefaultStorageClass;
>>>>>>> 395e9678

  if (isFragile) {
    // Fragile functions/globals must be visible from outside, regardless of
    // their accessibility. If a caller is also fragile and inlined into another
    // module it must be able to access this (not-inlined) function/global.
    switch (linkage) {
    case SILLinkage::Hidden:
    case SILLinkage::Private:
      linkage = SILLinkage::Public;
      break;

    case SILLinkage::Public:
    case SILLinkage::Shared:
    case SILLinkage::HiddenExternal:
    case SILLinkage::PrivateExternal:
    case SILLinkage::PublicExternal:
    case SILLinkage::SharedExternal:
      break;
    }
  }

  switch (linkage) {
  case SILLinkage::Public:
<<<<<<< HEAD
    // Don't code-gen transparent functions. Internal linkage
    // will enable llvm to delete transparent functions except
    // they are referenced from somewhere (i.e. the function pointer
    // is taken).
    if (isSILOnly &&
        // In case we are generating multiple LLVM modules, we still have to
        // use ExternalLinkage so that modules can cross-reference transparent
        // functions.
        !IGM.IRGen.hasMultipleIGMs() &&
        
        // TODO: In non-whole-module-opt the generated swiftmodules are "linked"
        // and this strips all serialized transparent functions. So we have to
        // code-gen transparent functions in non-whole-module-opt.
        IGM.getSILModule().isWholeModule()) {
      return IRLinkageTuple{llvm::GlobalValue::InternalLinkage,
                            llvm::GlobalValue::DefaultVisibility,
                            ExportedStorage};
    }
    return IRLinkageTuple{llvm::GlobalValue::ExternalLinkage,
                          PublicDefinitionVisibility, ExportedStorage};
  case SILLinkage::Shared:
  case SILLinkage::SharedExternal: return RESULT(LinkOnceODR, Hidden, Default);
  case SILLinkage::Hidden: return RESULT(External, Hidden, Default);
  case SILLinkage::Private:
    if (IGM.IRGen.hasMultipleIGMs()) {
      // In case of multiple llvm modules (in multi-threaded compilation) all
      // private decls must be visible from other files.
      return RESULT(External, Hidden, Default);
    }
    return RESULT(Internal, Default, Default);
  case SILLinkage::PublicExternal:
    if (isDefinition) {
      if (isSILOnly) {
        // Transparent function are not available externally.
        return IRLinkageTuple{llvm::GlobalValue::LinkOnceODRLinkage,
                              llvm::GlobalValue::HiddenVisibility,
                              ImportedStorage};
      }
      return IRLinkageTuple{llvm::GlobalValue::AvailableExternallyLinkage,
                            llvm::GlobalValue::DefaultVisibility,
                            ImportedStorage};
    }

    if (isWeakImported)
      return IRLinkageTuple{llvm::GlobalValue::ExternalWeakLinkage,
                            llvm::GlobalValue::DefaultVisibility,
                            ImportedStorage};
    return IRLinkageTuple{llvm::GlobalValue::ExternalLinkage,
                          llvm::GlobalValue::DefaultVisibility,
                          ImportedStorage};
  case SILLinkage::HiddenExternal:
  case SILLinkage::PrivateExternal: {
    auto visibility = (isFragile || ObjFormat == llvm::Triple::COFF)
                          ? llvm::GlobalValue::DefaultVisibility
                          : llvm::GlobalValue::HiddenVisibility;
    auto linkage = isDefinition ? llvm::GlobalValue::AvailableExternallyLinkage
                                : llvm::GlobalValue::ExternalLinkage;
    return IRLinkageTuple{linkage, visibility, ImportedStorage};
=======
    // Don't code-gen transparent functions. Internal linkage will enable llvm
    // to delete transparent functions except they are referenced from somewhere
    // (i.e. the function pointer is taken).
    //
    // In case we are generating multiple LLVM modules, we still have to use
    // ExternalLinkage so that modules can cross-reference transparent
    // functions.
    //
    // TODO: In non-whole-module-opt the generated swiftmodules are "linked" and
    // this strips all serialized transparent functions. So we have to code-gen
    // transparent functions in non-whole-module-opt.
    if (isSILOnly && !IGM.IRGen.hasMultipleIGMs() &&
        IGM.getSILModule().isWholeModule())
      return RESULT(Internal, Default, Default);
    return std::make_tuple(llvm::GlobalValue::ExternalLinkage,
                           PublicDefinitionVisibility, ExportedStorage);

  case SILLinkage::Shared:
  case SILLinkage::SharedExternal:
    return RESULT(LinkOnceODR, Hidden, Default);

  case SILLinkage::Hidden:
    return RESULT(External, Hidden, Default);

  case SILLinkage::Private:
    // In case of multiple llvm modules (in multi-threaded compilation) all
    // private decls must be visible from other files.
    if (IGM.IRGen.hasMultipleIGMs())
      return RESULT(External, Hidden, Default);
    return RESULT(Internal, Default, Default);

  case SILLinkage::PublicExternal: {
    if (isDefinition) {
      // Transparent function are not available externally.
      if (isSILOnly)
        return RESULT(LinkOnceODR, Hidden, Default);
      return std::make_tuple(llvm::GlobalValue::AvailableExternallyLinkage,
                             llvm::GlobalValue::DefaultVisibility,
                             ExportedStorage);
    }

    auto linkage = isWeakImported ? llvm::GlobalValue::ExternalWeakLinkage
                                  : llvm::GlobalValue::ExternalLinkage;
    return std::make_tuple(linkage, llvm::GlobalValue::DefaultVisibility,
                           ImportedStorage);
>>>>>>> 395e9678
  }

  case SILLinkage::HiddenExternal:
  case SILLinkage::PrivateExternal:
    return std::make_tuple(isDefinition
                               ? llvm::GlobalValue::AvailableExternallyLinkage
                               : llvm::GlobalValue::ExternalLinkage,
                           isFragile ? llvm::GlobalValue::DefaultVisibility
                                     : llvm::GlobalValue::HiddenVisibility,
                           ImportedStorage);

  }

  llvm_unreachable("bad SIL linkage");
}

/// Given that we're going to define a global value but already have a
/// forward-declaration of it, update its linkage.
static void updateLinkageForDefinition(IRGenModule &IGM,
                                       llvm::GlobalValue *global,
                                       const LinkEntity &entity) {
  // TODO: there are probably cases where we can avoid redoing the
  // entire linkage computation.
  auto linkage =
      getIRLinkage(IGM, entity.getLinkage(IGM, ForDefinition),
                   entity.isFragile(IGM), entity.isSILOnly(), ForDefinition,
                   entity.isWeakImported(IGM.getSwiftModule()));
  global->setLinkage(std::get<0>(linkage));
  global->setVisibility(std::get<1>(linkage));
  global->setDLLStorageClass(std::get<2>(linkage));

  // Everything externally visible is considered used in Swift.
  // That mostly means we need to be good at not marking things external.
  //
  // Exclude "main", because it should naturally be used, and because adding it
  // to llvm.used leaves a dangling use when the REPL attempts to discard
  // intermediate mains.
  if (LinkInfo::isUsed(std::get<0>(linkage), std::get<1>(linkage),
                       std::get<2>(linkage)) &&
      global->getName() != SWIFT_ENTRY_POINT_FUNCTION)
    IGM.addUsedGlobal(global);
}

LinkInfo LinkInfo::get(IRGenModule &IGM, const LinkEntity &entity,
                       ForDefinition_t isDefinition) {
  LinkInfo result;

  entity.mangle(result.Name);

  std::tie(result.Linkage, result.Visibility, result.DLLStorageClass) =
      getIRLinkage(IGM, entity.getLinkage(IGM, isDefinition),
                   entity.isFragile(IGM), entity.isSILOnly(), isDefinition,
                   entity.isWeakImported(IGM.getSwiftModule()));

  result.ForDefinition = isDefinition;

  return result;
}

static bool isPointerTo(llvm::Type *ptrTy, llvm::Type *objTy) {
  return cast<llvm::PointerType>(ptrTy)->getElementType() == objTy;
}

/// Get or create an LLVM function with these linkage rules.
llvm::Function *LinkInfo::createFunction(IRGenModule &IGM,
                                         llvm::FunctionType *fnType,
                                         llvm::CallingConv::ID cc,
                                         const llvm::AttributeSet &attrs,
                                         llvm::Function *insertBefore) {
  llvm::Function *existing = IGM.Module.getFunction(getName());
  if (existing) {
    if (isPointerTo(existing->getType(), fnType))
      return cast<llvm::Function>(existing);

    IGM.error(SourceLoc(),
              "program too clever: function collides with existing symbol "
                + getName());

    // Note that this will implicitly unique if the .unique name is also taken.
    existing->setName(getName() + ".unique");
  }

  llvm::Function *fn = llvm::Function::Create(fnType, getLinkage(), getName());
  fn->setVisibility(getVisibility());
<<<<<<< HEAD
  fn->setCallingConv(cc);
  fn->setDLLStorageClass(getDLLStorage());

  if (insertBefore)
    IGM.Module.getFunctionList().insert(insertBefore->getIterator(), fn);
  else
    IGM.Module.getFunctionList().push_back(fn);
=======
  fn->setDLLStorageClass(getDLLStorage());
  fn->setCallingConv(cc);

  if (insertBefore) {
    IGM.Module.getFunctionList().insert(insertBefore->getIterator(), fn);
  } else {
    IGM.Module.getFunctionList().push_back(fn);
 }
>>>>>>> 395e9678

  auto initialAttrs = IGM.constructInitialAttributes();
  // Merge initialAttrs with attrs.
  auto updatedAttrs = attrs.addAttributes(IGM.getLLVMContext(),
                        llvm::AttributeSet::FunctionIndex, initialAttrs);
  if (!updatedAttrs.isEmpty())
    fn->setAttributes(updatedAttrs);

  // Everything externally visible is considered used in Swift.
  // That mostly means we need to be good at not marking things external.
  //
  // Exclude "main", because it should naturally be used, and because adding it
  // to llvm.used leaves a dangling use when the REPL attempts to discard
  // intermediate mains.
  if (isUsed() &&
      getName() != SWIFT_ENTRY_POINT_FUNCTION) {
    IGM.addUsedGlobal(fn);
  }

  return fn;
}

bool LinkInfo::isUsed(llvm::GlobalValue::LinkageTypes Linkage,
                      llvm::GlobalValue::VisibilityTypes Visibility,
                      llvm::GlobalValue::DLLStorageClassTypes DLLStorage) {
  // Everything externally visible is considered used in Swift.
  // That mostly means we need to be good at not marking things external.
  return Linkage == llvm::GlobalValue::ExternalLinkage &&
         (Visibility == llvm::GlobalValue::DefaultVisibility ||
          Visibility == llvm::GlobalValue::ProtectedVisibility) &&
         (DLLStorage == llvm::GlobalValue::DefaultStorageClass ||
          DLLStorage == llvm::GlobalValue::DLLExportStorageClass);
}

/// Get or create an LLVM global variable with these linkage rules.
llvm::GlobalVariable *LinkInfo::createVariable(IRGenModule &IGM,
                                               llvm::Type *storageType,
                                               Alignment alignment,
                                               DebugTypeInfo DbgTy,
                                               Optional<SILLocation> DebugLoc,
                                               StringRef DebugName) {
  llvm::GlobalValue *existingValue = IGM.Module.getNamedGlobal(getName());
  if (existingValue) {
    auto existingVar = dyn_cast<llvm::GlobalVariable>(existingValue);
    if (existingVar && isPointerTo(existingVar->getType(), storageType))
      return existingVar;

    IGM.error(SourceLoc(),
              "program too clever: variable collides with existing symbol "
                + getName());

    // Note that this will implicitly unique if the .unique name is also taken.
    existingValue->setName(getName() + ".unique");
  }

  auto var = new llvm::GlobalVariable(IGM.Module, storageType,
                                      /*constant*/ false, getLinkage(),
                                      /*initializer*/ nullptr, getName());
<<<<<<< HEAD

=======
>>>>>>> 395e9678
  var->setVisibility(getVisibility());
  var->setDLLStorageClass(getDLLStorage());
  var->setAlignment(alignment.getValue());
  var->setDLLStorageClass(getDLLStorage());

  // Everything externally visible is considered used in Swift.
  // That mostly means we need to be good at not marking things external.
  if (isUsed()) {
    IGM.addUsedGlobal(var);
  }

  if (IGM.DebugInfo && !DbgTy.isNull() && ForDefinition)
    IGM.DebugInfo->emitGlobalVariableDeclaration(
        var, DebugName.empty() ? getName() : DebugName, getName(), DbgTy,
        var->hasInternalLinkage(), DebugLoc);

  return var;
}

/// Emit a global declaration.
void IRGenModule::emitGlobalDecl(Decl *D) {
  switch (D->getKind()) {
  case DeclKind::Extension:
    return emitExtension(cast<ExtensionDecl>(D));

  case DeclKind::Protocol:
    return emitProtocolDecl(cast<ProtocolDecl>(D));

  case DeclKind::PatternBinding:
    // The global initializations are in SIL.
    return;

  case DeclKind::Param:
    llvm_unreachable("there are no global function parameters");

  case DeclKind::Subscript:
    llvm_unreachable("there are no global subscript operations");
      
  case DeclKind::EnumCase:
  case DeclKind::EnumElement:
    llvm_unreachable("there are no global enum elements");

  case DeclKind::Constructor:
    llvm_unreachable("there are no global constructor");

  case DeclKind::Destructor:
    llvm_unreachable("there are no global destructor");

  case DeclKind::TypeAlias:
  case DeclKind::GenericTypeParam:
  case DeclKind::AssociatedType:
  case DeclKind::IfConfig:
    return;

  case DeclKind::Enum:
    return emitEnumDecl(cast<EnumDecl>(D));

  case DeclKind::Struct:
    return emitStructDecl(cast<StructDecl>(D));

  case DeclKind::Class:
    return emitClassDecl(cast<ClassDecl>(D));

  // These declarations are only included in the debug info.
  case DeclKind::Import:
    if (DebugInfo)
      DebugInfo->emitImport(cast<ImportDecl>(D));
    return;

  // We emit these as part of the PatternBindingDecl.
  case DeclKind::Var:
    return;

  case DeclKind::Func:
    // Handled in SIL.
    return;

  case DeclKind::TopLevelCode:
    // All the top-level code will be lowered separately.
    return;
      
  // Operator decls aren't needed for IRGen.
  case DeclKind::InfixOperator:
  case DeclKind::PrefixOperator:
  case DeclKind::PostfixOperator:
    return;

  case DeclKind::Module:
    return;
  }

  llvm_unreachable("bad decl kind!");
}

Address IRGenModule::getAddrOfSILGlobalVariable(SILGlobalVariable *var,
                                                const TypeInfo &ti,
                                                ForDefinition_t forDefinition) {
  if (auto clangDecl = var->getClangDecl()) {
    auto addr = getAddrOfClangGlobalDecl(cast<clang::VarDecl>(clangDecl),
                                         forDefinition);

    // If we're not emitting this to define it, make sure we cast it to the
    // right type.
    if (!forDefinition) {
      auto ptrTy = ti.getStorageType()->getPointerTo();
      addr = llvm::ConstantExpr::getBitCast(addr, ptrTy);
    }

    auto alignment =
      Alignment(getClangASTContext().getDeclAlign(clangDecl).getQuantity());
    return Address(addr, alignment);
  }

  LinkEntity entity = LinkEntity::forSILGlobalVariable(var);
  ResilienceExpansion expansion = getResilienceExpansionForLayout(var);

  llvm::Type *storageType;
  Size fixedSize;
  Alignment fixedAlignment;

  // If the type has a fixed size, allocate static storage. Otherwise, allocate
  // a fixed-size buffer and possibly heap-allocate a payload at runtime if the
  // runtime size of the type does not fit in the buffer.
  if (ti.isFixedSize(expansion)) {
    auto &fixedTI = cast<FixedTypeInfo>(ti);

    storageType = fixedTI.getStorageType();
    fixedSize = fixedTI.getFixedSize();
    fixedAlignment = fixedTI.getFixedAlignment();
  } else {
    storageType = getFixedBufferTy();
    fixedSize = Size(DataLayout.getTypeAllocSize(storageType));
    fixedAlignment = Alignment(DataLayout.getABITypeAlignment(storageType));
  }

  // Check whether we've created the global variable already.
  // FIXME: We should integrate this into the LinkEntity cache more cleanly.
  auto gvar = Module.getGlobalVariable(var->getName(), /*allowInternal*/ true);
  if (gvar) {
    if (forDefinition)
      updateLinkageForDefinition(*this, gvar, entity);

    llvm::Constant *addr = gvar;
    if (storageType != gvar->getType()->getElementType()) {
      auto *expectedTy = storageType->getPointerTo();
      addr = llvm::ConstantExpr::getBitCast(addr, expectedTy);
    }
    return Address(addr, Alignment(gvar->getAlignment()));
  }

  LinkInfo link = LinkInfo::get(*this, entity, forDefinition);
  if (var->getDecl()) {
    // If we have the VarDecl, use it for more accurate debugging information.
    DebugTypeInfo DbgTy(var->getDecl(),
                        var->getLoweredType().getSwiftType(),
                        storageType, fixedSize, fixedAlignment);
    gvar = link.createVariable(*this, storageType, fixedAlignment,
                               DbgTy, SILLocation(var->getDecl()),
                               var->getDecl()->getName().str());
  } else {
    // There is no VarDecl for a SILGlobalVariable, and thus also no context.
    DeclContext *DeclCtx = nullptr;
    DebugTypeInfo DbgTy(var->getLoweredType().getSwiftRValueType(),
                        storageType, fixedSize, fixedAlignment, DeclCtx);

    Optional<SILLocation> loc;
    if (var->hasLocation())
      loc = var->getLocation();
    gvar = link.createVariable(*this, storageType, fixedAlignment,
                               DbgTy, loc, var->getName());
  }
  
  // Set the alignment from the TypeInfo.
  Address gvarAddr = Address(gvar, fixedAlignment);
  gvar->setAlignment(fixedAlignment.getValue());
  
  return gvarAddr;
}

/// Return True if the function \p f is a 'readonly' function. Checking
/// for the SIL @effects(readonly) attribute is not enough because this
/// definition does not match the definition of the LLVM readonly function
/// attribute. In this function we do the actual check.
static bool isReadOnlyFunction(SILFunction *f) {
  // Check if the function has any 'owned' parameters. Owned parameters may
  // call the destructor of the object which could violate the readonly-ness
  // of the function.
  if (f->hasOwnedParameters() || f->hasIndirectResults())
    return false;

  auto Eff = f->getEffectsKind();
  return Eff == EffectsKind::ReadNone ||
         Eff == EffectsKind::ReadOnly;
}

static clang::GlobalDecl getClangGlobalDeclForFunction(const clang::Decl *decl) {
  if (auto ctor = dyn_cast<clang::CXXConstructorDecl>(decl))
    return clang::GlobalDecl(ctor, clang::Ctor_Complete);
  if (auto dtor = dyn_cast<clang::CXXDestructorDecl>(decl))
    return clang::GlobalDecl(dtor, clang::Dtor_Complete);
  return clang::GlobalDecl(cast<clang::FunctionDecl>(decl));
}

/// Find the entry point for a SIL function.
llvm::Function *IRGenModule::getAddrOfSILFunction(SILFunction *f,
                                                  ForDefinition_t forDefinition) {
  LinkEntity entity = LinkEntity::forSILFunction(f);

  // Check whether we've created the function already.
  // FIXME: We should integrate this into the LinkEntity cache more cleanly.
  llvm::Function *fn = Module.getFunction(f->getName());  
  if (fn) {
    if (forDefinition) updateLinkageForDefinition(*this, fn, entity);
    return fn;
  }

  // If it's a Clang declaration, ask Clang to generate the IR declaration.
  // This might generate new functions, so we should do it before computing
  // the insert-before point.
  llvm::Constant *clangAddr = nullptr;
  if (auto clangDecl = f->getClangDecl()) {
    auto globalDecl = getClangGlobalDeclForFunction(clangDecl);
    clangAddr = getAddrOfClangGlobalDecl(globalDecl, forDefinition);
  }

  bool isDefinition = f->isDefinition();
  bool hasOrderNumber = isDefinition;
  unsigned orderNumber = ~0U;
  llvm::Function *insertBefore = nullptr;

  // If the SIL function has a definition, we should have an order
  // number for it; make sure to insert it in that position relative
  // to other ordered functions.
  if (hasOrderNumber) {
    orderNumber = IRGen.getFunctionOrder(f);
    if (auto emittedFunctionIterator
          = EmittedFunctionsByOrder.findLeastUpperBound(orderNumber))
      insertBefore = *emittedFunctionIterator;
  }

  // If it's a Clang declaration, check whether Clang gave us a declaration.
  if (clangAddr) {
    fn = dyn_cast<llvm::Function>(clangAddr->stripPointerCasts());

    // If we have a function, move it to the appropriate position.
    if (fn) {
      if (hasOrderNumber) {
        auto &fnList = Module.getFunctionList();
        fnList.remove(fn);
        fnList.insert(llvm::Module::iterator(insertBefore), fn);

        EmittedFunctionsByOrder.insert(orderNumber, fn);
      }
      return fn;
    }

  // Otherwise, if we have a lazy definition for it, be sure to queue that up.
  } else if (isDefinition && !forDefinition &&
             !isPossiblyUsedExternally(f->getLinkage(),
                                       getSILModule().isWholeModule())) {
    IRGen.addLazyFunction(f);
  }

  llvm::AttributeSet attrs;
  llvm::FunctionType *fnType = getFunctionType(f->getLoweredFunctionType(),
                                               attrs);

  auto cc = expandCallingConv(*this, f->getRepresentation());
  LinkInfo link = LinkInfo::get(*this, entity, forDefinition);

  if (f->getInlineStrategy() == NoInline) {
    attrs = attrs.addAttribute(fnType->getContext(),
                llvm::AttributeSet::FunctionIndex, llvm::Attribute::NoInline);
  }
  if (isReadOnlyFunction(f)) {
    attrs = attrs.addAttribute(fnType->getContext(),
                llvm::AttributeSet::FunctionIndex, llvm::Attribute::ReadOnly);
  }
  fn = link.createFunction(*this, fnType, cc, attrs, insertBefore);

  // If we have an order number for this function, set it up as appropriate.
  if (hasOrderNumber) {
    EmittedFunctionsByOrder.insert(orderNumber, fn);
  }
  return fn;
}

static llvm::GlobalVariable *createGOTEquivalent(IRGenModule &IGM,
                                                 llvm::Constant *global,
                                                 StringRef globalName) {

  auto gotEquivalent = new llvm::GlobalVariable(IGM.Module,
                                      global->getType(),
                                      /*constant*/ true,
                                      llvm::GlobalValue::PrivateLinkage,
                                      global,
                                      llvm::Twine("got.") + globalName);
  gotEquivalent->setUnnamedAddr(true);
  return gotEquivalent;
}

static llvm::Constant *getElementBitCast(llvm::Constant *ptr,
                                         llvm::Type *newEltType) {
  auto ptrType = cast<llvm::PointerType>(ptr->getType());
  if (ptrType->getElementType() == newEltType) {
    return ptr;
  } else {
    auto newPtrType = newEltType->getPointerTo(ptrType->getAddressSpace());
    return llvm::ConstantExpr::getBitCast(ptr, newPtrType);
  }
}

/// Return a reference to an object that's suitable for being used for
/// the given kind of reference.
///
/// Note that, if the requested reference kind is a relative reference.
/// the returned constant will not actually be a relative reference.
/// To form the actual relative reference, you must pass the returned
/// result to emitRelativeReference, passing the correct base-address
/// information.
ConstantReference
IRGenModule::getAddrOfLLVMVariable(LinkEntity entity, Alignment alignment,
                                   llvm::Type *definitionType,
                                   llvm::Type *defaultType,
                                   DebugTypeInfo debugType,
                                   SymbolReferenceKind refKind) {
  switch (refKind) {
  case SymbolReferenceKind::Relative_Direct:
  case SymbolReferenceKind::Far_Relative_Direct:
    assert(definitionType == nullptr);
    // FIXME: don't just fall through; force the creation of a weak
    // definition so that we can emit a relative reference.
    SWIFT_FALLTHROUGH;

  case SymbolReferenceKind::Absolute:
    return { getAddrOfLLVMVariable(entity, alignment, definitionType,
                                   defaultType, debugType),
             ConstantReference::Direct };


  case SymbolReferenceKind::Relative_Indirectable:
  case SymbolReferenceKind::Far_Relative_Indirectable:
    assert(definitionType == nullptr);
    return getAddrOfLLVMVariableOrGOTEquivalent(entity, alignment, defaultType);
  }
  llvm_unreachable("bad reference kind");
}

/// A convenient wrapper around getAddrOfLLVMVariable which uses the
/// default type as the definition type.
llvm::Constant *
IRGenModule::getAddrOfLLVMVariable(LinkEntity entity, Alignment alignment,
                                   ForDefinition_t forDefinition,
                                   llvm::Type *defaultType,
                                   DebugTypeInfo debugType) {
  llvm::Type *definitionType = (forDefinition ? defaultType : nullptr);
  return getAddrOfLLVMVariable(entity, alignment, definitionType,
                               defaultType, debugType);
}

/// Get or create an llvm::GlobalVariable.
///
/// If a definition type is given, the result will always be an
/// llvm::GlobalVariable of that type.  Otherwise, the result will
/// have type pointerToDefaultType and may involve bitcasts.
llvm::Constant *
IRGenModule::getAddrOfLLVMVariable(LinkEntity entity, Alignment alignment,
                                   llvm::Type *definitionType,
                                   llvm::Type *defaultType,
                                   DebugTypeInfo DbgTy) {
  // This function assumes that 'globals' only contains GlobalValue
  // values for the entities that it will look up.

  auto &entry = GlobalVars[entity];
  if (entry) {
    auto existing = cast<llvm::GlobalValue>(entry);

    // If we're looking to define something, we may need to replace a
    // forward declaration.
    if (definitionType) {
      assert(existing->isDeclaration() && "already defined");
      assert(entry->getType()->getPointerElementType() == defaultType);
      updateLinkageForDefinition(*this, existing, entity);

      // If the type is right, we're done.
      if (definitionType == defaultType)
        return entry;

      // Fall out to the case below, clearing the name so that
      // createVariable doesn't detect a collision.
      entry->setName("");

    // Otherwise, we have a previous declaration or definition which
    // we need to ensure has the right type.
    } else {
      return getElementBitCast(entry, defaultType);
    }
  }

  ForDefinition_t forDefinition = (ForDefinition_t) (definitionType != nullptr);
  LinkInfo link = LinkInfo::get(*this, entity, forDefinition);

  // Clang may have defined the variable already.
  if (auto existing = Module.getNamedGlobal(link.getName()))
    return getElementBitCast(existing, defaultType);

  // If we're not defining the object now, forward declare it with the default
  // type.
  if (!definitionType) definitionType = defaultType;

  // Create the variable.
  auto var = link.createVariable(*this, definitionType, alignment, DbgTy);

  // If we have an existing entry, destroy it, replacing it with the
  // new variable.
  if (entry) {
    auto existing = cast<llvm::GlobalValue>(entry);
    auto castVar = getElementBitCast(var, defaultType);
    existing->replaceAllUsesWith(castVar);
    existing->eraseFromParent();
  }

  // If there's also an existing GOT-equivalent entry, rewrite it too, since
  // LLVM won't recognize a global with bitcasts in its initializers as GOT-
  // equivalent. rdar://problem/22388190
  auto foundGOTEntry = GlobalGOTEquivalents.find(entity);
  if (foundGOTEntry != GlobalGOTEquivalents.end() && foundGOTEntry->second) {
    auto existingGOTEquiv = cast<llvm::GlobalVariable>(foundGOTEntry->second);

    // Make a new GOT equivalent referring to the new variable with its
    // definition type.
    auto newGOTEquiv = createGOTEquivalent(*this, var, var->getName());
    auto castGOTEquiv = llvm::ConstantExpr::getBitCast(newGOTEquiv,
                                                   existingGOTEquiv->getType());
    existingGOTEquiv->replaceAllUsesWith(castGOTEquiv);
    existingGOTEquiv->eraseFromParent();
    GlobalGOTEquivalents[entity] = newGOTEquiv;
  }

  // Cache and return.
  entry = var;
  return var;
}

/// Get or create a "GOT equivalent" llvm::GlobalVariable, if applicable.
///
/// Creates a private, unnamed constant containing the address of another
/// global variable. LLVM can replace relative references to this variable with
/// relative references to the GOT entry for the variable in the object file.
ConstantReference
IRGenModule::getAddrOfLLVMVariableOrGOTEquivalent(LinkEntity entity,
                                                  Alignment alignment,
                                                  llvm::Type *defaultType) {
  // Ensure the variable is at least forward-declared.
  if (entity.isForeignTypeMetadataCandidate()) {
    auto foreignCandidate
      = getAddrOfForeignTypeMetadataCandidate(entity.getType());
    (void)foreignCandidate;
  } else {
    getAddrOfLLVMVariable(entity, alignment, /*definitionType*/ nullptr,
                          defaultType, DebugTypeInfo());
  }

  // Guess whether a global entry is a definition from this TU. This isn't
  // bulletproof, but at the point we emit conformance tables, we're far enough
  // along that we should have emitted any metadata objects we were going to.
  auto isDefinition = [&](llvm::Constant *global) -> bool {
    // We only emit aliases for definitions. (An extern alias would be an
    // extern global.)
    if (isa<llvm::GlobalAlias>(global))
      return true;
    // Global vars are definitions if they have an initializer.
    if (auto var = dyn_cast<llvm::GlobalVariable>(global))
      return var->hasInitializer();
    // Assume anything else isn't a definition.
    return false;
  };

  // If the variable isn't public, or has already been defined in this TU,
  // then it definitely doesn't need a GOT entry, and we can
  // relative-reference it directly.
  //
  // TODO: Internal symbols from other TUs we know are destined to be linked
  // into the same image as us could use direct
  // relative references too, to avoid producing unnecessary GOT entries in
  // the final image.
  auto entry = GlobalVars[entity];
  if (!entity.isAvailableExternally(*this) || isDefinition(entry)) {
    // FIXME: Relative references to aliases break MC on 32-bit Mach-O
    // platforms (rdar://problem/22450593 ), so substitute an alias with its
    // aliasee to work around that.
    if (auto alias = dyn_cast<llvm::GlobalAlias>(entry))
      entry = alias->getAliasee();
    return {entry, ConstantReference::Direct};
  }

  auto &gotEntry = GlobalGOTEquivalents[entity];
  if (gotEntry) {
    return {gotEntry, ConstantReference::Indirect};
  }

  // Look up the global variable.
  auto global = cast<llvm::GlobalValue>(entry);
  // Use it as the initializer for an anonymous constant. LLVM can treat this as
  // equivalent to the global's GOT entry.
  llvm::SmallString<64> name;
  entity.mangle(name);
  auto gotEquivalent = createGOTEquivalent(*this, global, name);
  gotEntry = gotEquivalent;
  return {gotEquivalent, ConstantReference::Indirect};
}

namespace {
struct TypeEntityInfo {
  ProtocolConformanceFlags flags;
  LinkEntity entity;
  llvm::Type *defaultTy, *defaultPtrTy;
};
} // end anonymous namespace

static TypeEntityInfo
getTypeEntityInfo(IRGenModule &IGM, CanType conformingType) {
  TypeMetadataRecordKind typeKind;
  Optional<LinkEntity> entity;
  llvm::Type *defaultTy, *defaultPtrTy;

  auto nom = conformingType->getAnyNominal();
  auto clas = dyn_cast<ClassDecl>(nom);
  if (nom->isGenericContext() ||
      (clas && doesClassMetadataRequireDynamicInitialization(IGM, clas))) {
    // Conformances for generics and concrete subclasses of generics
    // are represented by referencing the nominal type descriptor.
    typeKind = TypeMetadataRecordKind::UniqueNominalTypeDescriptor;
    entity = LinkEntity::forNominalTypeDescriptor(nom);
    defaultTy = IGM.NominalTypeDescriptorTy;
    defaultPtrTy = IGM.NominalTypeDescriptorPtrTy;
  } else if (clas) {
    if (clas->isForeign()) {
      typeKind = TypeMetadataRecordKind::NonuniqueDirectType;
      entity = LinkEntity::forForeignTypeMetadataCandidate(conformingType);
      defaultTy = IGM.TypeMetadataStructTy;
      defaultPtrTy = IGM.TypeMetadataPtrTy;
    } else {
      // TODO: We should indirectly reference classes. For now directly
      // reference the class object, which is totally wrong for ObjC interop.

      typeKind = TypeMetadataRecordKind::UniqueDirectClass;
      if (hasKnownSwiftMetadata(IGM, clas))
        entity = LinkEntity::forTypeMetadata(
                         conformingType,
                         TypeMetadataAddress::AddressPoint,
                         /*isPattern*/ false);
      else
        entity = LinkEntity::forObjCClass(clas);
      defaultTy = IGM.TypeMetadataStructTy;
      defaultPtrTy = IGM.TypeMetadataPtrTy;
    }
  } else {
    // Metadata for Clang types should be uniqued like foreign classes.
    if (nom->hasClangNode()) {
      typeKind = TypeMetadataRecordKind::NonuniqueDirectType;
      entity = LinkEntity::forForeignTypeMetadataCandidate(conformingType);
      defaultTy = IGM.TypeMetadataStructTy;
      defaultPtrTy = IGM.TypeMetadataPtrTy;
    } else {
      // We can reference the canonical metadata for native value types
      // directly.
      typeKind = TypeMetadataRecordKind::UniqueDirectType;
      entity = LinkEntity::forTypeMetadata(
                       conformingType,
                       TypeMetadataAddress::AddressPoint,
                       /*isPattern*/ false);
      defaultTy = IGM.TypeMetadataStructTy;
      defaultPtrTy = IGM.TypeMetadataPtrTy;
    }
  }

  auto flags = ProtocolConformanceFlags().withTypeKind(typeKind);

  return {flags, *entity, defaultTy, defaultPtrTy};
}

/// Form an LLVM constant for the relative distance between a reference
/// (appearing at gep (0, indices) of `base`) and `target`.
llvm::Constant *
IRGenModule::emitRelativeReference(ConstantReference target,
                                   llvm::Constant *base,
                                   ArrayRef<unsigned> baseIndices) {
  llvm::Constant *relativeAddr =
    emitDirectRelativeReference(target.getValue(), base, baseIndices);

  // If the reference is indirect, flag it by setting the low bit.
  // (All of the base, direct target, and GOT entry need to be pointer-aligned
  // for this to be OK.)
  if (target.isIndirect()) {
    relativeAddr = llvm::ConstantExpr::getAdd(relativeAddr,
                             llvm::ConstantInt::get(RelativeAddressTy, 1));
  }

  return relativeAddr;
}

/// Form an LLVM constant for the relative distance between a reference
/// (appearing at gep (0, indices...) of `base`) and `target`.  For now,
/// for this to succeed portably, both need to be globals defined in the
/// current translation unit.
llvm::Constant *
IRGenModule::emitDirectRelativeReference(llvm::Constant *target,
                                         llvm::Constant *base,
                                         ArrayRef<unsigned> baseIndices) {
  // Convert the target to an integer.
  auto targetAddr = llvm::ConstantExpr::getPtrToInt(target, SizeTy);

  SmallVector<llvm::Constant*, 4> indices;
  indices.push_back(llvm::ConstantInt::get(Int32Ty, 0));
  for (unsigned baseIndex : baseIndices) {
    indices.push_back(llvm::ConstantInt::get(Int32Ty, baseIndex));
  };

  // Drill down to the appropriate address in the base, then convert
  // that to an integer.
  auto baseElt = llvm::ConstantExpr::getInBoundsGetElementPtr(
                       base->getType()->getPointerElementType(), base, indices);
  auto baseAddr = llvm::ConstantExpr::getPtrToInt(baseElt, SizeTy);

  // The relative address is the difference between those.
  auto relativeAddr = llvm::ConstantExpr::getSub(targetAddr, baseAddr);

  // Relative addresses can be 32-bit even on 64-bit platforms.
  if (SizeTy != RelativeAddressTy)
    relativeAddr = llvm::ConstantExpr::getTrunc(relativeAddr,
                                                RelativeAddressTy);

  return relativeAddr;
}

/// Emit the protocol conformance list and return it.
llvm::Constant *IRGenModule::emitProtocolConformances() {
  std::string sectionName;
  switch (TargetInfo.OutputObjectFormat) {
  case llvm::Triple::MachO:
    sectionName = "__TEXT, __swift2_proto, regular, no_dead_strip";
    break;
  case llvm::Triple::ELF:
    sectionName = ".swift2_protocol_conformances";
    break;
  case llvm::Triple::COFF:
    sectionName = ".sw2prtc";
    break;
  default:
    llvm_unreachable("Don't know how to emit protocol conformances for "
                     "the selected object format.");
  }

  // Do nothing if the list is empty.
  if (ProtocolConformances.empty())
    return nullptr;

  // Define the global variable for the conformance list.
  // We have to do this before defining the initializer since the entries will
  // contain offsets relative to themselves.
  auto arrayTy = llvm::ArrayType::get(ProtocolConformanceRecordTy,
                                      ProtocolConformances.size());

  // FIXME: This needs to be a linker-local symbol in order for Darwin ld to
  // resolve relocations relative to it.
  auto var = new llvm::GlobalVariable(Module, arrayTy,
                                      /*isConstant*/ true,
                                      llvm::GlobalValue::PrivateLinkage,
                                      /*initializer*/ nullptr,
                                      "\x01l_protocol_conformances");

  SmallVector<llvm::Constant*, 8> elts;
  for (auto *conformance : ProtocolConformances) {
    emitAssociatedTypeMetadataRecord(conformance);

    auto descriptorRef = getAddrOfLLVMVariableOrGOTEquivalent(
                  LinkEntity::forProtocolDescriptor(conformance->getProtocol()),
                  getPointerAlignment(), ProtocolDescriptorStructTy);
    auto typeEntity = getTypeEntityInfo(*this,
                                        conformance->getType()->getCanonicalType());
    auto flags = typeEntity.flags
        .withConformanceKind(ProtocolConformanceReferenceKind::WitnessTable);

    // If the conformance is in this object's table, then the witness table
    // should also be in this object file, so we can always directly reference
    // it.
    // TODO: Should use accessor kind for lazy conformances
    // TODO: Produce a relative reference to a private generator function
    // if the witness table requires lazy initialization, instantiation, or
    // conditional conformance checking.
    auto witnessTableVar = getAddrOfWitnessTable(conformance);
    auto witnessTableRef =
      ConstantReference(witnessTableVar, ConstantReference::Direct);

    auto typeRef = getAddrOfLLVMVariableOrGOTEquivalent(
      typeEntity.entity, getPointerAlignment(), typeEntity.defaultTy);

    unsigned arrayIdx = elts.size();

    llvm::Constant *recordFields[] = {
      emitRelativeReference(descriptorRef,   var, { arrayIdx, 0 }),
      emitRelativeReference(typeRef,         var, { arrayIdx, 1 }),
      emitRelativeReference(witnessTableRef, var, { arrayIdx, 2 }),
      llvm::ConstantInt::get(Int32Ty, flags.getValue()),
    };

    auto record = llvm::ConstantStruct::get(ProtocolConformanceRecordTy,
                                            recordFields);
    elts.push_back(record);
  }

  auto initializer = llvm::ConstantArray::get(arrayTy, elts);

  var->setInitializer(initializer);
  var->setSection(sectionName);
  var->setAlignment(getPointerAlignment().getValue());
  addUsedGlobal(var);
  return var;
}

/// Emit type metadata for types that might not have explicit protocol conformances.
llvm::Constant *IRGenModule::emitTypeMetadataRecords() {
  std::string sectionName;
  switch (TargetInfo.OutputObjectFormat) {
  case llvm::Triple::MachO:
    sectionName = "__TEXT, __swift2_types, regular, no_dead_strip";
    break;
  case llvm::Triple::ELF:
    sectionName = ".swift2_type_metadata";
    break;
  case llvm::Triple::COFF:
    sectionName = ".sw2tymd";
    break;
  default:
    llvm_unreachable("Don't know how to emit type metadata table for "
                     "the selected object format.");
  }

  // Do nothing if the list is empty.
  if (RuntimeResolvableTypes.empty())
    return nullptr;

  // Define the global variable for the conformance list.
  // We have to do this before defining the initializer since the entries will
  // contain offsets relative to themselves.
  auto arrayTy = llvm::ArrayType::get(TypeMetadataRecordTy,
                                      RuntimeResolvableTypes.size());

  // FIXME: This needs to be a linker-local symbol in order for Darwin ld to
  // resolve relocations relative to it.
  auto var = new llvm::GlobalVariable(Module, arrayTy,
                                      /*isConstant*/ true,
                                      llvm::GlobalValue::PrivateLinkage,
                                      /*initializer*/ nullptr,
                                      "\x01l_type_metadata_table");

  SmallVector<llvm::Constant *, 8> elts;
  for (auto type : RuntimeResolvableTypes) {
    auto typeEntity = getTypeEntityInfo(*this, type);
    auto typeRef = getAddrOfLLVMVariableOrGOTEquivalent(
            typeEntity.entity, getPointerAlignment(), typeEntity.defaultTy);

    unsigned arrayIdx = elts.size();
    llvm::Constant *recordFields[] = {
      emitRelativeReference(typeRef, var, { arrayIdx, 0 }),
      llvm::ConstantInt::get(Int32Ty, typeEntity.flags.getValue()),
    };

    auto record = llvm::ConstantStruct::get(TypeMetadataRecordTy,
                                            recordFields);
    elts.push_back(record);
  }

  auto initializer = llvm::ConstantArray::get(arrayTy, elts);

  var->setInitializer(initializer);
  var->setSection(sectionName);
  var->setAlignment(getPointerAlignment().getValue());
  addUsedGlobal(var);
  return var;
}

/// Fetch a global reference to a reference to the given Objective-C class.
/// The result is of type ObjCClassPtrTy->getPointerTo().
Address IRGenModule::getAddrOfObjCClassRef(ClassDecl *theClass) {
  assert(ObjCInterop && "getting address of ObjC class ref in no-interop mode");

  Alignment alignment = getPointerAlignment();

  LinkEntity entity = LinkEntity::forObjCClassRef(theClass);
  DebugTypeInfo DbgTy(theClass, ObjCClassPtrTy->getPointerTo(),
                      getPointerSize(), alignment);
  auto addr = getAddrOfLLVMVariable(entity, alignment, NotForDefinition,
                                    ObjCClassPtrTy, DbgTy);

  // Define it lazily.
  if (auto global = dyn_cast<llvm::GlobalVariable>(addr)) {
    if (global->isDeclaration()) {
      global->setSection("__DATA,__objc_classrefs,regular,no_dead_strip");
      global->setLinkage(llvm::GlobalVariable::PrivateLinkage);
      global->setExternallyInitialized(true);
      global->setInitializer(getAddrOfObjCClass(theClass, NotForDefinition));
      addCompilerUsedGlobal(global);
    }
  }

  return Address(addr, alignment);
}

/// Fetch a global reference to the given Objective-C class.  The
/// result is of type ObjCClassPtrTy.
llvm::Constant *IRGenModule::getAddrOfObjCClass(ClassDecl *theClass,
                                                ForDefinition_t forDefinition) {
  assert(ObjCInterop && "getting address of ObjC class in no-interop mode");
  assert(!theClass->isForeign());
  LinkEntity entity = LinkEntity::forObjCClass(theClass);
  DebugTypeInfo DbgTy(theClass, ObjCClassPtrTy,
                      getPointerSize(), getPointerAlignment());
  auto addr = getAddrOfLLVMVariable(entity, getPointerAlignment(),
                                    forDefinition, ObjCClassStructTy, DbgTy);
  return addr;
}

/// Fetch a global reference to the given Objective-C metaclass.
/// The result is always a GlobalValue of ObjCClassPtrTy.
llvm::Constant *IRGenModule::getAddrOfObjCMetaclass(ClassDecl *theClass,
                                                ForDefinition_t forDefinition) {
  assert(ObjCInterop && "getting address of ObjC metaclass in no-interop mode");
  assert(!theClass->isForeign());
  LinkEntity entity = LinkEntity::forObjCMetaclass(theClass);
  DebugTypeInfo DbgTy(theClass, ObjCClassPtrTy,
                      getPointerSize(), getPointerAlignment());
  auto addr = getAddrOfLLVMVariable(entity, getPointerAlignment(),
                                    forDefinition, ObjCClassStructTy, DbgTy);
  return addr;
}

/// Fetch the declaration of the metaclass stub for the given class type.
/// The result is always a GlobalValue of ObjCClassPtrTy.
llvm::Constant *IRGenModule::getAddrOfSwiftMetaclassStub(ClassDecl *theClass,
                                                ForDefinition_t forDefinition) {
  assert(ObjCInterop && "getting address of metaclass stub in no-interop mode");
  LinkEntity entity = LinkEntity::forSwiftMetaclassStub(theClass);
  DebugTypeInfo DbgTy(theClass, ObjCClassPtrTy,
                      getPointerSize(), getPointerAlignment());
  auto addr = getAddrOfLLVMVariable(entity, getPointerAlignment(),
                                    forDefinition, ObjCClassStructTy, DbgTy);
  return addr;
}

/// Fetch the declaration of a metaclass object.  This performs either
/// getAddrOfSwiftMetaclassStub or getAddrOfObjCMetaclass, depending
/// on whether the class is published as an ObjC class.
llvm::Constant *IRGenModule::getAddrOfMetaclassObject(ClassDecl *decl,
                                                ForDefinition_t forDefinition) {
  assert((!decl->isGenericContext() || decl->hasClangNode())
         && "generic classes do not have a static metaclass object");
  if (decl->checkObjCAncestry() != ObjCClassKind::NonObjC ||
      decl->hasClangNode()) {
    return getAddrOfObjCMetaclass(decl, forDefinition);
  } else {
    return getAddrOfSwiftMetaclassStub(decl, forDefinition);
  }
}

/// Fetch the type metadata access function for a non-generic type.
llvm::Function *
IRGenModule::getAddrOfTypeMetadataAccessFunction(CanType type,
                                              ForDefinition_t forDefinition) {
  assert(!type->hasArchetype() && !type->hasTypeParameter());
  LinkEntity entity = LinkEntity::forTypeMetadataAccessFunction(type);
  llvm::Function *&entry = GlobalFuncs[entity];
  if (entry) {
    if (forDefinition) updateLinkageForDefinition(*this, entry, entity);
    return entry;
  }

  auto fnType = llvm::FunctionType::get(TypeMetadataPtrTy, false);
  LinkInfo link = LinkInfo::get(*this, entity, forDefinition);
  entry = link.createFunction(*this, fnType, DefaultCC, llvm::AttributeSet());
  return entry;
}

/// Fetch the type metadata access function for the given generic type.
llvm::Function *
IRGenModule::getAddrOfGenericTypeMetadataAccessFunction(
                                           NominalTypeDecl *nominal,
                                           ArrayRef<llvm::Type *> genericArgs,
                                           ForDefinition_t forDefinition) {
  assert(!genericArgs.empty());
  assert(nominal->isGenericContext());

  auto type = nominal->getDeclaredType()->getCanonicalType();
  assert(type->hasUnboundGenericType());
  LinkEntity entity = LinkEntity::forTypeMetadataAccessFunction(type);
  llvm::Function *&entry = GlobalFuncs[entity];
  if (entry) {
    if (forDefinition) updateLinkageForDefinition(*this, entry, entity);
    return entry;
  }

  auto fnType = llvm::FunctionType::get(TypeMetadataPtrTy, genericArgs, false);
  LinkInfo link = LinkInfo::get(*this, entity, forDefinition);
  entry = link.createFunction(*this, fnType, DefaultCC, llvm::AttributeSet());
  return entry;
}

/// Get or create a type metadata cache variable.  These are an
/// implementation detail of type metadata access functions.
llvm::Constant *
IRGenModule::getAddrOfTypeMetadataLazyCacheVariable(CanType type,
                                              ForDefinition_t forDefinition) {
  assert(!type->hasArchetype() && !type->hasTypeParameter());
  LinkEntity entity = LinkEntity::forTypeMetadataLazyCacheVariable(type);
  return getAddrOfLLVMVariable(entity, getPointerAlignment(), forDefinition,
                               TypeMetadataPtrTy, DebugTypeInfo());
}

/// Define the metadata for a type.
///
/// Some type metadata has information before the address point that the
/// public symbol for the metadata references. This function will rewrite any
/// existing external declaration to the address point as an alias into the
/// full metadata object.
llvm::GlobalValue *IRGenModule::defineTypeMetadata(CanType concreteType,
                                 bool isIndirect,
                                 bool isPattern,
                                 bool isConstant,
                                 llvm::Constant *init,
                                 std::unique_ptr<llvm::GlobalVariable> replace,
                                 llvm::StringRef section) {
  assert(init);
  assert(!isIndirect && "indirect type metadata not used yet");

  /// For concrete metadata, we want to use the initializer on the
  /// "full metadata", and define the "direct" address point as an alias.
  /// For generic metadata patterns, the address point is always at the
  /// beginning of the template (for now...).
  TypeMetadataAddress addrKind;
  llvm::Type *defaultVarTy;
  unsigned adjustmentIndex;
  Alignment alignment = getPointerAlignment();

  if (isPattern) {
    addrKind = TypeMetadataAddress::AddressPoint;
    defaultVarTy = TypeMetadataPatternStructTy;
    adjustmentIndex = MetadataAdjustmentIndex::None;
  } else if (concreteType->getClassOrBoundGenericClass()) {
    addrKind = TypeMetadataAddress::FullMetadata;
    defaultVarTy = FullHeapMetadataStructTy;
    adjustmentIndex = MetadataAdjustmentIndex::Class;
  } else {
    addrKind = TypeMetadataAddress::FullMetadata;
    defaultVarTy = FullTypeMetadataStructTy;
    adjustmentIndex = MetadataAdjustmentIndex::ValueType;
  }

  auto entity = LinkEntity::forTypeMetadata(concreteType, addrKind, isPattern);

  auto DbgTy = DebugTypeInfo(MetatypeType::get(concreteType),
                             defaultVarTy->getPointerTo(),
                             0, 1, nullptr);

  // Define the variable.
  llvm::GlobalVariable *var = cast<llvm::GlobalVariable>(
      getAddrOfLLVMVariable(entity, alignment, init->getType(), defaultVarTy,
                            DbgTy));

  var->setInitializer(init);
  var->setConstant(isConstant);
  if (!section.empty())
    var->setSection(section);
  
  // Replace the placeholder if we were given one.
  if (replace) {
    auto replacer = llvm::ConstantExpr::getBitCast(var, replace->getType());
    replace->replaceAllUsesWith(replacer);
  }

  // Keep type metadata around for all types, although the runtime can currently
  // only perform name lookup of non-generic types.
  addRuntimeResolvableType(concreteType);

  // For metadata patterns, we're done.
  if (isPattern)
    return var;

  // For concrete metadata, declare the alias to its address point.
  auto directEntity = LinkEntity::forTypeMetadata(concreteType,
                                              TypeMetadataAddress::AddressPoint,
                                              /*isPattern*/ false);

  llvm::Constant *addr = var;
  // Do an adjustment if necessary.
  if (adjustmentIndex) {
    llvm::Constant *indices[] = {
      llvm::ConstantInt::get(Int32Ty, 0),
      llvm::ConstantInt::get(Int32Ty, adjustmentIndex)
    };
    addr = llvm::ConstantExpr::getInBoundsGetElementPtr(/*Ty=*/nullptr,
                                                        addr, indices);
  }
  addr = llvm::ConstantExpr::getBitCast(addr, TypeMetadataPtrTy);

  // Check for an existing forward declaration of the address point.
  auto &directEntry = GlobalVars[directEntity];
  llvm::GlobalValue *existingVal = nullptr;
  if (directEntry) {
    existingVal = cast<llvm::GlobalValue>(directEntry);
    // Clear the existing value's name so we can steal it.
    existingVal->setName("");
  }

  LinkInfo link = LinkInfo::get(*this, directEntity, ForDefinition);
  auto *ptrTy = cast<llvm::PointerType>(addr->getType());
  auto *alias =
      llvm::GlobalAlias::create(ptrTy->getElementType(),
                                ptrTy->getAddressSpace(), link.getLinkage(),
                                link.getName(), addr, &Module);
  alias->setVisibility(link.getVisibility());
  alias->setDLLStorageClass(link.getDLLStorage());

  // The full metadata is used based on the visibility of the address point,
  // not the metadata itself.
  if (link.isUsed()) {
    addUsedGlobal(var);
    addUsedGlobal(alias);
  }

  // Replace an existing external declaration for the address point.
  if (directEntry) {
    auto existingVal = cast<llvm::GlobalValue>(directEntry);

    // FIXME: MC breaks when emitting alias references on some platforms
    // (rdar://problem/22450593 ). Work around this by referring to the aliasee
    // instead.
    llvm::Constant *aliasCast = alias->getAliasee();
    aliasCast = llvm::ConstantExpr::getBitCast(aliasCast,
                                               directEntry->getType());
    existingVal->replaceAllUsesWith(aliasCast);
    existingVal->eraseFromParent();
  }
  directEntry = alias;

  return alias;
}

/// Fetch the declaration of the metadata (or metadata template) for a
/// type.
///
/// If the definition type is specified, the result will always be a
/// GlobalValue of the given type, which may not be at the
/// canonical address point for a type metadata.
///
/// If the definition type is not specified, then:
///   - if the metadata is indirect, then the result will not be adjusted
///     and it will have the type pointer-to-T, where T is the type
///     of a direct metadata;
///   - if the metadata is a pattern, then the result will not be
///     adjusted and it will have TypeMetadataPatternPtrTy;
///   - otherwise it will be adjusted to the canonical address point
///     for a type metadata and it will have type TypeMetadataPtrTy.
llvm::Constant *IRGenModule::getAddrOfTypeMetadata(CanType concreteType,
                                                   bool isPattern) {
  return getAddrOfTypeMetadata(concreteType, isPattern,
                               SymbolReferenceKind::Absolute).getDirectValue();
}

ConstantReference IRGenModule::getAddrOfTypeMetadata(CanType concreteType,
                                                     bool isPattern,
                                               SymbolReferenceKind refKind) {
  assert(isPattern || !isa<UnboundGenericType>(concreteType));

  llvm::Type *defaultVarTy;
  unsigned adjustmentIndex;
  Alignment alignment = getPointerAlignment();

  ClassDecl *ObjCClass = nullptr;
  
  // Patterns use the pattern type and no adjustment.
  if (isPattern) {
    defaultVarTy = TypeMetadataPatternStructTy;
    adjustmentIndex = 0;

  // Objective-C classes use the ObjC class object.
  } else if (isa<ClassType>(concreteType) &&
             !hasKnownSwiftMetadata(*this,
                                    cast<ClassType>(concreteType)->getDecl())) {
    defaultVarTy = TypeMetadataStructTy;
    adjustmentIndex = 0;
    ObjCClass = cast<ClassType>(concreteType)->getDecl();
  // The symbol for other nominal type metadata is generated at the address
  // point.
  } else if (isa<ClassType>(concreteType) ||
             isa<BoundGenericClassType>(concreteType)) {
    assert(!concreteType->getClassOrBoundGenericClass()->isForeign()
           && "metadata for foreign classes should be emitted as "
              "foreign candidate");
    defaultVarTy = TypeMetadataStructTy;
    adjustmentIndex = 0;
  } else if (concreteType->getAnyNominal()) {
    auto nom = concreteType->getNominalOrBoundGenericNominal();
    assert((!nom || !nom->hasClangNode())
           && "metadata for foreign type should be emitted as "
              "foreign candidate");
    (void)nom;
    
    defaultVarTy = TypeMetadataStructTy;
    adjustmentIndex = 0;
  } else {
    // FIXME: Non-nominal metadata provided by the C++ runtime is exported
    // with the address of the start of the full metadata object, since
    // Clang doesn't provide an easy way to emit symbols aliasing into the
    // middle of an object.
    defaultVarTy = FullTypeMetadataStructTy;
    adjustmentIndex = MetadataAdjustmentIndex::ValueType;
  }

  // If this is a use, and the type metadata is emitted lazily,
  // trigger lazy emission of the metadata.
  if (isTypeMetadataEmittedLazily(concreteType)) {
    IRGen.addLazyTypeMetadata(concreteType);
  }

  LinkEntity entity
    = ObjCClass ? LinkEntity::forObjCClass(ObjCClass)
                : LinkEntity::forTypeMetadata(concreteType,
                                     TypeMetadataAddress::AddressPoint,
                                     isPattern);

  auto DbgTy = ObjCClass 
    ? DebugTypeInfo(ObjCClass, ObjCClassPtrTy,
                    getPointerSize(), getPointerAlignment())
    : DebugTypeInfo(MetatypeType::get(concreteType),
                    defaultVarTy->getPointerTo(),
                    0, 1, nullptr);

  auto addr = getAddrOfLLVMVariable(entity, alignment,
                                    nullptr, defaultVarTy, DbgTy, refKind);

  // FIXME: MC breaks when emitting alias references on some platforms
  // (rdar://problem/22450593 ). Work around this by referring to the aliasee
  // instead.
  if (auto alias = dyn_cast<llvm::GlobalAlias>(addr.getValue()))
    addr = ConstantReference(alias->getAliasee(), addr.isIndirect());

  // Adjust if necessary.
  if (adjustmentIndex) {
    llvm::Constant *indices[] = {
      llvm::ConstantInt::get(Int32Ty, 0),
      llvm::ConstantInt::get(Int32Ty, adjustmentIndex)
    };
    addr = ConstantReference(
             llvm::ConstantExpr::getInBoundsGetElementPtr(
                                    /*Ty=*/nullptr, addr.getValue(), indices),
                             addr.isIndirect());
  }
  
  return addr;
}

/// Return the address of a nominal type descriptor.  Right now, this
/// must always be for purposes of defining it.
llvm::Constant *IRGenModule::getAddrOfNominalTypeDescriptor(NominalTypeDecl *D,
                                                  llvm::Type *definitionType) {
  assert(definitionType && "not defining nominal type descriptor?");
  auto entity = LinkEntity::forNominalTypeDescriptor(D);
  return getAddrOfLLVMVariable(entity, getPointerAlignment(),
                               definitionType, definitionType,
                               DebugTypeInfo());
}

llvm::Constant *IRGenModule::getAddrOfProtocolDescriptor(ProtocolDecl *D,
                                                ForDefinition_t forDefinition,
                                                llvm::Type *definitionType) {
  if (D->isObjC())
    return getAddrOfObjCProtocolRecord(D, forDefinition);

  auto entity = LinkEntity::forProtocolDescriptor(D);
  return getAddrOfLLVMVariable(entity, getPointerAlignment(), definitionType,
                               ProtocolDescriptorStructTy, DebugTypeInfo());
}

/// Fetch the declaration of the ivar initializer for the given class.
Optional<llvm::Function*> IRGenModule::getAddrOfIVarInitDestroy(
                            ClassDecl *cd,
                            bool isDestroyer,
                            bool isForeign,
                            ForDefinition_t forDefinition) {
  SILDeclRef silRef(cd, 
                    isDestroyer? SILDeclRef::Kind::IVarDestroyer
                               : SILDeclRef::Kind::IVarInitializer, 
                    ResilienceExpansion::Minimal,
                    SILDeclRef::ConstructAtNaturalUncurryLevel, 
                    isForeign);

  // Find the SILFunction for the ivar initializer or destroyer.
  if (auto silFn = getSILModule().lookUpFunction(silRef)) {
    return getAddrOfSILFunction(silFn, forDefinition);
  }

  return None;
}

/// Returns the address of a value-witness function.
llvm::Function *IRGenModule::getAddrOfValueWitness(CanType abstractType,
                                                   ValueWitness index,
                                                ForDefinition_t forDefinition) {
  // We shouldn't emit value witness symbols for generic type instances.
  assert(!isa<BoundGenericType>(abstractType) &&
         "emitting value witness for generic type instance?!");
  
  LinkEntity entity = LinkEntity::forValueWitness(abstractType, index);

  llvm::Function *&entry = GlobalFuncs[entity];
  if (entry) {
    if (forDefinition) updateLinkageForDefinition(*this, entry, entity);
    return entry;
  }

  // Find the appropriate function type.
  llvm::FunctionType *fnType =
    cast<llvm::FunctionType>(
      cast<llvm::PointerType>(getValueWitnessTy(index))
        ->getElementType());
  LinkInfo link = LinkInfo::get(*this, entity, forDefinition);
  entry = link.createFunction(*this, fnType, DefaultCC, llvm::AttributeSet());
  return entry;
}

/// Returns the address of a value-witness table.  If a definition
/// type is provided, the table is created with that type; the return
/// value will be an llvm::GlobalValue.  Otherwise, the result will
/// have type WitnessTablePtrTy.
llvm::Constant *IRGenModule::getAddrOfValueWitnessTable(CanType concreteType,
                                                  llvm::Type *definitionType) {
  LinkEntity entity = LinkEntity::forValueWitnessTable(concreteType);
  return getAddrOfLLVMVariable(entity, getPointerAlignment(), definitionType,
                               WitnessTableTy, DebugTypeInfo());
}

static Address getAddrOfSimpleVariable(IRGenModule &IGM,
                            llvm::DenseMap<LinkEntity, llvm::Constant*> &cache,
                                       LinkEntity entity,
                                       llvm::Type *type,
                                       Alignment alignment,
                                       ForDefinition_t forDefinition) {
  // Check whether it's already cached.
  llvm::Constant *&entry = cache[entity];
  if (entry) {
    auto existing = cast<llvm::GlobalValue>(entry);
    assert(alignment == Alignment(existing->getAlignment()));
    if (forDefinition) updateLinkageForDefinition(IGM, existing, entity);
    return Address(entry, alignment);
  }

  // Otherwise, we need to create it.
  LinkInfo link = LinkInfo::get(IGM, entity, forDefinition);
  auto addr = link.createVariable(IGM, type, alignment);
  addr->setConstant(true);

  entry = addr;
  return Address(addr, alignment);
}

/// getAddrOfWitnessTableOffset - Get the address of the global
/// variable which contains an offset within a witness table for the
/// value associated with the given function.
Address IRGenModule::getAddrOfWitnessTableOffset(SILDeclRef code,
                                                ForDefinition_t forDefinition) {
  LinkEntity entity =
    LinkEntity::forWitnessTableOffset(code.getDecl(),
                                      code.uncurryLevel);
  return getAddrOfSimpleVariable(*this, GlobalVars, entity,
                                 SizeTy, getPointerAlignment(),
                                 forDefinition);
}

/// getAddrOfWitnessTableOffset - Get the address of the global
/// variable which contains an offset within a witness table for the
/// value associated with the given member variable..
Address IRGenModule::getAddrOfWitnessTableOffset(VarDecl *field,
                                                ForDefinition_t forDefinition) {
  LinkEntity entity =
    LinkEntity::forWitnessTableOffset(field, 0);
  return ::getAddrOfSimpleVariable(*this, GlobalVars, entity,
                                   SizeTy, getPointerAlignment(),
                                   forDefinition);
}

/// getAddrOfFieldOffset - Get the address of the global variable
/// which contains an offset to apply to either an object (if direct)
/// or a metadata object in order to find an offset to apply to an
/// object (if indirect).
///
/// The result is always a GlobalValue.
Address IRGenModule::getAddrOfFieldOffset(VarDecl *var, bool isIndirect,
                                          ForDefinition_t forDefinition) {
  LinkEntity entity = LinkEntity::forFieldOffset(var, isIndirect);
  return getAddrOfSimpleVariable(*this, GlobalVars, entity,
                                 SizeTy, getPointerAlignment(),
                                 forDefinition);
}

void IRGenModule::emitNestedTypeDecls(DeclRange members) {
  for (Decl *member : members) {
    switch (member->getKind()) {
    case DeclKind::Import:
    case DeclKind::TopLevelCode:
    case DeclKind::Protocol:
    case DeclKind::Extension:
    case DeclKind::InfixOperator:
    case DeclKind::PrefixOperator:
    case DeclKind::PostfixOperator:
    case DeclKind::Param:
    case DeclKind::Module:
      llvm_unreachable("decl not allowed in type context");

    case DeclKind::IfConfig:
      continue;

    case DeclKind::PatternBinding:
    case DeclKind::Var:
    case DeclKind::Subscript:
    case DeclKind::Func:
    case DeclKind::Constructor:
    case DeclKind::Destructor:
    case DeclKind::EnumCase:
    case DeclKind::EnumElement:
      // Skip non-type members.
      continue;

    case DeclKind::AssociatedType:
    case DeclKind::GenericTypeParam:
      // Do nothing.
      continue;

    case DeclKind::TypeAlias:
      // Do nothing.
      continue;

    case DeclKind::Enum:
      emitEnumDecl(cast<EnumDecl>(member));
      continue;
    case DeclKind::Struct:
      emitStructDecl(cast<StructDecl>(member));
      continue;
    case DeclKind::Class:
      emitClassDecl(cast<ClassDecl>(member));
      continue;
    }
  }
}

static bool shouldEmitCategory(IRGenModule &IGM, ExtensionDecl *ext) {
  for (auto conformance : ext->getLocalConformances()) {
    if (conformance->getProtocol()->isObjC())
      return true;
  }

  for (auto member : ext->getMembers()) {
    if (auto func = dyn_cast<FuncDecl>(member)) {
      if (requiresObjCMethodDescriptor(func))
        return true;
    } else if (auto constructor = dyn_cast<ConstructorDecl>(member)) {
      if (requiresObjCMethodDescriptor(constructor))
        return true;
    } else if (auto var = dyn_cast<VarDecl>(member)) {
      if (requiresObjCPropertyDescriptor(IGM, var))
        return true;
    } else if (auto subscript = dyn_cast<SubscriptDecl>(member)) {
      if (requiresObjCSubscriptDescriptor(IGM, subscript))
        return true;
    }
  }

  return false;
}

void IRGenModule::emitExtension(ExtensionDecl *ext) {
  emitNestedTypeDecls(ext->getMembers());

  // Generate a category if the extension either introduces a
  // conformance to an ObjC protocol or introduces a method
  // that requires an Objective-C entry point.
  ClassDecl *origClass = ext->getExtendedType()->getClassOrBoundGenericClass();
  if (!origClass)
    return;

  if (shouldEmitCategory(*this, ext)) {
    assert(origClass && !origClass->isForeign() &&
           "foreign types cannot have categories emitted");
    llvm::Constant *category = emitCategoryData(*this, ext);
    category = llvm::ConstantExpr::getBitCast(category, Int8PtrTy);
    ObjCCategories.push_back(category);
    ObjCCategoryDecls.push_back(ext);
  }
}


/// Create an allocation on the stack.
Address IRGenFunction::createAlloca(llvm::Type *type,
                                    Alignment alignment,
                                    const llvm::Twine &name) {
  llvm::AllocaInst *alloca = new llvm::AllocaInst(type, name, AllocaIP);
  alloca->setAlignment(alignment.getValue());
  return Address(alloca, alignment);
}

/// Allocate a fixed-size buffer on the stack.
Address IRGenFunction::createFixedSizeBufferAlloca(const llvm::Twine &name) {
  return createAlloca(IGM.getFixedBufferTy(),
                      getFixedBufferAlignment(IGM),
                      name);
}

/// Get or create a global string constant.
///
/// \returns an i8* with a null terminator; note that embedded nulls
///   are okay
///
/// FIXME: willBeRelativelyAddressed is only needed to work around an ld64 bug
/// resolving relative references to coalesceable symbols.
/// It should be removed when fixed. rdar://problem/22674524
llvm::Constant *IRGenModule::getAddrOfGlobalString(StringRef data,
                                               bool willBeRelativelyAddressed) {
  // Check whether this string already exists.
  auto &entry = GlobalStrings[data];
  if (entry.second) {
    // FIXME: Clear unnamed_addr if the global will be relative referenced
    // to work around an ld64 bug. rdar://problem/22674524
    if (willBeRelativelyAddressed)
      entry.first->setUnnamedAddr(false);
    return entry.second;
  }

  entry = createStringConstant(data, willBeRelativelyAddressed);
  return entry.second;
}

/// Get or create a global UTF-16 string constant.
///
/// \returns an i16* with a null terminator; note that embedded nulls
///   are okay
llvm::Constant *IRGenModule::getAddrOfGlobalUTF16String(StringRef utf8) {
  // Check whether this string already exists.
  auto &entry = GlobalUTF16Strings[utf8];
  if (entry) return entry;

  // If not, first transcode it to UTF16.
  SmallVector<UTF16, 128> buffer(utf8.size() + 1); // +1 for ending nulls.
  const UTF8 *fromPtr = (const UTF8 *) utf8.data();
  UTF16 *toPtr = &buffer[0];
  (void) ConvertUTF8toUTF16(&fromPtr, fromPtr + utf8.size(),
                            &toPtr, toPtr + utf8.size(),
                            strictConversion);

  // The length of the transcoded string in UTF-8 code points.
  size_t utf16Length = toPtr - &buffer[0];

  // Null-terminate the UTF-16 string.
  *toPtr = 0;
  ArrayRef<UTF16> utf16(&buffer[0], utf16Length + 1);

  auto init = llvm::ConstantDataArray::get(LLVMContext, utf16);
  auto global = new llvm::GlobalVariable(Module, init->getType(), true,
                                         llvm::GlobalValue::PrivateLinkage,
                                         init);
  global->setUnnamedAddr(true);

  // Drill down to make an i16*.
  auto zero = llvm::ConstantInt::get(SizeTy, 0);
  llvm::Constant *indices[] = { zero, zero };
  auto address = llvm::ConstantExpr::getInBoundsGetElementPtr(
      global->getValueType(), global, indices);

  // Cache and return.
  entry = address;
  return address;
}

/// Mangle the name of a type.
StringRef IRGenModule::mangleType(CanType type, SmallVectorImpl<char> &buffer) {
  LinkEntity::forTypeMangling(type).mangle(buffer);
  return StringRef(buffer.data(), buffer.size());
}

/// Do we have to use resilient access patterns when working with this
/// declaration?
///
/// IRGen is primarily concerned with resilient handling of the following:
/// - For structs, a struct's size might change
/// - For enums, new cases can be added
/// - For classes, the superclass might change the size or number
///   of stored properties
bool IRGenModule::isResilient(NominalTypeDecl *D, ResilienceExpansion expansion) {
  return !D->hasFixedLayout(getSwiftModule(), expansion);
}

// The most general resilience expansion where the given declaration is visible.
ResilienceExpansion
IRGenModule::getResilienceExpansionForAccess(NominalTypeDecl *decl) {
  if (decl->getModuleContext() == getSwiftModule() &&
      decl->getEffectiveAccess() != Accessibility::Public)
    return ResilienceExpansion::Maximal;
  return ResilienceExpansion::Minimal;
}

// The most general resilience expansion which has knowledge of the declaration's
// layout. Calling isResilient() with this scope will always return false.
ResilienceExpansion
IRGenModule::getResilienceExpansionForLayout(NominalTypeDecl *decl) {
  if (isResilient(decl, ResilienceExpansion::Minimal))
    return ResilienceExpansion::Maximal;

  return getResilienceExpansionForAccess(decl);
}

// The most general resilience expansion which has knowledge of the global
// variable's layout.
ResilienceExpansion
IRGenModule::getResilienceExpansionForLayout(SILGlobalVariable *global) {
  if (hasPublicVisibility(global->getLinkage()))
    return ResilienceExpansion::Minimal;
  return ResilienceExpansion::Maximal;
}

llvm::Constant *IRGenModule::
getAddrOfGenericWitnessTableCache(const NormalProtocolConformance *conf,
                                  ForDefinition_t forDefinition) {
  auto entity = LinkEntity::forGenericProtocolWitnessTableCache(conf);
  auto expectedTy = getGenericWitnessTableCacheTy();
  auto storageTy = (forDefinition ? expectedTy : nullptr);
  return getAddrOfLLVMVariable(entity, getPointerAlignment(), storageTy,
                               expectedTy, DebugTypeInfo());
}

llvm::Function *
IRGenModule::getAddrOfGenericWitnessTableInstantiationFunction(
                                      const NormalProtocolConformance *conf) {
  auto forDefinition = ForDefinition;

  LinkEntity entity =
    LinkEntity::forGenericProtocolWitnessTableInstantiationFunction(conf);
  llvm::Function *&entry = GlobalFuncs[entity];
  if (entry) {
    if (forDefinition) updateLinkageForDefinition(*this, entry, entity);
    return entry;
  }

  auto fnType = llvm::FunctionType::get(VoidTy,
                                        { WitnessTablePtrTy,
                                          TypeMetadataPtrTy,
                                          Int8PtrPtrTy },
                                        /*varargs*/ false);
  LinkInfo link = LinkInfo::get(*this, entity, forDefinition);
  entry = link.createFunction(*this, fnType, DefaultCC, llvm::AttributeSet());
  return entry;
}

llvm::StructType *IRGenModule::getGenericWitnessTableCacheTy() {
  if (auto ty = GenericWitnessTableCacheTy) return ty;

  GenericWitnessTableCacheTy = llvm::StructType::create(getLLVMContext(),
    {
      // WitnessTableSizeInWords
      Int16Ty,
      // WitnessTablePrivateSizeInWords
      Int16Ty,
      // Protocol
      RelativeAddressTy,
      // Pattern
      RelativeAddressTy,
      // Instantiator
      RelativeAddressTy,
      // PrivateData
      llvm::ArrayType::get(Int8PtrTy, swift::NumGenericMetadataPrivateDataWords)
    }, "swift.generic_witness_table_cache");
  return GenericWitnessTableCacheTy;
}

/// Fetch the witness table access function for a protocol conformance.
llvm::Function *
IRGenModule::getAddrOfWitnessTableAccessFunction(
                                      const NormalProtocolConformance *conf,
                                              ForDefinition_t forDefinition) {
  LinkEntity entity = LinkEntity::forProtocolWitnessTableAccessFunction(conf);
  llvm::Function *&entry = GlobalFuncs[entity];
  if (entry) {
    if (forDefinition) updateLinkageForDefinition(*this, entry, entity);
    return entry;
  }

  llvm::FunctionType *fnType;
  if (conf->getDeclContext()->isGenericContext()) {
    fnType = llvm::FunctionType::get(WitnessTablePtrTy, {TypeMetadataPtrTy},
                                     false);
  } else {
    fnType = llvm::FunctionType::get(WitnessTablePtrTy, false);
  }

  LinkInfo link = LinkInfo::get(*this, entity, forDefinition);
  entry = link.createFunction(*this, fnType, DefaultCC, llvm::AttributeSet());
  return entry;
}

/// Fetch the lazy witness table access function for a protocol conformance.
llvm::Function *
IRGenModule::getAddrOfWitnessTableLazyAccessFunction(
                                      const NormalProtocolConformance *conf,
                                              CanType conformingType,
                                              ForDefinition_t forDefinition) {
  LinkEntity entity =
    LinkEntity::forProtocolWitnessTableLazyAccessFunction(conf, conformingType);
  llvm::Function *&entry = GlobalFuncs[entity];
  if (entry) {
    if (forDefinition) updateLinkageForDefinition(*this, entry, entity);
    return entry;
  }

  llvm::FunctionType *fnType
    = llvm::FunctionType::get(WitnessTablePtrTy, false);

  LinkInfo link = LinkInfo::get(*this, entity, forDefinition);
  entry = link.createFunction(*this, fnType, DefaultCC, llvm::AttributeSet());
  return entry;
}

/// Get or create a witness table cache variable.  These are an
/// implementation detail of witness table lazy access functions.
llvm::Constant *
IRGenModule::getAddrOfWitnessTableLazyCacheVariable(
                                      const NormalProtocolConformance *conf,
                                              CanType conformingType,
                                              ForDefinition_t forDefinition) {
  assert(!conformingType->hasArchetype());
  LinkEntity entity =
    LinkEntity::forProtocolWitnessTableLazyCacheVariable(conf, conformingType);
  return getAddrOfLLVMVariable(entity, getPointerAlignment(),
                               forDefinition, WitnessTablePtrTy,
                               DebugTypeInfo());
}

/// Look up the address of a witness table.
///
/// TODO: This needs to take a flag for the access mode of the witness table,
/// which may be direct, lazy, or a runtime instantiation template.
/// TODO: Use name from witness table here to lookup witness table instead of
/// recomputing it.
llvm::Constant*
IRGenModule::getAddrOfWitnessTable(const NormalProtocolConformance *conf,
                                   llvm::Type *storageTy) {
  auto entity = LinkEntity::forDirectProtocolWitnessTable(conf);
  return getAddrOfLLVMVariable(entity, getPointerAlignment(), storageTy,
                               WitnessTableTy, DebugTypeInfo());
}

llvm::Function *
IRGenModule::getAddrOfAssociatedTypeMetadataAccessFunction(
                                  const NormalProtocolConformance *conformance,
                                  AssociatedTypeDecl *associate) {
  auto forDefinition = ForDefinition;

  LinkEntity entity =
    LinkEntity::forAssociatedTypeMetadataAccessFunction(conformance, associate);
  llvm::Function *&entry = GlobalFuncs[entity];
  if (entry) {
    if (forDefinition) updateLinkageForDefinition(*this, entry, entity);
    return entry;
  }

  auto fnType = getAssociatedTypeMetadataAccessFunctionTy();
  LinkInfo link = LinkInfo::get(*this, entity, forDefinition);
  entry = link.createFunction(*this, fnType, DefaultCC, llvm::AttributeSet());
  return entry;
}

llvm::Function *
IRGenModule::getAddrOfAssociatedTypeWitnessTableAccessFunction(
                                  const NormalProtocolConformance *conformance,
                                  AssociatedTypeDecl *associate,
                                  ProtocolDecl *associateProtocol) {
  auto forDefinition = ForDefinition;

  assert(conformance->getProtocol() == associate->getProtocol());
  LinkEntity entity =
    LinkEntity::forAssociatedTypeWitnessTableAccessFunction(conformance,
                                                            associate,
                                                            associateProtocol);
  llvm::Function *&entry = GlobalFuncs[entity];
  if (entry) {
    if (forDefinition) updateLinkageForDefinition(*this, entry, entity);
    return entry;
  }

  auto fnType = getAssociatedTypeWitnessTableAccessFunctionTy();
  LinkInfo link = LinkInfo::get(*this, entity, forDefinition);
  entry = link.createFunction(*this, fnType, DefaultCC, llvm::AttributeSet());
  return entry;
}

/// Should we be defining the given helper function?
static llvm::Function *shouldDefineHelper(IRGenModule &IGM,
                                          llvm::Constant *fn) {
  llvm::Function *def = dyn_cast<llvm::Function>(fn);
  if (!def) return nullptr;
  if (!def->empty()) return nullptr;

  def->setLinkage(llvm::Function::LinkOnceODRLinkage);
  def->setVisibility(llvm::Function::HiddenVisibility);
  def->setDLLStorageClass(llvm::GlobalVariable::DefaultStorageClass);
  def->setDoesNotThrow();
  def->setCallingConv(IGM.DefaultCC);
  return def;
}

/// Get or create a helper function with the given name and type, lazily
/// using the given generation function to fill in its body.
///
/// The helper function will be shared between translation units within the
/// current linkage unit, so choose the name carefully to ensure that it
/// does not collide with any other helper function.  In general, it should
/// be a Swift-specific C reserved name; that is, it should start with
//  "__swift".
llvm::Constant *
IRGenModule::getOrCreateHelperFunction(StringRef fnName, llvm::Type *resultTy,
                                       ArrayRef<llvm::Type*> paramTys,
                        llvm::function_ref<void(IRGenFunction &IGF)> generate) {
  llvm::FunctionType *fnTy =
    llvm::FunctionType::get(resultTy, paramTys, false);

  llvm::Constant *fn = Module.getOrInsertFunction(fnName, fnTy);

  if (llvm::Function *def = shouldDefineHelper(*this, fn)) {
    IRGenFunction IGF(*this, def);
    if (DebugInfo)
      DebugInfo->emitArtificialFunction(IGF, def);
    generate(IGF);
  }

  return fn;
}
<|MERGE_RESOLUTION|>--- conflicted
+++ resolved
@@ -957,15 +957,11 @@
     // For each eliminated method symbol create an alias to the stub.
     auto *alias = llvm::GlobalAlias::create(llvm::GlobalValue::ExternalLinkage,
                                             F.getName(), stub);
-<<<<<<< HEAD
     // FIXME: should we be setting the visibility as well?
     //FIXME: After having complete solution for MSVC, we will determine if 
     //the solution is applicable to all Windows environment.
     //If it is applicable, we will use the method .isOSBinFormatCOFF().
     if (Triple.isKnownWindowsMSVCEnvironment() && EnabledDllExport())
-=======
-    if (Triple.isOSBinFormatCOFF())
->>>>>>> 395e9678
       alias->setDLLStorageClass(llvm::GlobalValue::DLLExportStorageClass);
   }
 }
@@ -1254,7 +1250,6 @@
   return false;
 }
 
-<<<<<<< HEAD
 
 using IRLinkageTuple = std::tuple<llvm::GlobalValue::LinkageTypes,
                                   llvm::GlobalValue::VisibilityTypes,
@@ -1263,7 +1258,7 @@
              SILLinkage linkage, bool isFragile, bool isSILOnly,
              ForDefinition_t isDefinition,
              bool isWeakImported) {
-  
+
 #define RESULT(LINKAGE, VISIBILITY, DLL_STORAGE)                               \
   IRLinkageTuple {                                                             \
     llvm::GlobalValue::LINKAGE##Linkage,                                       \
@@ -1273,31 +1268,16 @@
   // Public visibility depends on the target object format.
   
   const auto ObjFormat = IGM.TargetInfo.OutputObjectFormat;
-=======
-static std::tuple<llvm::GlobalValue::LinkageTypes,
-                  llvm::GlobalValue::VisibilityTypes,
-                  llvm::GlobalValue::DLLStorageClassTypes>
-getIRLinkage(IRGenModule &IGM, SILLinkage linkage, bool isFragile,
-             bool isSILOnly, ForDefinition_t isDefinition,
-             bool isWeakImported) {
-#define RESULT(LINKAGE, VISIBILITY, DLL_STORAGE)                               \
-  std::make_tuple(llvm::GlobalValue::LINKAGE##Linkage,                         \
-                  llvm::GlobalValue::VISIBILITY##Visibility,                   \
-                  llvm::GlobalValue::DLL_STORAGE##StorageClass)
-
-  const auto ObjFormat = IGM.TargetInfo.OutputObjectFormat;
   bool IsELFObject = ObjFormat == llvm::Triple::ELF;
   bool IsCOFFObject = ObjFormat == llvm::Triple::COFF;
->>>>>>> 395e9678
 
   // Use protected visibility for public symbols we define on ELF.  ld.so
   // doesn't support relative relocations at load time, which interferes with
   // our metadata formats.  Default visibility should suffice for other object
   // formats.
   llvm::GlobalValue::VisibilityTypes PublicDefinitionVisibility =
-<<<<<<< HEAD
-      ObjFormat == llvm::Triple::ELF ? llvm::GlobalValue::ProtectedVisibility
-                                     : llvm::GlobalValue::DefaultVisibility;
+      IsELFObject ? llvm::GlobalValue::ProtectedVisibility
+                  : llvm::GlobalValue::DefaultVisibility;
   llvm::GlobalValue::DLLStorageClassTypes ExportedStorage =
       IGM.Triple.isKnownWindowsMSVCEnvironment() && EnabledDllExport()
           ? llvm::GlobalValue::DLLExportStorageClass
@@ -1306,16 +1286,6 @@
       IGM.Triple.isKnownWindowsMSVCEnvironment() && EnabledDllImport()
           ? llvm::GlobalValue::DLLImportStorageClass
           : llvm::GlobalValue::DefaultStorageClass;
-=======
-      IsELFObject ? llvm::GlobalValue::ProtectedVisibility
-                  : llvm::GlobalValue::DefaultVisibility;
-  llvm::GlobalValue::DLLStorageClassTypes ExportedStorage =
-      IsCOFFObject ? llvm::GlobalValue::DLLExportStorageClass
-                   : llvm::GlobalValue::DefaultStorageClass;
-  llvm::GlobalValue::DLLStorageClassTypes ImportedStorage =
-      IsCOFFObject ? llvm::GlobalValue::DLLImportStorageClass
-                   : llvm::GlobalValue::DefaultStorageClass;
->>>>>>> 395e9678
 
   if (isFragile) {
     // Fragile functions/globals must be visible from outside, regardless of
@@ -1339,66 +1309,6 @@
 
   switch (linkage) {
   case SILLinkage::Public:
-<<<<<<< HEAD
-    // Don't code-gen transparent functions. Internal linkage
-    // will enable llvm to delete transparent functions except
-    // they are referenced from somewhere (i.e. the function pointer
-    // is taken).
-    if (isSILOnly &&
-        // In case we are generating multiple LLVM modules, we still have to
-        // use ExternalLinkage so that modules can cross-reference transparent
-        // functions.
-        !IGM.IRGen.hasMultipleIGMs() &&
-        
-        // TODO: In non-whole-module-opt the generated swiftmodules are "linked"
-        // and this strips all serialized transparent functions. So we have to
-        // code-gen transparent functions in non-whole-module-opt.
-        IGM.getSILModule().isWholeModule()) {
-      return IRLinkageTuple{llvm::GlobalValue::InternalLinkage,
-                            llvm::GlobalValue::DefaultVisibility,
-                            ExportedStorage};
-    }
-    return IRLinkageTuple{llvm::GlobalValue::ExternalLinkage,
-                          PublicDefinitionVisibility, ExportedStorage};
-  case SILLinkage::Shared:
-  case SILLinkage::SharedExternal: return RESULT(LinkOnceODR, Hidden, Default);
-  case SILLinkage::Hidden: return RESULT(External, Hidden, Default);
-  case SILLinkage::Private:
-    if (IGM.IRGen.hasMultipleIGMs()) {
-      // In case of multiple llvm modules (in multi-threaded compilation) all
-      // private decls must be visible from other files.
-      return RESULT(External, Hidden, Default);
-    }
-    return RESULT(Internal, Default, Default);
-  case SILLinkage::PublicExternal:
-    if (isDefinition) {
-      if (isSILOnly) {
-        // Transparent function are not available externally.
-        return IRLinkageTuple{llvm::GlobalValue::LinkOnceODRLinkage,
-                              llvm::GlobalValue::HiddenVisibility,
-                              ImportedStorage};
-      }
-      return IRLinkageTuple{llvm::GlobalValue::AvailableExternallyLinkage,
-                            llvm::GlobalValue::DefaultVisibility,
-                            ImportedStorage};
-    }
-
-    if (isWeakImported)
-      return IRLinkageTuple{llvm::GlobalValue::ExternalWeakLinkage,
-                            llvm::GlobalValue::DefaultVisibility,
-                            ImportedStorage};
-    return IRLinkageTuple{llvm::GlobalValue::ExternalLinkage,
-                          llvm::GlobalValue::DefaultVisibility,
-                          ImportedStorage};
-  case SILLinkage::HiddenExternal:
-  case SILLinkage::PrivateExternal: {
-    auto visibility = (isFragile || ObjFormat == llvm::Triple::COFF)
-                          ? llvm::GlobalValue::DefaultVisibility
-                          : llvm::GlobalValue::HiddenVisibility;
-    auto linkage = isDefinition ? llvm::GlobalValue::AvailableExternallyLinkage
-                                : llvm::GlobalValue::ExternalLinkage;
-    return IRLinkageTuple{linkage, visibility, ImportedStorage};
-=======
     // Don't code-gen transparent functions. Internal linkage will enable llvm
     // to delete transparent functions except they are referenced from somewhere
     // (i.e. the function pointer is taken).
@@ -1412,7 +1322,9 @@
     // transparent functions in non-whole-module-opt.
     if (isSILOnly && !IGM.IRGen.hasMultipleIGMs() &&
         IGM.getSILModule().isWholeModule())
-      return RESULT(Internal, Default, Default);
+      return IRLinkageTuple{llvm::GlobalValue::InternalLinkage,
+                            llvm::GlobalValue::DefaultVisibility,
+                            ExportedStorage};
     return std::make_tuple(llvm::GlobalValue::ExternalLinkage,
                            PublicDefinitionVisibility, ExportedStorage);
 
@@ -1434,17 +1346,18 @@
     if (isDefinition) {
       // Transparent function are not available externally.
       if (isSILOnly)
-        return RESULT(LinkOnceODR, Hidden, Default);
+        return std::make_tuple(llvm::GlobalValue::LinkOnceODRLinkage,
+                              llvm::GlobalValue::HiddenVisibility,
+                              ImportedStorage);
       return std::make_tuple(llvm::GlobalValue::AvailableExternallyLinkage,
                              llvm::GlobalValue::DefaultVisibility,
-                             ExportedStorage);
+                             ImportedStorage);
     }
 
     auto linkage = isWeakImported ? llvm::GlobalValue::ExternalWeakLinkage
                                   : llvm::GlobalValue::ExternalLinkage;
     return std::make_tuple(linkage, llvm::GlobalValue::DefaultVisibility,
                            ImportedStorage);
->>>>>>> 395e9678
   }
 
   case SILLinkage::HiddenExternal:
@@ -1452,7 +1365,7 @@
     return std::make_tuple(isDefinition
                                ? llvm::GlobalValue::AvailableExternallyLinkage
                                : llvm::GlobalValue::ExternalLinkage,
-                           isFragile ? llvm::GlobalValue::DefaultVisibility
+                           isFragile || ObjFormat == llvm::Triple::COFF ? llvm::GlobalValue::DefaultVisibility
                                      : llvm::GlobalValue::HiddenVisibility,
                            ImportedStorage);
 
@@ -1529,15 +1442,6 @@
 
   llvm::Function *fn = llvm::Function::Create(fnType, getLinkage(), getName());
   fn->setVisibility(getVisibility());
-<<<<<<< HEAD
-  fn->setCallingConv(cc);
-  fn->setDLLStorageClass(getDLLStorage());
-
-  if (insertBefore)
-    IGM.Module.getFunctionList().insert(insertBefore->getIterator(), fn);
-  else
-    IGM.Module.getFunctionList().push_back(fn);
-=======
   fn->setDLLStorageClass(getDLLStorage());
   fn->setCallingConv(cc);
 
@@ -1546,7 +1450,6 @@
   } else {
     IGM.Module.getFunctionList().push_back(fn);
  }
->>>>>>> 395e9678
 
   auto initialAttrs = IGM.constructInitialAttributes();
   // Merge initialAttrs with attrs.
@@ -1605,14 +1508,9 @@
   auto var = new llvm::GlobalVariable(IGM.Module, storageType,
                                       /*constant*/ false, getLinkage(),
                                       /*initializer*/ nullptr, getName());
-<<<<<<< HEAD
-
-=======
->>>>>>> 395e9678
   var->setVisibility(getVisibility());
   var->setDLLStorageClass(getDLLStorage());
   var->setAlignment(alignment.getValue());
-  var->setDLLStorageClass(getDLLStorage());
 
   // Everything externally visible is considered used in Swift.
   // That mostly means we need to be good at not marking things external.
