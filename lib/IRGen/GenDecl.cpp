--- conflicted
+++ resolved
@@ -948,7 +948,6 @@
   }
 }
 
-<<<<<<< HEAD
 // FIXME: temporarial patch for MSVC
 bool EnabledDllStorage() {
   static char *value = getenv("_USE_DLLSTORAGE");
@@ -968,12 +967,8 @@
   return false;
 }
 
-void IRGenerator::emitNSArchiveClassNameRegistration() {
-  if (ClassesForArchiveNameRegistration.empty())
-=======
 void IRGenerator::emitEagerClassInitialization() {
   if (ClassesForEagerInitialization.empty())
->>>>>>> 3671a2fd
     return;
 
   // Emit the register function in the primary module.
