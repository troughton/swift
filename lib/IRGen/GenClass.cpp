--- conflicted
+++ resolved
@@ -194,34 +194,19 @@
     {
       // Start by adding a heap header.
       switch (refcounting) {
-<<<<<<< HEAD
-      case swift::irgen::ReferenceCounting::Native:
-        // For native classes, place a full object header.
-        addHeapHeader();
-        break;
-      case swift::irgen::ReferenceCounting::ObjC:
-=======
       case ReferenceCounting::Native:
         // For native classes, place a full object header.
         addHeapHeader();
         break;
       case ReferenceCounting::ObjC:
->>>>>>> aad14e3c
         // For ObjC-inheriting classes, we don't reliably know the size of the
         // base class, but NSObject only has an `isa` pointer at most.
         addNSObjectHeader();
         break;
-<<<<<<< HEAD
-      case swift::irgen::ReferenceCounting::Block:
-      case swift::irgen::ReferenceCounting::Unknown:
-      case swift::irgen::ReferenceCounting::Bridge:
-      case swift::irgen::ReferenceCounting::Error:
-=======
       case ReferenceCounting::Block:
       case ReferenceCounting::Unknown:
       case ReferenceCounting::Bridge:
       case ReferenceCounting::Error:
->>>>>>> aad14e3c
         llvm_unreachable("not a class refcounting kind");
       }
       
@@ -573,7 +558,6 @@
   auto &classLayout = baseClassTI.getClassLayout(IGM, baseType);
   return classLayout.getFieldIndex(field);
 }
-<<<<<<< HEAD
 
 FieldAccess
 irgen::getClassFieldAccess(IRGenModule &IGM, SILType baseType, VarDecl *field) {
@@ -581,14 +565,6 @@
   auto &classLayout = baseClassTI.getClassLayout(IGM, baseType);
   unsigned fieldIndex = classLayout.getFieldIndex(field);
   return classLayout.AllFieldAccesses[fieldIndex];
-=======
-
-FieldAccess
-irgen::getClassFieldAccess(IRGenModule &IGM, SILType baseType, VarDecl *field) {
-  auto &baseClassTI = IGM.getTypeInfo(baseType).as<ClassTypeInfo>();
-  auto &classLayout = baseClassTI.getClassLayout(IGM, baseType);
-  unsigned fieldIndex = classLayout.getFieldIndex(field);
-  return classLayout.AllFieldAccesses[fieldIndex];
 }
 
 StructLayout *
@@ -596,7 +572,6 @@
                                    ArrayRef<SILType> tailTypes) {
   auto &ClassTI = IGM.getTypeInfo(classType).as<ClassTypeInfo>();
   return ClassTI.createLayoutWithTailElems(IGM, classType, tailTypes);
->>>>>>> aad14e3c
 }
 
 OwnedAddress irgen::projectPhysicalClassMemberAddress(IRGenFunction &IGF,
