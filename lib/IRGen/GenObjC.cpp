--- conflicted
+++ resolved
@@ -764,15 +764,9 @@
   // FIXME: Give the thunk a real name.
   // FIXME: Maybe cache the thunk by function and closure types?
   llvm::Function *fwd =
-<<<<<<< HEAD
-      llvm::Function::Create(fwdTy, llvm::Function::InternalLinkage,
-                             "_TPAo", &IGM.Module);
-  // FIXME: should we be setting visibility and DLL storage as well?
-=======
     llvm::Function::Create(fwdTy, llvm::Function::InternalLinkage,
                            MANGLE_AS_STRING(OBJC_PARTIAL_APPLY_THUNK_SYM),
                            &IGM.Module);
->>>>>>> 229e2c33
 
   auto initialAttrs = IGM.constructInitialAttributes();
   // Merge initialAttrs with attrs.
