--- conflicted
+++ resolved
@@ -33,7 +33,6 @@
 #include "llvm/Support/Path.h"
 #include "llvm/Support/Process.h"
 #include "llvm/Support/Program.h"
-#include <cstdio>
 
 using namespace swift;
 using namespace swift::driver;
@@ -277,7 +276,6 @@
     } else {
       bool FoundPrimaryInput = false;
       for (auto inputPair : context.getTopLevelInputFiles()) {
-		char buf[50]; sprintf(buf, "%d", inputPair.first);
         if (!types::isPartOfSwiftCompilation(inputPair.first))
           continue;
 
@@ -1450,7 +1448,6 @@
     SmallString<128> StaticRuntimeLibPath;
     getRuntimeStaticLibraryPath(StaticRuntimeLibPath, context.Args, *this);
     Arguments.push_back(context.Args.MakeArgString(StaticRuntimeLibPath));
-<<<<<<< HEAD
     // The following libraries are required to build a satisfactory
     // static program
     Arguments.push_back("-ldl");
@@ -1481,8 +1478,6 @@
     Arguments.push_back("--exclude-libs");
     Arguments.push_back("-Xlinker");
     Arguments.push_back("ALL");
-=======
->>>>>>> 229e2c33
 
     SmallString<128> linkFilePath = StaticRuntimeLibPath;
     llvm::sys::path::append(linkFilePath, "static-stdlib-args.lnk");
