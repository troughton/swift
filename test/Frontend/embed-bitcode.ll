; REQUIRES: CPU=x86_64
; RUN: llvm-as %s -o %t.bc

; This test uses '%swiftc_driver_plain -frontend' instead of '%swift' or
; '%target-swift-frontend' because it checks the contents of the command line as
; serialized in the object file.

; RUN: %swiftc_driver_plain -frontend -target x86_64-apple-darwin10 -c -module-name someModule -embed-bitcode -disable-llvm-optzns -Xllvm -time-passes -o %t2.o %t.bc -dump-clang-diagnostics 2> %t.diags.txt
; RUN: llvm-objdump -macho -section="__LLVM,__bitcode" %t2.o | %FileCheck %s
; RUN: llvm-objdump -macho -section="__LLVM,__swift_cmdline" %t2.o | %FileCheck -check-prefix=CHECK-CMD %s
; RUN: %FileCheck -check-prefix CHECK-COMPILER %s < %t.diags.txt

; RUN: %swiftc_driver_plain -frontend -O -target x86_64-apple-darwin10 -c -module-name someModule -embed-bitcode -disable-llvm-optzns -Xllvm -time-passes -o %t2-opt.o %t.bc -dump-clang-diagnostics -Xllvm -debug-pass=Structure 2> %t.diags-opt.txt
; RUN: llvm-objdump -macho -section="__LLVM,__bitcode" %t2-opt.o | %FileCheck %s
; RUN: llvm-objdump -macho -section="__LLVM,__swift_cmdline" %t2-opt.o | %FileCheck -check-prefix=CHECK-CMD-OPT %s
; RUN: %FileCheck -check-prefix CHECK-COMPILER-OPT %s < %t.diags-opt.txt

; RUN: %swiftc_driver_plain -frontend -target x86_64-apple-darwin10 -c -module-name someModule -embed-bitcode-marker  -o %t3.o %t.bc
; RUN: llvm-objdump -macho -section="__LLVM,__bitcode" %t3.o | %FileCheck -check-prefix=MARKER %s
; RUN: llvm-objdump -macho -section="__LLVM,__swift_cmdline" %t3.o | %FileCheck -check-prefix=MARKER-CMD %s

target triple = "x86_64-apple-darwin10"
target datalayout = "e-m:o-i64:64-f80:128-n8:16:32:64-S128"

; CHECK: Contents of (__LLVM,__bitcode) section
; CHECK-CMD: Contents of (__LLVM,__swift_cmdline) section
; -target
; CHECK-CMD: {{^[0-9a-f]+}} 2d 74 61 72 67 65 74 00
; CHECK-CMD-OPT: Contents of (__LLVM,__swift_cmdline) section
; -O -target
; CHECK-CMD-OPT: {{^[0-9a-f]+}} 2d 4f 00 2d 74 61 72 67 65 74 00

; MARKER: Contents of (__LLVM,__bitcode) section
; MARKER-NEXT: 00
; MARKER-CMD: Contents of (__LLVM,__swift_cmdline) section
; MARKER-CMD-NEXT: 00

<<<<<<< HEAD
; CHECK-IMPORTER: clang
; CHECK-IMPORTER: -fembed-bitcode
; CHECK-IMPORTER: -target
; CHECK-IMPORTER-NOT: argument unused
=======
; CHECK-COMPILER-NOT: argument unused
; CHECK-COMPILER: clang
; CHECK-COMPILER-SAME: -fembed-bitcode
; CHECK-COMPILER-SAME: -target
; CHECK-COMPILER-NOT: argument unused
; CHECK-COMPILER: Fast Register Allocator

; CHECK-COMPILER-OPT-NOT: argument unused
; CHECK-COMPILER-OPT: clang
; CHECK-COMPILER-OPT-SAME: -fembed-bitcode
; CHECK-COMPILER-OPT-SAME: -target
; CHECK-COMPILER-OPT-SAME: -Os
; CHECK-COMPILER-OPT-NOT: argument unused
; CHECK-COMPILER-OPT-DAG: Control Flow Optimizer
; CHECK-COMPILER-OPT-DAG: Machine Common Subexpression Elimination
; CHECK-COMPILER-OPT-DAG: ObjC ARC contraction
>>>>>>> aad14e3c

define i32 @f0() nounwind ssp {
       ret i32 0
}<|MERGE_RESOLUTION|>--- conflicted
+++ resolved
@@ -35,12 +35,6 @@
 ; MARKER-CMD: Contents of (__LLVM,__swift_cmdline) section
 ; MARKER-CMD-NEXT: 00
 
-<<<<<<< HEAD
-; CHECK-IMPORTER: clang
-; CHECK-IMPORTER: -fembed-bitcode
-; CHECK-IMPORTER: -target
-; CHECK-IMPORTER-NOT: argument unused
-=======
 ; CHECK-COMPILER-NOT: argument unused
 ; CHECK-COMPILER: clang
 ; CHECK-COMPILER-SAME: -fembed-bitcode
@@ -57,7 +51,6 @@
 ; CHECK-COMPILER-OPT-DAG: Control Flow Optimizer
 ; CHECK-COMPILER-OPT-DAG: Machine Common Subexpression Elimination
 ; CHECK-COMPILER-OPT-DAG: ObjC ARC contraction
->>>>>>> aad14e3c
 
 define i32 @f0() nounwind ssp {
        ret i32 0
