--- conflicted
+++ resolved
@@ -14,11 +14,7 @@
 
 // CHECK-CRASH: error: fatal error encountered while reading from module 'Lib'; please file a bug report with your project and the crash log
 // CHECK-CRASH-3-NOT: note
-<<<<<<< HEAD
-// CHECK-CRASH-4: note: compiling as Swift 4.0.3, with 'Lib' built as Swift 3.2
-=======
 // CHECK-CRASH-4: note: compiling as Swift 4.1, with 'Lib' built as Swift 3.3
->>>>>>> aad14e3c
 // CHECK-CRASH-LABEL: *** DESERIALIZATION FAILURE (please include this section in any bug report) ***
 // CHECK-CRASH: could not find 'disappearingMethod()' in parent class
 // CHECK-CRASH: While loading members for 'Sub' in module 'Lib'