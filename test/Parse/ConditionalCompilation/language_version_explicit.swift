// RUN: %target-typecheck-verify-swift -swift-version 4

#if swift(>=4)
  let w = 1
#else
  // This shouldn't emit any diagnostics.
  asdf asdf asdf asdf
#endif

#if swift(>=4.0)
  let x = 1
#else
  // This shouldn't emit any diagnostics.
  asdf asdf asdf asdf
#endif

#if swift(>=4.0.0)
  let y = 1
#else
  // This shouldn't emit any diagnostics.
  asdf asdf asdf asdf
#endif

<<<<<<< HEAD
#if swift(>=4.0.4)
=======
#if swift(>=4.0.1)
  let z = 1
#else
>>>>>>> aad14e3c
  // This shouldn't emit any diagnostics.
  asdf asdf asdf asdf
#endif
<|MERGE_RESOLUTION|>--- conflicted
+++ resolved
@@ -21,13 +21,9 @@
   asdf asdf asdf asdf
 #endif
 
-<<<<<<< HEAD
-#if swift(>=4.0.4)
-=======
 #if swift(>=4.0.1)
   let z = 1
 #else
->>>>>>> aad14e3c
   // This shouldn't emit any diagnostics.
   asdf asdf asdf asdf
 #endif
