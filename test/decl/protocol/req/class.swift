// RUN: %target-typecheck-verify-swift

protocol P1 : class { }

protocol P2 : class, class { } // expected-error{{redundant 'class' requirement}}{{20-27=}}

protocol P3 : P2, class { } // expected-error{{'class' must come first in the requirement list}}{{15-15=class, }}{{17-24=}}
<<<<<<< HEAD
// expected-warning@-1 {{redundant layout constraint 'Self' : 'AnyObject'}}
// expected-note@-2 {{layout constraint constraint 'Self' : 'AnyObject' implied here}}
=======
// expected-warning@-1 {{redundant constraint 'Self' : 'AnyObject'}}
// expected-note@-2 {{constraint 'Self' : 'AnyObject' implied here}}
>>>>>>> aad14e3c

struct X : class { } // expected-error{{'class' constraint can only appear on protocol declarations}}<|MERGE_RESOLUTION|>--- conflicted
+++ resolved
@@ -5,12 +5,7 @@
 protocol P2 : class, class { } // expected-error{{redundant 'class' requirement}}{{20-27=}}
 
 protocol P3 : P2, class { } // expected-error{{'class' must come first in the requirement list}}{{15-15=class, }}{{17-24=}}
-<<<<<<< HEAD
-// expected-warning@-1 {{redundant layout constraint 'Self' : 'AnyObject'}}
-// expected-note@-2 {{layout constraint constraint 'Self' : 'AnyObject' implied here}}
-=======
 // expected-warning@-1 {{redundant constraint 'Self' : 'AnyObject'}}
 // expected-note@-2 {{constraint 'Self' : 'AnyObject' implied here}}
->>>>>>> aad14e3c
 
 struct X : class { } // expected-error{{'class' constraint can only appear on protocol declarations}}