--- conflicted
+++ resolved
@@ -10,10 +10,27 @@
 
 struct X : P { // expected-error{{type 'X' does not conform to protocol 'P'}}
   typealias AssocP = Int // expected-note{{possibly intended match 'X.AssocP' (aka 'Int') does not inherit from 'C'}}
-<<<<<<< HEAD
-=======
   typealias AssocA = Int // expected-note{{possibly intended match 'X.AssocA' (aka 'Int') does not conform to 'AnyObject'}}
->>>>>>> aad14e3c
+}
+
+// SR-5166
+protocol FooType {
+    associatedtype BarType
+
+    func foo(bar: BarType)
+    func foo(action: (BarType) -> Void)
+}
+
+protocol Bar {}
+
+class Foo: FooType {
+    typealias BarType = Bar
+
+    func foo(bar: Bar) {
+    }
+
+    func foo(action: (Bar) -> Void) {
+    }
 }
 
 // SR-5166
