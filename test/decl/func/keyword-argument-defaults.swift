--- conflicted
+++ resolved
@@ -106,12 +106,7 @@
 
 func testSubscripts(_ i: Int, s: String, x: Y) {
   var i2 = x[i]
-<<<<<<< HEAD
-  var i3 = x[x: i] // expected-error{{cannot subscript a value of type 'Y' with a value of type '(x: Int)'}}
-  // expected-note @-1 {{overloads for 'subscript' exist with these partially matching parameter lists: (Int), (y: String)}}
-=======
   var i3 = x[x: i] // expected-error{{extraneous argument label 'x:' in subscript}}
->>>>>>> 49861051
   var s2 = x[y: s]
   var s3 = x[s]  // expected-error{{missing argument label 'y:' in subscript}}
 }
