--- conflicted
+++ resolved
@@ -19,11 +19,8 @@
 static inline void log_a_thing(const a_thing thing) {
  useInt(thing.val[0]);
  useInt(thing.val[7]);
-<<<<<<< HEAD
-=======
 }
 
 static inline unsigned int return7(void) {
   return 7;
->>>>>>> aad14e3c
 }