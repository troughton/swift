// RUN: %empty-directory(%t)
// RUN: %target-swift-frontend -assume-parsing-unqualified-ownership-sil -import-objc-header %S/Inputs/c_functions.h -primary-file %s -emit-ir | %FileCheck %s
// RUN: %target-swift-frontend -assume-parsing-unqualified-ownership-sil -import-objc-header %S/Inputs/c_functions.h -primary-file %s -emit-ir |  %FileCheck %s --check-prefix=%target-cpu

// This is deliberately not a SIL test so that we can test SILGen too.

// CHECK-LABEL: define hidden swiftcc void @_T011c_functions14testOverloadedyyF
func testOverloaded() {
  // CHECK: call void @_Z10overloadedv()
  overloaded()
  // CHECK: call void @_Z10overloadedi(i32{{( signext)?}} 42)
  overloaded(42)
  // CHECK: call void @{{.*}}test_my_log
  test_my_log()
} // CHECK: {{^}$}}

func test_indirect_by_val_alignment() {
  let x = a_thing()
  log_a_thing(x)
}

// x86_64-LABEL: define hidden swiftcc void  @_T011c_functions30test_indirect_by_val_alignmentyyF()
// x86_64: %indirect-temporary = alloca %TSC7a_thingV, align [[ALIGN:[0-9]+]]
// x86_64: [[CAST:%.*]] = bitcast %TSC7a_thingV* %indirect-temporary to %struct.a_thing*
// x86_64: call void @log_a_thing(%struct.a_thing* byval align [[ALIGN]] [[CAST]])
// x86_64: define internal void @log_a_thing(%struct.a_thing* byval align [[ALIGN]]


// We only want to test x86_64.
<<<<<<< HEAD
=======
// aarch64: define hidden swiftcc void  @_T011c_functions30test_indirect_by_val_alignmentyyF()
>>>>>>> aad14e3c
// arm64: define hidden swiftcc void  @_T011c_functions30test_indirect_by_val_alignmentyyF()
// armv7k: define hidden swiftcc void  @_T011c_functions30test_indirect_by_val_alignmentyyF()
// armv7s: define hidden swiftcc void  @_T011c_functions30test_indirect_by_val_alignmentyyF()
// armv7: define hidden swiftcc void  @_T011c_functions30test_indirect_by_val_alignmentyyF()
// i386: define hidden swiftcc void  @_T011c_functions30test_indirect_by_val_alignmentyyF()
// s390x: define hidden swiftcc void  @_T011c_functions30test_indirect_by_val_alignmentyyF()<|MERGE_RESOLUTION|>--- conflicted
+++ resolved
@@ -27,10 +27,7 @@
 
 
 // We only want to test x86_64.
-<<<<<<< HEAD
-=======
 // aarch64: define hidden swiftcc void  @_T011c_functions30test_indirect_by_val_alignmentyyF()
->>>>>>> aad14e3c
 // arm64: define hidden swiftcc void  @_T011c_functions30test_indirect_by_val_alignmentyyF()
 // armv7k: define hidden swiftcc void  @_T011c_functions30test_indirect_by_val_alignmentyyF()
 // armv7s: define hidden swiftcc void  @_T011c_functions30test_indirect_by_val_alignmentyyF()
