--- conflicted
+++ resolved
@@ -221,12 +221,6 @@
 
 sil @objc_partial_apply_2 : $@convention(thin) Gizmo -> @callee_owned (Fob) -> () {
 entry(%c : $Gizmo):
-<<<<<<< HEAD
-  %m = class_method [volatile] %c : $Gizmo, #Gizmo.test!1.foreign : (Gizmo) -> (Fob) -> (), $@convention(objc_method) (Fob,  Gizmo) -> ()
-  %p = partial_apply %m(%c) : $@convention(objc_method) (Fob,  Gizmo) -> ()
-  return %p : $@callee_owned (Fob) -> ()
-}
-=======
   %m = objc_method %c : $Gizmo, #Gizmo.test!1.foreign : (Gizmo) -> (Fob) -> (), $@convention(objc_method) (Fob,  Gizmo) -> ()
   %p = partial_apply %m(%c) : $@convention(objc_method) (Fob,  Gizmo) -> ()
   return %p : $@callee_owned (Fob) -> ()
@@ -276,5 +270,4 @@
 // CHECK-NOT: retain
 // CHECK-NOT: release
 // CHECK:   ret void
-// CHECK: }
->>>>>>> aad14e3c
+// CHECK: }