// RUN: %target-swift-frontend -O -emit-sil %s | %FileCheck %s

protocol PPP {
    func f()
}

protocol QQQ : PPP {
}

protocol RRR : QQQ {
}

struct S : RRR {}

extension QQQ {
    @_optimize(none)
    func f() {}
}

// Test that all witness_method instructions are devirtualized.
// This test used to crash the compiler because it uses inherited conformances.
// CHECK-LABEL: sil @_T034devirt_protocol_method_invocations24testInheritedConformanceyyF : $@convention(thin) () -> ()
// CHECK-NOT: witness_method
// CHECK-NOT: class_method
// CHECK: apply
// CHECK: // end sil function '_T034devirt_protocol_method_invocations24testInheritedConformanceyyF'
public func testInheritedConformance() {
    (S() as QQQ).f()
}

<<<<<<< HEAD
// Test that a witness_method instructions is not devirtualized yet, because
// it uses indirect inheritance.
// This test used to crash the compiler because it uses inherited conformances.
// CHECK-LABEL: sil @_T034devirt_protocol_method_invocations34testIndirectlyInheritedConformanceyyF : $@convention(thin) () -> ()
// CHECK: witness_method
=======
// Test that a witness_method instruction using an indirectly-inherited conformance
// is devirtualized.
//
// This test used to crash the compiler because it uses inherited conformances.
// CHECK-LABEL: sil @_T034devirt_protocol_method_invocations34testIndirectlyInheritedConformanceyyF : $@convention(thin) () -> ()
// CHECK-NOT: witness_method
>>>>>>> aad14e3c
// CHECK: apply
// CHECK: // end sil function '_T034devirt_protocol_method_invocations34testIndirectlyInheritedConformanceyyF'
public func testIndirectlyInheritedConformance() {
  (S() as RRR).f()
}


public protocol Foo { 
  func foo(_ x:Int) -> Int
}

public extension Foo {
  func boo(_ x:Int) -> Int32 {
    return 2222 + Int32(x)
  }

  func getSelf() -> Self {
    return self
  }
}

var gg = 1111

open class C : Foo {
  @inline(never)
  open func foo(_ x:Int) -> Int {
    gg += 1
    return gg + x
  }
}

@_transparent
func callfoo(_ f: Foo) -> Int {
  return f.foo(2) + f.foo(2)
}

@_transparent
func callboo(_ f: Foo) -> Int32 {
  return f.boo(2) + f.boo(2)
}

@_transparent
func callGetSelf(_ f: Foo) -> Foo {
  return f.getSelf()
}

// Check that methods returning Self are not devirtualized and do not crash the compiler.
// CHECK-LABEL: sil [noinline] @_T034devirt_protocol_method_invocations05test_a1_b11_extension_C33_invocation_with_self_return_typeAA3Foo_pAA1CCF
// CHECK: init_existential_addr
// CHECK: open_existential_addr
// CHECK: return
@inline(never)
public func test_devirt_protocol_extension_method_invocation_with_self_return_type(_ c: C) -> Foo {
  return callGetSelf(c)
}

// CHECK: sil @_T034devirt_protocol_method_invocations12test24114020SiyF
// CHECK:   [[T0:%.*]] = integer_literal $Builtin.Int{{.*}}, 1
// CHECK:   [[T1:%.*]] = struct $Int ([[T0]] : $Builtin.Int{{.*}})
// CHECK:   return [[T1]]

// CHECK: sil @_T034devirt_protocol_method_invocations14testExMetatypeSiyF
// CHECK:   [[T0:%.*]] = builtin "sizeof"<Int>
// CHECK:   [[T1:%.*]] = builtin {{.*}}([[T0]]
// CHECK:   [[T2:%.*]] = struct $Int ([[T1]] : {{.*}})
// CHECK:   return [[T2]] : $Int

// Check that calls to f.foo() get devirtualized and are not invoked
// via the expensive witness_method instruction.
// To achieve that the information about a concrete type C should
// be propagated from init_existential_addr into witness_method and 
// apply instructions.

// CHECK-LABEL: sil shared [noinline] @_T034devirt_protocol_method_invocations05test_a1_b1_C11_invocationSiAA1CCFTf4g_n
// CHECK-NOT: witness_method
// CHECK: checked_cast
// CHECK-NOT: checked_cast
// CHECK: bb1(
// CHECK-NOT: checked_cast
// CHECK: return
// CHECK: bb2(
// CHECK-NOT: checked_cast
// CHECK: function_ref
// CHECK: apply
// CHECK: apply
// CHECK: br bb1(
// CHECK: bb3
// CHECK-NOT: checked_cast
// CHECK: apply
// CHECK: apply
// CHECK: br bb1(
@inline(never)
public func test_devirt_protocol_method_invocation(_ c: C) -> Int {
  return callfoo(c)
}

// Check that calls of a method boo() from the protocol extension
// get devirtualized and are not invoked via the expensive witness_method instruction
// or by passing an existential as a parameter.
// To achieve that the information about a concrete type C should
// be propagated from init_existential_addr into apply instructions.
// In fact, the call is expected to be inlined and then constant-folded
// into a single integer constant.

// CHECK-LABEL: sil shared [noinline] @_T034devirt_protocol_method_invocations05test_a1_b11_extension_C11_invocations5Int32VAA1CCFTf4d_n
// CHECK-NOT: checked_cast
// CHECK-NOT: open_existential
// CHECK-NOT: witness_method
// CHECK-NOT: apply
// CHECK: integer_literal
// CHECK: return
@inline(never)
public func test_devirt_protocol_extension_method_invocation(_ c: C) -> Int32 {
  return callboo(c)
}


// Make sure that we are not crashing with an assertion due to specialization
// of methods with the Self return type as an argument.
// rdar://20868966
protocol Proto {
  func f() -> Self
}

class CC : Proto {
  func f() -> Self { return self }
}

func callDynamicSelfExistential(_ p: Proto) {
  p.f()
}

public func testSelfReturnType() {
  callDynamicSelfExistential(CC())
}


// Make sure that we are not crashing with an assertion due to specialization
// of methods with the Self return type.
// rdar://20955745.
protocol CP : class { func f() -> Self }
func callDynamicSelfClassExistential(_ cp: CP) { cp.f() }
class PP : CP {
  func f() -> Self { return self }
}

callDynamicSelfClassExistential(PP())

// Make sure we handle indirect conformances.
// rdar://24114020
protocol Base {
  var x: Int { get }
}
protocol Derived : Base {
}
struct SimpleBase : Derived {
  var x: Int
}
public func test24114020() -> Int {
  let base: Derived = SimpleBase(x: 1)
  return base.x
}

protocol StaticP {
  static var size: Int { get }
}
struct HasStatic<T> : StaticP {
  static var size: Int { return MemoryLayout<T>.size }
}
public func testExMetatype() -> Int {
  let type: StaticP.Type = HasStatic<Int>.self
  return type.size
}

// rdar://32288618
public func testExMetatypeVar() -> Int {
  var type: StaticP.Type = HasStatic<Int>.self
  return type.size
}

// IRGen used to crash on the testPropagationOfConcreteTypeIntoExistential method.
// rdar://26286278

protocol MathP {
  var sum: Int32 { get nonmutating set }
  func done()
}

extension MathP {
  @inline(never)
  func plus() -> Self {
    sum += 1
    return self
  }

  @inline(never)
  func minus() {
    sum -= 1
    if sum == 0 {
      done()
    }
  }
}

protocol MathA : MathP {}

public final class V {
  var a: MathA

  init(a: MathA) {
    self.a = a
  }
}

// Check that all witness_method invocations are devirtualized.
// CHECK-LABEL: sil shared [noinline] @_T034devirt_protocol_method_invocations44testPropagationOfConcreteTypeIntoExistentialyAA1VC1v_s5Int32V1xtFTf4gd_n
// CHECK-NOT: witness_method
// CHECK-NOT: class_method
// CHECK: return
@inline(never)
public func testPropagationOfConcreteTypeIntoExistential(v: V, x: Int32) {
  let y = v.a.plus()
  defer {
    y.minus()
  }
}
<|MERGE_RESOLUTION|>--- conflicted
+++ resolved
@@ -28,20 +28,12 @@
     (S() as QQQ).f()
 }
 
-<<<<<<< HEAD
-// Test that a witness_method instructions is not devirtualized yet, because
-// it uses indirect inheritance.
-// This test used to crash the compiler because it uses inherited conformances.
-// CHECK-LABEL: sil @_T034devirt_protocol_method_invocations34testIndirectlyInheritedConformanceyyF : $@convention(thin) () -> ()
-// CHECK: witness_method
-=======
 // Test that a witness_method instruction using an indirectly-inherited conformance
 // is devirtualized.
 //
 // This test used to crash the compiler because it uses inherited conformances.
 // CHECK-LABEL: sil @_T034devirt_protocol_method_invocations34testIndirectlyInheritedConformanceyyF : $@convention(thin) () -> ()
 // CHECK-NOT: witness_method
->>>>>>> aad14e3c
 // CHECK: apply
 // CHECK: // end sil function '_T034devirt_protocol_method_invocations34testIndirectlyInheritedConformanceyyF'
 public func testIndirectlyInheritedConformance() {
