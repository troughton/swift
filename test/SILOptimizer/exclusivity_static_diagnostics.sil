--- conflicted
+++ resolved
@@ -9,15 +9,10 @@
 sil @takesTwoInouts : $@convention(thin) (@inout Int, @inout Int) -> ()
 sil @takesOneInout : $@convention(thin) (@inout Int) -> ()
 sil @makesInt : $@convention(thin) () -> Int
-<<<<<<< HEAD
-sil @takesInoutAndNoEscapeClosure : $@convention(thin) (@inout Int, @owned @callee_owned () -> ()) -> ()
-sil @takesInoutAndNoEscapeClosureTakingArgument : $@convention(thin) (@inout Int, @owned @callee_owned (Int) -> ()) -> ()
-=======
 sil @takesInoutAndNoEscapeClosure : $@convention(thin) (@inout Int, @noescape @owned @callee_owned () -> ()) -> ()
 sil @takesInoutAndNoEscapeClosureTakingArgument : $@convention(thin) (@inout Int, @noescape @owned @callee_owned (Int) -> ()) -> ()
 sil @takesInoutAndNoEscapeClosureWithGenericReturn : $@convention(thin) <T> (@inout Int, @owned @noescape @callee_owned (Int) -> @out T) -> ()
 sil @takesInoutAndNoEscapeBlockClosure : $@convention(thin) (@inout Int, @owned @convention(block) @noescape () -> ()) -> ()
->>>>>>> aad14e3c
 
 // CHECK-LABEL: sil hidden @twoLocalInoutsDisaliased
 sil hidden @twoLocalInoutsDisaliased : $@convention(thin) (Int) -> () {
@@ -559,11 +554,7 @@
 
 sil hidden @closureThatModifiesCapture_1: $@convention(thin) (@inout_aliasable Int) -> () {
 bb0(%0 : $*Int):
-<<<<<<< HEAD
-  %1 = begin_access [modify] [unknown] %0 : $*Int // expected-note {{conflicting access is here}}
-=======
   %1 = begin_access [modify] [unknown] %0 : $*Int // expected-note 2{{conflicting access is here}}
->>>>>>> aad14e3c
   end_access %1 : $*Int
   %2 = tuple ()
   return %2 : $()
@@ -599,20 +590,12 @@
   %2 = alloc_box ${ var Int }
   %3 = project_box %2 : ${ var Int }, 0
   store %0 to [trivial] %3 : $*Int
-<<<<<<< HEAD
-  %4 = function_ref @takesInoutAndNoEscapeClosureTakingArgument : $@convention(thin) (@inout Int, @owned @callee_owned (Int) -> ()) -> ()
-  %5 = function_ref @closureWithArgument_1 : $@convention(thin) (Int, @inout_aliasable Int) -> ()
-  %6 = partial_apply %5(%3) : $@convention(thin) (Int, @inout_aliasable Int) -> ()
-  %7 = begin_access [modify] [unknown] %3 : $*Int // expected-error {{overlapping accesses, but modification requires exclusive access; consider copying to a local variable}}
-  %8 = apply %4(%3, %6) : $@convention(thin) (@inout Int, @owned @callee_owned (Int) -> ()) -> ()
-=======
   %4 = function_ref @takesInoutAndNoEscapeClosureTakingArgument : $@convention(thin) (@inout Int, @noescape @owned @callee_owned (Int) -> ()) -> ()
   %5 = function_ref @closureWithArgument_1 : $@convention(thin) (Int, @inout_aliasable Int) -> ()
   %6 = partial_apply %5(%3) : $@convention(thin) (Int, @inout_aliasable Int) -> ()
   %conv = convert_function %6 : $@callee_owned (Int) -> () to $@callee_owned @noescape (Int) -> ()
   %7 = begin_access [modify] [unknown] %3 : $*Int // expected-error {{overlapping accesses, but modification requires exclusive access; consider copying to a local variable}}
   %8 = apply %4(%3, %conv) : $@convention(thin) (@inout Int, @noescape @owned @callee_owned (Int) -> ()) -> ()
->>>>>>> aad14e3c
   end_access %7: $*Int
   destroy_value %2 : ${ var Int }
   %9 = tuple ()
@@ -633,28 +616,18 @@
   %2 = alloc_box ${ var Int }
   %3 = project_box %2 : ${ var Int }, 0
   store %0 to [trivial] %3 : $*Int
-<<<<<<< HEAD
-  %4 = function_ref @takesInoutAndNoEscapeClosure : $@convention(thin) (@inout Int, @owned @callee_owned () -> ()) -> ()
-  %5 = function_ref @closureThatModifiesCapture_2 : $@convention(thin) (@inout_aliasable Int) -> ()
-  %6 = partial_apply %5(%3) : $@convention(thin) (@inout_aliasable Int) -> ()
-  %7 = begin_access [read] [unknown] %3 : $*Int // expected-note {{conflicting access is here}}
-  %8 = apply %4(%3, %6) : $@convention(thin) (@inout Int, @owned @callee_owned () -> ()) -> ()
-=======
   %4 = function_ref @takesInoutAndNoEscapeClosure : $@convention(thin) (@inout Int, @noescape @owned @callee_owned () -> ()) -> ()
   %5 = function_ref @closureThatModifiesCapture_2 : $@convention(thin) (@inout_aliasable Int) -> ()
   %6 = partial_apply %5(%3) : $@convention(thin) (@inout_aliasable Int) -> ()
   %conv = convert_function %6 : $@callee_owned () -> () to $@callee_owned @noescape () -> ()
   %7 = begin_access [read] [unknown] %3 : $*Int // expected-note {{conflicting access is here}}
   %8 = apply %4(%3, %conv) : $@convention(thin) (@inout Int, @noescape @owned @callee_owned () -> ()) -> ()
->>>>>>> aad14e3c
   end_access %7: $*Int
   destroy_value %2 : ${ var Int }
   %9 = tuple ()
   return %9 : $()
 }
 
-<<<<<<< HEAD
-=======
 sil hidden @closureWithConcreteReturn : $@convention(thin) (Int, @inout_aliasable Int) -> (Int) {
 bb0(%0 : $Int, %1 : $*Int):
   %2 = begin_access [modify] [unknown] %1 : $*Int // expected-note {{conflicting access is here}}
@@ -714,7 +687,6 @@
 }
 
 
->>>>>>> aad14e3c
 // Stored property relaxation.
 
 struct NestedStructWithStoredProps {
