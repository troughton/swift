// RUN: %target-sil-opt -assume-parsing-unqualified-ownership-sil -enable-sil-verify-all %s -simplify-cfg | %FileCheck %s
// FIXME: Update for select_enum change.

import Builtin
import Swift

sil_stage canonical

///////////////////////
// Type Declarations //
///////////////////////

class foo {
  var a: Int
   deinit
  init()
}

sil @use_foo : $@convention(thin) (@owned foo) -> ()


///////////
// Tests //
///////////

// CHECK-LABEL: sil @test_dead_block
// CHECK-NEXT: bb0:
// CHECK-NEXT:   unreachable
// CHECK-NEXT: }
sil @test_dead_block : $() -> () {
bb0:
  unreachable

bb1:
  %4 = integer_literal $Builtin.Int64, 1
  br bb2

bb2:
  %5 = struct $Int64 (%4 : $Builtin.Int64)
  unreachable
}

// CHECK-LABEL: @release_in_arcinert_termination_block
// CHECK: bb0
// CHECK:   unreachable
// CHECK: }
sil @release_in_arcinert_termination_block : $(@owned foo) -> () {
bb0(%0 : $foo):
  br bb1

bb1:
  strong_release %0 : $foo
  unreachable
}

// CHECK-LABEL: @release_in_nonarcinert_termination_block
// CHECK: bb0
// CHECK: strong_release
// CHECK: apply
// CHECK: unreachable
sil @release_in_nonarcinert_termination_block : $(@owned foo) -> () {
bb0(%0 : $foo):
  br bb1

bb1:
  strong_release %0 : $foo
  %1 = function_ref @use_foo : $@convention(thin) (@owned foo) -> ()
  apply %1(%0) : $@convention(thin) (@owned foo) -> ()
  unreachable
}

// CHECK-LABEL: @test_single_pred_block
// CHECK: bb3([[ARG:%[0-9]+]] : $Builtin.Int64):
// CHECK: struct $Int64
// CHECK-NEXT: return
sil @test_single_pred_block : $@convention(thin) (Builtin.Int1) -> Int64 {
bb0(%0 : $Builtin.Int1):
  cond_br %0, bb1, bb3

bb1:
  %4 = integer_literal $Builtin.Int64, 1
  br bb2(%4 : $Builtin.Int64)

bb3:
  %9 = integer_literal $Builtin.Int64, 2
  br bb2(%9 : $Builtin.Int64)

bb2(%6 : $Builtin.Int64):
  %7 = struct $Int64 (%6 : $Builtin.Int64)
  br bb4(%7 : $Int64)

bb4(%8 : $Int64):
  return %8 : $Int64
}

// CHECK-LABEL: sil @canonicalize_not_branch
// CHECK: bb0([[ARG:%.*]] : $Builtin.Int1):
// CHECK:   cond_br [[ARG]], bb2, bb1
// CHECK: bb1:
// CHECK:   integer_literal {{.*}} 2
// CHECK:   br
// CHECK: bb2:
// CHECK:   integer_literal {{.*}} 3
// CHECK:   br

sil @canonicalize_not_branch : $@convention(thin) (Builtin.Int1) -> (Builtin.Int32) {
bb0(%0 : $Builtin.Int1):
  %1 = integer_literal $Builtin.Int1, -1
  %2 = builtin "xor_Int1"(%0 : $Builtin.Int1, %1 : $Builtin.Int1) : $Builtin.Int1
  cond_br %2, bb1, bb2

bb1:
  %4 = integer_literal $Builtin.Int32, 2
  br bb3(%4 : $Builtin.Int32)

bb2:
  %5 = integer_literal $Builtin.Int32, 3
  br bb3(%5 : $Builtin.Int32)

bb3(%6 : $Builtin.Int32):
  return %6 : $Builtin.Int32
}

// CHECK-LABEL: sil @canonicalize_not_branch_expect
// CHECK: bb0([[ARG:%.*]] : $Builtin.Int1):
// CHECK:   [[ZERO:%.*]] =  integer_literal $Builtin.Int1, 0
// CHECK:   [[EXPECT:%.*]] = builtin "int_expect_Int1"([[ARG]] : $Builtin.Int1, [[ZERO]]
// CHECK    cond_br [[EXPECT]], bb2, bb1
// CHECK: bb1:
// CHECK:   integer_literal {{.*}} 2
// CHECK:   br
// CHECK: bb2:
// CHECK:   integer_literal {{.*}} 3
// CHECK:   br

sil @canonicalize_not_branch_expect : $@convention(thin) (Builtin.Int1) -> (Builtin.Int32) {
bb0(%0 : $Builtin.Int1):
  %1 = integer_literal $Builtin.Int1, -1
  %2 = builtin "xor_Int1"(%0 : $Builtin.Int1, %1 : $Builtin.Int1) : $Builtin.Int1
  %3 = builtin "int_expect_Int1"(%2 : $Builtin.Int1, %1 : $Builtin.Int1) : $Builtin.Int1
  cond_br %3, bb1, bb2

bb1:
  %4 = integer_literal $Builtin.Int32, 2
  br bb3(%4 : $Builtin.Int32)

bb2:
  %5 = integer_literal $Builtin.Int32, 3
  br bb3(%5 : $Builtin.Int32)

bb3(%6 : $Builtin.Int32):
  return %6 : $Builtin.Int32
}

enum BoolLike { case true_, false_ }

// func testThread(a : BoolLike) -> Int32 {
//   if a { return 42 } else { return 17 } }
//
/// CHECK-LABEL: sil @testThread
sil @testThread : $@convention(thin) (@in BoolLike) -> Int64 {
bb0(%0 : $*BoolLike):
  // CHECK: switch_enum_addr %0 : $*BoolLike, case #BoolLike.true_!enumelt: bb1, case #BoolLike.false_!enumelt: bb2
  switch_enum_addr %0 : $*BoolLike, case #BoolLike.true_!enumelt: bb1, case #BoolLike.false_!enumelt: bb3 // id: %3

bb1:                                              // Preds: bb0
  %4 = integer_literal $Builtin.Int1, -1          // user: %5
  br bb2(%4 : $Builtin.Int1)                      // id: %5

bb2(%6 : $Builtin.Int1):                          // Preds: bb3 bb1
  br bb4                                          // id: %7

bb3:                                              // Preds: bb0
  %8 = integer_literal $Builtin.Int1, 0           // user: %9
  br bb2(%8 : $Builtin.Int1)                      // id: %9

bb4:                                              // Preds: bb2
  cond_br %6, bb5, bb6                            // id: %10

bb5:                                              // Preds: bb4
  %11 = metatype $@thin Int64.Type
  %12 = integer_literal $Builtin.Int64, 42        // user: %13
  %13 = struct $Int64 (%12 : $Builtin.Int64)      // user: %14
  br bb7(%13 : $Int64)                            // id: %14

bb6:                                              // Preds: bb4
  %15 = metatype $@thin Int64.Type
  %16 = integer_literal $Builtin.Int64, 17        // user: %17
  %17 = struct $Int64 (%16 : $Builtin.Int64)      // user: %18
  br bb7(%17 : $Int64)                            // id: %18

bb7(%19 : $Int64):                                // Preds: bb6 bb5
  return %19 : $Int64                             // id: %21
}

// func testThread2(a : Int32) -> Int32 {
//   enum b = (a ? _true : _false)
//   if b == _true { return 42 } else { return 17 }
//

/// CHECK-LABEL: sil @testThread2
/// CHECK: bb0([[COND:%.*]] : {{.*}}):
/// CHECK: cond_br [[COND]], bb1, bb2
/// CHECK: bb1:
/// CHECK:  integer_literal $Builtin.Int64, 42
/// CHeCK:  br bb3
/// CHECK: bb2:
/// CHECK:  integer_literal $Builtin.Int64, 17
/// CHECK:  br bb3
/// CHECK: bb3
/// CHECK:  return

sil @testThread2 : $@convention(thin) (Builtin.Int1) -> Int64 {
bb0(%0 : $Builtin.Int1):
  %t = integer_literal $Builtin.Int1, 1
  %f = integer_literal $Builtin.Int1, 0
  cond_br %0, bb1, bb2

bb1:                                              // Preds: bb0
  %4 = enum $BoolLike, #BoolLike.true_!enumelt    // user: %5
  br bb3(%4 : $BoolLike)                          // id: %5

bb2:                                              // Preds: bb0
  %8 = enum $BoolLike, #BoolLike.false_!enumelt   // user: %9
  br bb3(%8 : $BoolLike)                          // id: %9

bb3(%6 : $BoolLike):                              // Preds: bb3 bb1
  %100 = select_enum %6 : $BoolLike, case #BoolLike.true_!enumelt: %t, case #BoolLike.false_!enumelt: %f : $Builtin.Int1
  br bb4                                          // id: %7

bb4:                                              // Preds: bb2
  cond_br %100, bb5, bb6                          // id: %10

bb5:                                              // Preds: bb4
  %11 = metatype $@thin Int64.Type
  %12 = integer_literal $Builtin.Int64, 42        // user: %13
  %13 = struct $Int64 (%12 : $Builtin.Int64)      // user: %14
  br bb7(%13 : $Int64)                            // id: %14

bb6:                                              // Preds: bb4
  %15 = metatype $@thin Int64.Type
  %16 = integer_literal $Builtin.Int64, 17        // user: %17
  %17 = struct $Int64 (%16 : $Builtin.Int64)      // user: %18
  br bb7(%17 : $Int64)                            // id: %18

bb7(%19 : $Int64):                                // Preds: bb6 bb5
  return %19 : $Int64                             // id: %21
}

// func testThread3(a : Int32) -> Int32 {
//   (enum b, val) = (a ? (_true, 16) : (_false, 17))
//   if b == true { return 42 } else { return v } }
//


/// CHECK-LABEL: sil @testThread3
/// CHECK: bb0([[COND:%.*]] : {{.*}}):
/// CHECK: cond_br [[COND]], bb1, bb2
/// CHECK: bb1:
/// CHECK:  integer_literal $Builtin.Int64, 42
/// CHeCK:  br bb3
/// CHECK: bb2:
/// CHECK:  integer_literal $Builtin.Int64, 17
/// CHECK:  br bb3
/// CHECK: bb3
/// CHECK:  return

sil @testThread3 : $@convention(thin) (Builtin.Int1) -> Int64 {
bb0(%0 : $Builtin.Int1):
  %t = integer_literal $Builtin.Int1, 1
  %f = integer_literal $Builtin.Int1, 0
  cond_br %0, bb1, bb2

bb1:                                              // Preds: bb0
  %4 = enum $BoolLike, #BoolLike.true_!enumelt          // user: %5
  %40 = integer_literal $Builtin.Int64, 16
  br bb3(%4 : $BoolLike, %40 : $Builtin.Int64)                      // id: %5

bb2:                                              // Preds: bb0
  %8 = enum $BoolLike, #BoolLike.false_!enumelt           // user: %9
  %80 = integer_literal $Builtin.Int64, 17
  br bb3(%8 : $BoolLike, %80 : $Builtin.Int64)                      // id: %9

bb3(%6 : $BoolLike, %60 : $Builtin.Int64):                          // Preds: bb3 bb1
  %100 = select_enum %6 : $BoolLike, case #BoolLike.true_!enumelt: %t, case #BoolLike.false_!enumelt: %f : $Builtin.Int1
  br bb4                                          // id: %7

bb4:                                              // Preds: bb2
  cond_br %100, bb5, bb6                            // id: %10

bb5:                                              // Preds: bb4
  %11 = metatype $@thin Int64.Type
  %12 = integer_literal $Builtin.Int64, 42        // user: %13
  %13 = struct $Int64 (%12 : $Builtin.Int64)      // user: %14
  br bb7(%13 : $Int64)                            // id: %14

bb6:                                              // Preds: bb4
  %15 = metatype $@thin Int64.Type
  %17 = struct $Int64 (%60 : $Builtin.Int64)      // user: %18
  br bb7(%17 : $Int64)                            // id: %18

bb7(%19 : $Int64):                                // Preds: bb6 bb5
  return %19 : $Int64                             // id: %21
}



/// CHECK-LABEL: sil @testCondBrFold
/// CHECK: bb0(
/// CHECK-NEXT: return %1 : $Int64
sil @testCondBrFold : $@convention(thin) (Int64, Int64) -> Int64 {
bb0(%0 : $Int64, %1 : $Int64):
  %8 = integer_literal $Builtin.Int1, 0
  cond_br %8, bb1, bb2
bb1:
  unreachable
bb2:
  return %1 : $Int64
}

/// CHECK-LABEL: sil @testSwitchEnumFold
/// CHECK: bb0(
/// CHECK-NEXT: return %0 : $Int64
sil @testSwitchEnumFold : $@convention(thin) (Int64) -> Int64 {
bb0(%0 : $Int64):
  %1 = enum $BoolLike, #BoolLike.true_!enumelt
  switch_enum %1 : $BoolLike, case #BoolLike.true_!enumelt: bb2, case #BoolLike.false_!enumelt: bb1
bb1:
  unreachable
bb2:
  return %0 : $Int64
}

// CHECK-LABEL: @elim_trampoline
// CHECK: bb0
// CHECK:  cond_br {{.*}}, bb1, bb2
// CHECK:bb1:
// CHECK:  br bb3(%1
// CHECK:bb2:
// CHECK:  br bb3(%2
// CHECK:bb3({{.*}}):
// CHECK:  return
sil @elim_trampoline : $@convention(thin) (Builtin.Int1, Int64, Int64) -> Int64 {
bb0(%0 : $Builtin.Int1, %1 : $Int64, %2 : $Int64):
  cond_br %0, bb1(%1 : $Int64), bb2(%2 : $Int64)

bb1(%3 : $Int64):
  br bb3(%3 : $Int64)

bb2(%4 : $Int64):
  br bb3(%4 : $Int64)

bb3(%5 : $Int64):
  return %5 : $Int64
}

// CHECK-LABEL: @elim_trampoline2
// CHECK-NOT: cond_br %0, bb1(%1 : $Int64), bb1(%1 : $Int64)
// CHECK: return
sil @elim_trampoline2 : $@convention(thin) (Builtin.Int1, Int64) -> Int64 {
bb0(%0 : $Builtin.Int1, %1 : $Int64):
  cond_br %0, bb1(%1 : $Int64), bb2(%1 : $Int64)

bb1(%2 : $Int64):
  br bb3(%2 : $Int64)

bb2(%3 : $Int64):
  br bb3(%3 : $Int64)

bb3(%4 : $Int64):
  return %4 : $Int64
}

// CHECK-LABEL: @elim_trampoline_debug
// CHECK-NOT: cond_br %0, bb1(%1 : $Int64), bb1(%1 : $Int64)
// CHECK: return
sil @elim_trampoline_debug : $@convention(thin) (Builtin.Int1, Int64) -> Int64 {
bb0(%0 : $Builtin.Int1, %1 : $Int64):
  cond_br %0, bb1(%1 : $Int64), bb2(%1 : $Int64)

bb1(%2 : $Int64):
  debug_value %0 : $Builtin.Int1
  br bb3(%2 : $Int64)

bb2(%3 : $Int64):
  br bb3(%3 : $Int64)

bb3(%4 : $Int64):
  return %4 : $Int64
}

// CHECK-LABEL: @elim_trampoline3
// CHECK:  cond_br %0, bb1, bb2
// CHECK:bb1:
// CHECK:  br bb3(%1
// CHECK:bb2:
// CHECK:  br bb3(%2
// CHECK:bb3({{.*}}):
// CHECK:  return
sil @elim_trampoline3 : $@convention(thin) (Builtin.Int1, Int64, Int64) -> Int64 {
bb0(%0 : $Builtin.Int1, %1 : $Int64, %2 : $Int64):
  cond_br %0, bb1(%1 : $Int64), bb2(%2 : $Int64)

bb1(%3 : $Int64):
  br bb3(%3 : $Int64)

bb2(%4 : $Int64):
  br bb3(%4 : $Int64)

bb3(%5 : $Int64):
  br bb4(%5 : $Int64)

bb4(%6 : $Int64):
  return %6 : $Int64
}

// Make sure the cond_br is not simplified as it would create
// a critical edge.
// CHECK-LABEL: @elim_trampoline4
// CHECK: cond_br %0, bb1, bb2
// CHECK: bb1:
// CHECK-NEXT: br bb3
// CHECK: bb2:
// CHECK: br bb3
// CHECK: bb3
// CHECK: return
// CHECK: }

sil @external_f : $@convention(thin) () -> ()

sil @elim_trampoline4 : $@convention(thin) (Builtin.Int1, Int64, Int64) -> Int64 {
bb0(%0 : $Builtin.Int1, %1 : $Int64, %2 : $Int64):
  cond_br %0, bb1, bb2

bb1:
  br bb3(%1 : $Int64)

bb2:
  br bb4(%2 : $Int64)

bb4(%4 : $Int64):
  %55 = function_ref @external_f : $@convention(thin) () -> ()
  apply %55() : $@convention(thin) () -> ()
  br bb5(%4: $Int64)

bb3(%5 : $Int64):
  br bb5(%5 : $Int64)

bb5(%6 : $Int64):
  return %6 : $Int64
}

// Make sure that a conditional branch to a trampoline without parameters
// gets eliminated by branching to a target of this trampoline.
// CHECK-LABEL: @elim_trampoline5
// CHECK: cond_br
// CHECK: bb3:
// CHECK: cond_br
// CHECK: bb4{{.*}}:
// Last cond_br should branch directly to the target of a trampoline
// instead of the original bb3
// CHECK: cond_br {{.*}}, bb3, bb5
// CHECK: bb5:
// CHECK-NEXT: br bb4
// CHECK: }
sil @elim_trampoline5 : $@convention(thin) (Int32) -> () {
bb0(%0 : $Int32):
  %1 = integer_literal $Builtin.Int32, 0
  %2 = struct_extract %0 : $Int32, #Int32._value
  %3 = builtin "cmp_eq_Int32"(%1 : $Builtin.Int32, %2 : $Builtin.Int32) : $Builtin.Int1
  cond_br %3, bb1, bb2(%1 : $Builtin.Int32)

bb1:
  %5 = tuple ()
  return %5 : $()

bb2(%7 : $Builtin.Int32):
  %8 = integer_literal $Builtin.Int32, 1
  %9 = integer_literal $Builtin.Int1, 0
  %10 = integer_literal $Builtin.Int32, 2
  br bb5(%1 : $Builtin.Int32)

bb3:
  br bb4(%8 : $Builtin.Int32)

bb4(%13 : $Builtin.Int32):
  %14 = builtin "cmp_eq_Int32"(%13 : $Builtin.Int32, %2 : $Builtin.Int32) : $Builtin.Int1
  cond_br %14, bb1, bb2(%13 : $Builtin.Int32)

bb5(%16 : $Builtin.Int32):
  %17 = builtin "sadd_with_overflow_Int32"(%16 : $Builtin.Int32, %8 : $Builtin.Int32, %9 : $Builtin.Int1) : $(Builtin.Int32, Builtin.Int1)
  %18 = tuple_extract %17 : $(Builtin.Int32, Builtin.Int1), 0
  %19 = builtin "cmp_eq_Int32"(%18 : $Builtin.Int32, %10 : $Builtin.Int32) : $Builtin.Int1
  cond_br %19, bb3, bb5(%18 : $Builtin.Int32)
}

// CHECK-LABEL: @elim_trampoline_loop
// Make sure we are not crashing on this one.
// CHECK: return
sil @elim_trampoline_loop : $@convention(thin) (Builtin.Int1, Int64, Int64) -> Int64 {
bb0(%0 : $Builtin.Int1, %1 : $Int64, %2 : $Int64):
  cond_br %0, bb1(%1 : $Int64), bb2(%2 : $Int64)

bb1(%3 : $Int64):
  br bb3(%3 : $Int64)

bb2(%4 : $Int64):
  br bb2(%4 : $Int64)

bb3(%5 : $Int64):
  br bb4(%5 : $Int64)

bb4(%6 : $Int64):
  return %6 : $Int64
}

// CHECK-LABEL: @elim_common_arg
// CHECK: bb3:
// CHECK-NEXT: return %1
sil @elim_common_arg : $@convention(thin) (Builtin.Int1, Int64) -> Int64 {
bb0(%0 : $Builtin.Int1, %1 : $Int64):
  %f1 = function_ref @external_f : $@convention(thin) () -> ()
  cond_br %0, bb1, bb2

bb1:
  apply %f1() : $@convention(thin) () -> ()
  br bb3(%1 : $Int64)

bb2:
  apply %f1() : $@convention(thin) () -> ()
  br bb3(%1 : $Int64)

bb3(%a1 : $Int64):
  return %a1 : $Int64
}

// CHECK-LABEL: @elim_diamonds
// CHECK: bb0
// CHECK-NEXT: return %1
sil @elim_diamonds : $@convention(thin) (Builtin.Int1, Int64, Int64) -> Int64 {
bb0(%0 : $Builtin.Int1, %1 : $Int64, %2 : $Int64):
  cond_br %0, bb1(%1 : $Int64), bb2(%1 : $Int64)

bb1(%3 : $Int64):
  br bb3(%3 : $Int64)

bb2(%4 : $Int64):
  br bb3(%4 : $Int64)

bb3(%5 : $Int64):
  cond_br %0, bb4(%5 : $Int64), bb5(%5 : $Int64)

bb4(%6 : $Int64):
  br bb6(%6 : $Int64)

bb5(%7 : $Int64):
  br bb6(%7 : $Int64)

bb6(%8 : $Int64):
  return %8 : $Int64
}

// CHECK-LABEL: @infinite_loop
// CHECK: bb0
// CHECK-NEXT: br bb1
// CHECK: bb1
// CHECK-NEXT: br bb1
sil @infinite_loop : $@convention(thin) () -> () {
bb0:
  br bb1
bb1:
  br bb1
}

import Builtin
import Swift

// CHECK-LABEL: @dead_loop
// CHECK-NOT: br bb
sil @dead_loop : $@convention(thin) () -> () {
bb0:
  %0 = integer_literal $Builtin.Int1, 0           // users: %1, %4
  %2 = integer_literal $Builtin.Int1, -1          // user: %11
  cond_br %0, bb1, bb3                            // id: %4

bb1:                                              // Preds: bb0
  %5 = integer_literal $Builtin.Int32, 0           // users: %6, %7
  %6 = struct $Int32 (%5 : $Builtin.Int32)
  br bb2(%5 : $Builtin.Int32)                      // id: %7

bb2(%8 : $Builtin.Int32):                          // Preds: bb1 bb2
  %9 = integer_literal $Builtin.Int32, 1           // user: %11
  %11 = builtin "sadd_with_overflow_Int32"(%8 : $Builtin.Int32, %9 : $Builtin.Int32, %2 : $Builtin.Int1) : $(Builtin.Int32, Builtin.Int1) // users: %12, %13
  %12 = tuple_extract %11 : $(Builtin.Int32, Builtin.Int1), 0 // users: %15, %16
  %13 = tuple_extract %11 : $(Builtin.Int32, Builtin.Int1), 1 // user: %14
  cond_fail %13 : $Builtin.Int1                   // id: %14
  %15 = struct $Int32 (%12 : $Builtin.Int32)
  br bb2(%12 : $Builtin.Int32)                     // id: %16

bb3:                                              // Preds: bb0
  %17 = tuple ()                                  // user: %18
  return %17 : $()                                // id: %18
}

// We should be able to compile this down to returning the parameter
// but we're not quite there yet.
// CHECK-LABEL: @nop
sil @nop : $@convention(thin) (Bool) -> Bool {
bb0(%0 : $Bool):
  %1 = struct_extract %0 : $Bool, #Bool._value
// CHECK: cond_br %1, [[TRUE:[a-zA-Z0-9]+]], [[FALSE:[a-zA-Z0-9]+]]
  cond_br %1, bb1, bb2

// CHECK: [[TRUE]]:
bb1:
  %3 = integer_literal $Builtin.Int1, 0
  %4 = struct $Bool (%3 : $Builtin.Int1)
// CHECK: br [[RETURN:[a-zA-Z0-9]+]]
  br bb3(%4 : $Bool)

// CHECK: [[FALSE]]:
bb2:
  %6 = integer_literal $Builtin.Int1, -1          // user: %7
  %7 = struct $Bool (%6 : $Builtin.Int1)          // user: %8
// CHECK: br [[RETURN]]
  br bb3(%7 : $Bool)                              // id: %8

// CHECK: [[RETURN]]
bb3(%9 : $Bool):                                  // Preds: bb1 bb2
// CHECK-NOT: struct_extract
  %10 = struct_extract %9 : $Bool, #Bool._value    // user: %11
// CHECK: return
  cond_br %10, bb4, bb5                           // id: %11

// CHECK-NOT: bb4
bb4:                                              // Preds: bb3
  %12 = integer_literal $Builtin.Int1, 0          // user: %13
  %13 = struct $Bool (%12 : $Builtin.Int1)        // user: %14
  br bb6(%13 : $Bool)                             // id: %14

// CHECK-NOT: bb5
bb5:                                              // Preds: bb3
  %15 = integer_literal $Builtin.Int1, -1         // user: %16
  %16 = struct $Bool (%15 : $Builtin.Int1)        // user: %17
  br bb6(%16 : $Bool)                             // id: %17

bb6(%18 : $Bool):                                 // Preds: bb4 bb5
  return %18 : $Bool                              // id: %19
}

class C {
  final var value: Int32
  init(v: Int32)
}

// CHECK-LABEL: @redundant_switchenum
sil @redundant_switchenum : $@convention(thin) (@owned Optional<C>) -> Int32 {
bb0(%0 : $Optional<C>):
  switch_enum %0 : $Optional<C>, case #Optional.some!enumelt.1: bb1, case #Optional.none!enumelt: bb2

// CHECK: bb1:
bb1:
  %9 = integer_literal $Builtin.Int1, -1
  %10 = struct $Bool (%9 : $Builtin.Int1)
// CHECK:  br [[DEST:[a-zA-Z0-9]+]]
  br bb3(%10 : $Bool)

// CHECK: bb2:
bb2:
  %17 = integer_literal $Builtin.Int1, 0
  %18 = struct $Bool (%17 : $Builtin.Int1)
// CHECK: br [[DEST]]
  br bb3(%18 : $Bool)

// CHECK: [[DEST]]({{.*}}):
bb3(%12 : $Bool):
  %15 = struct_extract %12 : $Bool, #Bool._value
// CHECK-NOT: cond_br
// CHECK: return
  cond_br %15, bb4, bb7

// CHECK-NOT: bb4:
bb4:
  %21 = alloc_stack $Optional<C>
  store %0 to %21 : $*Optional<C>
// CHECK-NOT: switch_enum
  switch_enum %0 : $Optional<C>, case #Optional.some!enumelt.1: bb5, case #Optional.none!enumelt: bb6

bb5:
  %25 = unchecked_take_enum_data_addr %21 : $*Optional<C>, #Optional.some!enumelt.1
  %26 = load %25 : $*C
  dealloc_stack %21 : $*Optional<C>
  %29 = ref_element_addr %26 : $C, #C.value
  %30 = load %29 : $*Int32
  br bb8(%30 : $Int32)

bb6:
  %34 = builtin "int_trap"() : $()
  unreachable

bb7:
  %36 = integer_literal $Builtin.Int32, 0
  %37 = struct $Int32 (%36 : $Builtin.Int32)
  br bb8(%37 : $Int32)

bb8(%39 : $Int32):
  release_value %0 : $Optional<C>
  return %39 : $Int32
}

enum A {
  case B, C, D
}

// CHECK-LABEL: cannot_optimize_switch_enum
sil @cannot_optimize_switch_enum : $@convention(thin) (A) -> () {
// CHECK: bb0
bb0(%0 : $A):
// CHECK: %1 = function_ref
// CHECK-NEXT: switch_enum %0 : $A, case #A.B!enumelt: bb1, default [[BB:bb[0-9a-zA-Z]+]]
  %f1 = function_ref @external_f : $@convention(thin) () -> ()
  switch_enum %0 : $A, case #A.B!enumelt: bb1, default bb2

bb1:
  apply %f1() : $@convention(thin) () -> ()
  br bb5

// CHECK: [[BB]]
bb2:
// CHECK-NEXT: switch_enum %0
  switch_enum %0 : $A, case #A.C!enumelt: bb3, default bb4

bb3:
  apply %f1() : $@convention(thin) () -> ()
  br bb5

bb4:
  apply %f1() : $@convention(thin) () -> ()
  br bb5

bb5:
  %6 = tuple ()
  return %6 : $()
}

// CHECK-LABEL: sil @simplify_switch_enum1
// CHECK: bb0:
// CHECK-NOT: bb[0-9]
// CHECK: apply
// CHECK-NEXT: return
sil @simplify_switch_enum1 : $@convention(thin) () -> Int32 {
bb0:
  %10 = integer_literal $Builtin.Int32, 2
  %11 = struct $Int32 (%10 : $Builtin.Int32)
  %20 = integer_literal $Builtin.Int32, 3
  %21 = struct $Int32 (%20 : $Builtin.Int32)
  cond_br undef, bb1, bb2

bb1:
  %12 = enum $Optional<Int32>, #Optional.some!enumelt.1, %11 : $Int32
  br bb3(%12 : $Optional<Int32>)

bb2:
  %22 = enum $Optional<Int32>, #Optional.some!enumelt.1, %21 : $Int32
  br bb3(%22 : $Optional<Int32>)

bb3(%30 : $Optional<Int32>):
  %u = function_ref @unknown : $@convention(thin) () -> ()
  apply %u() : $@convention(thin) () -> ()
  switch_enum %30 : $Optional<Int32>, case #Optional.none!enumelt: bb4, case #Optional.some!enumelt.1: bb5

bb4:
  br bb6(%11 : $Int32)

bb5:
  br bb6(%21 : $Int32)

bb6(%r : $Int32):
  return %r : $Int32
}

// CHECK-LABEL: sil @simplify_switch_enum2
// CHECK: bb3([[A:%[0-9]+]] : $Optional<Int32>):
// CHECK: apply
// CHECK: [[R:%[0-9]+]] = unchecked_enum_data [[A]] : $Optional<Int32>, #Optional.some!enumelt.1
// CHECK: return [[R]]
sil @simplify_switch_enum2 : $@convention(thin) (Optional<Int32>) -> Int32 {
bb0(%0 : $Optional<Int32>):
  %10 = integer_literal $Builtin.Int32, 2
  %11 = struct $Int32 (%10 : $Builtin.Int32)
  %20 = integer_literal $Builtin.Int32, 3
  %21 = struct $Int32 (%20 : $Builtin.Int32)
  switch_enum %0 : $Optional<Int32>, case #Optional.none!enumelt: bb1, case #Optional.some!enumelt.1: bb2

bb1:
  %12 = enum $Optional<Int32>, #Optional.some!enumelt.1, %11 : $Int32
  br bb3(%12 : $Optional<Int32>)

bb2:
  br bb3(%0 : $Optional<Int32>)

bb3(%30 : $Optional<Int32>):
  %u = function_ref @unknown : $@convention(thin) () -> ()
  apply %u() : $@convention(thin) () -> ()
  switch_enum %30 : $Optional<Int32>, case #Optional.none!enumelt: bb4, case #Optional.some!enumelt.1: bb5

bb4:
  br bb6(%21 : $Int32)

bb5(%p : $Int32):
  br bb6(%p : $Int32)

bb6(%r : $Int32):
  return %r : $Int32
}

// CHECK-LABEL: sil @identical_switch_enum_dests : $@convention(thin) (Optional<Int32>) -> () {
// CHECK: bb0(%0 : $Optional<Int32>):
// CHECK-NEXT: tuple
// CHECK-NEXT: return
sil @identical_switch_enum_dests : $@convention(thin) (Optional<Int32>) -> () {
bb0(%0 : $Optional<Int32>):
  switch_enum %0 : $Optional<Int32>, case #Optional.none!enumelt: bb1, case #Optional.some!enumelt.1: bb2

bb1:
  br bb3

bb2:
  br bb3

bb3:
  %r = tuple()
  return %r : $()
}

// CHECK-LABEL: sil @identical_switch_enum_addr_dests : $@convention(thin) (@in Optional<Int32>) -> () {
// CHECK: bb0(%0 : $*Optional<Int32>):
// CHECK-NEXT: tuple
// CHECK-NEXT: return
sil @identical_switch_enum_addr_dests : $@convention(thin) (@in Optional<Int32>) -> () {
bb0(%0 : $*Optional<Int32>):
  switch_enum_addr %0 : $*Optional<Int32>, case #Optional.none!enumelt: bb1, case #Optional.some!enumelt.1: bb2

bb1:
  br bb3

bb2:
  br bb3

bb3:
  %r = tuple()
  return %r : $()
}

// CHECK-LABEL: sil @identical_switch_value_dests : $@convention(thin) (Builtin.Int32) -> () {
// CHECK: bb0(%0 : $Builtin.Int32):
// CHECK-NEXT: integer_literal
// CHECK-NEXT: integer_literal
// CHECK-NEXT: tuple
// CHECK-NEXT: return
sil @identical_switch_value_dests : $@convention(thin) (Builtin.Int32) -> () {
bb0(%0 : $Builtin.Int32):
  %1 = integer_literal $Builtin.Int32, 24
  %2 = integer_literal $Builtin.Int32, 25
  switch_value %0 : $Builtin.Int32, case %1: bb1, case %2: bb2

bb1:
  br bb3

bb2:
  br bb3

bb3:
  %r = tuple()
  return %r : $()
}

// CHECK-LABEL: sil @fold_switch_value : $@convention(thin) () -> Int32 {
// CHECK: bb0:
// CHECK-NOT: bb1
// CHECK: integer_literal $Builtin.Int32, 100
// CHECK-NEXT: struct
// CHECK-NEXT: return
sil @fold_switch_value : $@convention(thin) () -> Int32 {
bb0:
  %1 = integer_literal $Builtin.Int32, 24
  %2 = integer_literal $Builtin.Int32, 25
  switch_value %1 : $Builtin.Int32, case %1: bb1, case %2: bb2

bb1:
  %3 = integer_literal $Builtin.Int32, 100
  br bb3(%3 : $Builtin.Int32)

bb2:
  %4 = integer_literal $Builtin.Int32, 200
  br bb3(%4 : $Builtin.Int32)

bb3(%5 : $Builtin.Int32):
  %r = struct $Int32 (%5 : $Builtin.Int32)
  return %r : $Int32
}


// CHECK-LABEL: @dominator_based_simplify_condbr
// CHECK:  integer_literal $Builtin.Int64, 1
// CHECK-NOT:  integer_literal $Builtin.Int64, 2
// CHECK-NOT:  integer_literal $Builtin.Int64, 3
// CHECK:  integer_literal $Builtin.Int64, 4
// CHECK: return
sil @dominator_based_simplify_condbr : $@convention(thin) (Builtin.Int1) -> Int64 {
bb0(%0 : $Builtin.Int1):
  %l1 = integer_literal $Builtin.Int1, -1
  cond_br %0, bb1, bb4

bb1:
  cond_br %0, bb2, bb3

bb2:
  %1 = integer_literal $Builtin.Int64, 1
  br bb7(%1 : $Builtin.Int64)

bb3:
  %2 = integer_literal $Builtin.Int64, 2
  br bb7(%2 : $Builtin.Int64)

bb4:
  // expect-intrinsics should be transparent for checking the condition.
  %x1 = builtin "int_expect_Int1"(%0 : $Builtin.Int1, %l1 : $Builtin.Int1) : $Builtin.Int1
  cond_br %x1, bb5, bb6

bb5:
  %3 = integer_literal $Builtin.Int64, 3
  br bb7(%3 : $Builtin.Int64)

bb6:
  %4 = integer_literal $Builtin.Int64, 4
  br bb7(%4 : $Builtin.Int64)

bb7(%6 : $Builtin.Int64):
  %7 = struct $Int64 (%6 : $Builtin.Int64)
  return %7 : $Int64
}

// CHECK-LABEL: @dominator_based_simplify_condbr_with_inverts
// CHECK-NOT:  integer_literal $Builtin.Int64, 1
// CHECK: [[I2:%[0-9]+]] = integer_literal $Builtin.Int64, 2
// CHECK: br bb3([[I2]] : $Builtin.Int64)
// CHECK-NOT:  integer_literal $Builtin.Int64, 3
// CHECK: [[I4:%[0-9]+]] = integer_literal $Builtin.Int64, 4
// CHECK: br bb3([[I4]] : $Builtin.Int64)
// CHECK: bb3([[R:%[0-9]+]] : $Builtin.Int64):
// CHECK-NEXT: return [[R]]
sil @dominator_based_simplify_condbr_with_inverts : $@convention(thin) (Builtin.Int1) -> Builtin.Int64 {
bb0(%0 : $Builtin.Int1):
  %l1 = integer_literal $Builtin.Int1, -1
  %x1 = builtin "xor_Int1"(%0 : $Builtin.Int1, %l1 : $Builtin.Int1) : $Builtin.Int1
  cond_br %x1, bb1, bb4

bb1:
  cond_br %0, bb2, bb3

bb2:
  %1 = integer_literal $Builtin.Int64, 1
  br bb7(%1 : $Builtin.Int64)

bb3:
  %2 = integer_literal $Builtin.Int64, 2
  br bb7(%2 : $Builtin.Int64)

bb4:
  // expect-intrinsics should be transparent for checking the condition.
  %x2 = builtin "int_expect_Int1"(%0 : $Builtin.Int1, %l1 : $Builtin.Int1) : $Builtin.Int1
  %x3 = builtin "xor_Int1"(%0 : $Builtin.Int1, %l1 : $Builtin.Int1) : $Builtin.Int1
  cond_br %x3, bb5, bb6

bb5:
  %3 = integer_literal $Builtin.Int64, 3
  br bb7(%3 : $Builtin.Int64)

bb6:
  %4 = integer_literal $Builtin.Int64, 4
  br bb7(%4 : $Builtin.Int64)

bb7(%6 : $Builtin.Int64):
  return %6 : $Builtin.Int64
}

// CHECK-LABEL: @switch_enum_dominates_switch_enum_arg
// CHECK:      bb0(%0 : $Optional<Builtin.Int32>):
// CHECK-NEXT:   switch_enum %0 {{.*}} case #Optional.some!enumelt.1: bb2
// CHECK:      bb2:
// CHECK-NEXT:   [[D:%[0-9]+]] = unchecked_enum_data %0
// CHECK-NEXT:   br bb3([[D]] : $Builtin.Int32)
// CHECK:      bb3([[R:%[0-9]+]] : $Builtin.Int32):
// CHECK-NEXT:   return [[R]]
sil @switch_enum_dominates_switch_enum_arg : $@convention(thin) (Optional<Builtin.Int32>) -> Builtin.Int32 {
bb0(%0 : $Optional<Builtin.Int32>):
  switch_enum %0 : $Optional<Builtin.Int32>, case #Optional.none!enumelt: bb1, case #Optional.some!enumelt.1: bb2

bb1:
  %i1 = integer_literal $Builtin.Int32, 1
  br bb5(%i1 : $Builtin.Int32)

bb2:
  switch_enum %0 : $Optional<Builtin.Int32>, case #Optional.none!enumelt: bb3, case #Optional.some!enumelt.1: bb4

bb3:
  %i2 = integer_literal $Builtin.Int32, 2
  br bb5(%i2 : $Builtin.Int32)

bb4(%e : $Builtin.Int32):
  br bb5(%e : $Builtin.Int32)

bb5(%r : $Builtin.Int32):
  return %r : $Builtin.Int32
}

// CHECK-LABEL: @switch_enum_dominates_switch_enum_arg_reuse
// CHECK:      bb0(%0 : $Optional<Builtin.Int32>):
// CHECK-NEXT:   switch_enum %0 {{.*}} case #Optional.some!enumelt.1: bb2
// CHECK:      bb2({{.*}} : $Builtin.Int32):
// CHECK-NEXT:   [[A:%[0-9]+]] = unchecked_enum_data %0
// CHECK-NEXT:   br bb3([[A]] : $Builtin.Int32)
// CHECK:      bb3([[R:%[0-9]+]] : $Builtin.Int32):
// CHECK-NEXT:   return [[R]]
sil @switch_enum_dominates_switch_enum_arg_reuse : $@convention(thin) (Optional<Builtin.Int32>) -> Builtin.Int32 {
bb0(%0 : $Optional<Builtin.Int32>):
  switch_enum %0 : $Optional<Builtin.Int32>, case #Optional.none!enumelt: bb1, case #Optional.some!enumelt.1: bb2

bb1:
  %i1 = integer_literal $Builtin.Int32, 1
  br bb5(%i1 : $Builtin.Int32)

bb2(%d : $Builtin.Int32):
  switch_enum %0 : $Optional<Builtin.Int32>, case #Optional.none!enumelt: bb3, case #Optional.some!enumelt.1: bb4

bb3:
  %i2 = integer_literal $Builtin.Int32, 2
  br bb5(%i2 : $Builtin.Int32)

bb4(%e : $Builtin.Int32):
  br bb5(%e : $Builtin.Int32)

bb5(%r : $Builtin.Int32):
  return %r : $Builtin.Int32
}

// CHECK-LABEL: sil @simplify_loop_header
// CHECK: bb1(
// CHECK:  cond_br {{.*}}, bb2, bb3
// CHECK: bb2:
// CHECK:  return
// CHECK: bb3:
// CHECK:  enum $Optional<Int32>, #Optional.some
// CHECK:  br bb1(

sil @simplify_loop_header : $@convention(thin) () -> () {
bb0:
  %0 = integer_literal $Builtin.Int32, 0
  %1 = integer_literal $Builtin.Int32, 1000
  br bb1(%0 : $Builtin.Int32)

bb1(%3 : $Builtin.Int32):
  %4 = struct $Int32 (%3 : $Builtin.Int32)
  %6 = builtin "cmp_eq_Int32"(%3 : $Builtin.Int32, %1 : $Builtin.Int32) : $Builtin.Int1
  cond_br %6, bb2, bb3

bb2:
  %8 = enum $Optional<Int32>, #Optional.none!enumelt
  br bb4(%3 : $Builtin.Int32, %8 : $Optional<Int32>)

bb3:
  %10 = integer_literal $Builtin.Int32, 1
  %12 = integer_literal $Builtin.Int1, -1
  %13 = builtin "sadd_with_overflow_Int32"(%3 : $Builtin.Int32, %10 : $Builtin.Int32, %12 : $Builtin.Int1) : $(Builtin.Int32, Builtin.Int1)
  %14 = tuple_extract %13 : $(Builtin.Int32, Builtin.Int1), 0
  %15 = tuple_extract %13 : $(Builtin.Int32, Builtin.Int1), 1
  cond_fail %15 : $Builtin.Int1
  %17 = enum $Optional<Int32>, #Optional.some!enumelt.1, %4 : $Int32
  br bb4(%14 : $Builtin.Int32, %17 : $Optional<Int32>)

bb4(%19 : $Builtin.Int32, %20 : $Optional<Int32>):
  switch_enum %20 : $Optional<Int32>, case #Optional.some!enumelt.1: bb5, case #Optional.none!enumelt: bb6

bb5:
  // This could be a use like we generate for a loop with an induction
  // variable use like in:
  //  for i in 1..10 { a[i] = i }
  %9 = unchecked_enum_data %20 : $Optional<Int32>, #Optional.some!enumelt.1
  br bb1(%19 : $Builtin.Int32)

bb6:
  %23 = tuple ()
  return %23 : $()
}

class Base {
  @inline(never) func inner()
  func middle()
  func outer()
}

class Derived : Base {
  override func inner()
  @inline(never) final override func middle()
}

class Final : Derived {
}

sil @_TFC3ccb4Base5innerfS0_FT_T_ : $@convention(method) (@guaranteed Base) -> ()
sil @_TFC3ccb4Base6middlefS0_FT_T_ : $@convention(method) (@guaranteed Base) -> ()

// CHECK-LABEL: sil @redundant_checked_cast_br
sil @redundant_checked_cast_br : $@convention(method) (@guaranteed Base) -> () {
bb0(%0 : $Base):
// CHECK: [[METHOD:%.*]] = class_method %0 : $Base, #Base.middle!1 : (Base) -> () -> (), $@convention(method) (@guaranteed Base) -> ()
  %1 = class_method %0 : $Base, #Base.middle!1 : (Base) -> () -> (), $@convention(method) (@guaranteed Base) -> ()
// CHECK: checked_cast_br [exact] %0 : $Base to $Base, [[SUCCESS:bb[0-9]+]], [[FAIL:bb[0-9]+]]
  checked_cast_br [exact] %0 : $Base to $Base, bb2, bb7

// CHECK: bb1
bb1:
  %3 = tuple ()
  return %3 : $()

bb2(%5 : $Base):
// CHECK: [[SUCCESS]]
  %7 = class_method %0 : $Base, #Base.inner!1 : (Base) -> () -> (), $@convention(method) (@guaranteed Base) -> ()
// CHECK-NOT: checked_cast_br
  checked_cast_br [exact] %0 : $Base to $Base, bb3, bb5
// CHECK: [[INNER:%.*]] = function_ref @_TFC3ccb4Base5innerfS0_FT_T_ : $@convention(method) (@guaranteed Base) -> ()
// CHECK: apply [[INNER]]
// CHECK: br bb1

bb3(%9 : $Base):
// CHECK: [[FAIL]]
// CHECK-NOT: function-ref
// CHECK: apply [[METHOD]]

  %10 = function_ref @_TFC3ccb4Base5innerfS0_FT_T_ : $@convention(method) (@guaranteed Base) -> ()
  %11 = apply %10(%0) : $@convention(method) (@guaranteed Base) -> ()
  br bb4

bb4:
  %13 = tuple ()
  br bb6(%13 : $())

bb5:
  %15 = apply %7(%0) : $@convention(method) (@guaranteed Base) -> ()
  br bb4

bb6(%17 : $()):
  br bb1

bb7:
  %19 = apply %1(%0) : $@convention(method) (@guaranteed Base) -> ()
  br bb1
}


// CHECK-LABEL: sil @not_redundant_checked_cast_br : $@convention(method) (@guaranteed Base) -> () {
sil @not_redundant_checked_cast_br : $@convention(method) (@guaranteed Base) -> () {
bb0(%0 : $Base):
// CHECK: [[METHOD:%.*]] = class_method %0 : $Base, #Base.middle!1 : (Base) -> () -> (), $@convention(method) (@guaranteed Base) -> ()
  %1 = class_method %0 : $Base, #Base.middle!1 : (Base) -> () -> (), $@convention(method) (@guaranteed Base) -> ()
// CHECK: checked_cast_br [exact] %0 : $Base to $Base, [[SUCCESS:bb[0-9]+]], [[FAIL:bb[0-9]+]]
  checked_cast_br [exact] %0 : $Base to $Base, bb2, bb7

bb1:
  %3 = tuple ()
  return %3 : $()

bb2(%5 : $Base):
// CHECK: [[SUCCESS]]
// CHECK: [[METHOD2:%.*]] = class_method %0 : $Base, #Base.inner!1 : (Base) -> () -> (), $@convention(method) (@guaranteed Base) -> ()
  %7 = class_method %0 : $Base, #Base.inner!1 : (Base) -> () -> (), $@convention(method) (@guaranteed Base) -> ()
  %8 = apply %7(%0) : $@convention(method) (@guaranteed Base) -> ()
  br bb4

bb3(%9 : $Derived):
  %10 = function_ref @_TFC3ccb4Base5innerfS0_FT_T_ : $@convention(method) (@guaranteed Base) -> ()
  %11 = apply %10(%0) : $@convention(method) (@guaranteed Base) -> ()
  br bb4

bb4:
  %13 = tuple ()
  br bb6(%13 : $())

bb5:
  %14 = class_method %0 : $Base, #Base.inner!1 : (Base) -> () -> (), $@convention(method) (@guaranteed Base) -> ()
  %15 = apply %14(%0) : $@convention(method) (@guaranteed Base) -> ()
  br bb4

bb6(%17 : $()):
  br bb1

// CHECK: bb4:
// CHECK: tuple ()
// CHECK: return

bb7:
// CHECK: checked_cast_br [exact] %0 : $Base to $Derived
  checked_cast_br [exact] %0 : $Base to $Derived, bb3, bb5
}

// CHECK-LABEL: sil @failing_checked_cast_br
sil @failing_checked_cast_br : $@convention(method) (@guaranteed Base) -> () {
bb0(%0 : $Base):
// CHECK: [[METHOD:%.*]] = class_method %0 : $Base, #Base.middle!1 : (Base) -> () -> (), $@convention(method) (@guaranteed Base) -> ()
  %1 = class_method %0 : $Base, #Base.middle!1 : (Base) -> () -> (), $@convention(method) (@guaranteed Base) -> ()
// CHECK: checked_cast_br [exact] %0 : $Base to $Base, [[SUCCESS:bb[0-9]+]], [[FAIL:bb[0-9]+]]
  checked_cast_br [exact] %0 : $Base to $Base, bb2, bb7

// CHECK-LABEL: bb1
bb1:
  %3 = tuple ()
  return %3 : $()

bb2(%5 : $Base):
// CHECK: [[SUCCESS]]
// CHECK: [[METHOD2:%.*]] = class_method %0 : $Base, #Base.inner!1 : (Base) -> () -> (), $@convention(method) (@guaranteed Base) -> ()
  %7 = class_method %0 : $Base, #Base.inner!1 : (Base) -> () -> (), $@convention(method) (@guaranteed Base) -> ()
// CHECK-NOT: checked_cast_br [exact] %0 : $Base to $Derived
// CHECK: apply [[METHOD2]]
// Check that checked_cast_br [exact] was replaced by a branch to the failure BB of the checked_cast_br.
// This is because bb2 is reached via the success branch of the checked_cast_br [exact] from bb0.
// It means that the exact dynamic type of %0 is $Base. Thus it cannot be $Derived.
// CHECK: br bb1
  checked_cast_br [exact] %5 : $Base to $Derived, bb3, bb5

bb3(%9 : $Derived):
  %10 = function_ref @_TFC3ccb4Base5innerfS0_FT_T_ : $@convention(method) (@guaranteed Base) -> ()
  %11 = apply %10(%0) : $@convention(method) (@guaranteed Base) -> ()
  br bb4

bb4:
  %13 = tuple ()
  br bb6(%13 : $())

bb5:
  %15 = apply %7(%0) : $@convention(method) (@guaranteed Base) -> ()
  br bb4

bb6(%17 : $()):
  br bb1

bb7:
  %19 = apply %1(%0) : $@convention(method) (@guaranteed Base) -> ()
  br bb1
}

sil @unknown2 : $@convention(thin) () -> ()

// CHECK-LABEL: no_checked_cast_br_threading_with_alloc_ref_stack
// CHECK: checked_cast_br
// CHECK: apply
// CHECK: apply
// CHECK: checked_cast_br
// CHECK: apply
// CHECK: apply
// CHECK: return
sil @no_checked_cast_br_threading_with_alloc_ref_stack : $@convention(method) (@guaranteed Base) -> () {
bb0(%0 : $Base):
  %fu = function_ref @unknown : $@convention(thin) () -> ()
  %fu2 = function_ref @unknown2 : $@convention(thin) () -> ()
  checked_cast_br [exact] %0 : $Base to $Base, bb1, bb2

bb1(%1 : $Base):
  apply %fu() : $@convention(thin) () -> ()
  br bb3

bb2:
  apply %fu2() : $@convention(thin) () -> ()
  br bb3

bb3:
  %a = alloc_ref [stack] $Base
  checked_cast_br [exact] %0 : $Base to $Base, bb4, bb5

bb4(%2 : $Base):
  apply %fu() : $@convention(thin) () -> ()
  br bb6

bb5:
  apply %fu2() : $@convention(thin) () -> ()
  br bb6

bb6:
  dealloc_ref [stack] %a : $Base
  %r = tuple()
  return %r : $()
}


// CHECK-LABEL: sil @jumpthread_switch_enum
// CHECK-NOT: switch_enum
// CHECK: return

sil @jumpthread_switch_enum : $@convention(thin) (Int32) -> Int32 {
bb0(%0 : $Int32):
  %1 = integer_literal $Builtin.Int32, 0
  %2 = integer_literal $Builtin.Int32, 1
  %3 = struct_extract %0 : $Int32, #Int32._value
  %5 = integer_literal $Builtin.Int1, -1
  %6 = builtin "sadd_with_overflow_Int32"(%3 : $Builtin.Int32, %2 : $Builtin.Int32, %5 : $Builtin.Int1) : $(Builtin.Int32, Builtin.Int1)
  %7 = tuple_extract %6 : $(Builtin.Int32, Builtin.Int1), 0
  %8 = tuple_extract %6 : $(Builtin.Int32, Builtin.Int1), 1
  cond_fail %8 : $Builtin.Int1
  %11 = builtin "cmp_eq_Int32"(%2 : $Builtin.Int32, %7 : $Builtin.Int32) : $Builtin.Int1
  cond_br %11, bb8(%1 : $Builtin.Int32), bb2

bb2:
  %14 = integer_literal $Builtin.Int32, 2
  %15 = struct $Int32 (%2 : $Builtin.Int32)
  %16 = enum $Optional<Int32>, #Optional.some!enumelt.1, %15 : $Int32
  br bb3(%1 : $Builtin.Int32, %14 : $Builtin.Int32, %16 : $Optional<Int32>)

bb3(%18 : $Builtin.Int32, %19 : $Builtin.Int32, %20 : $Optional<Int32>):
  switch_enum %20 : $Optional<Int32>, case #Optional.some!enumelt.1: bb4, case #Optional.none!enumelt: bb5

bb4:
  %22 = unchecked_enum_data %20 : $Optional<Int32>, #Optional.some!enumelt.1
  %23 = struct_extract %22 : $Int32, #Int32._value
  %24 = builtin "sadd_with_overflow_Int32"(%18 : $Builtin.Int32, %23 : $Builtin.Int32, %5 : $Builtin.Int1) : $(Builtin.Int32, Builtin.Int1)
  %25 = tuple_extract %24 : $(Builtin.Int32, Builtin.Int1), 0
  %26 = tuple_extract %24 : $(Builtin.Int32, Builtin.Int1), 1
  cond_fail %26 : $Builtin.Int1
  %28 = struct $Int32 (%19 : $Builtin.Int32)
  %29 = builtin "cmp_eq_Int32"(%19 : $Builtin.Int32, %7 : $Builtin.Int32) : $Builtin.Int1
  cond_br %29, bb6, bb7

bb5:
  cond_fail %5 : $Builtin.Int1
  unreachable

bb6:
  br bb8(%25 : $Builtin.Int32)

bb7:
  %34 = builtin "sadd_with_overflow_Int32"(%19 : $Builtin.Int32, %2 : $Builtin.Int32, %5 : $Builtin.Int1) : $(Builtin.Int32, Builtin.Int1)
  %35 = tuple_extract %34 : $(Builtin.Int32, Builtin.Int1), 0
  %36 = tuple_extract %34 : $(Builtin.Int32, Builtin.Int1), 1
  cond_fail %36 : $Builtin.Int1
  %38 = enum $Optional<Int32>, #Optional.some!enumelt.1, %28 : $Int32
  br bb3(%25 : $Builtin.Int32, %35 : $Builtin.Int32, %38 : $Optional<Int32>)

bb8(%40 : $Builtin.Int32):
  %41 = struct $Int32 (%40 : $Builtin.Int32)
  return %41 : $Int32
}

// CHECK-LABEL: sil @jumpthread_switch_enum2
// CHECK-NOT: switch_enum
// CHECK: return

sil @jumpthread_switch_enum2 : $@convention(thin) (Int32) -> Int32 {
bb0(%0 : $Int32):
  %1 = integer_literal $Builtin.Int32, 0
  %3 = enum $Optional<Int32>, #Optional.some!enumelt.1, %0 : $Int32
  %4 = enum $Optional<Int32>, #Optional.none!enumelt
  br bb1(%1 : $Builtin.Int32, %3 : $Optional<Int32>)

bb1(%6 : $Builtin.Int32, %7 : $Optional<Int32>):
  switch_enum %7 : $Optional<Int32>, case #Optional.some!enumelt.1: bb2, case #Optional.none!enumelt: bb3

bb2:
  %9 = unchecked_enum_data %7 : $Optional<Int32>, #Optional.some!enumelt.1
  %10 = struct_extract %9 : $Int32, #Int32._value
  %11 = integer_literal $Builtin.Int1, 0
  %12 = builtin "sadd_with_overflow_Int32"(%6 : $Builtin.Int32, %10 : $Builtin.Int32, %11 : $Builtin.Int1) : $(Builtin.Int32, Builtin.Int1)
  %13 = tuple_extract %12 : $(Builtin.Int32, Builtin.Int1), 0
  br bb1(%13 : $Builtin.Int32, %4 : $Optional<Int32>)

bb3:
  %17 = struct $Int32 (%6 : $Builtin.Int32)
  return %17 : $Int32
}

// CHECK-LABEL: sil @jumpthread_switch_enum3
// CHECK: switch_enum %0 : $Optional<Int32>, case #Optional.none!enumelt: bb1, case #Optional.some!enumelt.1: bb3
// CHECK: bb1:
// CHECK-NEXT: switch_enum
// CHECK: bb2:
// CHECK-NEXT: br bb5
// CHECK: bb3:
// CHECK-NEXT: br bb5
// CHECK: bb4:
// CHECK-NEXT: br bb6
// CHECK: bb5:
// CHECK-NEXT: br bb6
// CHECK: bb6({{.*}}):
// CHECK-NEXT: return
sil @jumpthread_switch_enum3 : $@convention(thin) (Optional<Int32>) -> Int32 {
bb0(%0 : $Optional<Int32>):
  %10 = integer_literal $Builtin.Int32, 2
  %11 = struct $Int32 (%10 : $Builtin.Int32)
  %20 = integer_literal $Builtin.Int32, 3
  %21 = struct $Int32 (%20 : $Builtin.Int32)
  switch_enum %0 : $Optional<Int32>, case #Optional.none!enumelt: bb1, case #Optional.some!enumelt.1: bb2

bb1:
  br bb3(undef : $Optional<Int32>)

bb2:
  br bb3(%0 : $Optional<Int32>)

bb3(%30 : $Optional<Int32>):
  switch_enum %30 : $Optional<Int32>, case #Optional.none!enumelt: bb4, case #Optional.some!enumelt.1: bb5

bb4:
  br bb6(%21 : $Int32)

bb5:
  br bb6(%11 : $Int32)

bb6(%r : $Int32):
  return %r : $Int32
}

// CHECK-LABEL: sil @jumpthread_switch_enum4
// CHECK:      bb0:
// CHECK-NEXT:   cond_br undef, bb1, bb2
// CHECK:      bb1:
// CHECK-NEXT:   cond_br undef, bb3, bb4
// CHECK:      bb2:
// CHECK:        integer_literal {{.*}}, 27
// CHECK:        br bb5
// CHECK:      bb3:
// CHECK:        br bb4
// CHECK:      bb4:
// CHECK:        integer_literal {{.*}}, 28
// CHECK:        br bb5
// CHECK:      bb5({{.*}}):
// CHECK-NEXT:   return
sil @jumpthread_switch_enum4 : $@convention(thin) () -> Builtin.Int32 {
bb0:
  cond_br undef, bb1, bb2

bb1:
  %4 = enum $Optional<Int32>, #Optional.none!enumelt
  cond_br undef, bb3(%4 : $Optional<Int32>), bb4(%4 : $Optional<Int32>)

bb2:
  %6 = integer_literal $Builtin.Int32, 0
  %7 = struct $Int32 (%6 : $Builtin.Int32)
  %8 = enum $Optional<Int32>, #Optional.some!enumelt.1, %7 : $Int32
  br bb3(%8 : $Optional<Int32>)


bb3(%10 : $Optional<Int32>):
  // Some instruction which is not "trivial"
  %c1 = builtin "assert_configuration"() : $Builtin.Int32
  br bb4(%10 : $Optional<Int32>)


bb4(%13 : $Optional<Int32>):
  switch_enum %13 : $Optional<Int32>, case #Optional.some!enumelt.1: bb5, case #Optional.none!enumelt: bb6

bb5:
  %r1 = integer_literal $Builtin.Int32, 27
  %c2 = builtin "assert_configuration"() : $Builtin.Int32
  br bb7(%r1 : $Builtin.Int32)

bb6:
  %r2 = integer_literal $Builtin.Int32, 28
  %c3 = builtin "assert_configuration"() : $Builtin.Int32
  br bb7(%r2 : $Builtin.Int32)

bb7(%r : $Builtin.Int32):
  return %r : $Builtin.Int32
}

// CHECK-LABEL: sil @jumpthread_switch_enum5
// CHECK:      bb0:
// CHECK:        br bb1
// CHECK:      bb1({{.*}}):
// CHECK-NEXT:   cond_br undef, bb2, bb3
// CHECK:      bb2:
// CHECK:        br bb1
// CHECK:      bb3:
// CHECK-NEXT:   tuple
// CHECK-NEXT:   return
sil @jumpthread_switch_enum5 : $@convention(thin) () -> () {
bb0:
  %6 = integer_literal $Builtin.Int32, 0
  %7 = struct $Int32 (%6 : $Builtin.Int32)
  %8 = enum $Optional<Int32>, #Optional.some!enumelt.1, %7 : $Int32
  br bb1(%8 : $Optional<Int32>)

bb1(%13 : $Optional<Int32>):
  switch_enum %13 : $Optional<Int32>, case #Optional.some!enumelt.1: bb2, case #Optional.none!enumelt: bb3

bb2:
  br bb4

bb3:
  %55 = function_ref @external_f : $@convention(thin) () -> ()
  apply %55() : $@convention(thin) () -> ()
  br bb4

bb4:
  cond_br undef, bb1(%13 : $Optional<Int32>), bb5

bb5:
  %r = tuple ()
  return %r : $()
}

/// Don't jumpthread blocks that contain objc method instructions. We don't
/// support building phis with objc method values.

class Bar {
  init()
  @objc func foo()
}


// CHECK-LABEL: @dont_jumpthread_switch_enum
// CHECK: objc_method
// CHECK: switch_enum
// CHECK: return

sil @dont_jumpthread_switch_enum : $@convention(thin) (Int32) -> Int32 {
bb0(%0 : $Int32):
  %100 = alloc_ref $Bar
  %1 = integer_literal $Builtin.Int32, 0
  %2 = integer_literal $Builtin.Int32, 1
  %3 = struct_extract %0 : $Int32, #Int32._value
  %5 = integer_literal $Builtin.Int1, -1
  %6 = builtin "sadd_with_overflow_Int32"(%3 : $Builtin.Int32, %2 : $Builtin.Int32, %5 : $Builtin.Int1) : $(Builtin.Int32, Builtin.Int1)
  %7 = tuple_extract %6 : $(Builtin.Int32, Builtin.Int1), 0
  %8 = tuple_extract %6 : $(Builtin.Int32, Builtin.Int1), 1
  cond_fail %8 : $Builtin.Int1
  %11 = builtin "cmp_eq_Int32"(%2 : $Builtin.Int32, %7 : $Builtin.Int32) : $Builtin.Int1
  cond_br %11, bb8(%1 : $Builtin.Int32), bb2

bb2:
  %14 = integer_literal $Builtin.Int32, 2
  %15 = struct $Int32 (%2 : $Builtin.Int32)
  %16 = enum $Optional<Int32>, #Optional.some!enumelt.1, %15 : $Int32
  br bb3(%1 : $Builtin.Int32, %14 : $Builtin.Int32, %16 : $Optional<Int32>)

bb3(%18 : $Builtin.Int32, %19 : $Builtin.Int32, %20 : $Optional<Int32>):
  %101 = objc_method %100 : $Bar, #Bar.foo!1.foreign : (Bar) -> () -> (), $@convention(objc_method) (Bar) -> ()
  switch_enum %20 : $Optional<Int32>, case #Optional.some!enumelt.1: bb4, case #Optional.none!enumelt: bb5

bb4:
  %102 = apply %101(%100) : $@convention(objc_method) (Bar) -> ()
  %22 = unchecked_enum_data %20 : $Optional<Int32>, #Optional.some!enumelt.1
  %23 = struct_extract %22 : $Int32, #Int32._value
  %24 = builtin "sadd_with_overflow_Int32"(%18 : $Builtin.Int32, %23 : $Builtin.Int32, %5 : $Builtin.Int1) : $(Builtin.Int32, Builtin.Int1)
  %25 = tuple_extract %24 : $(Builtin.Int32, Builtin.Int1), 0
  %26 = tuple_extract %24 : $(Builtin.Int32, Builtin.Int1), 1
  cond_fail %26 : $Builtin.Int1
  %28 = struct $Int32 (%19 : $Builtin.Int32)
  %29 = builtin "cmp_eq_Int32"(%19 : $Builtin.Int32, %7 : $Builtin.Int32) : $Builtin.Int1
  cond_br %29, bb6, bb7

bb5:
  cond_fail %5 : $Builtin.Int1
  unreachable

bb6:
  br bb8(%25 : $Builtin.Int32)

bb7:
  %34 = builtin "sadd_with_overflow_Int32"(%19 : $Builtin.Int32, %2 : $Builtin.Int32, %5 : $Builtin.Int1) : $(Builtin.Int32, Builtin.Int1)
  %35 = tuple_extract %34 : $(Builtin.Int32, Builtin.Int1), 0
  %36 = tuple_extract %34 : $(Builtin.Int32, Builtin.Int1), 1
  cond_fail %36 : $Builtin.Int1
  %38 = enum $Optional<Int32>, #Optional.none!enumelt
  br bb3(%25 : $Builtin.Int32, %35 : $Builtin.Int32, %38 : $Optional<Int32>)

bb8(%40 : $Builtin.Int32):
  %41 = struct $Int32 (%40 : $Builtin.Int32)
  return %41 : $Int32
}

enum OneCase {
  case First
}

enum TwoCase {
  case First
  case Second
}

enum ThreeCase {
  case First
  case Second
  case Third
}

sil @unknown : $@convention(thin) () -> ()
sil @int1_user : $@convention(thin) (Builtin.Int1) -> ()

// CHECK-LABEL: sil @select_enum_case_canonicalization : $@convention(thin) (OneCase, TwoCase, TwoCase, ThreeCase, ThreeCase, ThreeCase) -> () {
// CHECK: bb0([[ONE_1:%.*]] : $OneCase, [[TWO_1:%.*]] : $TwoCase, [[TWO_2:%.*]] : $TwoCase, [[THREE_1:%.*]] : $ThreeCase, [[THREE_2:%.*]] : $ThreeCase, [[THREE_3:%.*]] : $ThreeCase):
// CHECK: [[TAG1:%.*]] = select_enum [[ONE_1]] : $OneCase, case #OneCase.First!enumelt: [[TRUE:%[0-9]+]]
// CHECK: [[TAG2:%.*]] = select_enum [[TWO_1]] : $TwoCase, case #TwoCase.First!enumelt: [[TRUE:%[0-9]+]]
// CHECK: [[TAG3:%.*]] = select_enum [[TWO_2]] : $TwoCase, case #TwoCase.First!enumelt: [[TRUE:%[0-9]+]]
// CHECK: [[TAG3_OLD:%.*]] = select_enum [[TWO_2]] : $TwoCase, case #TwoCase.Second!enumelt: [[TRUE:%[0-9]+]]
// CHECK: [[TAG4:%.*]] = select_enum [[THREE_1]] : $ThreeCase, case #ThreeCase.First!enumelt: [[TRUE:%[0-9]+]]
// CHECK: [[TAG5:%.*]] = select_enum [[THREE_2]] : $ThreeCase, case #ThreeCase.Second!enumelt: [[TRUE:%[0-9]+]]
// CHECK: [[TAG6:%.*]] = select_enum [[THREE_3]] : $ThreeCase, case #ThreeCase.Third!enumelt: [[TRUE:%[0-9]+]]
// CHECK: cond_br [[TAG1]], bb1, bb6
// CHECK: cond_br [[TAG2]], bb2, bb3
// CHECK: [[INT1_USER_FUN:%.*]] = function_ref @int1_user : $@convention(thin) (Builtin.Int1) -> ()
// CHECK: apply [[INT1_USER_FUN]]([[TAG3_OLD]])
// CHECK: cond_br [[TAG3]], bb5, bb4
// CHECK: cond_br [[TAG4]], bb7, bb8
// CHECK: cond_br [[TAG5]], bb9, bb10
// CHECK: cond_br [[TAG6]], bb11, bb12
sil @select_enum_case_canonicalization : $@convention(thin) (OneCase, TwoCase, TwoCase, ThreeCase, ThreeCase, ThreeCase) -> () {
bb0(%0 : $OneCase, %1 : $TwoCase, %2 : $TwoCase, %3 : $ThreeCase, %4 : $ThreeCase, %5 : $ThreeCase):
  %t = integer_literal $Builtin.Int1, 1
  %f = integer_literal $Builtin.Int1, 0
  %6 = select_enum %0 : $OneCase, case #OneCase.First!enumelt: %t, default %f : $Builtin.Int1
  %7 = select_enum %1 : $TwoCase, case #TwoCase.First!enumelt: %t, default %f : $Builtin.Int1
  %8 = select_enum %2 : $TwoCase, case #TwoCase.Second!enumelt: %t, default %f : $Builtin.Int1
  %9 = select_enum %3 : $ThreeCase, case #ThreeCase.First!enumelt: %t, default %f : $Builtin.Int1
  %10 = select_enum %4 : $ThreeCase, case #ThreeCase.Second!enumelt: %t, default %f : $Builtin.Int1
  %11 = select_enum %5 : $ThreeCase, case #ThreeCase.Third!enumelt: %t, default %f : $Builtin.Int1
  %12 = function_ref @unknown : $@convention(thin) () -> ()
  cond_br %6, bb1a, bb1b

bb1a:
  apply %12() : $@convention(thin) () -> ()
  cond_br %7, bb2a, bb3a

bb2a:
  apply %12() : $@convention(thin) () -> ()
  %13 = function_ref @int1_user : $@convention(thin) (Builtin.Int1) -> ()
  apply %13(%8) : $@convention(thin) (Builtin.Int1) -> ()
  cond_br %8, bb4a, bb5a

bb3a:
  apply %12() : $@convention(thin) () -> ()
  br exit

bb4a:
  apply %12() : $@convention(thin) () -> ()
  br exit

bb5a:
  apply %12() : $@convention(thin) () -> ()
  br exit

bb1b:
  apply %12() : $@convention(thin) () -> ()
  cond_br %9, bb2b, bb3b

bb2b:
  apply %12() : $@convention(thin) () -> ()
  cond_br %10, bb4b, bb5b

bb3b:
  apply %12() : $@convention(thin) () -> ()
  cond_br %11, bb6b, bb7b

bb4b:
  apply %12() : $@convention(thin) () -> ()
  br exit

bb5b:
  apply %12() : $@convention(thin) () -> ()
  br exit

bb6b:
  apply %12() : $@convention(thin) () -> ()
  br exit

bb7b:
  apply %12() : $@convention(thin) () -> ()
  br exit

exit:
  apply %12() : $@convention(thin) () -> ()
  %9999 = tuple()
  return %9999 : $()
}

enum IntEnum : Int32 {
  case E0
  case E1
  case E2
}

// CHECK-LABEL: sil @create_select_value : $@convention(thin) (Builtin.Int32) -> Optional<IntEnum> {
// CHECK-DAG: [[X2:%[0-9]+]] = integer_literal $Builtin.Int32, 0
// CHECK-DAG: [[X5:%[0-9]+]] = enum $Optional<IntEnum>, #Optional.none!enumelt
// CHECK-DAG: [[X6:%[0-9]+]] = integer_literal $Builtin.Int32, 2
// CHECK-DAG: [[X7:%[0-9]+]] = enum $IntEnum, #IntEnum.E2!enumelt
// CHECK-DAG: [[X8:%[0-9]+]] = enum $Optional<IntEnum>, #Optional.some!enumelt.1, [[X7]] : $IntEnum
// CHECK-DAG: [[X9:%[0-9]+]] = integer_literal $Builtin.Int32, 1
// CHECK-DAG: [[X10:%[0-9]+]] = enum $IntEnum, #IntEnum.E1!enumelt
// CHECK-DAG: [[X11:%[0-9]+]] = enum $Optional<IntEnum>, #Optional.some!enumelt.1, [[X10]] : $IntEnum
// CHECK-DAG: [[X12:%[0-9]+]] = enum $IntEnum, #IntEnum.E0!enumelt
// CHECK-DAG: [[X13:%[0-9]+]] = enum $Optional<IntEnum>, #Optional.some!enumelt.1, [[X12]] : $IntEnum
// CHECK-DAG: [[X14:%[0-9]+]] = select_value %0 : $Builtin.Int32, case [[X6]]: [[X8]], case [[X9]]: [[X11]], case [[X2]]: [[X13]], default [[X5]] : $Optional<IntEnum>
// CHECK-DAG: return [[X14]] : $Optional<IntEnum>
sil @create_select_value : $@convention(thin) (Builtin.Int32) -> Optional<IntEnum> {
bb0(%0 : $Builtin.Int32):
  %2 = integer_literal $Builtin.Int32, 0
  %4 = builtin "cmp_eq_Int32"(%2 : $Builtin.Int32, %0 : $Builtin.Int32) : $Builtin.Int1
  cond_br %4, bb1, bb2

bb1:
  %6 = enum $IntEnum, #IntEnum.E0!enumelt
  %7 = enum $Optional<IntEnum>, #Optional.some!enumelt.1, %6 : $IntEnum
  br bb7(%7 : $Optional<IntEnum>)

bb2:
  %9 = integer_literal $Builtin.Int32, 1
  %10 = builtin "cmp_eq_Int32"(%9 : $Builtin.Int32, %0 : $Builtin.Int32) : $Builtin.Int1
  cond_br %10, bb3, bb4

bb3:
  %12 = enum $IntEnum, #IntEnum.E1!enumelt
  %13 = enum $Optional<IntEnum>, #Optional.some!enumelt.1, %12 : $IntEnum
  br bb7(%13 : $Optional<IntEnum>)

bb4:
  %15 = integer_literal $Builtin.Int32, 2
  %16 = builtin "cmp_eq_Int32"(%15 : $Builtin.Int32, %0 : $Builtin.Int32) : $Builtin.Int1
  cond_br %16, bb5, bb6

bb5:
  %18 = enum $IntEnum, #IntEnum.E2!enumelt
  %19 = enum $Optional<IntEnum>, #Optional.some!enumelt.1, %18 : $IntEnum
  br bb7(%19 : $Optional<IntEnum>)

bb6:
  %21 = enum $Optional<IntEnum>, #Optional.none!enumelt
  br bb7(%21 : $Optional<IntEnum>)

bb7(%23 : $Optional<IntEnum>):
  return %23 : $Optional<IntEnum>
}


class B {}
class E : B {}

// CHECK-LABEL: sil @checked_cast_anyobject_metatypeinst_to_class
// CHECK: bb0
// CHECK-NOT: checked_cast
// CHECK-NOT: bb1
// CHECK: [[RET:%.*]] = tuple ()
// CHECK: return [[RET]] : $()

sil @checked_cast_anyobject_metatypeinst_to_class : $@convention(thin)() -> () {
bb0:
  %0 = metatype $@thick AnyObject.Protocol
  checked_cast_br %0 : $@thick AnyObject.Protocol to $@thick B.Type, bb1, bb2

bb1(%3 : $@thick B.Type):
  br bb3
bb2:
  br bb3

bb3:
 %2 = tuple()
 return %2 : $()
}


// CHECK-LABEL: sil @remove_cond_fail_trueblock
// CHECK: bb0([[COND:%.*]] :
// CHECK-NOT: bb
// CHECK: cond_fail [[COND]]
// CHECK-NOT: bb
// CHECK: return
sil @remove_cond_fail_trueblock : $@convention(thin)(Builtin.Int1) -> () {
bb0(%0 : $Builtin.Int1):
  cond_br %0, bb1, bb2
bb1:
  %1 = integer_literal $Builtin.Int1, -1
  cond_fail %1 : $Builtin.Int1
  unreachable
bb2:
  %2 = tuple()
  return %2 : $()
}

// CHECK-LABEL: sil @remove_cond_fail_falseblock
// CHECK: bb0([[COND:%.*]] :
// CHECK-NOT: bb
// CHECK: [[TRUE:%.*]] = integer_literal $Builtin.Int1, -1
// CHECK-NOT: bb
// CHECK: [[NOTCOND:%.*]] = builtin "xor_Int1"([[COND]]{{.*}}, [[TRUE]]
// CHECK: cond_fail [[NOTCOND]]
// CHECK-NOT: bb
// CHECK: return
sil @remove_cond_fail_falseblock : $@convention(thin)(Builtin.Int1) -> () {
bb0(%0 : $Builtin.Int1):
  cond_br %0, bb2, bb1

bb1:
  %1 = integer_literal $Builtin.Int1, -1
  cond_fail %1 : $Builtin.Int1
  unreachable

bb2:
  %2 = tuple()
  return %2 : $()
}

// CHECK-LABEL: sil @dont_remove_cond_fail_wrong_const
// CHECK:      bb0(%0 : $Builtin.Int1):
// CHECK-NEXT:   cond_br %0, bb1, bb2
sil @dont_remove_cond_fail_wrong_const : $@convention(thin) (Builtin.Int1) -> () {
bb0(%0 : $Builtin.Int1):
  cond_br %0, bb1, bb2

bb1:
  %i1 = integer_literal $Builtin.Int1, 0
  cond_fail %i1 : $Builtin.Int1
  br bb2

bb2:
  %r = tuple ()
  return %r : $()
}

// CHECK-LABEL: sil @remove_cond_fail_same_cond_in_true
// CHECK: bb0([[COND:%[0-9]*]]
// CHECK-NOT: bb
// CHECK: cond_fail [[COND]]
// CHECK: bb1:
// CHECK: return
sil @remove_cond_fail_same_cond_in_true : $@convention(thin)(Builtin.Int1, Builtin.Int1) -> () {
bb0(%0 : $Builtin.Int1, %1 : $Builtin.Int1):
  cond_br %0, bb1, bb2
bb1:
  cond_fail %0 : $Builtin.Int1
  unreachable
bb2:
  // Make bb1 not dominated from bb0 to prevent that dominator based
  // simplification does the same thing.
  %55 = function_ref @external_f : $@convention(thin) () -> ()
  apply %55() : $@convention(thin) () -> ()
  cond_br %1, bb1, bb3
bb3:
  %2 = tuple()
  return %2 : $()
}

// CHECK-LABEL: sil @remove_cond_fail_same_cond_in_false
// CHECK: bb0([[COND:%[0-9]*]]
// CHECK-NOT: bb
// CHECK: [[INV:%[0-9]*]] = builtin "xor_Int1"([[COND]]
// CHECK-NOT: bb
// CHECK: cond_fail [[INV]]
// CHECK: bb1:
// CHECK: return
sil @remove_cond_fail_same_cond_in_false : $@convention(thin)(Builtin.Int1, Builtin.Int1) -> () {
bb0(%0 : $Builtin.Int1, %1 : $Builtin.Int1):
  cond_br %0, bb2, bb1
bb1:
  %i1 = integer_literal $Builtin.Int1, -1
  %i2 = builtin "xor_Int1"(%0 : $Builtin.Int1, %i1 : $Builtin.Int1) : $Builtin.Int1
  cond_fail %i2 : $Builtin.Int1
  unreachable
bb2:
  // Make bb1 not dominated from bb0 to prevent that dominator based
  // simplification does the same thing.
  %55 = function_ref @external_f : $@convention(thin) () -> ()
  apply %55() : $@convention(thin) () -> ()
  cond_br %1, bb1, bb3
bb3:
  %2 = tuple()
  return %2 : $()
}

// CHECK-LABEL: sil @remove_cond_fail_same_cond_in_false2
// CHECK: bb0([[COND:%[0-9]*]]
// CHECK-NOT: bb
// CHECK: cond_fail [[COND]]
// CHECK: bb1:
// CHECK: return
sil @remove_cond_fail_same_cond_in_false2 : $@convention(thin)(Builtin.Int1, Builtin.Int1) -> () {
bb0(%0 : $Builtin.Int1, %1 : $Builtin.Int1):
  %i1 = integer_literal $Builtin.Int1, -1
  %i2 = builtin "xor_Int1"(%0 : $Builtin.Int1, %i1 : $Builtin.Int1) : $Builtin.Int1
  cond_br %i2, bb2, bb1
bb1:
  cond_fail %0 : $Builtin.Int1
  unreachable
bb2:
  // Make bb1 not dominated from bb0 to prevent that dominator based
  // simplification does the same thing.
  %55 = function_ref @external_f : $@convention(thin) () -> ()
  apply %55() : $@convention(thin) () -> ()
  cond_br %1, bb1, bb3
bb3:
  %2 = tuple()
  return %2 : $()
}

// CHECK-LABEL: sil @dont_remove_cond_fail_same_cond_in_false
// CHECK: bb0([[COND:%[0-9]*]]
// CHECK-NEXT: cond_br
// CHECK: bb1:
// CHECK-NEXT: cond_fail [[COND]]
// CHECK: return
sil @dont_remove_cond_fail_same_cond_in_false : $@convention(thin)(Builtin.Int1, Builtin.Int1) -> () {
bb0(%0 : $Builtin.Int1, %1 : $Builtin.Int1):
  cond_br %0, bb2, bb1
bb1:
  cond_fail %0 : $Builtin.Int1
  unreachable
bb2:
  // Make bb1 not dominated from bb0.
  %55 = function_ref @external_f : $@convention(thin) () -> ()
  apply %55() : $@convention(thin) () -> ()
  cond_br %1, bb1, bb3
bb3:
  %2 = tuple()
  return %2 : $()
}

// CHECK-LABEL: sil @move_cond_fail
// CHECK:      bb1:
// CHECK-NEXT:   apply
// CHECK-NEXT:   [[X:%[0-9]*]] = integer_literal $Builtin.Int1, -1
// CHECK-NEXT:   cond_fail [[X]]
// CHECK-NEXT:   br bb3
// CHECK:      bb2:
// CHECK-NEXT:   apply
// CHECK-NEXT:   cond_fail %1
// CHECK-NEXT:   br bb3
// CHECK:      bb3:
// CHECK-NOT:    cond_fail
// CHECK:        return
sil @move_cond_fail : $@convention(thin) (Builtin.Int1, Builtin.Int1) -> () {
bb0(%0 : $Builtin.Int1, %1 : $Builtin.Int1):
  %f1 = function_ref @external_f : $@convention(thin) () -> ()
  cond_br %0, bb2, bb1

bb1:
  apply %f1() : $@convention(thin) () -> () // prevent other CFG optimizations
  %i1 = integer_literal $Builtin.Int1, -1
  br bb3(%i1 : $Builtin.Int1)

bb2:
  apply %f1() : $@convention(thin) () -> () // prevent other CFG optimizations
  br bb3(%1 : $Builtin.Int1)

bb3(%a3 : $Builtin.Int1):
  cond_fail %a3 : $Builtin.Int1
  %r = tuple ()
  return %r : $()
}

// CHECK-LABEL: sil @move_cond_fail_inverted
// CHECK:      bb1:
// CHECK-NEXT:   apply
// CHECK-NEXT:   [[X:%[0-9]*]] = integer_literal $Builtin.Int1, -1
// CHECK-NEXT:   [[Y:%[0-9]*]] = builtin "xor_Int1"(%2 : $Builtin.Int1, [[X]] : $Builtin.Int1)
// CHECK-NEXT:   cond_fail [[Y]]
// CHECK-NEXT:   br bb3
// CHECK:      bb2:
// CHECK-NEXT:   apply
// CHECK-NEXT:   [[R:%[0-9]*]] = integer_literal $Builtin.Int1, -1
// CHECK-NEXT:   [[S:%[0-9]*]] = builtin "xor_Int1"(%1 : $Builtin.Int1, [[R]] : $Builtin.Int1)
// CHECK-NEXT:   cond_fail [[S]]
// CHECK-NEXT:   br bb3
// CHECK:      bb3({{.*}}):
// CHECK-NOT:    cond_fail
// CHECK:        return
sil @move_cond_fail_inverted : $@convention(thin) (Builtin.Int1, Builtin.Int1) -> () {
bb0(%0 : $Builtin.Int1, %1 : $Builtin.Int1):
  %2 = integer_literal $Builtin.Int1, -1
  %f1 = function_ref @external_f : $@convention(thin) () -> ()
  cond_br %0, bb2, bb1

bb1:
  apply %f1() : $@convention(thin) () -> () // prevent other CFG optimizations
  br bb3(%2 : $Builtin.Int1)

bb2:
  apply %f1() : $@convention(thin) () -> () // prevent other CFG optimizations
  br bb3(%1 : $Builtin.Int1)

bb3(%a3 : $Builtin.Int1):
  %v1 = builtin "xor_Int1"(%a3 : $Builtin.Int1, %2 : $Builtin.Int1) : $Builtin.Int1
  cond_fail %v1 : $Builtin.Int1
  %r = tuple ()
  return %r : $()
}

// CHECK-LABEL: sil @dont_move_cond_fail_no_const
// CHECK:      bb1:
// CHECK-NEXT:   apply
// CHECK-NEXT:   br bb3
// CHECK:      bb2:
// CHECK-NEXT:   apply
// CHECK-NEXT:   br bb3
// CHECK:      bb3({{.*}}):
// CHECK-NEXT:   cond_fail
sil @dont_move_cond_fail_no_const : $@convention(thin) (Builtin.Int1, Builtin.Int1, Builtin.Int1) -> () {
bb0(%0 : $Builtin.Int1, %1 : $Builtin.Int1, %2 : $Builtin.Int1):
  %f1 = function_ref @external_f : $@convention(thin) () -> ()
  cond_br %0, bb2, bb1

bb1:
  apply %f1() : $@convention(thin) () -> () // prevent other CFG optimizations
  br bb3(%1 : $Builtin.Int1)

bb2:
  apply %f1() : $@convention(thin) () -> () // prevent other CFG optimizations
  br bb3(%2 : $Builtin.Int1)

bb3(%a3 : $Builtin.Int1):
  cond_fail %a3 : $Builtin.Int1
  %r = tuple ()
  return %r : $()
}

// CHECK-LABEL: sil @dont_move_cond_fail_no_postdom
// CHECK:      bb1:
// CHECK-NEXT:   apply
// CHECK-NEXT:   integer_literal
// CHECK-NEXT:   br bb4
// CHECK:      bb2:
// CHECK-NEXT:   apply
// CHECK-NEXT:   cond_br
// CHECK:      bb3:
// CHECK:        br bb4
// CHECK:      bb4({{.*}}):
// CHECK-NEXT:   apply
// CHECK-NEXT:   cond_fail
sil @dont_move_cond_fail_no_postdom : $@convention(thin) (Builtin.Int1, Builtin.Int1, Builtin.Int1) -> () {
bb0(%0 : $Builtin.Int1, %1 : $Builtin.Int1, %2 : $Builtin.Int1):
  %f1 = function_ref @external_f : $@convention(thin) () -> ()
  cond_br %0, bb2, bb1

bb1:
  apply %f1() : $@convention(thin) () -> () // prevent other CFG optimizations
  %i1 = integer_literal $Builtin.Int1, -1
  br bb3(%i1 : $Builtin.Int1)

bb2:
  apply %f1() : $@convention(thin) () -> () // prevent other CFG optimizations
  cond_br %2, bb3(%1 : $Builtin.Int1), bb4

bb3(%a3 : $Builtin.Int1):
  apply %f1() : $@convention(thin) () -> () // prevent other CFG optimizations
  cond_fail %a3 : $Builtin.Int1
  br bb4

bb4:
  %r = tuple ()
  return %r : $()
}

// CHECK-LABEL: sil @dont_move_cond_fail_multiple_uses
// CHECK:      bb1:
// CHECK-NEXT:   apply
// CHECK-NEXT:   integer_literal
// CHECK-NEXT:   br bb3
// CHECK:      bb2:
// CHECK-NEXT:   apply
// CHECK-NEXT:   br bb3
// CHECK:      bb3({{.*}}):
// CHECK-NEXT:   cond_fail
sil @dont_move_cond_fail_multiple_uses : $@convention(thin) (Builtin.Int1, Builtin.Int1) -> Builtin.Int1 {
bb0(%0 : $Builtin.Int1, %1 : $Builtin.Int1):
  %f1 = function_ref @external_f : $@convention(thin) () -> ()
  cond_br %0, bb2, bb1

bb1:
  apply %f1() : $@convention(thin) () -> () // prevent other CFG optimizations
  %i1 = integer_literal $Builtin.Int1, -1
  br bb3(%i1 : $Builtin.Int1)

bb2:
  apply %f1() : $@convention(thin) () -> () // prevent other CFG optimizations
  br bb3(%1 : $Builtin.Int1)

bb3(%a3 : $Builtin.Int1):
  cond_fail %a3 : $Builtin.Int1
  return %a3 : $Builtin.Int1
}

// CHECK-LABEL: sil @dont_move_cond_fail_multiple_uses2
// CHECK:      bb1:
// CHECK-NEXT:   apply
// CHECK-NEXT:   br bb3
// CHECK:      bb2:
// CHECK-NEXT:   apply
// CHECK-NEXT:   br bb3
// CHECK:      bb3({{.*}}):
// CHECK-NEXT:   builtin "xor_Int1"
// CHECK-NEXT:   cond_fail
// CHECK-NEXT:   return
sil @dont_move_cond_fail_multiple_uses2 : $@convention(thin) (Builtin.Int1, Builtin.Int1) -> Builtin.Int1 {
bb0(%0 : $Builtin.Int1, %1 : $Builtin.Int1):
  %f1 = function_ref @external_f : $@convention(thin) () -> ()
  %i1 = integer_literal $Builtin.Int1, -1
  cond_br %0, bb2, bb1

bb1:
  apply %f1() : $@convention(thin) () -> () // prevent other CFG optimizations
  br bb3(%i1 : $Builtin.Int1)

bb2:
  apply %f1() : $@convention(thin) () -> () // prevent other CFG optimizations
  br bb3(%1 : $Builtin.Int1)

bb3(%a3 : $Builtin.Int1):
  %v1 = builtin "xor_Int1"(%a3 : $Builtin.Int1, %i1 : $Builtin.Int1) : $Builtin.Int1
  cond_fail %v1 : $Builtin.Int1
  return %v1 : $Builtin.Int1
}


// CHECK-LABEL: sil @successful_checked_cast_br_on_alloc_ref
// CHECK: bb0
// CHECK-NEXT: alloc_ref
// CHECK-NOT: checked_cast_br
// CHECK-NOT: bb1
// CHECK: integer_literal $Builtin.Int32, 1
// CHECK: strong_release
// CHECK: return
sil @successful_checked_cast_br_on_alloc_ref : $() -> Builtin.Int32 {
bb0:
  %1 = alloc_ref $B
  checked_cast_br [exact] %1 : $B to $B, bb1, bb2

bb1(%2 : $B):
  %3 = integer_literal $Builtin.Int32, 1
  br bb3 (%3 : $Builtin.Int32)

bb2:
  %5 = integer_literal $Builtin.Int32, 2
  br bb3 (%5 : $Builtin.Int32)

bb3 (%10: $Builtin.Int32):
  strong_release %1 : $B
  return %10 : $Builtin.Int32
}

// CHECK-LABEL: sil @failing_checked_cast_br_on_alloc_ref
// CHECK: bb0
// CHECK-NEXT: alloc_ref
// CHECK-NOT: checked_cast_br
// CHECK-NOT: bb1
// CHECK: integer_literal $Builtin.Int32, 2
// CHECK: strong_release
// CHECK: return
sil @failing_checked_cast_br_on_alloc_ref : $() -> Builtin.Int32 {
bb0:
  %1 = alloc_ref $E
  %2 = upcast %1 : $E to $B
  checked_cast_br [exact] %2 : $B to $B, bb1, bb2

bb1(%3 : $B):
  %4 = integer_literal $Builtin.Int32, 1
  br bb3 (%4 : $Builtin.Int32)

bb2:
  %5 = integer_literal $Builtin.Int32, 2
  br bb3 (%5 : $Builtin.Int32)

bb3 (%10: $Builtin.Int32):
  strong_release %1 : $E
  return %10 : $Builtin.Int32
}

@objc protocol ObjcProto { func foo() }

// CHECK-LABEL: sil @thread_objc_method_call_succ_block
// CHECK: bb0
// CHECK:  cond_br {{.*}}, bb1, bb2
// CHECK: bb1
// CHECK:  objc_method
// CHECK:  apply
// CHECK:  strong_release
// CHECK:  cond_br {{.*}}, bb3, bb4
// CHECK: bb2
// CHECK:  strong_release
// CHECK:  cond_br {{.*}}, bb3, bb4
// CHECK: bb3
// CHECK:  cond_fail
// CHECK:  br bb4
// CHECK: bb4:
// CHECK:  strong_release
// CHECK:  return

sil @thread_objc_method_call_succ_block : $@convention(thin) <T where T : ObjcProto> (Builtin.Int1, @owned T, Builtin.Int1) -> () {
bb0(%0: $Builtin.Int1, %1 : $T, %2 : $Builtin.Int1):
  strong_retain %1 : $T
  cond_br %0, bb1 , bb2

bb1:
  %3 = objc_method %1 : $T, #ObjcProto.foo!1.foreign, $@convention(objc_method) <τ_0_0 where τ_0_0 : ObjcProto> (τ_0_0) -> ()
  %4 = apply %3<T>(%1) : $@convention(objc_method) <τ_0_0 where τ_0_0 : ObjcProto> (τ_0_0) -> ()
  br bb2

bb2:
  strong_release %1 : $T
  cond_br %2, bb3, bb4

bb3:
 cond_fail %0 : $Builtin.Int1
 br bb4

bb4:
  strong_release %1 : $T
  %41 = tuple ()
  return %41 : $()
}

sil @f_use : $@convention(thin) (Builtin.Int32) -> ()

// CHECK-LABEL: sil @switch_enum_jumpthreading_bug
// CHECK: bb1:
// CHECK:  [[INVADD:%.*]] = builtin "sadd
// CHECK:  [[EXT:%.*]] = tuple_extract [[INVADD]]
// CHECK:  switch_enum {{.*}} case #Optional.some!enumelt.1: bb3

// CHECK: bb3{{.*}}
// CHECK:  br bb4({{.*}} : $Builtin.Int32, %2 : $Builtin.Int32, [[EXT]]

// CHECK: bb4({{.*}} : $Builtin.Int32, [[CUR:%.*]] : $Builtin.Int32, [[NEXT:%.*]] : $Builtin.Int32
// CHECK:  [[F:%.*]] = function_ref @f
// CHECK:  apply [[F]]([[CUR]])
// CHECK:  cond_br {{.*}}, bb5, bb6

// CHECK: bb5:
// CHECK:   [[VARADD:%.*]] = builtin "sadd_with_overflow_Int32"([[NEXT]] : $Builtin.Int32
// CHECK:   [[NEXT2:%.*]] = tuple_extract [[VARADD]]
// CHECK:   br bb4({{.*}} : $Builtin.Int32, [[NEXT]] : $Builtin.Int32, [[NEXT2]]


sil @switch_enum_jumpthreading_bug : $@convention(thin) (Optional<Builtin.Int32>, Builtin.Int1, Builtin.Int32, Builtin.Int1) -> Builtin.Int32 {
bb0(%0 : $Optional<Builtin.Int32>, %1 : $Builtin.Int1, %2: $Builtin.Int32, %3 : $Builtin.Int1):
  cond_br %1, bb2, bb10

bb2:
 br bb3(%2 : $Builtin.Int32, %0 : $Optional<Builtin.Int32>)

bb3(%10 : $Builtin.Int32, %7 : $Optional<Builtin.Int32>):
  %4 = integer_literal $Builtin.Int32, 1
  %5 = integer_literal $Builtin.Int1, -1
  %6 = builtin "sadd_with_overflow_Int32"(%10 : $Builtin.Int32, %4 : $Builtin.Int32,  %5 : $Builtin.Int1) : $(Builtin.Int32, Builtin.Int1)
  %16 = tuple_extract %6 : $(Builtin.Int32, Builtin.Int1), 0
  switch_enum %7 : $Optional<Builtin.Int32>, case #Optional.some!enumelt.1: bb5, case #Optional.none!enumelt: bb4

bb4:
 cond_fail %5 : $Builtin.Int1
 unreachable

bb5(%9 : $Builtin.Int32):
  %f = function_ref @f_use : $@convention(thin) (Builtin.Int32) -> ()
  %a = apply %f(%10) : $@convention(thin) (Builtin.Int32) -> ()
  cond_br %3, bb6, bb10

bb6:
  %8 = enum $Optional<Builtin.Int32>, #Optional.some!enumelt.1, %9 : $Builtin.Int32
  br bb3(%16 : $Builtin.Int32, %8 : $Optional<Builtin.Int32>)

bb10:
 br bb11(%2: $Builtin.Int32)

bb11(%100 : $Builtin.Int32):
  return %100 : $Builtin.Int32
}

sil @a : $@convention(thin) () -> ()
sil @b : $@convention(thin) () -> ()
sil @c : $@convention(thin) () -> ()
sil @d : $@convention(thin) () -> ()

// CHECK-LABEL: sil @jump_thread_diamond
// CHECK: bb1:
// CHECK:   [[A:%.*]] = function_ref @a
// CHECK:   apply [[A]]
// CHECK:   [[C:%.*]] = function_ref @c
// CHECK:   apply [[C]]
// CHECK:   br bb3
// CHECK: bb2:
// CHECK:   [[B:%.*]] = function_ref @b
// CHECK:   apply [[B]]
// CHECK:   [[D:%.*]] = function_ref @d
// CHECK:   apply [[D]]
// CHECK:   br bb3

// CHECK: return
sil @jump_thread_diamond : $@convention(thin) (Builtin.Int1) -> () {
bb0(%0 : $Builtin.Int1):
  %1 = integer_literal $Builtin.Int1, -1
  %2 = builtin "int_expect_Int1"(%0 : $Builtin.Int1, %1 : $Builtin.Int1) : $Builtin.Int1
  %8 = builtin "int_expect_Int1"(%0 : $Builtin.Int1, %1 : $Builtin.Int1) : $Builtin.Int1
  %9 = builtin "int_expect_Int1"(%0 : $Builtin.Int1, %1 : $Builtin.Int1) : $Builtin.Int1
  cond_br %8, bb1, bb2

bb1:
  %10 = function_ref @a : $@convention(thin) () -> ()
  %11 = apply %10() : $@convention(thin) () -> ()
  br bb3

bb2:
  %13 = function_ref @b : $@convention(thin) () -> ()
  %14 = apply %13() : $@convention(thin) () -> ()
  br bb3

bb3:
  %19 = builtin "int_expect_Int1"(%0 : $Builtin.Int1, %1 : $Builtin.Int1) : $Builtin.Int1
  %20 = builtin "int_expect_Int1"(%0 : $Builtin.Int1, %1 : $Builtin.Int1) : $Builtin.Int1
  %21 = builtin "int_expect_Int1"(%0 : $Builtin.Int1, %1 : $Builtin.Int1) : $Builtin.Int1
  cond_br %21, bb4, bb5

bb4:
  %23 = function_ref @c : $@convention(thin) () -> ()
  %24 = apply %23() : $@convention(thin) () -> ()
  br bb6

bb5:
  %26 = function_ref @d : $@convention(thin) () -> ()
  %27 = apply %26() : $@convention(thin) () -> ()
  br bb6

bb6:
  %29 = tuple ()
  return %29 : $()
}

enum AnEnum {
  case B(Builtin.Int32), C(Builtin.Int16)
}

sil @f : $@convention(thin) (Builtin.Int32) -> ()
sil @f2 : $@convention(thin) (Builtin.Int16) -> ()

// CHECK-LABEL: sil @jump_thread_switch_enum
// CHECK: bb0([[ARG:%.*]] : $AnEnum):
// CHECK:  [[F:%.*]] = function_ref @f : $@convention(thin) (Builtin.Int32) -> ()
// CHECK:  [[F2:%.*]] = function_ref @f2 : $@convention(thin) (Builtin.Int16) -> ()
// CHECK:  switch_enum [[ARG]] : $AnEnum, case #AnEnum.B!enumelt.1: bb1, case #AnEnum.C!enumelt.1: bb2

// CHECK: bb1([[ARG2:%.*]] : $Builtin.Int32):
// CHECK:  apply [[F]]([[ARG2]])
// CHECK:  [[UED:%.*]] = unchecked_enum_data [[ARG]] : $AnEnum, #AnEnum.B!enumelt.1
// CHECK:  apply [[F]]([[UED]])
// CHECK:  br bb3

// CHECK: bb2([[ARG3:%.*]] : $Builtin.Int16):
// CHECK:  apply [[F2]]([[ARG3]])
// CHECK:  [[UED2:%.*]] = unchecked_enum_data [[ARG]] : $AnEnum, #AnEnum.C!enumelt.1
// CHECK:  apply [[F2]]([[UED2]])
// CHECK:  br bb3

sil @jump_thread_switch_enum : $@convention(thin) (AnEnum) -> () {
bb0(%0 : $AnEnum):

  %1 = function_ref @f : $@convention(thin) (Builtin.Int32) -> ()

  %2 = function_ref @f2 : $@convention(thin) (Builtin.Int16) -> ()
  switch_enum %0 : $AnEnum, case #AnEnum.B!enumelt.1: bb1, case #AnEnum.C!enumelt.1: bb3

bb1(%4 : $Builtin.Int32):
  br bb2

bb2:
  %6 = apply %1(%4) : $@convention(thin) (Builtin.Int32) -> ()
  br bb5

bb3(%8 : $Builtin.Int16):
  br bb4

bb4:
  %10 = apply %2(%8) : $@convention(thin) (Builtin.Int16) -> ()
  br bb5

bb5:
  switch_enum %0 : $AnEnum, case #AnEnum.C!enumelt.1: bb6, case #AnEnum.B!enumelt.1: bb8

bb6(%13 : $Builtin.Int16):
  br bb7

bb7:
  %15 = apply %2(%13) : $@convention(thin) (Builtin.Int16) -> ()
  br bb10

bb8(%17 : $Builtin.Int32):
  br bb9

bb9:
  %19 = apply %1(%17) : $@convention(thin) (Builtin.Int32) -> ()
  br bb10

bb10:
  %21 = tuple ()
  return %21 : $()
}

sil @fB : $@convention(thin) () -> ()
sil @fC : $@convention(thin) () -> ()


// Make sure that we correctly thread such that we end up calling @fB on the
// AnEnum.B path.

// CHECK-LABEL: sil @dont_jump_thread_switch_enum_to_cond_br
// CHECK:    [[BFUN:%.*]] = function_ref @fB : $@convention(thin) () -> ()
// CHECK:    [[FALSE:%.*]] = integer_literal $Builtin.Int1, 0
// CHECK:    switch_enum [[ENUM:%.*]] : $AnEnum, case #AnEnum.B!enumelt.1: bb1
// CHECK:  bb1:
// CHECK:    [[F:%.*]] = select_enum [[ENUM]] : $AnEnum, case #AnEnum.B!enumelt.1: [[FALSE]]
// CHECK:    cond_br [[F]], bb3, bb4
// CHECK:  bb4:
// CHECK-NOT: br
// CHECK:    apply [[BFUN]]
// CHECK:    br

sil @dont_jump_thread_switch_enum_to_cond_br : $@convention(thin) (AnEnum) -> () {
bb0(%0 : $AnEnum):
  %1 = function_ref @fB : $@convention(thin) () -> ()
  %2 = function_ref @fC : $@convention(thin) () -> ()
  %t = integer_literal $Builtin.Int1, 1
  %f = integer_literal $Builtin.Int1, 0
  switch_enum %0 : $AnEnum, case #AnEnum.B!enumelt.1: bb4, case #AnEnum.C!enumelt.1: bb5

bb4:
  br bb1

bb5:
  %8 = select_enum %0 : $AnEnum, case #AnEnum.B!enumelt.1: %f, case #AnEnum.C!enumelt.1: %t : $Builtin.Int1
  cond_br %8, bb10, bb1

bb1:
  %3 = select_enum %0 : $AnEnum, case #AnEnum.B!enumelt.1: %f, case #AnEnum.C!enumelt.1: %t : $Builtin.Int1
  cond_br %3, bb2, bb3

bb2:
  %6 = apply %2() : $@convention(thin) () -> ()
  br bb10

bb3:
  %7 = apply %1() : $@convention(thin) () -> ()
  br bb10


bb10:
  %21 = tuple ()
  return %21 : $()
}

sil @rethrow_function : $@convention(thin) (@owned @callee_owned (Int) -> (Int, @error Error)) -> (Int, @error Error)
sil @non_throwing_closure : $@convention(thin) (Int) -> Int

// CHECK-LABEL: sil @replace_try_apply_with_apply
// CHECK: [[R:%[0-9]+]] = apply [nothrow] %0(%{{[0-9]+}}) : $@convention(thin) (@owned @callee_owned (Int) -> (Int, @error Error)) -> (Int, @error Error)
// CHECK-NEXT: return [[R]] : $Int
sil @replace_try_apply_with_apply : $@convention(thin) () -> Int {
bb0:
  %0 = function_ref @rethrow_function : $@convention(thin) (@owned @callee_owned (Int) -> (Int, @error Error)) -> (Int, @error Error)
  %1 = function_ref @non_throwing_closure : $@convention(thin) (Int) -> Int
  %2 = thin_to_thick_function %1 : $@convention(thin) (Int) -> Int to $@callee_owned (Int) -> Int
  %3 = convert_function %2 : $@callee_owned (Int) -> Int to $@callee_owned (Int) -> (Int, @error Error)
  try_apply %0(%3) : $@convention(thin) (@owned @callee_owned (Int) -> (Int, @error Error)) -> (Int, @error Error), normal bb1, error bb2

bb1(%5 : $Int):
  return %5 : $Int

bb2(%8 : $Error):
  unreachable
}

public class EE {
  init()
}

public class BB {
  init()
}

public class CC : BB {
  @inline(never) init(e: EE)
  override init()
}

public protocol PP {
  var prop1: BB? { get }
}

public class DD : PP {
  public var prop1: BB? { get }
  init()
}


// CHECK-LABEL: sil @replace_try_apply_with_apply_cast_return_type : $@convention(method) (@guaranteed DD) -> @owned Optional<BB>
// CHECK: bb0
// CHECK: apply %{{.*}}
// CHECK: convert_function
// CHECK-NOT: try_apply
// CHECK: apply
// Check that return value is properly casted
// CHECK-NEXT: enum $Optional<CC>, #Optional.some!enumelt.1, %{{.*}} : $CC
// CHECK-NEXT: upcast %{{.*}} : $Optional<CC> to $Optional<BB>
// CHECK-NEXT: return
sil @replace_try_apply_with_apply_cast_return_type: $@convention(method) (@guaranteed DD) -> @owned Optional<BB> {
bb0(%0 : $DD):
  %1 = alloc_ref $EE
  debug_value %1 : $EE
  %3 = function_ref @initCC : $@convention(thin) (@thick CC.Type) -> @owned @callee_owned (@owned EE) -> @owned CC
  %4 = metatype $@thick CC.Type
  %5 = apply %3(%4) : $@convention(thin) (@thick CC.Type) -> @owned @callee_owned (@owned EE) -> @owned CC
  %6 = convert_function %5 : $@callee_owned (@owned EE) -> @owned CC to $@callee_owned (@owned EE) -> (@owned Optional<BB>, @error Error)
  try_apply %6(%1) : $@callee_owned (@owned EE) -> (@owned Optional<BB>, @error Error), normal bb1, error bb2

bb1(%8 : $Optional<BB>):
  return %8 : $Optional<BB>

bb2(%10 : $Error):
  unreachable
}

// Check that we don't crash on this, because we perform casting
// if the argument types of the converted function types do not match.
// CHECK-LABEL: try_apply_with_apply_of_cast_argument
// CHECK-NOT: try_apply {{%[0-9]+}}
// CHECK: convert_function
// CHECK: upcast
// CHECK: apply
// CHECK-NOT: try_apply
// CHECK: return
sil @try_apply_with_apply_of_cast_argument: $@convention(method) (@owned CC) -> @owned BB {
bb0(%0 : $CC):
  %3 = function_ref @takeBB : $@convention(thin) (@owned BB) -> @owned BB
  %6 = convert_function %3 : $@convention(thin) (@owned BB) -> @owned BB to $@convention(thin) (@owned CC) -> (@owned BB, @error Error)
  try_apply %6(%0) : $@convention(thin) (@owned CC) -> (@owned BB, @error Error), normal bb1, error bb2

bb1(%8 : $BB):
  return %8 : $BB

bb2(%10 : $Error):
  // Prevent that the conversion is done because the error block is empty and unreachable.
  %12 = function_ref @unknown : $@convention(thin) () -> ()
  apply %12() : $@convention(thin) () -> ()
  unreachable
}

sil [noinline] @initCC : $@convention(thin) (@thick CC.Type) -> @owned @callee_owned (@owned EE) -> @owned CC

sil [noinline] @takeBB : $@convention(thin) (@owned BB) -> @owned BB

// Check that we don't crash on this.
// The compiler should be able to cast between the labeled and unlabeled return tuple types.
// CHECK-LABEL: @try_apply_with_convert_function_returning_casted_unlabeled_tuple
// CHECK: [[T0:%.*]] = apply {{%[0-9]+}}
// CHECK: return [[T0]]
sil @try_apply_with_convert_function_returning_casted_unlabeled_tuple: $@convention(thin) () -> (Int32, Int32) {
bb0:
  %3 = function_ref @returnLabeledTuple : $@convention(thin) () -> (Int32, Int32)
  %6 = convert_function %3 : $@convention(thin) () -> (Int32, Int32) to $@convention(thin) () -> (Int32, Int32, @error Error)
  try_apply %6() : $@convention(thin) () -> (Int32, Int32, @error Error), normal bb1, error bb2

bb1(%8 : $(Int32, Int32)):
  return %8 : $(Int32, Int32)

bb2(%10 : $Error):
  // Prevent that the conversion is done because the error block is empty and unreachable.
  %12 = function_ref @unknown : $@convention(thin) () -> ()
  apply %12() : $@convention(thin) () -> ()
  unreachable
}

// Check that we don't crash on this.
// The compiler should be able to cast between the labeled and unlabeled return tuple types.
// CHECK-LABEL: @try_apply_with_convert_function_returning_casted_labeled_tuple
// CHECK: apply {{%[0-9]+}}
// Proper tuple is created by deconstructing the old one and creating a new one using its elements.
// CHECK: tuple_extract
// CHECK: tuple_extract
// CHECK: tuple
// CHECK: return
sil @try_apply_with_convert_function_returning_casted_labeled_tuple: $@convention(thin) () -> (Int32, Int32) {
bb0:
  %3 = function_ref @returnUnlabeledTuple : $@convention(thin) () -> (Int32, Int32)
  %6 = convert_function %3 : $@convention(thin) () -> (Int32, Int32) to $@convention(thin) () -> (Int32, Int32, @error Error)
  try_apply %6() : $@convention(thin) () -> (Int32, Int32, @error Error), normal bb1, error bb2

bb1(%8 : $(Int32, Int32)):
  return %8 : $(Int32, Int32)

bb2(%10 : $Error):
  // Prevent that the conversion is done because the error block is empty and unreachable.
  %12 = function_ref @unknown : $@convention(thin) () -> ()
  apply %12() : $@convention(thin) () -> ()
  unreachable
}

sil [noinline] @returnLabeledTuple: $@convention(thin) () -> (Int32, Int32)
sil [noinline] @returnUnlabeledTuple : $@convention(thin) () -> (Int32, Int32)

public class AAA {
}

public class BBB : AAA {
}

@inline(never) func returnUnlabeledTuple(b: BBB) -> (BBB, BBB)

func testit(f: (BBB) throws -> (AAA, AAA), _ b: BBB) throws -> (AAA, AAA)

func callit(b: BBB) throws -> (AAA, AAA)

sil [noinline] @returnUnlabeledTupleOfClasses : $@convention(thin) (@owned BBB) -> @owned (BBB, BBB) {
bb0(%0 : $BBB):
  debug_value %0 : $BBB
  strong_retain %0 : $BBB
  %3 = tuple (%0 : $BBB, %0 : $BBB)
  return %3 : $(BBB, BBB)
}

sil @testFunctorReturningUnlabeledTuple : $@convention(thin) (@owned @callee_owned (@owned BBB) -> (@owned (AAA, AAA), @error Error), @owned BBB) -> (@owned (AAA, AAA), @error Error) {
bb0(%0 : $@callee_owned (@owned BBB) -> (@owned (AAA, AAA), @error Error), %1 : $BBB):
  debug_value %0 : $@callee_owned (@owned BBB) -> (@owned (AAA, AAA), @error Error)
  debug_value %1 : $BBB
  strong_retain %0 : $@callee_owned (@owned BBB) -> (@owned (AAA, AAA), @error Error)
  strong_retain %1 : $BBB
  try_apply %0(%1) : $@callee_owned (@owned BBB) -> (@owned (AAA, AAA), @error Error), normal bb1, error bb2

bb1(%7 : $(AAA, AAA)):
  %8 = tuple_extract %7 : $(AAA, AAA), 0
  %9 = tuple_extract %7 : $(AAA, AAA), 1
  %10 = tuple (%8 : $AAA, %9 : $AAA)
  strong_release %1 : $BBB
  strong_release %0 : $@callee_owned (@owned BBB) -> (@owned (AAA, AAA), @error Error)
  return %10 : $(AAA, AAA)

bb2(%14 : $Error):
  strong_release %1 : $BBB
  strong_release %0 : $@callee_owned (@owned BBB) -> (@owned (AAA, AAA), @error Error)
  throw %14 : $Error
}


// Check that we don't crash on this. Currently we just do not optimize try_apply if
// we cannot cast the actual return type into expected return type.
// TODO: Change the checks when we support more complex casts of return types.
// CHECK-LABEL: @testCallingFunctionWithFunctorReturningUnlabeledTuple
// CHECK: try_apply {{%[0-9]+}}
// CHECK: return
sil @testCallingFunctionWithFunctorReturningUnlabeledTuple : $@convention(thin) (@owned BBB) -> (@owned (AAA, AAA), @error Error) {
bb0(%0 : $BBB):
  debug_value %0 : $BBB

  %2 = function_ref @testFunctorReturningUnlabeledTuple : $@convention(thin) (@owned @callee_owned (@owned BBB) -> (@owned (AAA, AAA), @error Error), @owned BBB) -> (@owned (AAA, AAA), @error Error)

  %3 = function_ref @returnUnlabeledTupleOfClasses : $@convention(thin) (@owned BBB) -> @owned (BBB, BBB)
  %4 = thin_to_thick_function %3 : $@convention(thin) (@owned BBB) -> @owned (BBB, BBB) to $@callee_owned (@owned BBB) -> @owned (BBB, BBB)
  %5 = convert_function %4 : $@callee_owned (@owned BBB) -> @owned (BBB, BBB) to $@callee_owned (@owned BBB) -> (@owned (AAA, AAA), @error Error)
  strong_retain %0 : $BBB
  try_apply %2(%5, %0) : $@convention(thin) (@owned @callee_owned (@owned BBB) -> (@owned (AAA, AAA), @error Error), @owned BBB) -> (@owned (AAA, AAA), @error Error), normal bb1, error bb2

bb1(%8 : $(AAA, AAA)):
  %9 = tuple_extract %8 : $(AAA, AAA), 0
  %10 = tuple_extract %8 : $(AAA, AAA), 1
  %11 = tuple (%9 : $AAA, %10 : $AAA)
  strong_release %0 : $BBB
  return %11 : $(AAA, AAA)

bb2(%14 : $Error):
  strong_release %0 : $BBB
  throw %14 : $Error
}

struct UP<T> {

}

struct UBP<A> {
}

struct CAB<A> {

}

sil @CABIdentityGetter : $@convention(thin) <τ_0_0> (UBP<τ_0_0>) -> UP<()>
sil @CABwithUnsafeBufferPointer : $@convention(method) <τ_0_0><τ_1_0> (@owned @callee_owned (UBP<τ_0_0>) -> (@out τ_1_0, @error Error), @guaranteed CAB<τ_0_0>) -> (@out τ_1_0, @error Error)
sil @thunk_helper : $@convention(thin) <τ_0_0> (UBP<τ_0_0>, @owned @callee_owned (UBP<τ_0_0>) -> (UP<()>, @error Error)) -> (@out UP<()>, @error Error)

// CHECK-LABEL: sil @check_parameters_casting_with_generics
// CHECK-NOT: try_apply
// CHECK: apply [nothrow] %{{.*}}<Element, UP<()>>
// CHECK: return
sil @check_parameters_casting_with_generics : $@convention(method) <Element> (@guaranteed CAB<Element>) -> UP<()> {
bb0(%0 : $CAB<Element>):
  // function_ref Swift._ContiguousArrayBuffer.withUnsafeBufferPointer <A><B> (CAB<A>)((Swift.UBP<A>) throws -> B) throws -> B
  %2 = function_ref @CABwithUnsafeBufferPointer : $@convention(method) <τ_0_0><τ_1_0> (@owned @callee_owned (UBP<τ_0_0>) -> (@out τ_1_0, @error Error), @guaranteed CAB<τ_0_0>) -> (@out τ_1_0, @error Error)
  // function_ref Swift._ContiguousArrayBuffer.(identity.getter : UP<()>).(closure #1)
  %3 = function_ref @CABIdentityGetter : $@convention(thin) <τ_0_0> (UBP<τ_0_0>) -> UP<()>
  %4 = partial_apply %3<Element>() : $@convention(thin) <τ_0_0> (UBP<τ_0_0>) -> UP<()>
  %5 = convert_function %4 : $@callee_owned (UBP<Element>) -> UP<()> to $@callee_owned (UBP<Element>) -> (UP<()>, @error Error)
  // function_ref reabstraction thunk helper <A> from @callee_owned (@unowned UBP<A>) -> (@unowned UP<()>, @error @owned Swift.Error) to @callee_owned (@unowned UBP<A>) -> (@out UP<()>, @error @owned Swift.Error)
  %6 = function_ref @thunk_helper : $@convention(thin) <τ_0_0> (UBP<τ_0_0>, @owned @callee_owned (UBP<τ_0_0>) -> (UP<()>, @error Error)) -> (@out UP<()>, @error Error)
  %7 = partial_apply %6<Element>(%5) : $@convention(thin) <τ_0_0> (UBP<τ_0_0>, @owned @callee_owned (UBP<τ_0_0>) -> (UP<()>, @error Error)) -> (@out UP<()>, @error Error)
  %8 = alloc_stack $UP<()>
  %9 = unchecked_addr_cast %8 : $*UP<()> to $*UP<()>
  %10 = convert_function %7 : $@callee_owned (UBP<Element>) -> (@out UP<()>, @error Error) to $@callee_owned (UBP<Element>) -> (@out UP<()>, @error Error)
  try_apply %2<Element, UP<()>>(%8, %7, %0) : $@convention(method) <τ_0_0><τ_1_0> (@owned @callee_owned (UBP<τ_0_0>) -> (@out τ_1_0, @error Error), @guaranteed CAB<τ_0_0>) -> (@out τ_1_0, @error Error), normal bb1, error bb2

bb1(%12 : $()):
  %13 = load %8 : $*UP<()>
  dealloc_stack %8 : $*UP<()>
  return %13 : $UP<()>

bb2(%16 : $Error):
  unreachable
}


// Check that we don't crash on this.

// CHECK-LABEL: @simplified_branch_arg_has_result_value_1
// CHECK: [[B:%[0-9]+]] = alloc_box
// CHECK: [[PB:%[0-9]+]] = project_box [[B]]
// CHECK: br bb1([[PB]] : $*Builtin.Int32)
sil @simplified_branch_arg_has_result_value_1 : $@convention(thin) (@in Builtin.Int32) -> Builtin.Int32 {
entry(%0 : $*Builtin.Int32):
  %b = alloc_box $<τ_0_0> { var τ_0_0 } <Builtin.Int32>
  %p = project_box %b : $<τ_0_0> { var τ_0_0 } <Builtin.Int32>, 0
  %i = integer_literal $Builtin.Int32, 0
  store %i to %p : $*Builtin.Int32
  br bb1(%p : $*Builtin.Int32)

bb1(%a : $*Builtin.Int32):
  %r = load %a : $*Builtin.Int32
  cond_br undef, bb1(%0 : $*Builtin.Int32), bb2

bb2:
  return %r : $Builtin.Int32
}

// CHECK-LABEL: sil @unpack_enum_arg
// CHECK: bb1:
// CHECK:   br bb3(%0 : $Int)
// CHECK: bb2:
// CHECK:   br bb3(%1 : $Int)
// CHECK: bb3([[A:%[0-9]+]] : $Int):
// CHECK:   return [[A]]
sil @unpack_enum_arg : $@convention(thin) (Int, Int) -> Int {
bb0(%0 : $Int, %1 : $Int):
  cond_br undef, bb1, bb2

bb1:
  %2 = enum $Optional<Int>, #Optional.some!enumelt.1, %0 : $Int
  br bb3(%2 : $Optional<Int>)

bb2:
  %3 = enum $Optional<Int>, #Optional.some!enumelt.1, %1 : $Int
  br bb3(%3 : $Optional<Int>)

bb3(%4 : $Optional<Int>):
  %5 = unchecked_enum_data %4 : $Optional<Int>, #Optional.some!enumelt.1
  return %5 : $Int
}


// CHECK-LABEL: sil @dont_crash_on_enum_payload_is_enum
// CHECK: bb0(%0 : $TwoCase):
// CHECK:   switch_enum %0
// CHECK: bb1:
// CHECK:   return
sil @dont_crash_on_enum_payload_is_enum : $@convention(thin) (TwoCase) -> () {
bb0(%0 : $TwoCase):
  %x = enum $Optional<TwoCase>, #Optional.some!enumelt.1, %0 : $TwoCase
  br bb1(%x : $Optional<TwoCase>)

bb1(%10 : $Optional<TwoCase>):
  switch_enum %10 : $Optional<TwoCase>, case #Optional.some!enumelt.1: bb2, case #Optional.none!enumelt: bb5

bb2(%1 : $TwoCase):
  // Simplification of that switch_enum crashed the compiler because
  // SILArgument::getIncomingValues returns %10 ($Optional<TwoCase>) as the
  // incoming value for %1 ($TwoCase).
  // rdar://problem/26251856
  switch_enum %1 : $TwoCase, case #TwoCase.First!enumelt: bb3, case #TwoCase.Second!enumelt: bb4

bb3:
  %f1 = function_ref @unknown : $@convention(thin) () -> ()
  %n1 = apply %f1() : $@convention(thin) () -> ()
  br bb6

bb4:
  br bb6

bb5:
  br bb6

bb6:
  %6 = tuple ()
  return %6 : $()
}

enum TestEnum {
  case int64(Builtin.Int64)
  case string (Base)
  case none
}

enum MyError : Error {
 case a
 case b
 case c(TestEnum)
}

enum MyError2 : Error {
 case o(Optional<MyError>)
}

sil @foo : $@convention(thin) (Builtin.Int64) -> Builtin.Int8
sil @foo2 : $@convention(thin) (Builtin.Int32) -> Builtin.Int8

sil @dont_thread_throw_block : $@convention(thin) (@guaranteed TestEnum) -> (Builtin.Int8, @error Error) {
bb0(%0 : $TestEnum):
  switch_enum %0 : $TestEnum, case #TestEnum.int64!enumelt.1: bb1,  default bb4

bb1(%5 : $Builtin.Int64):
  %7 = function_ref @foo : $@convention(thin) (Builtin.Int64) -> Builtin.Int8
  %9 = apply %7(%5) : $@convention(thin) (Builtin.Int64) -> Builtin.Int8
  br bb6(%9 : $Builtin.Int8)

bb2(%11 : $Builtin.Int32):
  %13 = function_ref @foo2 : $@convention(thin) (Builtin.Int32) -> Builtin.Int8
  %15 = apply %13(%11) : $@convention(thin) (Builtin.Int32) -> Builtin.Int8
  br bb6(%15 : $Builtin.Int8)

bb4:
  debug_value %0 : $TestEnum
  %22 = alloc_existential_box $Error, $MyError2
  %23 = project_existential_box $MyError2 in %22 : $Error
  switch_enum %0 : $TestEnum, case #TestEnum.none!enumelt: bbnone, case #TestEnum.int64!enumelt.1: bb7, case #TestEnum.string!enumelt.1: bb10

bbnone:
  %tn = enum $TestEnum, #TestEnum.none!enumelt
  %en = enum $MyError, #MyError.c!enumelt.1, %tn : $TestEnum
br bb5(%en : $MyError)

bb7(%50 : $Builtin.Int64):
  %t = enum $TestEnum, #TestEnum.int64!enumelt.1, %50 : $Builtin.Int64
  %e1 = enum $MyError, #MyError.c!enumelt.1, %t : $TestEnum
  br bb5(%e1 : $MyError)

bb10(%53 : $Base):
  %t4 = enum $TestEnum, #TestEnum.string!enumelt.1, %53 : $Base
  %e4 = enum $MyError, #MyError.c!enumelt.1, %t4 : $TestEnum
  br bb5(%e4 : $MyError)

bb5(%e : $MyError):
  %89 = enum $Optional<MyError>, #Optional.some!enumelt.1, %e : $MyError
  %e5 = enum $MyError2, #MyError2.o!enumelt.1, %89 : $Optional<MyError>
  store %e5 to %23 : $*MyError2
  throw %22 : $Error

bb6(%44 : $Builtin.Int8):
  return %44 : $Builtin.Int8
}

<<<<<<< HEAD
=======
// CHECK-LABEL: jump_thread_retain_release
// CHECK: cond_br
// CHECK:   cond_br %3, bb3, bb4

// CHECK: bb3:
// CHECK:   strong_retain %1 : $foo
// CHECK:   strong_release %1 : $foo
// CHECK:   br bb5(%1 : $foo)

// CHECK: bb4:
// CHECK:   strong_retain %2 : $foo
// CHECK:   strong_release %2 : $foo
// CHECK:   br bb5(%2 : $foo)

sil @jump_thread_retain_release : $@convention(thin) (Builtin.Int1, foo, foo, Builtin.Int1) -> () {
bb0(%0 : $Builtin.Int1, %1 : $foo, %2 : $foo, %3 : $Builtin.Int1):
  cond_br %0, bb2, bb1

bb1:
  br bb6(%2 : $foo)

bb2:
  cond_br %3, bb3, bb4

bb3:
  strong_retain %1 : $foo
  br bb5(%1 : $foo)

bb4:
  strong_retain %2 : $foo
  br bb5(%2 : $foo)

bb5(%11 : $foo):
  strong_release %11 : $foo
  br bb6(%11 : $foo)

bb6(%14 : $foo):
  strong_release %14 : $foo
  %16 = tuple ()
  return %16 : $()
}

protocol Q {}

class IsQ : Q {}

// checked_cast_br take_* should be replaced by a destroy in case it ever
// converts a managed object to an unmanaged value. Currently this doesn't
// happen at the language level because bridge (NSNumber->Int) casts aren't
// represented with checked_cast_br.
// ---
// CHECK-LABEL: sil @test_dead_checked_cast_br : $@convention(thin) (@in IsQ) -> () {
// CHECK: bb0(%0 : $*IsQ):
// CHECK:   [[Q:%.*]] = alloc_stack $Q
// CHECK:   [[LD:%.*]] = load %0 : $*IsQ
// CHECK:   strong_release [[LD]] : $IsQ
// CHECK:   dealloc_stack [[Q]] : $*Q
// CHECK:   [[R:%.*]] = tuple ()
// CHECK:   return [[R]] : $()
// CHECK-LABEL: } // end sil function 'test_dead_checked_cast_br'
sil @test_dead_checked_cast_br : $@convention(thin) (@in IsQ) -> () {
bb0(%0 : $*IsQ):
  %p = alloc_stack $Q
  checked_cast_addr_br take_always IsQ in %0 : $*IsQ to Q in %p : $*Q, bb1, bb3

bb1:
  %m1 = integer_literal $Builtin.Int1, -1
  br bb2(%m1 : $Builtin.Int1)

bb2(%5 : $Builtin.Int1):
  // To avoid violating ownership, Q needs to be destroyed here. However, that
  // would create a use of the checked_cast, defeating the test. In theory, Q
  // could be some unmananged type with no destroy, but we don't have a way to
  // express that in the type system, and bridged casts don't yet go through
  // this optimization path.
  dealloc_stack %p : $*Q
  %r = tuple ()
  return %r : $()

bb3:
  %z = integer_literal $Builtin.Int1, 0
  br bb2(%z : $Builtin.Int1)
}

>>>>>>> aad14e3c
// CHECK-LABEL: sil @dont_hang
// CHECK:      bb6:
// CHECK:        integer_literal $Builtin.Int64, 1
// CHECK-NEXT:   br bb5
// CHECK-NEXT: }
sil @dont_hang : $@convention(thin) () -> () {
bb0:
  cond_br undef, bb1, bb4

bb1:
  %0 = integer_literal $Builtin.Int64, 1
  cond_br undef, bb2, bb6

bb2:
  br bb3

bb3:
  br bb5

bb4:
  %1 = integer_literal $Builtin.Int64, 1
  br bb3

bb5:
  br bb2

bb6:
  %2 = integer_literal $Builtin.Int64, 1
  br bb7

bb7:
  br bb5
}
<|MERGE_RESOLUTION|>--- conflicted
+++ resolved
@@ -2864,8 +2864,6 @@
   return %44 : $Builtin.Int8
 }
 
-<<<<<<< HEAD
-=======
 // CHECK-LABEL: jump_thread_retain_release
 // CHECK: cond_br
 // CHECK:   cond_br %3, bb3, bb4
@@ -2950,7 +2948,6 @@
   br bb2(%z : $Builtin.Int1)
 }
 
->>>>>>> aad14e3c
 // CHECK-LABEL: sil @dont_hang
 // CHECK:      bb6:
 // CHECK:        integer_literal $Builtin.Int64, 1
