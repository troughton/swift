--- conflicted
+++ resolved
@@ -335,11 +335,7 @@
 }
 
 // This test makes sure that we properly handle non load uses of
-<<<<<<< HEAD
-// struct_element_addr that always have load users with the load occuring before
-=======
 // struct_element_addr that always have load users with the load occurring before
->>>>>>> aad14e3c
 // and after the element in the use list.
 
 sil @mutate_int : $@convention(thin) (@inout Int) -> ()
