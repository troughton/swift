<<<<<<< HEAD
// RUN: %target-swift-frontend -enforce-exclusivity=checked -Onone -emit-sil -swift-version 4 -verify -parse-as-library %s
// RUN: %target-swift-frontend -enforce-exclusivity=checked -Onone -emit-sil -swift-version 3 -parse-as-library %s | %FileCheck %s
=======
// RUN: %target-swift-frontend -enable-sil-ownership -enforce-exclusivity=checked -Onone -emit-sil -swift-version 4 -verify -parse-as-library %s
// RUN: %target-swift-frontend -enable-sil-ownership -enforce-exclusivity=checked -Onone -emit-sil -swift-version 3 -parse-as-library %s | %FileCheck %s
>>>>>>> aad14e3c
// REQUIRES: asserts

// This tests SILGen and AccessEnforcementSelection as a single set of tests.
// (Some static/dynamic enforcement selection is done in SILGen, and some is
// deferred. That may change over time but we want the outcome to be the same).
//
// These tests attempt to fully cover the possibilities of reads and
// modifications to captures along with `inout` arguments on both the caller and
// callee side.

// Helper
func doOne(_ f: () -> ()) {
  f()
}

// Helper
func doTwo(_: ()->(), _: ()->()) {}

// Helper
func doOneInout(_: ()->(), _: inout Int) {}

// Error: Cannot capture nonescaping closure.
// This triggers an early diagnostics, so it's handled in inout_capture_disgnostics.swift.
// func reentrantCapturedNoescape(fn: (() -> ()) -> ()) {
//   let c = { fn {} }
//   fn(c)
// }

// Helper
struct Frob {
  mutating func outerMut() { doOne { innerMut() } }
  mutating func innerMut() {}
}

// Allow nested mutable access via closures.
func nestedNoEscape(f: inout Frob) {
  doOne { f.outerMut() }
}
// CHECK-LABEL: sil hidden @_T027access_enforcement_noescape14nestedNoEscapeyAA4FrobVz1f_tF : $@convention(thin) (@inout Frob) -> () {
// CHECK-NOT: begin_access
// CHECK-LABEL: } // end sil function '_T027access_enforcement_noescape14nestedNoEscapeyAA4FrobVz1f_tF'

// closure #1 in nestedNoEscape(f:)
// CHECK-LABEL: sil private @_T027access_enforcement_noescape14nestedNoEscapeyAA4FrobVz1f_tFyycfU_ : $@convention(thin) (@inout_aliasable Frob) -> () {
// CHECK: [[ACCESS:%.*]] = begin_access [modify] [static] %0 : $*Frob
// CHECK: %{{.*}} = apply %{{.*}}([[ACCESS]]) : $@convention(method) (@inout Frob) -> ()
// CHECK: end_access [[ACCESS]] : $*Frob
// CHECK-LABEL: } // end sil function '_T027access_enforcement_noescape14nestedNoEscapeyAA4FrobVz1f_tFyycfU_'

// Allow aliased noescape reads.
func readRead() {
  var x = 3
  // Inside each closure: [read] [static]
  doTwo({ _ = x }, { _ = x })
  x = 42
}
// CHECK-LABEL: sil hidden @_T027access_enforcement_noescape8readReadyyF : $@convention(thin) () -> () {
// CHECK: [[ALLOC:%.*]] = alloc_stack $Int, var, name "x"
// CHECK-NOT: begin_access
// CHECK: apply
// CHECK-LABEL: } // end sil function '_T027access_enforcement_noescape8readReadyyF'

// closure #1 in readRead()
// CHECK-LABEL: sil private @_T027access_enforcement_noescape8readReadyyFyycfU_ : $@convention(thin) (@inout_aliasable Int) -> () {
// CHECK-NOT: begin_access [read] [dynamic]
// CHECK: [[ACCESS:%.*]] = begin_access [read] [static] %0 : $*Int
// CHECK: end_access [[ACCESS]] 
// CHECK-LABEL: } // end sil function '_T027access_enforcement_noescape8readReadyyFyycfU_'

// closure #2 in readRead()
// CHECK-LABEL: sil private @_T027access_enforcement_noescape8readReadyyFyycfU0_ : $@convention(thin) (@inout_aliasable Int) -> () {
// CHECK-NOT: begin_access [read] [dynamic]
// CHECK: [[ACCESS:%.*]] = begin_access [read] [static] %0 : $*Int
// CHECK: end_access [[ACCESS]] 
// CHECK-LABEL: } // end sil function '_T027access_enforcement_noescape8readReadyyFyycfU0_'

// Allow aliased noescape reads of an `inout` arg.
func inoutReadRead(x: inout Int) {
  // Inside each closure: [read] [static]
  doTwo({ _ = x }, { _ = x })
}
// CHECK-LABEL: sil hidden @_T027access_enforcement_noescape09inoutReadE0ySiz1x_tF : $@convention(thin) (@inout Int) -> () {
<<<<<<< HEAD
// CHECK: [[PA1:%.*]] = partial_apply
// CHECK: [[PA2:%.*]] = partial_apply
// CHECK-NOT: begin_access
// CHECK: apply %{{.*}}([[PA1]], [[PA2]])
=======
// CHECK: [[PA1:%.*]] = partial_apply [callee_guaranteed]
// CHECK: [[CVT1:%.*]] = convert_function [[PA1]] : $@callee_guaranteed () -> () to $@noescape @callee_guaranteed () -> ()
// CHECK: [[PA2:%.*]] = partial_apply [callee_guaranteed]
// CHECK: [[CVT2:%.*]] = convert_function [[PA2]] : $@callee_guaranteed () -> () to $@noescape @callee_guaranteed () -> ()
// CHECK-NOT: begin_access
// CHECK: apply %{{.*}}([[CVT1]], [[CVT2]])
>>>>>>> aad14e3c
// CHECK-LABEL: } // end sil function '_T027access_enforcement_noescape09inoutReadE0ySiz1x_tF'

// closure #1 in inoutReadRead(x:)
// CHECK-LABEL: sil private @_T027access_enforcement_noescape09inoutReadE0ySiz1x_tFyycfU_ : $@convention(thin) (@inout_aliasable Int) -> () {
// CHECK-NOT: begin_access [read] [dynamic]
// CHECK: [[ACCESS:%.*]] = begin_access [read] [static] %0 : $*Int
// CHECK: end_access [[ACCESS]] 
// CHECK-LABEL: } // end sil function '_T027access_enforcement_noescape09inoutReadE0ySiz1x_tFyycfU_'

// closure #2 in inoutReadRead(x:)
// CHECK-LABEL: sil private @_T027access_enforcement_noescape09inoutReadE0ySiz1x_tFyycfU0_ : $@convention(thin) (@inout_aliasable Int) -> () {
// CHECK-NOT: begin_access [read] [dynamic]
// CHECK: [[ACCESS:%.*]] = begin_access [read] [static] %0 : $*Int
// CHECK: end_access [[ACCESS]] 
// CHECK-LABEL: } // end sil function '_T027access_enforcement_noescape09inoutReadE0ySiz1x_tFyycfU0_'

// Allow aliased noescape read + boxed read.
func readBoxRead() {
  var x = 3
  let c = { _ = x }
  // Inside may-escape closure `c`: [read] [dynamic]
  // Inside never-escape closure: [read] [dynamic]
  doTwo(c, { _ = x })
  x = 42
}
// CHECK-LABEL: sil hidden @_T027access_enforcement_noescape11readBoxReadyyF : $@convention(thin) () -> () {
<<<<<<< HEAD
// CHECK: [[PA1:%.*]] = partial_apply
// CHECK: [[PA2:%.*]] = partial_apply
// CHECK-NOT: begin_access
// CHECK: apply %{{.*}}([[PA1]], [[PA2]])
=======
// CHECK: [[PA1:%.*]] = partial_apply [callee_guaranteed]
// CHECK: [[CVT1:%.*]] = convert_function [[PA1]] : $@callee_guaranteed () -> () to $@noescape @callee_guaranteed () -> ()
// CHECK: [[PA2:%.*]] = partial_apply [callee_guaranteed]
// CHECK: [[CVT2:%.*]] = convert_function [[PA2]] : $@callee_guaranteed () -> () to $@noescape @callee_guaranteed () -> ()
// CHECK-NOT: begin_access
// CHECK: apply %{{.*}}([[CVT1]], [[CVT2]])
>>>>>>> aad14e3c
// CHECK-LABEL: } // end sil function '_T027access_enforcement_noescape11readBoxReadyyF'

// closure #1 in readBoxRead()
// CHECK-LABEL: sil private @_T027access_enforcement_noescape11readBoxReadyyFyycfU_ : $@convention(thin) (@guaranteed { var Int }) -> () {
// CHECK: [[ADDR:%.*]] = project_box %0 : ${ var Int }, 0
// CHECK: [[ACCESS:%.*]] = begin_access [read] [dynamic] [[ADDR]] : $*Int
// CHECK: end_access [[ACCESS]] 
// CHECK-LABEL: } // end sil function '_T027access_enforcement_noescape11readBoxReadyyFyycfU_'

// closure #2 in readBoxRead()
// CHECK-LABEL: sil private @_T027access_enforcement_noescape11readBoxReadyyFyycfU0_ : $@convention(thin) (@inout_aliasable Int) -> () {
// CHECK: [[ACCESS:%.*]] = begin_access [read] [dynamic] %0 : $*Int
// CHECK: end_access [[ACCESS]] 
// CHECK-LABEL: } // end sil function '_T027access_enforcement_noescape11readBoxReadyyFyycfU0_'

// Error: cannout capture inout.
//
// func inoutReadReadBox(x: inout Int) {
//   let c = { _ = x }
//   doTwo({ _ = x }, c)
// }

// Allow aliased noescape read + write.
func readWrite() {
  var x = 3
  // Inside closure 1: [read] [static]
  // Inside closure 2: [modify] [static]
  doTwo({ _ = x }, { x = 42 })
}
// CHECK-LABEL: sil hidden @_T027access_enforcement_noescape9readWriteyyF : $@convention(thin) () -> () {
<<<<<<< HEAD
// CHECK: [[PA1:%.*]] = partial_apply
// CHECK: [[PA2:%.*]] = partial_apply
// CHECK-NOT: begin_access
// CHECK: apply %{{.*}}([[PA1]], [[PA2]])
=======
// CHECK: [[PA1:%.*]] = partial_apply [callee_guaranteed]
// CHECK: [[CVT1:%.*]] = convert_function [[PA1]] : $@callee_guaranteed () -> () to $@noescape @callee_guaranteed () -> ()
// CHECK: [[PA2:%.*]] = partial_apply [callee_guaranteed]
// CHECK: [[CVT2:%.*]] = convert_function [[PA2]] : $@callee_guaranteed () -> () to $@noescape @callee_guaranteed () -> ()
// CHECK-NOT: begin_access
// CHECK: apply %{{.*}}([[CVT1]], [[CVT2]])
>>>>>>> aad14e3c
// CHECK-LABEL: } // end sil function '_T027access_enforcement_noescape9readWriteyyF'

// closure #1 in readWrite()
// CHECK-LABEL: sil private @_T027access_enforcement_noescape9readWriteyyFyycfU_ : $@convention(thin) (@inout_aliasable Int) -> () {
// CHECK-NOT: [[ACCESS:%.*]] = begin_access [read] [dynamic]
// CHECK: [[ACCESS:%.*]] = begin_access [read] [static] %0 : $*Int
// CHECK: end_access [[ACCESS]] 
// CHECK-LABEL: } // end sil function '_T027access_enforcement_noescape9readWriteyyFyycfU_'

// closure #2 in readWrite()
// CHECK-LABEL: sil private @_T027access_enforcement_noescape9readWriteyyFyycfU0_ : $@convention(thin) (@inout_aliasable Int) -> () {
// CHECK-NOT: [[ACCESS:%.*]] = begin_access [modify] [dynamic]
// CHECK: [[ACCESS:%.*]] = begin_access [modify] [static] %0 : $*Int
// CHECK: end_access [[ACCESS]] 
// CHECK-LABEL: } // end sil function '_T027access_enforcement_noescape9readWriteyyFyycfU0_'

// Allow aliased noescape read + write of an `inout` arg.
func inoutReadWrite(x: inout Int) {
  // Inside closure 1: [read] [static]
  // Inside closure 2: [modify] [static]
  doTwo({ _ = x }, { x = 3 })
}

// CHECK-LABEL: sil hidden @_T027access_enforcement_noescape14inoutReadWriteySiz1x_tF : $@convention(thin) (@inout Int) -> () {
<<<<<<< HEAD
// CHECK: [[PA1:%.*]] = partial_apply
// CHECK: [[PA2:%.*]] = partial_apply
// CHECK: apply %{{.*}}([[PA1]], [[PA2]])
=======
// CHECK: [[PA1:%.*]] = partial_apply [callee_guaranteed]
// CHECK: [[CVT1:%.*]] = convert_function [[PA1]] : $@callee_guaranteed () -> () to $@noescape @callee_guaranteed () -> ()
// CHECK: [[PA2:%.*]] = partial_apply [callee_guaranteed]
// CHECK: [[CVT2:%.*]] = convert_function [[PA2]] : $@callee_guaranteed () -> () to $@noescape @callee_guaranteed () -> ()
// CHECK: apply %{{.*}}([[CVT1]], [[CVT2]])
>>>>>>> aad14e3c
// CHECK-LABEL: } // end sil function '_T027access_enforcement_noescape14inoutReadWriteySiz1x_tF'

// closure #1 in inoutReadWrite(x:)
// CHECK-LABEL: sil private @_T027access_enforcement_noescape14inoutReadWriteySiz1x_tFyycfU_ : $@convention(thin) (@inout_aliasable Int) -> () {
// CHECK: [[ACCESS:%.*]] = begin_access [read] [static] %0 : $*Int
// CHECK: end_access [[ACCESS]] 
// CHECK-LABEL: } // end sil function '_T027access_enforcement_noescape14inoutReadWriteySiz1x_tFyycfU_'

// closure #2 in inoutReadWrite(x:)
// CHECK-LABEL: sil private @_T027access_enforcement_noescape14inoutReadWriteySiz1x_tFyycfU0_ : $@convention(thin) (@inout_aliasable Int) -> () {
// CHECK: [[ACCESS:%.*]] = begin_access [modify] [static] %0 : $*Int
// CHECK: end_access [[ACCESS]] 
// CHECK-LABEL: } // end sil function '_T027access_enforcement_noescape14inoutReadWriteySiz1x_tFyycfU0_'


func readBoxWrite() {
  var x = 3
  let c = { _ = x }
  // Inside may-escape closure `c`: [read] [dynamic]
  // Inside never-escape closure: [modify] [dynamic]
  doTwo(c, { x = 42 })
}
// CHECK-LABEL: sil hidden @_T027access_enforcement_noescape12readBoxWriteyyF : $@convention(thin) () -> () {
// CHECK: [[PA1:%.*]] = partial_apply [callee_guaranteed]
// CHECK: [[CVT1:%.*]] = convert_function [[PA1]] : $@callee_guaranteed () -> () to $@noescape @callee_guaranteed () -> ()
// CHECK: [[PA2:%.*]] = partial_apply [callee_guaranteed]
// CHECK: [[CVT2:%.*]] = convert_function [[PA2]] : $@callee_guaranteed () -> () to $@noescape @callee_guaranteed () -> ()
// CHECK-NOT: begin_access
// CHECK: apply %{{.*}}([[CVT1]], [[CVT2]])
// CHECK-LABEL: } // end sil function '_T027access_enforcement_noescape12readBoxWriteyyF'

// closure #1 in readBoxWrite()
// CHECK-LABEL: sil private @_T027access_enforcement_noescape12readBoxWriteyyFyycfU_ : $@convention(thin) (@guaranteed { var Int }) -> () {
// CHECK: [[ADDR:%.*]] = project_box %0 : ${ var Int }, 0
// CHECK: [[ACCESS:%.*]] = begin_access [read] [dynamic] [[ADDR]] : $*Int
// CHECK: end_access [[ACCESS]] 
// CHECK-LABEL: } // end sil function '_T027access_enforcement_noescape12readBoxWriteyyFyycfU_'

// closure #2 in readBoxWrite()
// CHECK-LABEL: sil private @_T027access_enforcement_noescape12readBoxWriteyyFyycfU0_ : $@convention(thin) (@inout_aliasable Int) -> () {
// CHECK: [[ACCESS:%.*]] = begin_access [modify] [dynamic] %0 : $*Int
// CHECK: end_access [[ACCESS]] 
// CHECK-LABEL: } // end sil function '_T027access_enforcement_noescape12readBoxWriteyyFyycfU0_'

// Error: cannout capture inout.
// func inoutReadBoxWrite(x: inout Int) {
//   let c = { _ = x }
//    doTwo({ x = 42 }, c)
// }

func readWriteBox() {
  var x = 3
  let c = { x = 42 }
  // Inside may-escape closure `c`: [modify] [dynamic]
  // Inside never-escape closure: [read] [dynamic]
  doTwo({ _ = x }, c)
}

// CHECK-LABEL: sil hidden @_T027access_enforcement_noescape12readWriteBoxyyF : $@convention(thin) () -> () {
// CHECK: [[PA1:%.*]] = partial_apply [callee_guaranteed]
// CHECK: [[PA2:%.*]] = partial_apply [callee_guaranteed]
// CHECK: [[CVT2:%.*]] = convert_function [[PA2]] : $@callee_guaranteed () -> () to $@noescape @callee_guaranteed () -> ()
// CHECK: [[CVT1:%.*]] = convert_function [[PA1]] : $@callee_guaranteed () -> () to $@noescape @callee_guaranteed () -> ()
// CHECK-NOT: begin_access
// CHECK: apply %{{.*}}([[CVT2]], [[CVT1]])
// CHECK-LABEL: } // end sil function '_T027access_enforcement_noescape12readWriteBoxyyF'

// closure #1 in readWriteBox()
// CHECK-LABEL: sil private @_T027access_enforcement_noescape12readWriteBoxyyFyycfU_ : $@convention(thin) (@guaranteed { var Int }) -> () {
// CHECK: [[ADDR:%.*]] = project_box %0 : ${ var Int }, 0
// CHECK: [[ACCESS:%.*]] = begin_access [modify] [dynamic] [[ADDR]] : $*Int
// CHECK: end_access [[ACCESS]] 
// CHECK-LABEL: } // end sil function '_T027access_enforcement_noescape12readWriteBoxyyFyycfU_'

// closure #2 in readWriteBox()
// CHECK-LABEL: sil private @_T027access_enforcement_noescape12readWriteBoxyyFyycfU0_ : $@convention(thin) (@inout_aliasable Int) -> () {
// CHECK: [[ACCESS:%.*]] = begin_access [read] [dynamic] %0 : $*Int
// CHECK: end_access [[ACCESS]] 
// CHECK-LABEL: } // end sil function '_T027access_enforcement_noescape12readWriteBoxyyFyycfU0_'

// Error: cannout capture inout.
// func inoutReadWriteBox(x: inout Int) {
//   let c = { x = 42 }
//   doTwo({ _ = x }, c)
// }

// Error: noescape read + write inout.
func readWriteInout() {
  var x = 3
  // Around the call: [modify] [static]
  // Inside closure: [modify] [static]
  // expected-error@+2{{overlapping accesses to 'x', but modification requires exclusive access; consider copying to a local variable}}
  // expected-note@+1{{conflicting access is here}}
  doOneInout({ _ = x }, &x)
}

// CHECK-LABEL: sil hidden @_T027access_enforcement_noescape14readWriteInoutyyF : $@convention(thin) () -> () {
<<<<<<< HEAD
// CHECK: [[PA1:%.*]] = partial_apply
// CHECK: [[ACCESS2:%.*]] = begin_access [modify] [static] %0 : $*Int
// CHECK: apply %{{.*}}([[PA1]], [[ACCESS2]])
=======
// CHECK: [[PA1:%.*]] = partial_apply [callee_guaranteed]
// CHECK: [[CVT:%.*]] = convert_function [[PA1]] : $@callee_guaranteed () -> () to $@noescape @callee_guaranteed () -> ()
// CHECK: [[ACCESS2:%.*]] = begin_access [modify] [static] %0 : $*Int
// CHECK: apply %{{.*}}([[CVT]], [[ACCESS2]])
>>>>>>> aad14e3c
// CHECK: end_access [[ACCESS2]]
// CHECK-LABEL: } // end sil function '_T027access_enforcement_noescape14readWriteInoutyyF'

// closure #1 in readWriteInout()
// CHECK-LABEL: sil private @_T027access_enforcement_noescape14readWriteInoutyyFyycfU_ : $@convention(thin) (@inout_aliasable Int) -> () {
// CHECK: [[ACCESS:%.*]] = begin_access [read] [static] %0 : $*Int
// CHECK: end_access [[ACCESS]] 
// CHECK-LABEL: } // end sil function '_T027access_enforcement_noescape14readWriteInoutyyFyycfU_'

// Error: noescape read + write inout of an inout.
func inoutReadWriteInout(x: inout Int) {
  // Around the call: [modify] [static]
  // Inside closure: [modify] [static]
  // expected-error@+2{{overlapping accesses to 'x', but modification requires exclusive access; consider copying to a local variable}}
  // expected-note@+1{{conflicting access is here}}
  doOneInout({ _ = x }, &x)
}

// CHECK-LABEL: sil hidden @_T027access_enforcement_noescape19inoutReadWriteInoutySiz1x_tF : $@convention(thin) (@inout Int) -> () {
<<<<<<< HEAD
// CHECK: [[PA1:%.*]] = partial_apply
// CHECK: [[ACCESS2:%.*]] = begin_access [modify] [static] %0 : $*Int
// CHECK: apply %{{.*}}([[PA1]], [[ACCESS2]])
=======
// CHECK: [[PA1:%.*]] = partial_apply [callee_guaranteed]
// CHECK: [[CVT:%.*]] = convert_function [[PA1]] : $@callee_guaranteed () -> () to $@noescape @callee_guaranteed () -> ()
// CHECK: [[ACCESS2:%.*]] = begin_access [modify] [static] %0 : $*Int
// CHECK: apply %{{.*}}([[CVT]], [[ACCESS2]])
>>>>>>> aad14e3c
// CHECK: end_access [[ACCESS2]]
// CHECK-LABEL: } // end sil function '_T027access_enforcement_noescape19inoutReadWriteInoutySiz1x_tF'

// closure #1 in inoutReadWriteInout(x:)
// CHECK-LABEL: sil private @_T027access_enforcement_noescape19inoutReadWriteInoutySiz1x_tFyycfU_ : $@convention(thin) (@inout_aliasable Int) -> () {
// CHECK: [[ACCESS:%.*]] = begin_access [read] [static] %0 : $*Int
// CHECK: end_access [[ACCESS]] 
// CHECK-LABEL: } // end sil function '_T027access_enforcement_noescape19inoutReadWriteInoutySiz1x_tFyycfU_'

// Traps on boxed read + write inout.
// Covered by Interpreter/enforce_exclusive_access.swift.
func readBoxWriteInout() {
  var x = 3
  let c = { _ = x }
  // Around the call: [modify] [dynamic]
  // Inside closure: [read] [dynamic]
  doOneInout(c, &x)
}

// CHECK-LABEL: sil hidden @_T027access_enforcement_noescape17readBoxWriteInoutyyF : $@convention(thin) () -> () {
<<<<<<< HEAD
// CHECK: [[PA1:%.*]] = partial_apply
// CHECK: [[ACCESS:%.*]] = begin_access [modify] [dynamic] %1 : $*Int
// CHECK: apply %{{.*}}([[PA1]], [[ACCESS]])
=======
// CHECK: [[PA1:%.*]] = partial_apply [callee_guaranteed]
// CHECK: [[CVT:%.*]] = convert_function [[PA1]] : $@callee_guaranteed () -> () to $@noescape @callee_guaranteed () -> ()
// CHECK: [[ACCESS:%.*]] = begin_access [modify] [dynamic] %1 : $*Int
// CHECK: apply %{{.*}}([[CVT]], [[ACCESS]])
>>>>>>> aad14e3c
// CHECK: end_access [[ACCESS]]
// CHECK-LABEL: } // end sil function '_T027access_enforcement_noescape17readBoxWriteInoutyyF'

// closure #1 in readBoxWriteInout()
// CHECK-LABEL: sil private @_T027access_enforcement_noescape17readBoxWriteInoutyyFyycfU_ : $@convention(thin) (@guaranteed { var Int }) -> () {
// CHECK: [[ADDR:%.*]] = project_box %0 : ${ var Int }, 0
// CHECK: [[ACCESS:%.*]] = begin_access [read] [dynamic] [[ADDR]] : $*Int
// CHECK: end_access [[ACCESS]] 
// CHECK-LABEL: } // end sil function '_T027access_enforcement_noescape17readBoxWriteInoutyyFyycfU_'

// Error: inout cannot be captured.
// This triggers an early diagnostics, so it's handled in inout_capture_disgnostics.swift.
// func inoutReadBoxWriteInout(x: inout Int) {
//   let c = { _ = x }
//   doOneInout(c, &x)
// }

// Allow aliased noescape write + write.
func writeWrite() {
  var x = 3
  // Inside closure 1: [modify] [static]
  // Inside closure 2: [modify] [static]
  doTwo({ x = 42 }, { x = 87 })
  _ = x
}

// CHECK-LABEL: sil hidden @_T027access_enforcement_noescape10writeWriteyyF : $@convention(thin) () -> () {
<<<<<<< HEAD
// CHECK: [[PA1:%.*]] = partial_apply
// CHECK: [[PA2:%.*]] = partial_apply
// CHECK-NOT: begin_access
// CHECK: apply %{{.*}}([[PA1]], [[PA2]])
=======
// CHECK: [[PA1:%.*]] = partial_apply [callee_guaranteed]
// CHECK: [[CVT1:%.*]] = convert_function [[PA1]] : $@callee_guaranteed () -> () to $@noescape @callee_guaranteed () -> ()
// CHECK: [[PA2:%.*]] = partial_apply [callee_guaranteed]
// CHECK: [[CVT2:%.*]] = convert_function [[PA2]] : $@callee_guaranteed () -> () to $@noescape @callee_guaranteed () -> ()
// CHECK-NOT: begin_access
// CHECK: apply %{{.*}}([[CVT1]], [[CVT2]])
>>>>>>> aad14e3c
// CHECK-LABEL: } // end sil function '_T027access_enforcement_noescape10writeWriteyyF'

// closure #1 in writeWrite()
// CHECK-LABEL: sil private @_T027access_enforcement_noescape10writeWriteyyFyycfU_ : $@convention(thin) (@inout_aliasable Int) -> () {
// CHECK: [[ACCESS:%.*]] = begin_access [modify] [static] %0 : $*Int
// CHECK: end_access [[ACCESS]] 
// CHECK-LABEL: } // end sil function '_T027access_enforcement_noescape10writeWriteyyFyycfU_'

// closure #2 in writeWrite()
// CHECK-LABEL: sil private @_T027access_enforcement_noescape10writeWriteyyFyycfU0_ : $@convention(thin) (@inout_aliasable Int) -> () {
// CHECK: [[ACCESS:%.*]] = begin_access [modify] [static] %0 : $*Int
// CHECK: end_access [[ACCESS]] 
// CHECK-LABEL: } // end sil function '_T027access_enforcement_noescape10writeWriteyyFyycfU0_'

  
// Allow aliased noescape write + write of an `inout` arg.
func inoutWriteWrite(x: inout Int) {
  // Inside closure 1: [modify] [static]
  // Inside closure 2: [modify] [static]
  doTwo({ x = 42}, { x = 87 })
}

// CHECK-LABEL: sil hidden @_T027access_enforcement_noescape010inoutWriteE0ySiz1x_tF : $@convention(thin) (@inout Int) -> () {
<<<<<<< HEAD
// CHECK: [[PA1:%.*]] = partial_apply
// CHECK: [[PA2:%.*]] = partial_apply
// CHECK-NOT: begin_access
// CHECK: apply %{{.*}}([[PA1]], [[PA2]])
=======
// CHECK: [[PA1:%.*]] = partial_apply [callee_guaranteed]
// CHECK: [[CVT1:%.*]] = convert_function [[PA1]] : $@callee_guaranteed () -> () to $@noescape @callee_guaranteed () -> ()
// CHECK: [[PA2:%.*]] = partial_apply [callee_guaranteed]
// CHECK: [[CVT2:%.*]] = convert_function [[PA2]] : $@callee_guaranteed () -> () to $@noescape @callee_guaranteed () -> ()
// CHECK-NOT: begin_access
// CHECK: apply %{{.*}}([[CVT1]], [[CVT2]])
>>>>>>> aad14e3c
// CHECK-LABEL: } // end sil function '_T027access_enforcement_noescape010inoutWriteE0ySiz1x_tF'

// closure #1 in inoutWriteWrite(x:)
// CHECK-LABEL: sil private @_T027access_enforcement_noescape010inoutWriteE0ySiz1x_tFyycfU_ : $@convention(thin) (@inout_aliasable Int) -> () {
// CHECK: [[ACCESS:%.*]] = begin_access [modify] [static] %0 : $*Int
// CHECK: end_access [[ACCESS]] 
// CHECK-LABEL: } // end sil function '_T027access_enforcement_noescape010inoutWriteE0ySiz1x_tFyycfU_'

// closure #2 in inoutWriteWrite(x:)
// CHECK-LABEL: sil private @_T027access_enforcement_noescape010inoutWriteE0ySiz1x_tFyycfU0_ : $@convention(thin) (@inout_aliasable Int) -> () {
// CHECK: [[ACCESS:%.*]] = begin_access [modify] [static] %0 : $*Int
// CHECK: end_access [[ACCESS]] 
// CHECK-LABEL: } // end sil function '_T027access_enforcement_noescape010inoutWriteE0ySiz1x_tFyycfU0_'

// Traps on aliased boxed write + noescape write.
// Covered by Interpreter/enforce_exclusive_access.swift.
func writeWriteBox() {
  var x = 3
  let c = { x = 87 }
  // Inside may-escape closure `c`: [modify] [dynamic]
  // Inside never-escape closure: [modify] [dynamic]
  doTwo({ x = 42 }, c)
  _ = x
}

// CHECK-LABEL: sil hidden @_T027access_enforcement_noescape13writeWriteBoxyyF : $@convention(thin) () -> () {
<<<<<<< HEAD
// CHECK: [[PA1:%.*]] = partial_apply
// CHECK: [[PA2:%.*]] = partial_apply
// CHECK-NOT: begin_access
// CHECK: apply %{{.*}}([[PA2]], [[PA1]])
=======
// CHECK: [[PA1:%.*]] = partial_apply [callee_guaranteed]
// CHECK: [[PA2:%.*]] = partial_apply [callee_guaranteed]
// CHECK: [[CVT2:%.*]] = convert_function [[PA2]] : $@callee_guaranteed () -> () to $@noescape @callee_guaranteed () -> ()
// CHECK: [[CVT1:%.*]] = convert_function [[PA1]] : $@callee_guaranteed () -> () to $@noescape @callee_guaranteed () -> ()
// CHECK-NOT: begin_access
// CHECK: apply %{{.*}}([[CVT2]], [[CVT1]])
>>>>>>> aad14e3c
// CHECK-LABEL: } // end sil function '_T027access_enforcement_noescape13writeWriteBoxyyF'

// closure #1 in writeWriteBox()
// CHECK-LABEL: sil private @_T027access_enforcement_noescape13writeWriteBoxyyFyycfU_ : $@convention(thin) (@guaranteed { var Int }) -> () {
// CHECK: [[ADDR:%.*]] = project_box %0 : ${ var Int }, 0
// CHECK: [[ACCESS:%.*]] = begin_access [modify] [dynamic] [[ADDR]] : $*Int
// CHECK: end_access [[ACCESS]] 
// CHECK-LABEL: } // end sil function '_T027access_enforcement_noescape13writeWriteBoxyyFyycfU_'

// closure #2 in writeWriteBox()
// CHECK-LABEL: sil private @_T027access_enforcement_noescape13writeWriteBoxyyFyycfU0_ : $@convention(thin) (@inout_aliasable Int) -> () {
// CHECK: [[ACCESS:%.*]] = begin_access [modify] [dynamic] %0 : $*Int
// CHECK: end_access [[ACCESS]] 
// CHECK-LABEL: } // end sil function '_T027access_enforcement_noescape13writeWriteBoxyyFyycfU0_'

// Error: inout cannot be captured.
// func inoutWriteWriteBox(x: inout Int) {
//   let c = { x = 87 }
//   doTwo({ x = 42 }, c)
// }

// Error: on noescape write + write inout.
func writeWriteInout() {
  var x = 3
  // Around the call: [modify] [static]
  // Inside closure: [modify] [static]
  // expected-error@+2{{overlapping accesses to 'x', but modification requires exclusive access; consider copying to a local variable}}
  // expected-note@+1{{conflicting access is here}}
  doOneInout({ x = 42 }, &x)
}

// CHECK-LABEL: sil hidden @_T027access_enforcement_noescape15writeWriteInoutyyF : $@convention(thin) () -> () {
<<<<<<< HEAD
// CHECK: [[PA1:%.*]] = partial_apply
// CHECK: [[ACCESS2:%.*]] = begin_access [modify] [static] %0 : $*Int
// CHECK: apply %{{.*}}([[PA1]], [[ACCESS2]])
=======
// CHECK: [[PA1:%.*]] = partial_apply [callee_guaranteed]
// CHECK: [[CVT:%.*]] = convert_function [[PA1]] : $@callee_guaranteed () -> () to $@noescape @callee_guaranteed () -> ()
// CHECK: [[ACCESS2:%.*]] = begin_access [modify] [static] %0 : $*Int
// CHECK: apply %{{.*}}([[CVT]], [[ACCESS2]])
>>>>>>> aad14e3c
// CHECK: end_access [[ACCESS2]]
// CHECK-LABEL: } // end sil function '_T027access_enforcement_noescape15writeWriteInoutyyF'

// closure #1 in writeWriteInout()
// CHECK-LABEL: sil private @_T027access_enforcement_noescape15writeWriteInoutyyFyycfU_ : $@convention(thin) (@inout_aliasable Int) -> () {
// CHECK: [[ACCESS:%.*]] = begin_access [modify] [static] %0 : $*Int
// CHECK: end_access [[ACCESS]] 
// CHECK-LABEL: } // end sil function '_T027access_enforcement_noescape15writeWriteInoutyyFyycfU_'

// Error: on noescape write + write inout.
func inoutWriteWriteInout(x: inout Int) {
  // Around the call: [modify] [static]
  // Inside closure: [modify] [static]
  // expected-error@+2{{overlapping accesses to 'x', but modification requires exclusive access; consider copying to a local variable}}
  // expected-note@+1{{conflicting access is here}}
  doOneInout({ x = 42 }, &x)
}

// inoutWriteWriteInout(x:)
// CHECK-LABEL: sil hidden @_T027access_enforcement_noescape010inoutWriteE5InoutySiz1x_tF : $@convention(thin) (@inout Int) -> () {
<<<<<<< HEAD
// CHECK: [[PA1:%.*]] = partial_apply
// CHECK: [[ACCESS2:%.*]] = begin_access [modify] [static] %0 : $*Int
// CHECK: apply %{{.*}}([[PA1]], [[ACCESS2]])
=======
// CHECK: [[PA1:%.*]] = partial_apply [callee_guaranteed]
// CHECK: [[CVT:%.*]] = convert_function [[PA1]] : $@callee_guaranteed () -> () to $@noescape @callee_guaranteed () -> ()
// CHECK: [[ACCESS2:%.*]] = begin_access [modify] [static] %0 : $*Int
// CHECK: apply %{{.*}}([[CVT]], [[ACCESS2]])
>>>>>>> aad14e3c
// CHECK: end_access [[ACCESS2]]
// CHECK-LABEL: // end sil function '_T027access_enforcement_noescape010inoutWriteE5InoutySiz1x_tF'

// closure #1 in inoutWriteWriteInout(x:)
// CHECK-LABEL: sil private @_T027access_enforcement_noescape010inoutWriteE5InoutySiz1x_tFyycfU_ : $@convention(thin) (@inout_aliasable Int) -> () {
// CHECK: [[ACCESS:%.*]] = begin_access [modify] [static] %0 : $*Int
// CHECK: end_access [[ACCESS]] 
// CHECK-LABEL: } // end sil function '_T027access_enforcement_noescape010inoutWriteE5InoutySiz1x_tFyycfU_'

// Traps on boxed write + write inout.
// Covered by Interpreter/enforce_exclusive_access.swift.
func writeBoxWriteInout() {
  var x = 3
  let c = { x = 42 }
  // Around the call: [modify] [dynamic]
  // Inside closure: [modify] [dynamic]
  doOneInout(c, &x)
}

// CHECK-LABEL: sil hidden @_T027access_enforcement_noescape18writeBoxWriteInoutyyF : $@convention(thin) () -> () {
<<<<<<< HEAD
// CHECK: [[PA1:%.*]] = partial_apply
// CHECK: [[ACCESS:%.*]] = begin_access [modify] [dynamic] %1 : $*Int
// CHECK: apply %{{.*}}([[PA1]], [[ACCESS]])
=======
// CHECK: [[PA1:%.*]] = partial_apply [callee_guaranteed]
// CHECK: [[CVT:%.*]] = convert_function [[PA1]] : $@callee_guaranteed () -> () to $@noescape @callee_guaranteed () -> ()
// CHECK: [[ACCESS:%.*]] = begin_access [modify] [dynamic] %1 : $*Int
// CHECK: apply %{{.*}}([[CVT]], [[ACCESS]])
>>>>>>> aad14e3c
// CHECK: end_access [[ACCESS]]
// CHECK-LABEL: } // end sil function '_T027access_enforcement_noescape18writeBoxWriteInoutyyF'

// closure #1 in writeBoxWriteInout()
// CHECK-LABEL: sil private @_T027access_enforcement_noescape18writeBoxWriteInoutyyFyycfU_ : $@convention(thin) (@guaranteed { var Int }) -> () {
// CHECK: [[ADDR:%.*]] = project_box %0 : ${ var Int }, 0
// CHECK: [[ACCESS:%.*]] = begin_access [modify] [dynamic] [[ADDR]] : $*Int
// CHECK: end_access [[ACCESS]]
// CHECK-LABEL: } // end sil function '_T027access_enforcement_noescape18writeBoxWriteInoutyyFyycfU_'

// Error: Cannot capture inout
// This triggers an early diagnostics, so it's handled in inout_capture_disgnostics.swift.
// func inoutWriteBoxWriteInout(x: inout Int) {
//   let c = { x = 42 }
//   doOneInout(c, &x)
// }

// Helper
func doBlockInout(_: @convention(block) ()->(), _: inout Int) {}

<<<<<<< HEAD
// FIXME: This case could be statically enforced, but requires quite a bit of SIL pattern matching.
func readBlockWriteInout() {
  var x = 3
  // Around the call: [modify] [static]
  // Inside closure: [modify] [static]
=======
func readBlockWriteInout() {
  var x = 3
  // Around the call: [modify] [static]
  // Inside closure: [read] [static]
  // expected-warning@+2{{overlapping accesses to 'x', but modification requires exclusive access; consider copying to a local variable}}
  // expected-note@+1{{conflicting access is here}}
>>>>>>> aad14e3c
  doBlockInout({ _ = x }, &x)
}

// CHECK-LABEL: sil hidden @_T027access_enforcement_noescape19readBlockWriteInoutyyF : $@convention(thin) () -> () {
// CHECK: [[F1:%.*]] = function_ref @_T027access_enforcement_noescape19readBlockWriteInoutyyFyycfU_ : $@convention(thin) (@inout_aliasable Int) -> ()
<<<<<<< HEAD
// CHECK: [[PA:%.*]] = partial_apply [[F1]](%0) : $@convention(thin) (@inout_aliasable Int) -> ()
=======
// CHECK: [[PA:%.*]] = partial_apply [callee_guaranteed] [[F1]](%0) : $@convention(thin) (@inout_aliasable Int) -> ()
>>>>>>> aad14e3c
// CHECK-NOT: begin_access
// CHECK: [[WRITE:%.*]] = begin_access [modify] [static] %0 : $*Int
// CHECK: apply
// CHECK: end_access [[WRITE]] : $*Int
// CHECK-LABEL: } // end sil function '_T027access_enforcement_noescape19readBlockWriteInoutyyF'

// CHECK-LABEL: sil private @_T027access_enforcement_noescape19readBlockWriteInoutyyFyycfU_ : $@convention(thin) (@inout_aliasable Int) -> () {
// CHECK: begin_access [read] [static] %0 : $*Int
// CHECK-LABEL: } // end sil function '_T027access_enforcement_noescape19readBlockWriteInoutyyFyycfU_'

// Test AccessSummaryAnalysis.
//
// The captured @inout_aliasable argument to `doOne` is re-partially applied,
// then stored is a box before passing it to doBlockInout.
func noEscapeBlock() {
  var x = 3
  doOne {
<<<<<<< HEAD
=======
    // expected-warning@+2{{overlapping accesses to 'x', but modification requires exclusive access; consider copying to a local variable}}
    // expected-note@+1{{conflicting access is here}}
>>>>>>> aad14e3c
    doBlockInout({ _ = x }, &x)
  }
}
// CHECK-LABEL: sil hidden @_T027access_enforcement_noescape13noEscapeBlockyyF : $@convention(thin) () -> () {
<<<<<<< HEAD
// CHECK: partial_apply
=======
// CHECK: partial_apply [callee_guaranteed]
>>>>>>> aad14e3c
// CHECK-NOT: begin_access
// CHECK: apply
// CHECK-LABEL: } // end sil function '_T027access_enforcement_noescape13noEscapeBlockyyF'

// CHECK-LABEL: sil private @_T027access_enforcement_noescape13noEscapeBlockyyFyycfU_ : $@convention(thin) (@inout_aliasable Int) -> () {
// CHECK: [[F1:%.*]] = function_ref @_T027access_enforcement_noescape13noEscapeBlockyyFyycfU_yycfU_ : $@convention(thin) (@inout_aliasable Int) -> ()
<<<<<<< HEAD
// CHECK: [[PA:%.*]] = partial_apply [[F1]](%0) : $@convention(thin) (@inout_aliasable Int) -> ()
// CHECK: [[STORAGE:%.*]] = alloc_stack $@block_storage @callee_owned () -> ()
// CHECK: [[ADDR:%.*]] = project_block_storage %5 : $*@block_storage @callee_owned () -> ()
// CHECK: store [[PA]] to [[ADDR]] : $*@callee_owned () -> ()
// CHECK: [[BLOCK:%.*]] = init_block_storage_header [[STORAGE]] : $*@block_storage @callee_owned () -> (), invoke %8 : $@convention(c) (@inout_aliasable @block_storage @callee_owned () -> ()) -> (), type $@convention(block) () -> ()
// CHECK: [[ARG:%.*]] = copy_block [[BLOCK]] : $@convention(block) () -> ()
// CHECK: [[WRITE:%.*]] = begin_access [modify] [static] %0 : $*Int
// CHECK: apply %{{.*}}([[ARG]], [[WRITE]]) : $@convention(thin) (@owned @convention(block) () -> (), @inout Int) -> ()
// CHECK: end_access [[WRITE]] : $*Int
// CHECK: dealloc_stack [[STORAGE]] : $*@block_storage @callee_owned () -> ()
// CHECK: strong_release [[PA]] : $@callee_owned () -> ()
=======
// CHECK: [[PA:%.*]] = partial_apply [callee_guaranteed] [[F1]](%0) : $@convention(thin) (@inout_aliasable Int) -> ()
// CHECK: [[CVT:%.*]] = convert_function [[PA]] : $@callee_guaranteed () -> () to $@noescape @callee_guaranteed () -> ()
// CHECK: [[STORAGE:%.*]] = alloc_stack $@block_storage @noescape @callee_guaranteed () -> ()
// CHECK: [[ADDR:%.*]] = project_block_storage [[STORAGE]] : $*@block_storage @noescape @callee_guaranteed () -> ()
// CHECK: store [[CVT]] to [[ADDR]] : $*@noescape @callee_guaranteed () -> ()
// CHECK: [[F2:%.*]] = function_ref @_T0Ig_IyB_TR : $@convention(c) (@inout_aliasable @block_storage @noescape @callee_guaranteed () -> ()) -> ()
// CHECK: [[BLOCK:%.*]] = init_block_storage_header [[STORAGE]] : $*@block_storage @noescape @callee_guaranteed () -> (), invoke [[F2]] : $@convention(c) (@inout_aliasable @block_storage @noescape @callee_guaranteed () -> ()) -> (), type $@convention(block) @noescape () -> ()
// CHECK: [[ARG:%.*]] = copy_block [[BLOCK]] : $@convention(block) @noescape () -> ()
// CHECK: [[WRITE:%.*]] = begin_access [modify] [static] %0 : $*Int
// CHECK: apply %{{.*}}([[ARG]], [[WRITE]]) : $@convention(thin) (@owned @convention(block) @noescape () -> (), @inout Int) -> ()
// CHECK: end_access [[WRITE]] : $*Int
// CHECK: destroy_addr [[ADDR]] : $*@noescape @callee_guaranteed () -> ()
// CHECK: dealloc_stack [[STORAGE]] : $*@block_storage @noescape @callee_guaranteed () -> ()
>>>>>>> aad14e3c
// CHECK-LABEL: } // end sil function '_T027access_enforcement_noescape13noEscapeBlockyyFyycfU_'

// CHECK-LABEL: sil private @_T027access_enforcement_noescape13noEscapeBlockyyFyycfU_yycfU_ : $@convention(thin) (@inout_aliasable Int) -> () {
// CHECK: begin_access [read] [static] %0 : $*Int
// CHECK-LABEL: } // end sil function '_T027access_enforcement_noescape13noEscapeBlockyyFyycfU_yycfU_'<|MERGE_RESOLUTION|>--- conflicted
+++ resolved
@@ -1,10 +1,5 @@
-<<<<<<< HEAD
-// RUN: %target-swift-frontend -enforce-exclusivity=checked -Onone -emit-sil -swift-version 4 -verify -parse-as-library %s
-// RUN: %target-swift-frontend -enforce-exclusivity=checked -Onone -emit-sil -swift-version 3 -parse-as-library %s | %FileCheck %s
-=======
 // RUN: %target-swift-frontend -enable-sil-ownership -enforce-exclusivity=checked -Onone -emit-sil -swift-version 4 -verify -parse-as-library %s
 // RUN: %target-swift-frontend -enable-sil-ownership -enforce-exclusivity=checked -Onone -emit-sil -swift-version 3 -parse-as-library %s | %FileCheck %s
->>>>>>> aad14e3c
 // REQUIRES: asserts
 
 // This tests SILGen and AccessEnforcementSelection as a single set of tests.
@@ -87,19 +82,12 @@
   doTwo({ _ = x }, { _ = x })
 }
 // CHECK-LABEL: sil hidden @_T027access_enforcement_noescape09inoutReadE0ySiz1x_tF : $@convention(thin) (@inout Int) -> () {
-<<<<<<< HEAD
-// CHECK: [[PA1:%.*]] = partial_apply
-// CHECK: [[PA2:%.*]] = partial_apply
-// CHECK-NOT: begin_access
-// CHECK: apply %{{.*}}([[PA1]], [[PA2]])
-=======
-// CHECK: [[PA1:%.*]] = partial_apply [callee_guaranteed]
-// CHECK: [[CVT1:%.*]] = convert_function [[PA1]] : $@callee_guaranteed () -> () to $@noescape @callee_guaranteed () -> ()
-// CHECK: [[PA2:%.*]] = partial_apply [callee_guaranteed]
-// CHECK: [[CVT2:%.*]] = convert_function [[PA2]] : $@callee_guaranteed () -> () to $@noescape @callee_guaranteed () -> ()
-// CHECK-NOT: begin_access
-// CHECK: apply %{{.*}}([[CVT1]], [[CVT2]])
->>>>>>> aad14e3c
+// CHECK: [[PA1:%.*]] = partial_apply [callee_guaranteed]
+// CHECK: [[CVT1:%.*]] = convert_function [[PA1]] : $@callee_guaranteed () -> () to $@noescape @callee_guaranteed () -> ()
+// CHECK: [[PA2:%.*]] = partial_apply [callee_guaranteed]
+// CHECK: [[CVT2:%.*]] = convert_function [[PA2]] : $@callee_guaranteed () -> () to $@noescape @callee_guaranteed () -> ()
+// CHECK-NOT: begin_access
+// CHECK: apply %{{.*}}([[CVT1]], [[CVT2]])
 // CHECK-LABEL: } // end sil function '_T027access_enforcement_noescape09inoutReadE0ySiz1x_tF'
 
 // closure #1 in inoutReadRead(x:)
@@ -126,19 +114,12 @@
   x = 42
 }
 // CHECK-LABEL: sil hidden @_T027access_enforcement_noescape11readBoxReadyyF : $@convention(thin) () -> () {
-<<<<<<< HEAD
-// CHECK: [[PA1:%.*]] = partial_apply
-// CHECK: [[PA2:%.*]] = partial_apply
-// CHECK-NOT: begin_access
-// CHECK: apply %{{.*}}([[PA1]], [[PA2]])
-=======
-// CHECK: [[PA1:%.*]] = partial_apply [callee_guaranteed]
-// CHECK: [[CVT1:%.*]] = convert_function [[PA1]] : $@callee_guaranteed () -> () to $@noescape @callee_guaranteed () -> ()
-// CHECK: [[PA2:%.*]] = partial_apply [callee_guaranteed]
-// CHECK: [[CVT2:%.*]] = convert_function [[PA2]] : $@callee_guaranteed () -> () to $@noescape @callee_guaranteed () -> ()
-// CHECK-NOT: begin_access
-// CHECK: apply %{{.*}}([[CVT1]], [[CVT2]])
->>>>>>> aad14e3c
+// CHECK: [[PA1:%.*]] = partial_apply [callee_guaranteed]
+// CHECK: [[CVT1:%.*]] = convert_function [[PA1]] : $@callee_guaranteed () -> () to $@noescape @callee_guaranteed () -> ()
+// CHECK: [[PA2:%.*]] = partial_apply [callee_guaranteed]
+// CHECK: [[CVT2:%.*]] = convert_function [[PA2]] : $@callee_guaranteed () -> () to $@noescape @callee_guaranteed () -> ()
+// CHECK-NOT: begin_access
+// CHECK: apply %{{.*}}([[CVT1]], [[CVT2]])
 // CHECK-LABEL: } // end sil function '_T027access_enforcement_noescape11readBoxReadyyF'
 
 // closure #1 in readBoxRead()
@@ -169,19 +150,12 @@
   doTwo({ _ = x }, { x = 42 })
 }
 // CHECK-LABEL: sil hidden @_T027access_enforcement_noescape9readWriteyyF : $@convention(thin) () -> () {
-<<<<<<< HEAD
-// CHECK: [[PA1:%.*]] = partial_apply
-// CHECK: [[PA2:%.*]] = partial_apply
-// CHECK-NOT: begin_access
-// CHECK: apply %{{.*}}([[PA1]], [[PA2]])
-=======
-// CHECK: [[PA1:%.*]] = partial_apply [callee_guaranteed]
-// CHECK: [[CVT1:%.*]] = convert_function [[PA1]] : $@callee_guaranteed () -> () to $@noescape @callee_guaranteed () -> ()
-// CHECK: [[PA2:%.*]] = partial_apply [callee_guaranteed]
-// CHECK: [[CVT2:%.*]] = convert_function [[PA2]] : $@callee_guaranteed () -> () to $@noescape @callee_guaranteed () -> ()
-// CHECK-NOT: begin_access
-// CHECK: apply %{{.*}}([[CVT1]], [[CVT2]])
->>>>>>> aad14e3c
+// CHECK: [[PA1:%.*]] = partial_apply [callee_guaranteed]
+// CHECK: [[CVT1:%.*]] = convert_function [[PA1]] : $@callee_guaranteed () -> () to $@noescape @callee_guaranteed () -> ()
+// CHECK: [[PA2:%.*]] = partial_apply [callee_guaranteed]
+// CHECK: [[CVT2:%.*]] = convert_function [[PA2]] : $@callee_guaranteed () -> () to $@noescape @callee_guaranteed () -> ()
+// CHECK-NOT: begin_access
+// CHECK: apply %{{.*}}([[CVT1]], [[CVT2]])
 // CHECK-LABEL: } // end sil function '_T027access_enforcement_noescape9readWriteyyF'
 
 // closure #1 in readWrite()
@@ -206,17 +180,11 @@
 }
 
 // CHECK-LABEL: sil hidden @_T027access_enforcement_noescape14inoutReadWriteySiz1x_tF : $@convention(thin) (@inout Int) -> () {
-<<<<<<< HEAD
-// CHECK: [[PA1:%.*]] = partial_apply
-// CHECK: [[PA2:%.*]] = partial_apply
-// CHECK: apply %{{.*}}([[PA1]], [[PA2]])
-=======
-// CHECK: [[PA1:%.*]] = partial_apply [callee_guaranteed]
-// CHECK: [[CVT1:%.*]] = convert_function [[PA1]] : $@callee_guaranteed () -> () to $@noescape @callee_guaranteed () -> ()
-// CHECK: [[PA2:%.*]] = partial_apply [callee_guaranteed]
-// CHECK: [[CVT2:%.*]] = convert_function [[PA2]] : $@callee_guaranteed () -> () to $@noescape @callee_guaranteed () -> ()
-// CHECK: apply %{{.*}}([[CVT1]], [[CVT2]])
->>>>>>> aad14e3c
+// CHECK: [[PA1:%.*]] = partial_apply [callee_guaranteed]
+// CHECK: [[CVT1:%.*]] = convert_function [[PA1]] : $@callee_guaranteed () -> () to $@noescape @callee_guaranteed () -> ()
+// CHECK: [[PA2:%.*]] = partial_apply [callee_guaranteed]
+// CHECK: [[CVT2:%.*]] = convert_function [[PA2]] : $@callee_guaranteed () -> () to $@noescape @callee_guaranteed () -> ()
+// CHECK: apply %{{.*}}([[CVT1]], [[CVT2]])
 // CHECK-LABEL: } // end sil function '_T027access_enforcement_noescape14inoutReadWriteySiz1x_tF'
 
 // closure #1 in inoutReadWrite(x:)
@@ -314,16 +282,10 @@
 }
 
 // CHECK-LABEL: sil hidden @_T027access_enforcement_noescape14readWriteInoutyyF : $@convention(thin) () -> () {
-<<<<<<< HEAD
-// CHECK: [[PA1:%.*]] = partial_apply
-// CHECK: [[ACCESS2:%.*]] = begin_access [modify] [static] %0 : $*Int
-// CHECK: apply %{{.*}}([[PA1]], [[ACCESS2]])
-=======
 // CHECK: [[PA1:%.*]] = partial_apply [callee_guaranteed]
 // CHECK: [[CVT:%.*]] = convert_function [[PA1]] : $@callee_guaranteed () -> () to $@noescape @callee_guaranteed () -> ()
 // CHECK: [[ACCESS2:%.*]] = begin_access [modify] [static] %0 : $*Int
 // CHECK: apply %{{.*}}([[CVT]], [[ACCESS2]])
->>>>>>> aad14e3c
 // CHECK: end_access [[ACCESS2]]
 // CHECK-LABEL: } // end sil function '_T027access_enforcement_noescape14readWriteInoutyyF'
 
@@ -343,16 +305,10 @@
 }
 
 // CHECK-LABEL: sil hidden @_T027access_enforcement_noescape19inoutReadWriteInoutySiz1x_tF : $@convention(thin) (@inout Int) -> () {
-<<<<<<< HEAD
-// CHECK: [[PA1:%.*]] = partial_apply
-// CHECK: [[ACCESS2:%.*]] = begin_access [modify] [static] %0 : $*Int
-// CHECK: apply %{{.*}}([[PA1]], [[ACCESS2]])
-=======
 // CHECK: [[PA1:%.*]] = partial_apply [callee_guaranteed]
 // CHECK: [[CVT:%.*]] = convert_function [[PA1]] : $@callee_guaranteed () -> () to $@noescape @callee_guaranteed () -> ()
 // CHECK: [[ACCESS2:%.*]] = begin_access [modify] [static] %0 : $*Int
 // CHECK: apply %{{.*}}([[CVT]], [[ACCESS2]])
->>>>>>> aad14e3c
 // CHECK: end_access [[ACCESS2]]
 // CHECK-LABEL: } // end sil function '_T027access_enforcement_noescape19inoutReadWriteInoutySiz1x_tF'
 
@@ -373,16 +329,10 @@
 }
 
 // CHECK-LABEL: sil hidden @_T027access_enforcement_noescape17readBoxWriteInoutyyF : $@convention(thin) () -> () {
-<<<<<<< HEAD
-// CHECK: [[PA1:%.*]] = partial_apply
-// CHECK: [[ACCESS:%.*]] = begin_access [modify] [dynamic] %1 : $*Int
-// CHECK: apply %{{.*}}([[PA1]], [[ACCESS]])
-=======
 // CHECK: [[PA1:%.*]] = partial_apply [callee_guaranteed]
 // CHECK: [[CVT:%.*]] = convert_function [[PA1]] : $@callee_guaranteed () -> () to $@noescape @callee_guaranteed () -> ()
 // CHECK: [[ACCESS:%.*]] = begin_access [modify] [dynamic] %1 : $*Int
 // CHECK: apply %{{.*}}([[CVT]], [[ACCESS]])
->>>>>>> aad14e3c
 // CHECK: end_access [[ACCESS]]
 // CHECK-LABEL: } // end sil function '_T027access_enforcement_noescape17readBoxWriteInoutyyF'
 
@@ -410,19 +360,12 @@
 }
 
 // CHECK-LABEL: sil hidden @_T027access_enforcement_noescape10writeWriteyyF : $@convention(thin) () -> () {
-<<<<<<< HEAD
-// CHECK: [[PA1:%.*]] = partial_apply
-// CHECK: [[PA2:%.*]] = partial_apply
-// CHECK-NOT: begin_access
-// CHECK: apply %{{.*}}([[PA1]], [[PA2]])
-=======
-// CHECK: [[PA1:%.*]] = partial_apply [callee_guaranteed]
-// CHECK: [[CVT1:%.*]] = convert_function [[PA1]] : $@callee_guaranteed () -> () to $@noescape @callee_guaranteed () -> ()
-// CHECK: [[PA2:%.*]] = partial_apply [callee_guaranteed]
-// CHECK: [[CVT2:%.*]] = convert_function [[PA2]] : $@callee_guaranteed () -> () to $@noescape @callee_guaranteed () -> ()
-// CHECK-NOT: begin_access
-// CHECK: apply %{{.*}}([[CVT1]], [[CVT2]])
->>>>>>> aad14e3c
+// CHECK: [[PA1:%.*]] = partial_apply [callee_guaranteed]
+// CHECK: [[CVT1:%.*]] = convert_function [[PA1]] : $@callee_guaranteed () -> () to $@noescape @callee_guaranteed () -> ()
+// CHECK: [[PA2:%.*]] = partial_apply [callee_guaranteed]
+// CHECK: [[CVT2:%.*]] = convert_function [[PA2]] : $@callee_guaranteed () -> () to $@noescape @callee_guaranteed () -> ()
+// CHECK-NOT: begin_access
+// CHECK: apply %{{.*}}([[CVT1]], [[CVT2]])
 // CHECK-LABEL: } // end sil function '_T027access_enforcement_noescape10writeWriteyyF'
 
 // closure #1 in writeWrite()
@@ -446,19 +389,12 @@
 }
 
 // CHECK-LABEL: sil hidden @_T027access_enforcement_noescape010inoutWriteE0ySiz1x_tF : $@convention(thin) (@inout Int) -> () {
-<<<<<<< HEAD
-// CHECK: [[PA1:%.*]] = partial_apply
-// CHECK: [[PA2:%.*]] = partial_apply
-// CHECK-NOT: begin_access
-// CHECK: apply %{{.*}}([[PA1]], [[PA2]])
-=======
-// CHECK: [[PA1:%.*]] = partial_apply [callee_guaranteed]
-// CHECK: [[CVT1:%.*]] = convert_function [[PA1]] : $@callee_guaranteed () -> () to $@noescape @callee_guaranteed () -> ()
-// CHECK: [[PA2:%.*]] = partial_apply [callee_guaranteed]
-// CHECK: [[CVT2:%.*]] = convert_function [[PA2]] : $@callee_guaranteed () -> () to $@noescape @callee_guaranteed () -> ()
-// CHECK-NOT: begin_access
-// CHECK: apply %{{.*}}([[CVT1]], [[CVT2]])
->>>>>>> aad14e3c
+// CHECK: [[PA1:%.*]] = partial_apply [callee_guaranteed]
+// CHECK: [[CVT1:%.*]] = convert_function [[PA1]] : $@callee_guaranteed () -> () to $@noescape @callee_guaranteed () -> ()
+// CHECK: [[PA2:%.*]] = partial_apply [callee_guaranteed]
+// CHECK: [[CVT2:%.*]] = convert_function [[PA2]] : $@callee_guaranteed () -> () to $@noescape @callee_guaranteed () -> ()
+// CHECK-NOT: begin_access
+// CHECK: apply %{{.*}}([[CVT1]], [[CVT2]])
 // CHECK-LABEL: } // end sil function '_T027access_enforcement_noescape010inoutWriteE0ySiz1x_tF'
 
 // closure #1 in inoutWriteWrite(x:)
@@ -485,19 +421,12 @@
 }
 
 // CHECK-LABEL: sil hidden @_T027access_enforcement_noescape13writeWriteBoxyyF : $@convention(thin) () -> () {
-<<<<<<< HEAD
-// CHECK: [[PA1:%.*]] = partial_apply
-// CHECK: [[PA2:%.*]] = partial_apply
-// CHECK-NOT: begin_access
-// CHECK: apply %{{.*}}([[PA2]], [[PA1]])
-=======
 // CHECK: [[PA1:%.*]] = partial_apply [callee_guaranteed]
 // CHECK: [[PA2:%.*]] = partial_apply [callee_guaranteed]
 // CHECK: [[CVT2:%.*]] = convert_function [[PA2]] : $@callee_guaranteed () -> () to $@noescape @callee_guaranteed () -> ()
 // CHECK: [[CVT1:%.*]] = convert_function [[PA1]] : $@callee_guaranteed () -> () to $@noescape @callee_guaranteed () -> ()
 // CHECK-NOT: begin_access
 // CHECK: apply %{{.*}}([[CVT2]], [[CVT1]])
->>>>>>> aad14e3c
 // CHECK-LABEL: } // end sil function '_T027access_enforcement_noescape13writeWriteBoxyyF'
 
 // closure #1 in writeWriteBox()
@@ -530,16 +459,10 @@
 }
 
 // CHECK-LABEL: sil hidden @_T027access_enforcement_noescape15writeWriteInoutyyF : $@convention(thin) () -> () {
-<<<<<<< HEAD
-// CHECK: [[PA1:%.*]] = partial_apply
-// CHECK: [[ACCESS2:%.*]] = begin_access [modify] [static] %0 : $*Int
-// CHECK: apply %{{.*}}([[PA1]], [[ACCESS2]])
-=======
 // CHECK: [[PA1:%.*]] = partial_apply [callee_guaranteed]
 // CHECK: [[CVT:%.*]] = convert_function [[PA1]] : $@callee_guaranteed () -> () to $@noescape @callee_guaranteed () -> ()
 // CHECK: [[ACCESS2:%.*]] = begin_access [modify] [static] %0 : $*Int
 // CHECK: apply %{{.*}}([[CVT]], [[ACCESS2]])
->>>>>>> aad14e3c
 // CHECK: end_access [[ACCESS2]]
 // CHECK-LABEL: } // end sil function '_T027access_enforcement_noescape15writeWriteInoutyyF'
 
@@ -560,16 +483,10 @@
 
 // inoutWriteWriteInout(x:)
 // CHECK-LABEL: sil hidden @_T027access_enforcement_noescape010inoutWriteE5InoutySiz1x_tF : $@convention(thin) (@inout Int) -> () {
-<<<<<<< HEAD
-// CHECK: [[PA1:%.*]] = partial_apply
-// CHECK: [[ACCESS2:%.*]] = begin_access [modify] [static] %0 : $*Int
-// CHECK: apply %{{.*}}([[PA1]], [[ACCESS2]])
-=======
 // CHECK: [[PA1:%.*]] = partial_apply [callee_guaranteed]
 // CHECK: [[CVT:%.*]] = convert_function [[PA1]] : $@callee_guaranteed () -> () to $@noescape @callee_guaranteed () -> ()
 // CHECK: [[ACCESS2:%.*]] = begin_access [modify] [static] %0 : $*Int
 // CHECK: apply %{{.*}}([[CVT]], [[ACCESS2]])
->>>>>>> aad14e3c
 // CHECK: end_access [[ACCESS2]]
 // CHECK-LABEL: // end sil function '_T027access_enforcement_noescape010inoutWriteE5InoutySiz1x_tF'
 
@@ -590,16 +507,10 @@
 }
 
 // CHECK-LABEL: sil hidden @_T027access_enforcement_noescape18writeBoxWriteInoutyyF : $@convention(thin) () -> () {
-<<<<<<< HEAD
-// CHECK: [[PA1:%.*]] = partial_apply
-// CHECK: [[ACCESS:%.*]] = begin_access [modify] [dynamic] %1 : $*Int
-// CHECK: apply %{{.*}}([[PA1]], [[ACCESS]])
-=======
 // CHECK: [[PA1:%.*]] = partial_apply [callee_guaranteed]
 // CHECK: [[CVT:%.*]] = convert_function [[PA1]] : $@callee_guaranteed () -> () to $@noescape @callee_guaranteed () -> ()
 // CHECK: [[ACCESS:%.*]] = begin_access [modify] [dynamic] %1 : $*Int
 // CHECK: apply %{{.*}}([[CVT]], [[ACCESS]])
->>>>>>> aad14e3c
 // CHECK: end_access [[ACCESS]]
 // CHECK-LABEL: } // end sil function '_T027access_enforcement_noescape18writeBoxWriteInoutyyF'
 
@@ -620,30 +531,18 @@
 // Helper
 func doBlockInout(_: @convention(block) ()->(), _: inout Int) {}
 
-<<<<<<< HEAD
-// FIXME: This case could be statically enforced, but requires quite a bit of SIL pattern matching.
-func readBlockWriteInout() {
-  var x = 3
-  // Around the call: [modify] [static]
-  // Inside closure: [modify] [static]
-=======
 func readBlockWriteInout() {
   var x = 3
   // Around the call: [modify] [static]
   // Inside closure: [read] [static]
   // expected-warning@+2{{overlapping accesses to 'x', but modification requires exclusive access; consider copying to a local variable}}
   // expected-note@+1{{conflicting access is here}}
->>>>>>> aad14e3c
   doBlockInout({ _ = x }, &x)
 }
 
 // CHECK-LABEL: sil hidden @_T027access_enforcement_noescape19readBlockWriteInoutyyF : $@convention(thin) () -> () {
 // CHECK: [[F1:%.*]] = function_ref @_T027access_enforcement_noescape19readBlockWriteInoutyyFyycfU_ : $@convention(thin) (@inout_aliasable Int) -> ()
-<<<<<<< HEAD
-// CHECK: [[PA:%.*]] = partial_apply [[F1]](%0) : $@convention(thin) (@inout_aliasable Int) -> ()
-=======
 // CHECK: [[PA:%.*]] = partial_apply [callee_guaranteed] [[F1]](%0) : $@convention(thin) (@inout_aliasable Int) -> ()
->>>>>>> aad14e3c
 // CHECK-NOT: begin_access
 // CHECK: [[WRITE:%.*]] = begin_access [modify] [static] %0 : $*Int
 // CHECK: apply
@@ -661,39 +560,19 @@
 func noEscapeBlock() {
   var x = 3
   doOne {
-<<<<<<< HEAD
-=======
     // expected-warning@+2{{overlapping accesses to 'x', but modification requires exclusive access; consider copying to a local variable}}
     // expected-note@+1{{conflicting access is here}}
->>>>>>> aad14e3c
     doBlockInout({ _ = x }, &x)
   }
 }
 // CHECK-LABEL: sil hidden @_T027access_enforcement_noescape13noEscapeBlockyyF : $@convention(thin) () -> () {
-<<<<<<< HEAD
-// CHECK: partial_apply
-=======
 // CHECK: partial_apply [callee_guaranteed]
->>>>>>> aad14e3c
 // CHECK-NOT: begin_access
 // CHECK: apply
 // CHECK-LABEL: } // end sil function '_T027access_enforcement_noescape13noEscapeBlockyyF'
 
 // CHECK-LABEL: sil private @_T027access_enforcement_noescape13noEscapeBlockyyFyycfU_ : $@convention(thin) (@inout_aliasable Int) -> () {
 // CHECK: [[F1:%.*]] = function_ref @_T027access_enforcement_noescape13noEscapeBlockyyFyycfU_yycfU_ : $@convention(thin) (@inout_aliasable Int) -> ()
-<<<<<<< HEAD
-// CHECK: [[PA:%.*]] = partial_apply [[F1]](%0) : $@convention(thin) (@inout_aliasable Int) -> ()
-// CHECK: [[STORAGE:%.*]] = alloc_stack $@block_storage @callee_owned () -> ()
-// CHECK: [[ADDR:%.*]] = project_block_storage %5 : $*@block_storage @callee_owned () -> ()
-// CHECK: store [[PA]] to [[ADDR]] : $*@callee_owned () -> ()
-// CHECK: [[BLOCK:%.*]] = init_block_storage_header [[STORAGE]] : $*@block_storage @callee_owned () -> (), invoke %8 : $@convention(c) (@inout_aliasable @block_storage @callee_owned () -> ()) -> (), type $@convention(block) () -> ()
-// CHECK: [[ARG:%.*]] = copy_block [[BLOCK]] : $@convention(block) () -> ()
-// CHECK: [[WRITE:%.*]] = begin_access [modify] [static] %0 : $*Int
-// CHECK: apply %{{.*}}([[ARG]], [[WRITE]]) : $@convention(thin) (@owned @convention(block) () -> (), @inout Int) -> ()
-// CHECK: end_access [[WRITE]] : $*Int
-// CHECK: dealloc_stack [[STORAGE]] : $*@block_storage @callee_owned () -> ()
-// CHECK: strong_release [[PA]] : $@callee_owned () -> ()
-=======
 // CHECK: [[PA:%.*]] = partial_apply [callee_guaranteed] [[F1]](%0) : $@convention(thin) (@inout_aliasable Int) -> ()
 // CHECK: [[CVT:%.*]] = convert_function [[PA]] : $@callee_guaranteed () -> () to $@noescape @callee_guaranteed () -> ()
 // CHECK: [[STORAGE:%.*]] = alloc_stack $@block_storage @noescape @callee_guaranteed () -> ()
@@ -707,7 +586,6 @@
 // CHECK: end_access [[WRITE]] : $*Int
 // CHECK: destroy_addr [[ADDR]] : $*@noescape @callee_guaranteed () -> ()
 // CHECK: dealloc_stack [[STORAGE]] : $*@block_storage @noescape @callee_guaranteed () -> ()
->>>>>>> aad14e3c
 // CHECK-LABEL: } // end sil function '_T027access_enforcement_noescape13noEscapeBlockyyFyycfU_'
 
 // CHECK-LABEL: sil private @_T027access_enforcement_noescape13noEscapeBlockyyFyycfU_yycfU_ : $@convention(thin) (@inout_aliasable Int) -> () {
