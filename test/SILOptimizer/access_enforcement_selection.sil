--- conflicted
+++ resolved
@@ -133,20 +133,12 @@
   destroy_value %16 : ${ var Builtin.Int64 }
   destroy_value %2 : ${ var Builtin.Int64 }
   %98 = tuple ()
-<<<<<<< HEAD
-  %99 = return %98 : $()
-}
-
-sil @closure : $@convention(thin) (@owned { var Builtin.Int64 }) -> () {
-bb0(%0 : ${var Builtin.Int64}):
-=======
   return %98 : $()
 }
 
 sil @closure : $@convention(thin) (@owned { var Builtin.Int64 }) -> () {
 bb0(%0 : @owned ${ var Builtin.Int64 }):
   destroy_value %0 : ${ var Builtin.Int64 }
->>>>>>> aad14e3c
   %empty = tuple ()
   return %empty : $()
 }
@@ -170,10 +162,7 @@
 
 bb1:
   end_access %write : $*Builtin.Int64
-<<<<<<< HEAD
-=======
   destroy_value %box : ${ var Builtin.Int64 }
->>>>>>> aad14e3c
   %empty = tuple ()
   return %empty : $()
 
@@ -193,8 +182,6 @@
   %f = function_ref @closureCapturingByStorageAddress : $@convention(thin) (@inout_aliasable Builtin.Int64) -> ()
   %closure = partial_apply %f(%var) : $@convention(thin) (@inout_aliasable Builtin.Int64) -> ()
   unreachable
-<<<<<<< HEAD
-=======
 }
 
 // Borrowed closure can be statically checked.
@@ -232,5 +219,50 @@
   destroy_value %box : ${ var Builtin.Int64 }
   %empty = tuple ()
   return %empty : $()
->>>>>>> aad14e3c
+}
+
+sil @closure : $@convention(thin) (@owned { var Builtin.Int64 }) -> () {
+bb0(%0 : ${var Builtin.Int64}):
+  %empty = tuple ()
+  return %empty : $()
+}
+
+// An access that escapes on an unreachable path must be dynamic.
+//
+// CHECK-LABEL: sil @partialUnreachable : $@convention(thin) () -> () {
+// CHECK: %[[ACCESS:.*]] = begin_access [modify] [dynamic] %{{.*}} : $*Builtin.Int64
+// CHECK: bb1:
+// CHECK: end_access %[[ACCESS]] : $*Builtin.Int64
+// CHECK: return
+// CHECK: bb2:
+// CHECK: partial_apply
+// CHECK: unreachable
+sil @partialUnreachable : $@convention(thin) () -> () {
+bb0:
+  %box = alloc_box ${ var Builtin.Int64 }, var, name "x"
+  %addr = project_box %box : ${ var Builtin.Int64 }, 0
+  %write = begin_access [modify] [unknown] %addr : $*Builtin.Int64
+  cond_br undef, bb1, bb2
+
+bb1:
+  end_access %write : $*Builtin.Int64
+  %empty = tuple ()
+  return %empty : $()
+
+bb2:
+  %f = function_ref @closure : $@convention(thin) (@owned { var Builtin.Int64 }) -> ()
+  %closure = partial_apply %f(%box) : $@convention(thin) (@owned { var Builtin.Int64 }) -> ()
+  unreachable
+}
+
+// An access that refers to mark_uninitialized.
+//
+// CHECK-LABEL: sil @markUninitSource : $@convention(thin) () -> () {
+sil @markUninitSource : $@convention(thin) () -> () {
+bb0:
+  %stk = alloc_stack $Builtin.Int64, let, name "x"
+  %var = mark_uninitialized [var] %stk : $*Builtin.Int64
+  %f = function_ref @closureCapturingByStorageAddress : $@convention(thin) (@inout_aliasable Builtin.Int64) -> ()
+  %closure = partial_apply %f(%var) : $@convention(thin) (@inout_aliasable Builtin.Int64) -> ()
+  unreachable
 }