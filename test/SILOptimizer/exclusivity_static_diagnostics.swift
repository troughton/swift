--- conflicted
+++ resolved
@@ -230,8 +230,6 @@
   }
 }
 
-<<<<<<< HEAD
-=======
 func callsClosureLiteralImmediately() {
   var i = 7;
   // Closure literals that are called immediately are considered nonescaping
@@ -254,7 +252,6 @@
 }
 
 
->>>>>>> aad14e3c
 func takesUnsafePointerAndNoEscapeClosure<T>(_ p: UnsafePointer<T>, _ c: () -> ()) { }
 
 func callsTakesUnsafePointerAndNoEscapeClosure() {
@@ -295,8 +292,6 @@
   }
 }
 
-<<<<<<< HEAD
-=======
 struct ParameterizedStruct<T> {
   mutating func takesFunctionWithGenericReturnType(_ f: (Int) -> T) {}
 }
@@ -378,7 +373,6 @@
 }
 
 
->>>>>>> aad14e3c
 func inoutSeparateStructStoredProperties() {
   var s = StructWithTwoStoredProp()
   takesTwoInouts(&s.f1, &s.f2) // no-error
