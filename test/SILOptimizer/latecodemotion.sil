// RUN: %target-sil-opt -assume-parsing-unqualified-ownership-sil -enable-sil-verify-all %s -late-codemotion -release-hoisting -retain-sinking -disable-with-critical-edge=1  | %FileCheck %s

import Builtin
import Swift

class B { }
class E : B { }

struct A {
  var i : Builtin.Int32
}

enum FakeOptional<T> {
  case none
  case some(T)
}


class C {}

class C2  {
 var current: A
 init()
}

enum Either {
  case First(Builtin.NativeObject)
  case Second(C)
}

enum ThreeCaseEnum {
  case A
  case B
  case C
}

struct S {
  var ptr : Builtin.NativeObject
}

enum ThreeCaseAbstractionDifference {
  case A(Builtin.Int32)
  case B(Builtin.NativeObject)
  case C(S)
}

class X {}

sil @user : $@convention(thin) (Builtin.NativeObject) -> ()
sil @use_C2 : $@convention(thin) (C2) -> ()
sil @optional_user : $@convention(thin) (FakeOptional<Builtin.Int32>) -> ()
sil @blocker : $@convention(thin) () -> ()
sil @get_object : $@convention(thin) () -> Builtin.NativeObject

// CHECK-LABEL: sil @sink_from_preds
// CHECK: bb1:
// CHECK-NEXT: br bb3
// CHECK: bb2:
// CHECK-NEXT: br bb3
// CHECK: bb3:
// CHECK: strong_retain
// CHECK: return
sil @sink_from_preds : $@convention(thin) (Builtin.Int1, B) -> () {
bb0(%0 : $Builtin.Int1, %1 : $B):
  cond_br %0, bb1, bb2

bb1:
  strong_retain %1 : $B
  br bb3

bb2:
  strong_retain %1 : $B
  br bb3

bb3:
  %4 = tuple()
  return %4 : $()
}

// CHECK-LABEL: sil @sink_from_preds_through_args
// CHECK: bb1:
// CHECK-NEXT: br bb3
// CHECK: bb2:
// CHECK-NEXT: br bb3
// CHECK: bb3([[A:%[0-9]+]] : $B):
// CHECK: strong_retain [[A]]
// CHECK: return
sil @sink_from_preds_through_args : $@convention(thin) (Builtin.Int1, B, B) -> () {
bb0(%0 : $Builtin.Int1, %1 : $B, %2 : $B):
  cond_br %0, bb1, bb2

bb1:
  strong_retain %1 : $B
  br bb3(%1 : $B)

bb2:
  strong_retain %2 : $B
  br bb3(%2 : $B)

bb3(%a1 : $B):
  %t1 = tuple()
  return %t1 : $()
}

// CHECK-LABEL: sil @sink_from_preds_not_through_args
// CHECK: bb1:
// CHECK-NEXT: br bb3
// CHECK: bb2:
// CHECK-NEXT: br bb3
// CHECK: bb3({{%[0-9]+}} : $B):
// CHECK: strong_retain %1
// CHECK: return
sil @sink_from_preds_not_through_args : $@convention(thin) (Builtin.Int1, B, B) -> () {
bb0(%0 : $Builtin.Int1, %1 : $B, %2 : $B):
  cond_br %0, bb1, bb2

bb1:
  strong_retain %1 : $B
  br bb3(%1 : $B)

bb2:
  strong_retain %1 : $B
  br bb3(%2 : $B)

bb3(%a1 : $B):
  %t1 = tuple()
  return %t1 : $()
}

// CHECK-LABEL: sil @sink_from_preds_through_args2
// CHECK: bb1:
// CHECK-NEXT: br bb3
// CHECK: bb2:
// CHECK-NEXT: br bb3
// CHECK: bb3({{%[0-9]+}} : $B, [[A:%[0-9]+]] : $B):
// CHECK: strong_retain [[A]]
// CHECK: return
sil @sink_from_preds_through_args2 : $@convention(thin) (Builtin.Int1, B, B, B) -> () {
bb0(%0 : $Builtin.Int1, %1 : $B, %2 : $B, %3 : $B):
  cond_br %0, bb1, bb2

bb1:
  strong_retain %1 : $B
  br bb3(%3 : $B, %1 : $B)

bb2:
  strong_retain %2 : $B
  br bb3(%3 : $B, %2 : $B)

bb3(%a1 : $B, %a2 : $B):
  %t1 = tuple()
  return %t1 : $()
}

// CHECK-LABEL: sil @do_not_sink_from_preds_through_args
// CHECK: bb1:
// CHECK-NEXT: strong_retain
// CHECK-NEXT: br bb3
// CHECK: bb2:
// CHECK-NEXT: strong_retain
// CHECK-NEXT: br bb3
// CHECK-NOT: strong_retain
// CHECK: return
sil @do_not_sink_from_preds_through_args : $@convention(thin) (Builtin.Int1, B, B, B) -> () {
bb0(%0 : $Builtin.Int1, %1 : $B, %2 : $B, %3 : $B):
  cond_br %0, bb1, bb2

bb1:
  strong_retain %1 : $B
  br bb3(%1 : $B)

bb2:
  strong_retain %2 : $B
  br bb3(%3 : $B)

bb3(%a1 : $B):
  %t1 = tuple()
  return %t1 : $()
}

// CHECK-LABEL: sil @do_not_sink_from_preds_through_args2
// CHECK: bb1:
// CHECK-NEXT: strong_retain
// CHECK-NEXT: br bb3
// CHECK: bb2:
// CHECK-NEXT: strong_retain
// CHECK-NEXT: br bb3
// CHECK-NOT: strong_retain
// CHECK: return
sil @do_not_sink_from_preds_through_args2 : $@convention(thin) (Builtin.Int1, B, B, B) -> () {
bb0(%0 : $Builtin.Int1, %1 : $B, %2 : $B, %3 : $B):
  cond_br %0, bb1, bb2

bb1:
  strong_retain %1 : $B
  br bb3(%1 : $B, %3 : $B)

bb2:
  strong_retain %2 : $B
  br bb3(%3 : $B, %2 : $B)

bb3(%a1 : $B, %a2 : $B):
  %t1 = tuple()
  return %t1 : $()
}

// CHECK-LABEL: sil @do_not_sink_from_preds_through_args3
// CHECK: bb2:
// CHECK-NEXT: strong_retain
// CHECK-NEXT: br bb5
// CHECK: bb3:
// CHECK-NEXT: strong_retain
// CHECK-NEXT: br bb5
// CHECK: bb4:
// CHECK-NEXT: strong_retain
// CHECK-NEXT: br bb5
// CHECK-NOT: strong_retain
// CHECK: return
sil @do_not_sink_from_preds_through_args3 : $@convention(thin) (Builtin.Int1, B, B) -> () {
bb0(%0 : $Builtin.Int1, %1 : $B, %2 : $B):
  cond_br %0, bb1, bb2

bb1:
  cond_br %0, bb3, bb4

bb2:
  strong_retain %1 : $B
  br bb5(%1 : $B)

bb3:
  strong_retain %2 : $B
  br bb5(%2 : $B)

bb4:
  strong_retain %1 : $B
  br bb5(%2 : $B)

bb5(%a1 : $B):
  %t1 = tuple()
  return %t1 : $()
}

// CHECK-LABEL: sil @do_not_sink_from_preds_through_args4
// CHECK: bb2:
// CHECK-NEXT: strong_retain
// CHECK-NEXT: br bb5
// CHECK: bb3:
// CHECK-NEXT: strong_retain
// CHECK-NEXT: br bb5
// CHECK: bb4:
// CHECK-NEXT: strong_retain
// CHECK-NEXT: br bb5
// CHECK-NOT: strong_retain
// CHECK: return
sil @do_not_sink_from_preds_through_args4 : $@convention(thin) (Builtin.Int1, B, B) -> () {
bb0(%0 : $Builtin.Int1, %1 : $B, %2 : $B):
  cond_br %0, bb1, bb2

bb1:
  cond_br %0, bb3, bb4

bb2:
  strong_retain %1 : $B
  br bb5(%2 : $B)

bb3:
  strong_retain %2 : $B
  br bb5(%2 : $B)

bb4:
  strong_retain %1 : $B
  br bb5(%1 : $B)

bb5(%a1 : $B):
  %t1 = tuple()
  return %t1 : $()
}

// CHECK-LABEL: sil @do_not_sink_local_uses
// CHECK: integer_literal
// CHECK: integer_literal
// CHECK: return
sil @do_not_sink_local_uses : $@convention(thin) (Builtin.Int1) -> Builtin.Int32 {
bb0(%0 : $Builtin.Int1):
  cond_br %0, bb1, bb3

bb1:
  %1 = integer_literal $Builtin.Int32, 7
  br bb2(%1 : $Builtin.Int32)

bb3:
  %2 = integer_literal $Builtin.Int32, 8
  br bb2(%2 : $Builtin.Int32)

bb2(%3 : $Builtin.Int32):
  return %3 : $Builtin.Int32
}

// CHECK-LABEL: sil @deep_sink1
// CHECK: integer_literal
// CHECK: br bb3
// CHECK: integer_literal
// CHECK: br bb3
// CHECK: bb3
// CHECK: strong_retain
// CHECK-NEXT: return
sil @deep_sink1 : $@convention(thin) (Builtin.Int1, B) -> Builtin.Int32 {
bb0(%0 : $Builtin.Int1, %1 : $B):
  cond_br %0, bb1, bb2

bb1:
  strong_retain %1 : $B
  %3 = integer_literal $Builtin.Int32, 9
  br bb3(%3 : $Builtin.Int32)

bb2:
  strong_retain %1 : $B
  %5 = integer_literal $Builtin.Int32, 7
  br bb3(%5 : $Builtin.Int32)

bb3(%6 : $Builtin.Int32):
  return %6 : $Builtin.Int32
}

// CHECK-LABEL: sil @deep_sink2
// CHECK-NOT: integer_literal
// CHECK: br bb3
// CHECK-NOT: integer_literal
// CHECK: br bb3
// CHECK: bb3
// CHECK: integer_literal
// CHECK: strong_retain
// CHECK-NEXT: return
sil @deep_sink2 : $@convention(thin) (Builtin.Int1, B) -> Builtin.Int32 {
bb0(%0 : $Builtin.Int1, %1 : $B):
  cond_br %0, bb1, bb2

bb1:
  strong_retain %1 : $B
  %3 = integer_literal $Builtin.Int32, 7
  br bb3(%3 : $Builtin.Int32)

bb2:
  strong_retain %1 : $B
  %5 = integer_literal $Builtin.Int32, 7
  br bb3(%5 : $Builtin.Int32)

bb3(%6 : $Builtin.Int32):
  return %6 : $Builtin.Int32
}

// CHECK-LABEL: sil @sink_ref_count_ops_enum_over_switch_enum_1 : $@convention(thin) (FakeOptional<Builtin.NativeObject>) -> () {
// CHECK: bb0({{.*}}):
// CHECK-NEXT: function_ref blocker
// CHECK-NEXT: function_ref @blocker
// CHECK-NEXT: retain_value
// CHECK-NEXT: apply
// CHECK-NEXT: alloc_stack
// CHECK-NEXT: dealloc_stack
// CHECK-NEXT: switch_enum
// CHECK: bb1({{.*}}):
// CHECK: strong_retain
// CHECK: bb2:
// CHECK-NOT: unchecked_enum_data
// CHECK-NOT: retain_value
// CHECK-NOT: strong_retain
// CHECK: bb3:
// CHECK-NOT: retain_value
// CHECK-NOT: strong_retain
sil @sink_ref_count_ops_enum_over_switch_enum_1 : $@convention(thin) (FakeOptional<Builtin.NativeObject>) -> () {
bb0(%0 : $FakeOptional<Builtin.NativeObject>):
  %1 = function_ref @blocker : $@convention(thin) () -> ()
  retain_value %0 : $FakeOptional<Builtin.NativeObject>
  apply %1() : $@convention(thin) () -> ()
  %3 = alloc_stack $Builtin.Int32
  retain_value %0 : $FakeOptional<Builtin.NativeObject>
  dealloc_stack %3 : $*Builtin.Int32
  switch_enum %0 : $FakeOptional<Builtin.NativeObject>, case #FakeOptional.some!enumelt.1: bb1, case #FakeOptional.none!enumelt: bb2

bb1(%2 : $Builtin.NativeObject):
  apply %1() : $@convention(thin) () -> ()
  br bb3

bb2:
  br bb3

bb3:
  %4 = tuple()
  return %4 : $()
}

// This test makes sure that if any of the switches targets have a predecessor
// besides the switch enum, we don't do anything.
//
// CHECK-LABEL: sil @sink_ref_count_ops_enum_over_switch_enum_2 : $@convention(thin) (FakeOptional<Builtin.NativeObject>) -> () {
// CHECK: bb0({{.*}}):
// CHECK-NEXT: function_ref blocker
// CHECK-NEXT: function_ref @blocker
// CHECK-NEXT: cond_br
// CHECK: bb1:
// CHECK-NEXT: retain_value
// CHECK-NEXT: switch_enum
// CHECK: bb2:
// CHECK-NOT: unchecked_enum_data
// CHECK-NOT: retain_value
// CHECK: bb3:
// CHECK-NOT: unchecked_enum_data
// CHECK-NOT: retain_value
// CHECK: bb4:
// CHECK-NOT: unchecked_enum_data
// CHECK-NOT: retain_value
sil @sink_ref_count_ops_enum_over_switch_enum_2 : $@convention(thin) (FakeOptional<Builtin.NativeObject>) -> () {
bb0(%0 : $FakeOptional<Builtin.NativeObject>):
  %1 = function_ref @blocker : $@convention(thin) () -> ()
  cond_br undef, bb1, bb2

bb1:
  retain_value %0 : $FakeOptional<Builtin.NativeObject>
  switch_enum %0 : $FakeOptional<Builtin.NativeObject>, case #FakeOptional.some!enumelt.1: bb2, case #FakeOptional.none!enumelt: bb3

bb2:
  br bb4

bb3:
  br bb4

bb4:
  %2 = tuple()
  return %2 : $()
}

// This test makes sure that if any of the switches targets have a predecessor
// besides the switch enum, we don't do anything.
//
// CHECK-LABEL: sil @sink_ref_count_ops_enum_over_switch_enum_3 : $@convention(thin) (FakeOptional<Builtin.Int32>) -> () {
// CHECK: bb0({{.*}}):
// CHECK-NEXT: function_ref blocker
// CHECK-NEXT: function_ref @blocker
// CHECK-NEXT: cond_br
// CHECK: bb1:
// CHECK-NEXT: retain_value
// CHECK-NEXT: switch_enum
// CHECK: bb2:
// CHECK-NOT: unchecked_enum_data
// CHECK-NOT: retain_value
// CHECK: bb3:
// CHECK-NOT: unchecked_enum_data
// CHECK-NOT: retain_value
// CHECK: bb4:
// CHECK-NOT: unchecked_enum_data
// CHECK-NOT: retain_value
sil @sink_ref_count_ops_enum_over_switch_enum_3 : $@convention(thin) (FakeOptional<Builtin.Int32>) -> () {
bb0(%0 : $FakeOptional<Builtin.Int32>):
  %1 = function_ref @blocker : $@convention(thin) () -> ()
  cond_br undef, bb1, bb3

bb1:
  retain_value %0 : $FakeOptional<Builtin.Int32>
  switch_enum %0 : $FakeOptional<Builtin.Int32>, case #FakeOptional.some!enumelt.1: bb2, case #FakeOptional.none!enumelt: bb3

bb2:
  br bb4

bb3:
  br bb4

bb4:
  %2 = tuple()
  return %2 : $()
}

// This test makes sure that we do move ref counts over instructions that cannot reference it.
// CHECK-LABEL: sil @sink_ref_count_ops_enum_over_switch_enum_4 :
// CHECK: bb0({{%[0-9]+}} : $FakeOptional<Builtin.NativeObject>, [[ARG1:%[0-9]+]] : $FakeOptional<Builtin.NativeObject>):
// CHECK-NOT: retain_value [[ARG1]]
// CHECK: switch_enum
// CHECK: bb1:
// CHECK: retain_value
// CHECK: bb2:
// CHECK-NOT: unchecked_enum_data
// CHECK-NOT: retain_value [[ARG1]]
// CHECK-NOT: strong_retain
// CHECK: bb3:
// CHECK-NOT: unchecked_enum_data
// CHECK-NOT: retain_value [[ARG1]]
// CHECK-NOT: strong_retain
sil @sink_ref_count_ops_enum_over_switch_enum_4 : $@convention(thin) (FakeOptional<Builtin.NativeObject>, FakeOptional<Builtin.NativeObject>) -> FakeOptional<Builtin.NativeObject> {
bb0(%0 : $FakeOptional<Builtin.NativeObject>, %1 : $FakeOptional<Builtin.NativeObject>):
  %2 = function_ref @blocker : $@convention(thin) () -> ()
  retain_value %1 : $FakeOptional<Builtin.NativeObject>
  %3 = alloc_stack $FakeOptional<Builtin.Int32>
  retain_value %0 : $FakeOptional<Builtin.NativeObject>
  switch_enum %1 : $FakeOptional<Builtin.NativeObject>, case #FakeOptional.some!enumelt.1: bb1, case #FakeOptional.none!enumelt: bb2

bb1:
  apply %2() : $@convention(thin) () -> ()
  br bb3

bb2:
  br bb3

bb3:
  dealloc_stack %3 : $*FakeOptional<Builtin.Int32>
  return %1 : $FakeOptional<Builtin.NativeObject>
}

/// This version does not work since we have a release before the terminator
/// even though we have the select_enum before it.
// CHECK-LABEL: sil @sink_ref_count_ops_enum_over_switch_enum_5 : $@convention(thin) (FakeOptional<Builtin.NativeObject>) -> () {
// CHECK: bb0({{.*}}):
// CHECK: bb1:
// CHECK-NEXT: function_ref blocker
// CHECK-NEXT: function_ref @blocker
// CHECK-NEXT: alloc_stack
// CHECK-NEXT: dealloc_stack
// CHECK-NEXT: retain_value
// CHECK-NEXT: release_value
// CHECK-NEXT: switch_enum
// CHECK: bb2:
// CHECK-NOT: retain_value
// CHECK: bb3:
// CHECK-NOT: retain_value
// CHECK: bb4:
// CHECK-NOT: retain_value
sil @sink_ref_count_ops_enum_over_switch_enum_5 : $@convention(thin) (FakeOptional<Builtin.NativeObject>) -> () {
bb0(%0 : $FakeOptional<Builtin.NativeObject>):
  br bb10

bb10:
  %1 = function_ref @blocker : $@convention(thin) () -> ()
  retain_value %0 : $FakeOptional<Builtin.NativeObject>
  %3 = alloc_stack $Builtin.Int32
  dealloc_stack %3 : $*Builtin.Int32
  release_value %0 : $FakeOptional<Builtin.NativeObject>
  switch_enum %0 : $FakeOptional<Builtin.NativeObject>, case #FakeOptional.some!enumelt.1: bb1, case #FakeOptional.none!enumelt: bb2

bb1:
  br bb3

bb2:
  br bb3

bb3:
  %4 = tuple()
  return %4 : $()
}

// CHECK-LABEL: sil @sink_ref_count_ops_enum_over_select_enum_1 : $@convention(thin) (FakeOptional<Builtin.NativeObject>) -> () {
// CHECK: bb0({{.*}}):
// CHECK-NEXT: integer_literal
// CHECK-NEXT: integer_literal
// CHECK-NEXT: function_ref blocker
// CHECK-NEXT: function_ref @blocker
// CHECK-NEXT: retain_value
// CHECK-NEXT: apply
// CHECK-NEXT: alloc_stack
// CHECK-NEXT: dealloc_stack
// CHECK-NEXT: select_enum
// CHECK-NEXT: cond_br
// CHECK: bb1:
// CHECK: strong_retain
// CHECK-NOT: retain_value
// CHECK: bb2:
// CHECK-NOT: unchecked_enum_data
// CHECK-NOT: retain_value
// CHECK-NOT: strong_retain
// CHECK: bb3:
// CHECK-NOT: retain_value
// CHECK-NOT: strong_retain
sil @sink_ref_count_ops_enum_over_select_enum_1 : $@convention(thin) (FakeOptional<Builtin.NativeObject>) -> () {
bb0(%0 : $FakeOptional<Builtin.NativeObject>):
  %t = integer_literal $Builtin.Int1, 1
  %f = integer_literal $Builtin.Int1, 0
  %1 = function_ref @blocker : $@convention(thin) () -> ()
  retain_value %0 : $FakeOptional<Builtin.NativeObject>
  apply %1() : $@convention(thin) () -> ()
  %3 = alloc_stack $Builtin.Int32
  retain_value %0 : $FakeOptional<Builtin.NativeObject>
  dealloc_stack %3 : $*Builtin.Int32
  %100 = select_enum %0 : $FakeOptional<Builtin.NativeObject>, case #FakeOptional.some!enumelt.1: %t, case #FakeOptional.none!enumelt: %f : $Builtin.Int1
  cond_br %100, bb1, bb2

bb1:
  apply %1() : $@convention(thin) () -> ()
  br bb3

bb2:
  br bb3

bb3:
  %4 = tuple()
  return %4 : $()
}

// CHECK-LABEL: sil @sink_ref_count_ops_enum_over_select_enum_2 : $@convention(thin) (FakeOptional<Builtin.Int32>) -> () {
// CHECK: bb0({{.*}}):
// CHECK-NEXT: integer_literal
// CHECK-NEXT: integer_literal
// CHECK-NEXT: function_ref blocker
// CHECK-NEXT: function_ref @blocker
// CHECK-NEXT: cond_br
// CHECK: bb1:
// CHECK-NEXT: retain_value
// CHECK-NEXT: select_enum
// CHECK-NEXT: cond_br
// CHECK: bb2:
// CHECK-NOT: unchecked_enum_data
// CHECK-NOT: retain_value
// CHECK: bb3:
// CHECK-NOT: unchecked_enum_data
// CHECK-NOT: retain_value
// CHECK: bb4:
// CHECK-NOT: unchecked_enum_data
// CHECK-NOT: retain_value
sil @sink_ref_count_ops_enum_over_select_enum_2 : $@convention(thin) (FakeOptional<Builtin.Int32>) -> () {
bb0(%0 : $FakeOptional<Builtin.Int32>):
  %t = integer_literal $Builtin.Int1, 1
  %f = integer_literal $Builtin.Int1, 0
  %1 = function_ref @blocker : $@convention(thin) () -> ()
  cond_br undef, bb1, bb2

bb1:
  retain_value %0 : $FakeOptional<Builtin.Int32>
  %100 = select_enum %0 : $FakeOptional<Builtin.Int32>, case #FakeOptional.some!enumelt.1: %t, case #FakeOptional.none!enumelt: %f : $Builtin.Int1
  cond_br %100, bb2, bb3

bb2:
  br bb4

bb3:
  br bb4

bb4:
  %2 = tuple()
  return %2 : $()
}

// CHECK-LABEL: sil @sink_ref_count_ops_enum_over_select_enum_3 : $@convention(thin) (FakeOptional<Builtin.Int32>) -> () {
// CHECK: bb0({{.*}}):
// CHECK-NEXT: integer_literal
// CHECK-NEXT: integer_literal
// CHECK-NEXT: function_ref blocker
// CHECK-NEXT: function_ref @blocker
// CHECK-NEXT: cond_br
// CHECK: bb1:
// CHECK-NEXT: retain_value
// CHECK-NEXT: select_enum
// CHECK-NEXT: cond_br
// CHECK: bb2:
// CHECK-NOT: unchecked_enum_data
// CHECK-NOT: retain_value
// CHECK: bb3:
// CHECK-NOT: unchecked_enum_data
// CHECK-NOT: retain_value
// CHECK: bb4:
// CHECK-NOT: unchecked_enum_data
// CHECK-NOT: retain_value
sil @sink_ref_count_ops_enum_over_select_enum_3 : $@convention(thin) (FakeOptional<Builtin.Int32>) -> () {
bb0(%0 : $FakeOptional<Builtin.Int32>):
  %t = integer_literal $Builtin.Int1, 1
  %f = integer_literal $Builtin.Int1, 0
  %1 = function_ref @blocker : $@convention(thin) () -> ()
  cond_br undef, bb1, bb3

bb1:
  retain_value %0 : $FakeOptional<Builtin.Int32>
  %100 = select_enum %0 : $FakeOptional<Builtin.Int32>, case #FakeOptional.some!enumelt.1: %t, case #FakeOptional.none!enumelt: %f : $Builtin.Int1
  cond_br %100, bb2, bb3

bb2:
  br bb4

bb3:
  br bb4

bb4:
  %2 = tuple()
  return %2 : $()
}

// CHECK-LABEL: sil @sink_ref_count_ops_enum_over_select_enum_4 : $@convention(thin) (FakeOptional<Builtin.Int32>, FakeOptional<Builtin.NativeObject>) -> FakeOptional<Builtin.NativeObject> {
// CHECK: bb0({{%[0-9]+}} : $FakeOptional<Builtin.Int32>, [[ARG1:%[0-9]+]] : $FakeOptional<Builtin.NativeObject>):
// CHECK-NOT: retain_value [[ARG1]]
// CHECK: select_enum
// CHECK: cond_br
// CHECK: bb1:
// CHECK: strong_retain
// CHECK: bb2:
// CHECK-NOT: unchecked_enum_data
// CHECK-NOT: retain_value [[ARG1]]
// CHECK: bb3:
// CHECK-NOT: unchecked_enum_data
// CHECK-NOT: retain_value [[ARG1]]
sil @sink_ref_count_ops_enum_over_select_enum_4 : $@convention(thin) (FakeOptional<Builtin.Int32>, FakeOptional<Builtin.NativeObject>) -> FakeOptional<Builtin.NativeObject> {
bb0(%0 : $FakeOptional<Builtin.Int32>, %1 : $FakeOptional<Builtin.NativeObject>):
  %t = integer_literal $Builtin.Int1, 1
  %f = integer_literal $Builtin.Int1, 0
  %2 = function_ref @blocker : $@convention(thin) () -> ()
  retain_value %1 : $FakeOptional<Builtin.NativeObject>
  retain_value %0 : $FakeOptional<Builtin.Int32>
  %100 = select_enum %1 : $FakeOptional<Builtin.NativeObject>, case #FakeOptional.some!enumelt.1: %t, case #FakeOptional.none!enumelt: %f : $Builtin.Int1
  cond_br %100, bb1, bb2

bb1:
  apply %2() : $@convention(thin) () -> ()
  br bb3

bb2:
  br bb3

bb3:
  return %1 : $FakeOptional<Builtin.NativeObject>
}

/// This version does not work since we have a release before the terminator
/// even though we have the select_enum before it.
// CHECK-LABEL: sil @sink_ref_count_ops_enum_over_select_enum_5 : $@convention(thin) (FakeOptional<Builtin.NativeObject>) -> () {
// CHECK: bb0({{.*}}):
// CHECK: bb1:
// CHECK-NEXT: function_ref blocker
// CHECK-NEXT: function_ref @blocker
// CHECK-NEXT: alloc_stack
// CHECK-NEXT: dealloc_stack
// CHECK-NEXT: select_enum
// CHECK-NEXT: retain_value
// CHECK-NEXT: release_value
// CHECK-NEXT: cond_br
// CHECK: bb2:
// CHECK-NOT: retain_value
// CHECK: bb3:
// CHECK-NOT: retain_value
// CHECK: bb4:
// CHECK-NOT: retain_value
sil @sink_ref_count_ops_enum_over_select_enum_5 : $@convention(thin) (FakeOptional<Builtin.NativeObject>) -> () {
bb0(%0 : $FakeOptional<Builtin.NativeObject>):
  %t = integer_literal $Builtin.Int1, 1
  %f = integer_literal $Builtin.Int1, 0
  br bb10

bb10:
  %1 = function_ref @blocker : $@convention(thin) () -> ()
  retain_value %0 : $FakeOptional<Builtin.NativeObject>
  %3 = alloc_stack $Builtin.Int32
  dealloc_stack %3 : $*Builtin.Int32
  %100 = select_enum %0 : $FakeOptional<Builtin.NativeObject>, case #FakeOptional.some!enumelt.1: %t, case #FakeOptional.none!enumelt: %f : $Builtin.Int1
  release_value %0 : $FakeOptional<Builtin.NativeObject>
  cond_br %100, bb1, bb2

bb1:
  br bb3

bb2:
  br bb3

bb3:
  %4 = tuple()
  return %4 : $()
}

// Sink the struct instruction
// CHECK-LABEL: sil @sink_struct : $@convention(thin) (FakeOptional<Builtin.Int32>) -> Bool {
// CHECK: bb0({{.*}}):
// CHECK: switch_enum
// CHECK: bb1:
// CHECK: integer_literal $Builtin.Int1, -1
// CHECK: br bb3({{.*}} : $Builtin.Int1)
// CHECK: bb2:
// CHECK: integer_literal $Builtin.Int1, 0
// CHECK: br bb3({{.*}} : $Builtin.Int1)
// CHECK: bb3({{.*}} : $Builtin.Int1):
// CHECK: struct $Bool
// CHECK: return
sil @sink_struct : $@convention(thin) (FakeOptional<Builtin.Int32>) -> Bool {
bb0(%0 : $FakeOptional<Builtin.Int32>):
  switch_enum %0 : $FakeOptional<Builtin.Int32>, case #FakeOptional.some!enumelt.1: bb1, case #FakeOptional.none!enumelt: bb2

bb1:
  %6 = integer_literal $Builtin.Int1, -1
  %7 = struct $Bool (%6 : $Builtin.Int1)
  br bb3(%7 : $Bool)

bb2:
  %9 = integer_literal $Builtin.Int1, 0
  %10 = struct $Bool (%9 : $Builtin.Int1)
  br bb3(%10 : $Bool)

bb3(%12 : $Bool):
  return %12 : $Bool
}

// Sink retain down the successors so we can pair up retain with release on the
// fast path.
class Test {
  func testing() -> UInt64
}
sil_global @test : $Test
sil_global @x    : $UInt64

// CHECK-LABEL: @sink_refcount_to_succs
sil @sink_refcount_to_succs : $@convention(thin) () -> () {
bb0:
  %0 = global_addr @test : $*Test
  %1 = alloc_ref $Test
  store %1 to %0 : $*Test
  %7 = global_addr @x : $*UInt64
  %8 = integer_literal $Builtin.Int64, 0
  %9 = struct $UInt64 (%8 : $Builtin.Int64)
  store %9 to %7 : $*UInt64
  br bb1
bb1:
// CHECK: bb1:
// CHECK-NOT: strong_retain
  %17 = load %0 : $*Test
  strong_retain %17 : $Test
  %19 = class_method %17 : $Test, #Test.testing!1 : (Test) -> () -> UInt64, $@convention(method) (@guaranteed Test) -> UInt64
  %20 = load %7 : $*UInt64
  checked_cast_br [exact] %17 : $Test to $Test, bb3, bb4
bb2:
// CHECK: bb2:
// CHECK-NOT: strong_retain
  %36 = tuple ()
  return %36 : $()
bb3(%38 : $Test):
// CHECK: bb3(
// CHECK: strong_retain
// CHECK: strong_release
  strong_release %17 : $Test
  br bb2
bb4:
// CHECK: bb4:
// CHECK: strong_retain
// CHECK: apply
  %65 = apply %19(%17) : $@convention(method) (@guaranteed Test) -> UInt64
  br bb2
}

sil @virtual_callee : $@convention(method) (@guaranteed Test) -> UInt64
sil_vtable Test {
  #Test.testing!1: virtual_callee
}

sil @arc_user : $@convention(thin) () -> ()

// CHECK-LABEL: sil @enum_simplification_test1 : $@convention(thin) (FakeOptional<Builtin.NativeObject>) -> () {
// CHECK: bb0
// CHECK-NEXT: retain_value
// CHECK-NEXT: release_value
sil @enum_simplification_test1 : $@convention(thin) (FakeOptional<Builtin.NativeObject>) -> () {
bb0(%0 : $FakeOptional<Builtin.NativeObject>):
  retain_value %0 : $FakeOptional<Builtin.NativeObject>
  release_value %0 : $FakeOptional<Builtin.NativeObject>
  %9999 = tuple()
  return %9999 : $()
}

// CHECK-LABEL: sil @enum_simplification_test2 : $@convention(thin) (FakeOptional<Builtin.NativeObject>) -> () {
// CHECK: bb0
// CHECK: strong_retain
// CHECK: release_value
sil @enum_simplification_test2 : $@convention(thin) (FakeOptional<Builtin.NativeObject>) -> () {
bb0(%0 : $FakeOptional<Builtin.NativeObject>):
  %1 = unchecked_enum_data %0 : $FakeOptional<Builtin.NativeObject>, #FakeOptional.some!enumelt.1
  retain_value %0 : $FakeOptional<Builtin.NativeObject>
  release_value %0 : $FakeOptional<Builtin.NativeObject>
  %9999 = tuple()
  return %9999 : $()
}

// CHECK-LABEL: sil @enum_simplification_test3 : $@convention(thin) () -> () {
// CHECK: bb0
// CHECK-NEXT: enum
// CHECK-NOT: strong_retain
// CHECK-NOT: strong_release
// CHECK-NEXT: tuple
// CHECK-NEXT: return
sil @enum_simplification_test3 : $@convention(thin) () -> () {
bb0:
  %0 = enum $FakeOptional<Builtin.NativeObject>, #FakeOptional.none!enumelt
  retain_value %0 : $FakeOptional<Builtin.NativeObject>
  release_value %0 : $FakeOptional<Builtin.NativeObject>
  %9999 = tuple()
  return %9999 : $()
}

// CHECK-LABEL: sil @enum_simplification_test4 : $@convention(thin) () -> () {
// CHECK: bb0
// CHECK-NEXT: get_object
// CHECK-NEXT: function_ref @get_object
// CHECK-NEXT: apply
// CHECK: strong_retain
// CHECK: strong_release
sil @enum_simplification_test4 : $@convention(thin) () -> () {
bb0:
  %0 = function_ref @get_object : $@convention(thin) () -> Builtin.NativeObject
  %1 = apply %0() : $@convention(thin) () -> Builtin.NativeObject
  %2 = enum $FakeOptional<Builtin.NativeObject>, #FakeOptional.some!enumelt.1, %1 : $Builtin.NativeObject
  retain_value %2 : $FakeOptional<Builtin.NativeObject>
  release_value %2 : $FakeOptional<Builtin.NativeObject>
  %9999 = tuple()
  return %9999 : $()
}

////////////////
// Loop Tests //
////////////////

// CHECK-LABEL: sil @enum_simplification_test10 : $@convention(thin) (FakeOptional<Builtin.NativeObject>) -> () {
// CHECK: bb0([[INPUT:%[0-9]+]] : $FakeOptional<Builtin.NativeObject>):
// CHECK: retain_value [[INPUT]]
// CHECK: retain_value [[INPUT]]
// CHECK: retain_value [[INPUT]]
// CHECK: retain_value [[INPUT]]
sil @enum_simplification_test10 : $@convention(thin) (FakeOptional<Builtin.NativeObject>) -> () {
bb0(%0 : $FakeOptional<Builtin.NativeObject>):
  switch_enum %0 : $FakeOptional<Builtin.NativeObject>, case #FakeOptional.some!enumelt.1: bb1, case #FakeOptional.none!enumelt: bb2

// Single BB Loop
bb1:
  retain_value %0 : $FakeOptional<Builtin.NativeObject>
  cond_br undef, bb1, bb9999

// Two BB Loop. We can use loop or domination to handle this case. But we don't
// handle it now.
bb2:
  retain_value %0 : $FakeOptional<Builtin.NativeObject>
  br bb3

bb3:
  retain_value %0 : $FakeOptional<Builtin.NativeObject>
  cond_br undef, bb2, bb9999

bb9999:
  retain_value %0 : $FakeOptional<Builtin.NativeObject>
  %9999 = tuple()
  return %9999 : $()
}

// Make sure we don't propagate state out of loops.
// CHECK-LABEL: sil @enum_simplification_test11 : $@convention(thin) (FakeOptional<Builtin.NativeObject>) -> () {
// CHECK: bb0([[INPUT:%[0-9]+]] : $FakeOptional<Builtin.NativeObject>):
// CHECK: retain_value [[INPUT]]
// CHECK: retain_value [[INPUT]]
sil @enum_simplification_test11 : $@convention(thin) (FakeOptional<Builtin.NativeObject>) -> () {
bb0(%0 : $FakeOptional<Builtin.NativeObject>):
  switch_enum %0 : $FakeOptional<Builtin.NativeObject>, case #FakeOptional.some!enumelt.1: bb1, case #FakeOptional.none!enumelt: bb2

bb1:
  retain_value %0 : $FakeOptional<Builtin.NativeObject>
  cond_br undef, bb1, bb2

bb2:
  retain_value %0 : $FakeOptional<Builtin.NativeObject>
  %9999 = tuple()
  return %9999 : $()
}

// CHECK-LABEL: sil @enum_simplification_test12 : $@convention(thin) (FakeOptional<Builtin.NativeObject>) -> () {
// CHECK: bb1:
// CHECK: release
// CHECK: bb2:
// CHECK-NOT: release
// CHECK: bb3:
// CHECK-NOT: release
sil @enum_simplification_test12 : $@convention(thin) (FakeOptional<Builtin.NativeObject>) -> () {
bb0(%0 : $FakeOptional<Builtin.NativeObject>):
  switch_enum %0 : $FakeOptional<Builtin.NativeObject>, case #FakeOptional.some!enumelt.1: bb1, case #FakeOptional.none!enumelt: bb2

bb1:
  br bb3

bb2:
  br bb3

bb3:
  release_value %0 : $FakeOptional<Builtin.NativeObject>
  %9999 = tuple()
  return %9999 : $()
}

// CHECK-LABEL: sil @enum_simplification_test13 : $@convention(thin) (Either) -> () {
// CHECK: bb0
// CHECK: release_value
// CHECK: bb1:
// CHECK-NOT: strong_release
// CHECK-NOT: release_value
// CHECK: bb2:
// CHECK-NOT: strong_release
// CHECK-NOT: release_value
// CHECK: bb3:
// CHECK-NOT: release_value
sil @enum_simplification_test13 : $@convention(thin) (Either) -> () {
bb0(%0 : $Either):
  cond_br undef, bb1, bb2

bb1:
  %1 = unchecked_enum_data %0 : $Either, #Either.First!enumelt.1
  br bb3

bb2:
  %2 = unchecked_enum_data %0 : $Either, #Either.Second!enumelt.1
  br bb3

bb3:
  release_value %0 : $Either
  %9999 = tuple()
  return %9999 : $()
}

// CHECK-LABEL: sil @enum_simplification_test14 : $@convention(thin) (Either) -> () {
// CHECK: bb0(
// CHECK-NOT: release
// CHECK: bb1:
// CHECK: release
sil @enum_simplification_test14 : $@convention(thin) (Either) -> () {
bb0(%0 : $Either):
  %1 = unchecked_enum_data %0 : $Either, #Either.First!enumelt.1
  cond_br undef, bb1, bb2

bb1:
  release_value %0 : $Either
  br bb3

bb2:
  br bb3

bb3:
  %9999 = tuple()
  return %9999 : $()
}

// CHECK-LABEL: sil @enum_simplification_test15 : $@convention(thin) (Either, ThreeCaseEnum) -> () {
// CHECK: bb1:
// CHECK: release
// CHECK: bb2:
// CHECK-NOT: release
// CHECK: bb3:
// CHECK-NOT: release
sil @enum_simplification_test15 : $@convention(thin) (Either, ThreeCaseEnum) -> () {
bb0(%0 : $Either, %1 : $ThreeCaseEnum):
  %2 = unchecked_enum_data %0 : $Either, #Either.First!enumelt.1
  switch_enum %1 : $ThreeCaseEnum, case #ThreeCaseEnum.A!enumelt: bb1,
                  case #ThreeCaseEnum.B!enumelt: bb2,
                  case #ThreeCaseEnum.C!enumelt: bb3

bb1:
  release_value %0 : $Either
  br bb4

bb2:
  br bb4

bb3:
  br bb4

bb4:
  %9999 = tuple()
  return %9999 : $()
}

sil @unknown : $@convention(thin) () -> ()

// CHECK-LABEL: sil @enum_simplification_test16 : $@convention(thin) (FakeOptional<C>) -> () {
// CHECK: bb1:
// CHECK-NOT: release
// CHECK: bb2:
// CHECK: release_value
// CHECK: bb3
// CHECK: release
sil @enum_simplification_test16 : $@convention(thin) (FakeOptional<C>) -> () {
bb0(%0 : $FakeOptional<C>):
  switch_enum %0 : $FakeOptional<C>,
    case #FakeOptional.none!enumelt: bb1,
    case #FakeOptional.some!enumelt.1: bb2

bb1:
  br bb3

bb2:
  br bb3

bb3:
  %2 = integer_literal $Builtin.Word, 2
  %3 = integer_literal $Builtin.Word, 3
  %4 = integer_literal $Builtin.Int1, 0
  %5 = builtin "sadd_with_overflow_Word"(%2 : $Builtin.Word, %3 : $Builtin.Word, %4 : $Builtin.Int1) : $(Builtin.Word, Builtin.Int1)
  release_value %0 : $FakeOptional<C>
  %9998 = function_ref @unknown : $@convention(thin) () -> ()
  apply %9998() : $@convention(thin) () -> ()
  release_value %0 : $FakeOptional<C>
  %9999 = tuple()
  return %9999 : $()
}

// CHECK-LABEL: sil @enum_simplification_abstraction_differences : $@convention(thin) (ThreeCaseAbstractionDifference) -> () {
// CHECK: bb0(
// CHECK-NOT: release
// CHECK: bb1:
// CHECK-NOT: release
// CHECK: bb2:
// CHECK: release_value
// CHECK: bb3:
// CHECK: release_value
// CHECK: bb4:
// CHECK-NOT: release_value
sil @enum_simplification_abstraction_differences : $@convention(thin) (ThreeCaseAbstractionDifference) -> () {
bb0(%0 : $ThreeCaseAbstractionDifference):
  switch_enum %0 : $ThreeCaseAbstractionDifference,
     case #ThreeCaseAbstractionDifference.A!enumelt.1: bb1,
     case #ThreeCaseAbstractionDifference.B!enumelt.1: bb2,
     case #ThreeCaseAbstractionDifference.C!enumelt.1: bb3

bb1:
  br bb4

bb2:
  br bb4

bb3:
  br bb4

bb4:
  release_value %0 : $ThreeCaseAbstractionDifference
  %9999 = tuple()
  return %9999 : $()
}

// CHECK-LABEL: sil @sink_retains_out_of_switch_regions : $@convention(thin) (FakeOptional<Builtin.NativeObject>) -> () {
// CHECK: bb1:
// CHECK-NOT: retain_value
// CHECK: bb2:
// CHECK-NOT: retain_value
// CHECK: bb3:
// CHECK: retain_value
sil @sink_retains_out_of_switch_regions : $@convention(thin) (FakeOptional<Builtin.NativeObject>) -> () {
bb0(%0 : $FakeOptional<Builtin.NativeObject>):
  switch_enum %0 : $FakeOptional<Builtin.NativeObject>, case #FakeOptional.some!enumelt.1: bb1, case #FakeOptional.none!enumelt: bb2

bb1:
  retain_value %0 : $FakeOptional<Builtin.NativeObject>
  br bb3

bb2:
  br bb3

bb3:
  %1 = tuple()
  return %1 : $()
}

// CHECK-LABEL: sil @sink_retains_through_multiple_switches : $@convention(thin) (FakeOptional<Builtin.NativeObject>) -> () {
// CHECK-NOT: retain_value
// CHECK: bb9:
// CHECK: retain_value
sil @sink_retains_through_multiple_switches : $@convention(thin) (FakeOptional<Builtin.NativeObject>) -> () {
bb0(%0 : $FakeOptional<Builtin.NativeObject>):
  retain_value %0 : $FakeOptional<Builtin.NativeObject>
  switch_enum %0 : $FakeOptional<Builtin.NativeObject>, case #FakeOptional.some!enumelt.1: bb1, case #FakeOptional.none!enumelt: bb2

bb1:
  br bb3

bb2:
  br bb3

bb3:
  switch_enum %0 : $FakeOptional<Builtin.NativeObject>, case #FakeOptional.some!enumelt.1: bb4, case #FakeOptional.none!enumelt: bb5

bb4:
  br bb6

bb5:
  br bb6

bb6:
  switch_enum %0 : $FakeOptional<Builtin.NativeObject>, case #FakeOptional.some!enumelt.1: bb7, case #FakeOptional.none!enumelt: bb8

bb7:
  br bb9

bb8:
  br bb9

bb9:
  %1 = tuple()
  return %1 : $()
}

// CHECK-LABEL: sil @sink_retains_through_switch_with_body : $@convention(thin) (FakeOptional<Builtin.NativeObject>) -> () {
// CHECK-NOT: retain_value
// CHECK: bb5:
// CHECK: retain_value
sil @sink_retains_through_switch_with_body : $@convention(thin) (FakeOptional<Builtin.NativeObject>) -> () {
bb0(%0 : $FakeOptional<Builtin.NativeObject>):
  retain_value %0 : $FakeOptional<Builtin.NativeObject>
  switch_enum %0 : $FakeOptional<Builtin.NativeObject>, case #FakeOptional.some!enumelt.1: bb1, case #FakeOptional.none!enumelt: bb2

bb1:
  br bb3

bb2:
  br bb4

bb3:
  br bb5

bb4:
  br bb5

bb5:
  %1 = tuple()
  return %1 : $()
}

// Make sure that we blot pointers from the enumbbtoenumbbcaselist map after
// merging predecessors. This ensures that the failure to merge unrelating
// values does not stop sinking out of retain, release regions.
// CHECK-LABEL: sil @enumbbtoenumbbcaselist_invalidation_test : $@convention(thin) (FakeOptional<Builtin.NativeObject>) -> () {
// CHECK: bb3:
// CHECK: retain_value
sil @enumbbtoenumbbcaselist_invalidation_test : $@convention(thin) (FakeOptional<Builtin.NativeObject>) -> () {
bb0(%0 : $FakeOptional<Builtin.NativeObject>):
  switch_enum %0 : $FakeOptional<Builtin.NativeObject>, case #FakeOptional.some!enumelt.1: bb1, case #FakeOptional.none!enumelt: bb2

bb1:
  retain_value %0 : $FakeOptional<Builtin.NativeObject>
  br bb3

bb2:
  %1 = enum $FakeOptional<Builtin.NativeObject>, #FakeOptional.none!enumelt
  br bb3

bb3:
  %2 = tuple()
  return %2 : $()
}

class F {}
class G {}

// CHECK-LABEL: sil @cast_consumption
// CHECK: store
// CHECK-NEXT: strong_retain
// CHECK-NEXT: unconditional_checked_cast_addr
// CHECK-NEXT: strong_release
sil @cast_consumption : $@convention(thin) (@owned F) -> () {
bb0(%0 : $F):
  %1 = alloc_stack $F
  store %0 to %1 : $*F
  strong_retain %0 : $F
  unconditional_checked_cast_addr F in %1 : $*F to G in %1 : $*F
  strong_release %0 : $F
  dealloc_stack %1 : $*F
  %2 = tuple ()
  return %2 : $()
}

// Make sure that is_unique stops code motion.
// CHECK-LABEL: sil @is_unique_stops_codemotion : $@convention(thin) (@inout Builtin.NativeObject) -> () {
// CHECK: bb0([[IN:%[0-9]+]] : $*Builtin.NativeObject):
// CHECK: [[LD:%[0-9]+]] = load [[IN]] : $*Builtin.NativeObject
// CHECK: strong_retain [[LD]] : $Builtin.NativeObject
// CHECK: is_unique [[IN]] : $*Builtin.NativeObject
sil @is_unique_stops_codemotion : $@convention(thin) (@inout Builtin.NativeObject) -> () {
bb0(%0 : $*Builtin.NativeObject):
  %1 = load %0 : $*Builtin.NativeObject
  strong_retain %1 : $Builtin.NativeObject
  is_unique %0 : $*Builtin.NativeObject
  %9999 = tuple()
  return %9999 : $()
}

sil @no_return_func : $@convention(thin) () -> Never

// Make sure that we do not move retains over noreturn functions.
// CHECK-LABEL: sil @no_return_stops_codemotion : $@convention(thin) (Builtin.NativeObject) -> () {
// CHECK: apply
// CHECK-NEXT: unreachable
sil @no_return_stops_codemotion : $@convention(thin) (Builtin.NativeObject) -> () {
bb0(%0 : $Builtin.NativeObject):
  %1 = alloc_ref $C
  strong_retain %1 : $C
  %9999 = function_ref @no_return_func : $@convention(thin) () -> Never
  apply %9999() : $@convention(thin) () -> Never
  unreachable
}

// CHECK-LABEL: sil @hoist_release_partially_available_retain
// CHECK: bb0
// CHECK: cond_br undef, bb1, bb2
// CHECK: bb1:
// CHECK: strong_retain
// CHECK: strong_release
// CHECK: br bb3
// CHECK: bb2:
// CHECK: strong_retain
// CHECK: apply
// CHECK: strong_release
// CHECK: br bb3
// CHECK: bb3:
// CHECK-NOT: strong_release
// CHECK: return
sil @hoist_release_partially_available_retain : $@convention(thin) (Builtin.NativeObject, Builtin.NativeObject) -> () {
bb0(%0 : $Builtin.NativeObject, %1: $Builtin.NativeObject):
  cond_br undef, bb1, bb2

bb1:
  strong_retain %0: $Builtin.NativeObject
  br bb3

bb2:
  strong_retain %0: $Builtin.NativeObject
  %2 = function_ref @blocker : $@convention(thin) () -> ()
  apply %2() : $@convention(thin) () -> ()
  br bb3

bb3:
  strong_release %0: $Builtin.NativeObject
  %5 = tuple()
  return %5 : $()
}

// Make sure release can be hoisted across memory that do not escape.
// CHECK-LABEL: sil @hoist_release_across_local_memory_use
// CHECK: bb1:
// CHECK: strong_release
// CHECK: br bb3
// CHECK: bb2:
// CHECK: strong_release
// CHECK: br bb3
// CHECK: bb3:
// CHECK-NOT: strong_release
// CHECK: return
sil @hoist_release_across_local_memory_use : $@convention(thin) (Builtin.NativeObject) ->() {
bb0(%0 : $Builtin.NativeObject):
  %1 = alloc_stack $A
  cond_br undef, bb1, bb2

bb1:
  strong_retain %0 : $Builtin.NativeObject
  br bb3

bb2:
  br bb3

bb3:
  %2 = integer_literal $Builtin.Int32, 0
  %3 = struct $A (%2 : $Builtin.Int32)
  store %3 to %1 : $*A
  strong_release %0 : $Builtin.NativeObject
  dealloc_stack %1 : $*A
  %5 = tuple()
  return %5 : $()
}

// Make sure release can not be hoisted across memory that do escape. i.e. the release
// deinit can read or write to the memory.
// CHECK-LABEL: sil @hoist_release_across_escaping_param_memory_use
// CHECK: bb1:
// CHECK-NOT: strong_release
// CHECK: br bb3
// CHECK: bb2:
// CHECK-NOT: strong_release
// CHECK: br bb3
// CHECK: bb3:
// CHECK: store
// CHECK: strong_release
// CHECK: return
sil @hoist_release_across_escaping_param_memory_use : $@convention(thin) (Builtin.NativeObject, C2) ->() {
bb0(%0 : $Builtin.NativeObject, %1 : $C2):
  %2 = ref_element_addr %1 : $C2, #C2.current
  cond_br undef, bb1, bb2

bb1:
  strong_retain %0 : $Builtin.NativeObject
  br bb3

bb2:
  br bb3

bb3:
  %3 = integer_literal $Builtin.Int32, 0
  %4 = struct $A (%3 : $Builtin.Int32)
  store %4 to %2 : $*A
  strong_release %0 : $Builtin.NativeObject
  %5 = tuple()
  return %5 : $()
}

// Make sure release can not be hoisted across memory that do escape, even though its allocated locally.
// i.e. the release
// deinit can read or write to the memory.
// CHECK-LABEL: sil @hoist_release_across_escaping_local_alloc_memory_use
// CHECK: bb1:
// CHECK-NOT: strong_release
// CHECK: br bb3
// CHECK: bb2:
// CHECK-NOT: strong_release
// CHECK: br bb3
// CHECK: bb3:
// CHECK: store
// CHECK: strong_release
// CHECK: return
sil @hoist_release_across_escaping_local_alloc_memory_use : $@convention(thin) (Builtin.NativeObject) ->() {
bb0(%0 : $Builtin.NativeObject):
  %1 = alloc_ref $C2
  %2 = ref_element_addr %1 : $C2, #C2.current
  cond_br undef, bb1, bb2

bb1:
  strong_retain %0 : $Builtin.NativeObject
  br bb3

bb2:
  br bb3

bb3:
  %22 = function_ref @use_C2 : $@convention(thin) (C2) -> ()
  %23 = apply %22(%1) : $@convention(thin) (C2) -> ()
  %3 = integer_literal $Builtin.Int32, 0
  %4 = struct $A (%3 : $Builtin.Int32)
  store %4 to %2 : $*A
  strong_release %0 : $Builtin.NativeObject
  %5 = tuple()
  return %5 : $()
}

// CHECK-LABEL: sil @hoist_silargument_release
// CHECK: bb1
// CHECK: release
// CHECK: br
// CHECK: bb2
// CHECK: release
// CHECK: br
// CHECK: bb3
sil @hoist_silargument_release : $@convention(thin) (@owned X, @owned X) -> () {
bb0(%0 : $X, %1 : $X):
  cond_br undef, bb1, bb2

bb1:
  strong_retain %0 : $X
  %5 = function_ref @blocker : $@convention(thin) () -> ()
  apply %5() : $@convention(thin) () -> ()
  br bb3(%0 : $X)

bb2:
  strong_retain %1 : $X
  br bb3(%1 : $X)

bb3(%3 : $X):
  strong_release %3 : $X
  %23 = tuple ()
  return %23 : $()
}

// CHECK: sil @dont_hoist_release_accross_cast
// CHECK: retain
// CHECK: apply
// CHECK: unconditional_checked_cast
// CHECK: release
sil @dont_hoist_release_accross_cast : $@convention(thin) (Builtin.NativeObject, Builtin.NativeObject) -> () {
bb0(%0 : $Builtin.NativeObject, %1: $Builtin.NativeObject):
  strong_retain %0: $Builtin.NativeObject
  %2 = function_ref @blocker : $@convention(thin) () -> ()
  apply %2() : $@convention(thin) () -> ()
	%3 = unconditional_checked_cast %0 : $Builtin.NativeObject to $B
  strong_release %0: $Builtin.NativeObject
  %5 = tuple()
  return %5 : $()
}

// CHECK: sil @dont_hoist_release_accross_cast_value
// CHECK: retain
// CHECK: apply
// CHECK: unconditional_checked_cast
// CHECK: release
sil @dont_hoist_release_accross_cast_value : $@convention(thin) (Builtin.NativeObject, Builtin.NativeObject) -> () {
bb0(%0 : $Builtin.NativeObject, %1: $Builtin.NativeObject):
  strong_retain %0: $Builtin.NativeObject
  %2 = function_ref @blocker : $@convention(thin) () -> ()
  apply %2() : $@convention(thin) () -> ()
<<<<<<< HEAD
  %c = unconditional_checked_cast_value take_always %0 : $Builtin.NativeObject to $B
=======
  %c = unconditional_checked_cast_value %0 : $Builtin.NativeObject to $B
>>>>>>> aad14e3c
  strong_release %0: $Builtin.NativeObject
  %5 = tuple()
  return %5 : $()
}<|MERGE_RESOLUTION|>--- conflicted
+++ resolved
@@ -1478,11 +1478,7 @@
   strong_retain %0: $Builtin.NativeObject
   %2 = function_ref @blocker : $@convention(thin) () -> ()
   apply %2() : $@convention(thin) () -> ()
-<<<<<<< HEAD
-  %c = unconditional_checked_cast_value take_always %0 : $Builtin.NativeObject to $B
-=======
   %c = unconditional_checked_cast_value %0 : $Builtin.NativeObject to $B
->>>>>>> aad14e3c
   strong_release %0: $Builtin.NativeObject
   %5 = tuple()
   return %5 : $()
