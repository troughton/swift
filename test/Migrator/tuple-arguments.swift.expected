// RUN: %target-swift-frontend -typecheck %s -swift-version 3
// RUN: %target-swift-frontend -typecheck -update-code -primary-file %s -emit-migrated-file-path %t.result -disable-migrator-fixits -swift-version 3
// RUN: diff -u %s.expected %t.result
// RUN: %target-swift-frontend -typecheck %s.expected -swift-version 4

func test1(_: ()) {}
test1(())
test1(())
func test2() {}
test2()

enum Result<T> {
	case success(T)
}
func test3(_: Result<()>) {}
test3(.success(()))

func test4(_: (Int, Int) -> ()) {}
test4({ (x,y) in })
func test5(_: (Int, Int, Int) -> ()) {}
test5({ (x,y,z) in })

func test6(_: ((Int, Int)) -> ()) {}
test6({ (x,y) in })
func test7(_: ((Int, Int, Int)) -> ()) {}
test7({ (x,y,z) in })
test6({ (_ x, _ y) in })
test6({ (_, _) in })
test6({ (x:Int, y:Int) in })
test6({ (_, _) ->() in })

func test8(_: ((Int, Int)) -> Int) {}
test8 { (_, _) -> Int in 2 }
test8 { (x, y) in x }

func isEven(_ x: Int) -> Bool { return x % 2 == 0 }
let items = Array(zip(0..<10, 0..<10))
_ = items.filter { (_, x) in isEven(x) }
_ = items.filter { _ in true }

func toString(indexes: Int?...) -> String {
  let _ = indexes.enumerated().flatMap({ (i: Int, index: Int?) -> String? in
    let _: Int = i
    if index != nil {}
    return ""
  })
  let _ = indexes.reduce(0) { print(($0, $1)); return $0 + ($1 ?? 0)}
  let _ = indexes.reduce(0) { (true ? ($0, $1) : (1, 2)).0 + ($1 ?? 0) }
  let _ = [(1, 2)].contains { $0 != $1 }
<<<<<<< HEAD
  _ = ["Hello", "Foo"].sorted { print(($0, $1)); return $0.characters.count > $1.characters.count }
=======
  _ = ["Hello", "Foo"].sorted { print(($0, $1)); return $0.count > $1.count }
>>>>>>> aad14e3c
  _ = ["Hello" : 2].map { ($0, ($1)) }
}

extension Dictionary {
  public mutating func merge(with dictionary: Dictionary) {
    dictionary.forEach { updateValue($1, forKey: $0) }
  }
}

let dictionary: [String: String] = [:]
<<<<<<< HEAD
_ = dictionary.first { (column, value) in true }!.value
=======
_ = dictionary.first { (column, value) in true }!.value

func doit(_ x: Int) -> Bool { return x > 0 }
let _: ((String, Int)) -> [String:Bool] = { [$0.0: doit($0.1)] }
func returnClosure() -> ((Int, Int)) -> Bool { return {$0.1 > $0.0} }
>>>>>>> aad14e3c
<|MERGE_RESOLUTION|>--- conflicted
+++ resolved
@@ -47,11 +47,7 @@
   let _ = indexes.reduce(0) { print(($0, $1)); return $0 + ($1 ?? 0)}
   let _ = indexes.reduce(0) { (true ? ($0, $1) : (1, 2)).0 + ($1 ?? 0) }
   let _ = [(1, 2)].contains { $0 != $1 }
-<<<<<<< HEAD
-  _ = ["Hello", "Foo"].sorted { print(($0, $1)); return $0.characters.count > $1.characters.count }
-=======
   _ = ["Hello", "Foo"].sorted { print(($0, $1)); return $0.count > $1.count }
->>>>>>> aad14e3c
   _ = ["Hello" : 2].map { ($0, ($1)) }
 }
 
@@ -62,12 +58,8 @@
 }
 
 let dictionary: [String: String] = [:]
-<<<<<<< HEAD
-_ = dictionary.first { (column, value) in true }!.value
-=======
 _ = dictionary.first { (column, value) in true }!.value
 
 func doit(_ x: Int) -> Bool { return x > 0 }
 let _: ((String, Int)) -> [String:Bool] = { [$0.0: doit($0.1)] }
-func returnClosure() -> ((Int, Int)) -> Bool { return {$0.1 > $0.0} }
->>>>>>> aad14e3c
+func returnClosure() -> ((Int, Int)) -> Bool { return {$0.1 > $0.0} }