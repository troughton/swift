import Foo
import FooHelper
import SwiftOnoneSupport


public func fooSubFunc1(_ a: Int32) -> Int32

public struct FooSubEnum1 : Equatable, RawRepresentable {

    public init(_ rawValue: UInt32)

    public init(rawValue: UInt32)

    public var rawValue: UInt32
}
public var FooSubEnum1X: FooSubEnum1 { get }
public var FooSubEnum1Y: FooSubEnum1 { get }

public var FooSubUnnamedEnumeratorA1: Int { get }

[
  {
    key.kind: source.lang.swift.syntaxtype.keyword,
    key.offset: 0,
    key.length: 6
  },
  {
    key.kind: source.lang.swift.syntaxtype.identifier,
    key.offset: 7,
    key.length: 3
  },
  {
    key.kind: source.lang.swift.syntaxtype.keyword,
    key.offset: 11,
    key.length: 6
  },
  {
    key.kind: source.lang.swift.syntaxtype.identifier,
    key.offset: 18,
    key.length: 9
  },
  {
    key.kind: source.lang.swift.syntaxtype.keyword,
    key.offset: 28,
    key.length: 6
  },
  {
    key.kind: source.lang.swift.syntaxtype.identifier,
    key.offset: 35,
    key.length: 17
  },
  {
    key.kind: source.lang.swift.syntaxtype.attribute.builtin,
    key.offset: 55,
    key.length: 6
  },
  {
    key.kind: source.lang.swift.syntaxtype.keyword,
    key.offset: 62,
    key.length: 4
  },
  {
    key.kind: source.lang.swift.syntaxtype.identifier,
    key.offset: 67,
    key.length: 11
  },
  {
    key.kind: source.lang.swift.syntaxtype.keyword,
    key.offset: 79,
    key.length: 1
  },
  {
    key.kind: source.lang.swift.syntaxtype.identifier,
    key.offset: 81,
    key.length: 1
  },
  {
    key.kind: source.lang.swift.syntaxtype.typeidentifier,
    key.offset: 84,
    key.length: 5
  },
  {
    key.kind: source.lang.swift.syntaxtype.typeidentifier,
    key.offset: 94,
    key.length: 5
  },
  {
    key.kind: source.lang.swift.syntaxtype.attribute.builtin,
    key.offset: 101,
    key.length: 6
  },
  {
    key.kind: source.lang.swift.syntaxtype.keyword,
    key.offset: 108,
    key.length: 6
  },
  {
    key.kind: source.lang.swift.syntaxtype.identifier,
    key.offset: 115,
    key.length: 11
  },
  {
    key.kind: source.lang.swift.syntaxtype.typeidentifier,
    key.offset: 129,
<<<<<<< HEAD
    key.length: 16
  },
  {
    key.kind: source.lang.swift.syntaxtype.typeidentifier,
    key.offset: 147,
    key.length: 9
=======
    key.length: 9
  },
  {
    key.kind: source.lang.swift.syntaxtype.typeidentifier,
    key.offset: 140,
    key.length: 16
>>>>>>> aad14e3c
  },
  {
    key.kind: source.lang.swift.syntaxtype.attribute.builtin,
    key.offset: 164,
    key.length: 6
  },
  {
    key.kind: source.lang.swift.syntaxtype.keyword,
    key.offset: 171,
    key.length: 4
  },
  {
    key.kind: source.lang.swift.syntaxtype.keyword,
    key.offset: 176,
    key.length: 1
  },
  {
    key.kind: source.lang.swift.syntaxtype.identifier,
    key.offset: 178,
    key.length: 8
  },
  {
    key.kind: source.lang.swift.syntaxtype.typeidentifier,
    key.offset: 188,
    key.length: 6
  },
  {
    key.kind: source.lang.swift.syntaxtype.attribute.builtin,
    key.offset: 201,
    key.length: 6
  },
  {
    key.kind: source.lang.swift.syntaxtype.keyword,
    key.offset: 208,
    key.length: 4
  },
  {
    key.kind: source.lang.swift.syntaxtype.identifier,
    key.offset: 213,
    key.length: 8
  },
  {
    key.kind: source.lang.swift.syntaxtype.typeidentifier,
    key.offset: 223,
    key.length: 6
  },
  {
    key.kind: source.lang.swift.syntaxtype.attribute.builtin,
    key.offset: 236,
    key.length: 6
  },
  {
    key.kind: source.lang.swift.syntaxtype.keyword,
    key.offset: 243,
    key.length: 3
  },
  {
    key.kind: source.lang.swift.syntaxtype.identifier,
    key.offset: 247,
    key.length: 8
  },
  {
    key.kind: source.lang.swift.syntaxtype.typeidentifier,
    key.offset: 257,
    key.length: 6
  },
  {
    key.kind: source.lang.swift.syntaxtype.attribute.builtin,
    key.offset: 266,
    key.length: 6
  },
  {
    key.kind: source.lang.swift.syntaxtype.keyword,
    key.offset: 273,
    key.length: 3
  },
  {
    key.kind: source.lang.swift.syntaxtype.identifier,
    key.offset: 277,
    key.length: 12
  },
  {
    key.kind: source.lang.swift.syntaxtype.typeidentifier,
    key.offset: 291,
    key.length: 11
  },
  {
<<<<<<< HEAD
    key.kind: source.lang.swift.syntaxtype.identifier,
=======
    key.kind: source.lang.swift.syntaxtype.keyword,
>>>>>>> aad14e3c
    key.offset: 305,
    key.length: 3
  },
  {
    key.kind: source.lang.swift.syntaxtype.attribute.builtin,
    key.offset: 311,
    key.length: 6
  },
  {
    key.kind: source.lang.swift.syntaxtype.keyword,
    key.offset: 318,
    key.length: 3
  },
  {
    key.kind: source.lang.swift.syntaxtype.identifier,
    key.offset: 322,
    key.length: 12
  },
  {
    key.kind: source.lang.swift.syntaxtype.typeidentifier,
    key.offset: 336,
    key.length: 11
  },
  {
<<<<<<< HEAD
    key.kind: source.lang.swift.syntaxtype.identifier,
=======
    key.kind: source.lang.swift.syntaxtype.keyword,
>>>>>>> aad14e3c
    key.offset: 350,
    key.length: 3
  },
  {
    key.kind: source.lang.swift.syntaxtype.attribute.builtin,
    key.offset: 357,
    key.length: 6
  },
  {
    key.kind: source.lang.swift.syntaxtype.keyword,
    key.offset: 364,
    key.length: 3
  },
  {
    key.kind: source.lang.swift.syntaxtype.identifier,
    key.offset: 368,
    key.length: 25
  },
  {
    key.kind: source.lang.swift.syntaxtype.typeidentifier,
    key.offset: 395,
    key.length: 3
  },
  {
<<<<<<< HEAD
    key.kind: source.lang.swift.syntaxtype.identifier,
=======
    key.kind: source.lang.swift.syntaxtype.keyword,
>>>>>>> aad14e3c
    key.offset: 401,
    key.length: 3
  }
]
[
  {
    key.kind: source.lang.swift.ref.module,
    key.offset: 7,
    key.length: 3
  },
  {
    key.kind: source.lang.swift.ref.module,
    key.offset: 18,
    key.length: 9
  },
  {
    key.kind: source.lang.swift.ref.module,
    key.offset: 35,
    key.length: 17
  },
  {
    key.kind: source.lang.swift.ref.struct,
    key.offset: 84,
    key.length: 5,
    key.is_system: 1
  },
  {
    key.kind: source.lang.swift.ref.struct,
    key.offset: 94,
    key.length: 5,
    key.is_system: 1
  },
  {
    key.kind: source.lang.swift.ref.protocol,
    key.offset: 129,
<<<<<<< HEAD
    key.length: 16,
=======
    key.length: 9,
>>>>>>> aad14e3c
    key.is_system: 1
  },
  {
    key.kind: source.lang.swift.ref.protocol,
<<<<<<< HEAD
    key.offset: 147,
    key.length: 9,
=======
    key.offset: 140,
    key.length: 16,
>>>>>>> aad14e3c
    key.is_system: 1
  },
  {
    key.kind: source.lang.swift.ref.struct,
    key.offset: 188,
    key.length: 6,
    key.is_system: 1
  },
  {
    key.kind: source.lang.swift.ref.struct,
    key.offset: 223,
    key.length: 6,
    key.is_system: 1
  },
  {
    key.kind: source.lang.swift.ref.struct,
    key.offset: 257,
    key.length: 6,
    key.is_system: 1
  },
  {
    key.kind: source.lang.swift.ref.struct,
    key.offset: 291,
    key.length: 11
  },
  {
    key.kind: source.lang.swift.ref.struct,
    key.offset: 336,
    key.length: 11
  },
  {
    key.kind: source.lang.swift.ref.struct,
    key.offset: 395,
    key.length: 3,
    key.is_system: 1
  }
]
[
  {
    key.kind: source.lang.swift.decl.function.free,
    key.accessibility: source.lang.swift.accessibility.public,
    key.name: "fooSubFunc1(_:)",
    key.offset: 62,
    key.length: 37,
<<<<<<< HEAD
=======
    key.typename: "Int32",
>>>>>>> aad14e3c
    key.nameoffset: 67,
    key.namelength: 23,
    key.attributes: [
      {
        key.offset: 55,
        key.length: 6,
        key.attribute: source.decl.attribute.public
      }
    ],
    key.substructure: [
      {
        key.kind: source.lang.swift.decl.var.parameter,
        key.name: "a",
        key.offset: 79,
        key.length: 10,
        key.typename: "Int32",
        key.nameoffset: 0,
        key.namelength: 0
      }
    ]
  },
  {
    key.kind: source.lang.swift.decl.struct,
    key.accessibility: source.lang.swift.accessibility.public,
    key.name: "FooSubEnum1",
    key.offset: 108,
    key.length: 157,
    key.nameoffset: 115,
    key.namelength: 11,
    key.bodyoffset: 158,
    key.bodylength: 106,
    key.inheritedtypes: [
      {
        key.name: "Equatable"
      },
      {
        key.name: "RawRepresentable"
      }
    ],
    key.attributes: [
      {
        key.offset: 101,
        key.length: 6,
        key.attribute: source.decl.attribute.public
      }
    ],
    key.elements: [
      {
        key.kind: source.lang.swift.structure.elem.typeref,
        key.offset: 129,
<<<<<<< HEAD
        key.length: 16
      },
      {
        key.kind: source.lang.swift.structure.elem.typeref,
        key.offset: 147,
        key.length: 9
=======
        key.length: 9
      },
      {
        key.kind: source.lang.swift.structure.elem.typeref,
        key.offset: 140,
        key.length: 16
>>>>>>> aad14e3c
      }
    ],
    key.substructure: [
      {
        key.kind: source.lang.swift.decl.function.method.instance,
        key.accessibility: source.lang.swift.accessibility.public,
        key.name: "init(_:)",
        key.offset: 171,
        key.length: 24,
        key.nameoffset: 171,
        key.namelength: 24,
        key.attributes: [
          {
            key.offset: 164,
            key.length: 6,
            key.attribute: source.decl.attribute.public
          }
        ],
        key.substructure: [
          {
            key.kind: source.lang.swift.decl.var.parameter,
            key.name: "rawValue",
            key.offset: 176,
            key.length: 18,
            key.typename: "UInt32",
            key.nameoffset: 0,
            key.namelength: 0
          }
        ]
      },
      {
        key.kind: source.lang.swift.decl.function.method.instance,
        key.accessibility: source.lang.swift.accessibility.public,
        key.name: "init(rawValue:)",
        key.offset: 208,
        key.length: 22,
        key.nameoffset: 208,
        key.namelength: 22,
        key.attributes: [
          {
            key.offset: 201,
            key.length: 6,
            key.attribute: source.decl.attribute.public
          }
        ],
        key.substructure: [
          {
            key.kind: source.lang.swift.decl.var.parameter,
            key.name: "rawValue",
            key.offset: 213,
            key.length: 16,
            key.typename: "UInt32",
            key.nameoffset: 213,
            key.namelength: 8
          }
        ]
      },
      {
        key.kind: source.lang.swift.decl.var.instance,
        key.accessibility: source.lang.swift.accessibility.public,
        key.setter_accessibility: source.lang.swift.accessibility.public,
        key.name: "rawValue",
        key.offset: 243,
        key.length: 20,
        key.typename: "UInt32",
        key.nameoffset: 247,
<<<<<<< HEAD
        key.namelength: 8
=======
        key.namelength: 8,
        key.attributes: [
          {
            key.offset: 236,
            key.length: 6,
            key.attribute: source.decl.attribute.public
          }
        ]
>>>>>>> aad14e3c
      }
    ]
  },
  {
    key.kind: source.lang.swift.decl.var.global,
    key.accessibility: source.lang.swift.accessibility.public,
    key.setter_accessibility: source.lang.swift.accessibility.public,
    key.name: "FooSubEnum1X",
    key.offset: 273,
    key.length: 37,
    key.typename: "FooSubEnum1",
    key.nameoffset: 277,
<<<<<<< HEAD
    key.namelength: 12
=======
    key.namelength: 12,
    key.attributes: [
      {
        key.offset: 266,
        key.length: 6,
        key.attribute: source.decl.attribute.public
      }
    ]
>>>>>>> aad14e3c
  },
  {
    key.kind: source.lang.swift.decl.var.global,
    key.accessibility: source.lang.swift.accessibility.public,
    key.setter_accessibility: source.lang.swift.accessibility.public,
    key.name: "FooSubEnum1Y",
    key.offset: 318,
    key.length: 37,
    key.typename: "FooSubEnum1",
    key.nameoffset: 322,
<<<<<<< HEAD
    key.namelength: 12
=======
    key.namelength: 12,
    key.attributes: [
      {
        key.offset: 311,
        key.length: 6,
        key.attribute: source.decl.attribute.public
      }
    ]
>>>>>>> aad14e3c
  },
  {
    key.kind: source.lang.swift.decl.var.global,
    key.accessibility: source.lang.swift.accessibility.public,
    key.setter_accessibility: source.lang.swift.accessibility.public,
    key.name: "FooSubUnnamedEnumeratorA1",
    key.offset: 364,
    key.length: 42,
    key.typename: "Int",
    key.nameoffset: 368,
<<<<<<< HEAD
    key.namelength: 25
=======
    key.namelength: 25,
    key.attributes: [
      {
        key.offset: 357,
        key.length: 6,
        key.attribute: source.decl.attribute.public
      }
    ]
>>>>>>> aad14e3c
  }
]<|MERGE_RESOLUTION|>--- conflicted
+++ resolved
@@ -102,21 +102,12 @@
   {
     key.kind: source.lang.swift.syntaxtype.typeidentifier,
     key.offset: 129,
-<<<<<<< HEAD
-    key.length: 16
-  },
-  {
-    key.kind: source.lang.swift.syntaxtype.typeidentifier,
-    key.offset: 147,
-    key.length: 9
-=======
     key.length: 9
   },
   {
     key.kind: source.lang.swift.syntaxtype.typeidentifier,
     key.offset: 140,
     key.length: 16
->>>>>>> aad14e3c
   },
   {
     key.kind: source.lang.swift.syntaxtype.attribute.builtin,
@@ -204,11 +195,7 @@
     key.length: 11
   },
   {
-<<<<<<< HEAD
-    key.kind: source.lang.swift.syntaxtype.identifier,
-=======
-    key.kind: source.lang.swift.syntaxtype.keyword,
->>>>>>> aad14e3c
+    key.kind: source.lang.swift.syntaxtype.keyword,
     key.offset: 305,
     key.length: 3
   },
@@ -233,11 +220,7 @@
     key.length: 11
   },
   {
-<<<<<<< HEAD
-    key.kind: source.lang.swift.syntaxtype.identifier,
-=======
-    key.kind: source.lang.swift.syntaxtype.keyword,
->>>>>>> aad14e3c
+    key.kind: source.lang.swift.syntaxtype.keyword,
     key.offset: 350,
     key.length: 3
   },
@@ -262,11 +245,7 @@
     key.length: 3
   },
   {
-<<<<<<< HEAD
-    key.kind: source.lang.swift.syntaxtype.identifier,
-=======
-    key.kind: source.lang.swift.syntaxtype.keyword,
->>>>>>> aad14e3c
+    key.kind: source.lang.swift.syntaxtype.keyword,
     key.offset: 401,
     key.length: 3
   }
@@ -302,22 +281,13 @@
   {
     key.kind: source.lang.swift.ref.protocol,
     key.offset: 129,
-<<<<<<< HEAD
-    key.length: 16,
-=======
     key.length: 9,
->>>>>>> aad14e3c
     key.is_system: 1
   },
   {
     key.kind: source.lang.swift.ref.protocol,
-<<<<<<< HEAD
-    key.offset: 147,
-    key.length: 9,
-=======
     key.offset: 140,
     key.length: 16,
->>>>>>> aad14e3c
     key.is_system: 1
   },
   {
@@ -362,10 +332,7 @@
     key.name: "fooSubFunc1(_:)",
     key.offset: 62,
     key.length: 37,
-<<<<<<< HEAD
-=======
     key.typename: "Int32",
->>>>>>> aad14e3c
     key.nameoffset: 67,
     key.namelength: 23,
     key.attributes: [
@@ -416,21 +383,12 @@
       {
         key.kind: source.lang.swift.structure.elem.typeref,
         key.offset: 129,
-<<<<<<< HEAD
-        key.length: 16
-      },
-      {
-        key.kind: source.lang.swift.structure.elem.typeref,
-        key.offset: 147,
-        key.length: 9
-=======
         key.length: 9
       },
       {
         key.kind: source.lang.swift.structure.elem.typeref,
         key.offset: 140,
         key.length: 16
->>>>>>> aad14e3c
       }
     ],
     key.substructure: [
@@ -497,9 +455,6 @@
         key.length: 20,
         key.typename: "UInt32",
         key.nameoffset: 247,
-<<<<<<< HEAD
-        key.namelength: 8
-=======
         key.namelength: 8,
         key.attributes: [
           {
@@ -508,7 +463,6 @@
             key.attribute: source.decl.attribute.public
           }
         ]
->>>>>>> aad14e3c
       }
     ]
   },
@@ -521,9 +475,6 @@
     key.length: 37,
     key.typename: "FooSubEnum1",
     key.nameoffset: 277,
-<<<<<<< HEAD
-    key.namelength: 12
-=======
     key.namelength: 12,
     key.attributes: [
       {
@@ -532,7 +483,6 @@
         key.attribute: source.decl.attribute.public
       }
     ]
->>>>>>> aad14e3c
   },
   {
     key.kind: source.lang.swift.decl.var.global,
@@ -543,9 +493,6 @@
     key.length: 37,
     key.typename: "FooSubEnum1",
     key.nameoffset: 322,
-<<<<<<< HEAD
-    key.namelength: 12
-=======
     key.namelength: 12,
     key.attributes: [
       {
@@ -554,7 +501,6 @@
         key.attribute: source.decl.attribute.public
       }
     ]
->>>>>>> aad14e3c
   },
   {
     key.kind: source.lang.swift.decl.var.global,
@@ -565,9 +511,6 @@
     key.length: 42,
     key.typename: "Int",
     key.nameoffset: 368,
-<<<<<<< HEAD
-    key.namelength: 25
-=======
     key.namelength: 25,
     key.attributes: [
       {
@@ -576,6 +519,5 @@
         key.attribute: source.decl.attribute.public
       }
     ]
->>>>>>> aad14e3c
   }
 ]