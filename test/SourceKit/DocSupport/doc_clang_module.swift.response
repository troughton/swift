import Foo.FooSub
import FooHelper

struct FooEnum1 : Equatable, RawRepresentable {

    init(_ rawValue: UInt32)

    init(rawValue rawValue: UInt32)

    var rawValue: UInt32

    static func != (_ lhs: FooEnum1, _ rhs: FooEnum1) -> Bool
}
var FooEnum1X: FooEnum1 { get }
struct FooEnum2 : Equatable, RawRepresentable {

    init(_ rawValue: UInt32)

    init(rawValue rawValue: UInt32)

    var rawValue: UInt32

    static func != (_ lhs: FooEnum2, _ rhs: FooEnum2) -> Bool
}
var FooEnum2X: FooEnum2 { get }
var FooEnum2Y: FooEnum2 { get }
struct FooEnum3 : Equatable, RawRepresentable {

    init(_ rawValue: UInt32)

    init(rawValue rawValue: UInt32)

    var rawValue: UInt32

    static func != (_ lhs: FooEnum3, _ rhs: FooEnum3) -> Bool
}
var FooEnum3X: FooEnum3 { get }
var FooEnum3Y: FooEnum3 { get }
enum FooComparisonResult : Int {

    case orderedAscending

    case orderedSame

    case orderedDescending

    static func != (_ lhs: FooComparisonResult, _ rhs: FooComparisonResult) -> Bool
}
struct FooRuncingOptions : OptionSet {

    init(rawValue rawValue: Int)

    static var enableMince: FooRuncingOptions { get }

    static var enableQuince: FooRuncingOptions { get }

    static func != (_ lhs: FooRuncingOptions, _ rhs: FooRuncingOptions) -> Bool

    convenience init(arrayLiteral arrayLiteral: FooRuncingOptions...)
}

extension FooRuncingOptions {

    convenience init<S>(_ sequence: S) where S : Sequence, FooRuncingOptions.Element == S.Element

    mutating func subtract(_ other: FooRuncingOptions)

    func isSubset(of other: FooRuncingOptions) -> Bool

    func isSuperset(of other: FooRuncingOptions) -> Bool

    func isDisjoint(with other: FooRuncingOptions) -> Bool

    func subtracting(_ other: FooRuncingOptions) -> FooRuncingOptions

    var isEmpty: Bool { get }

    func isStrictSuperset(of other: FooRuncingOptions) -> Bool

    func isStrictSubset(of other: FooRuncingOptions) -> Bool
}

extension FooRuncingOptions {

    func union(_ other: FooRuncingOptions) -> FooRuncingOptions

    func intersection(_ other: FooRuncingOptions) -> FooRuncingOptions

    func symmetricDifference(_ other: FooRuncingOptions) -> FooRuncingOptions
}

extension FooRuncingOptions {

    func contains(_ member: FooRuncingOptions) -> Bool

    mutating func insert(_ newMember: FooRuncingOptions) -> (inserted: Bool, memberAfterInsert: FooRuncingOptions)

    mutating func remove(_ member: FooRuncingOptions) -> FooRuncingOptions?

    mutating func update(with newMember: FooRuncingOptions) -> FooRuncingOptions?
}

extension FooRuncingOptions {

    convenience init()

    mutating func formUnion(_ other: FooRuncingOptions)

    mutating func formIntersection(_ other: FooRuncingOptions)

    mutating func formSymmetricDifference(_ other: FooRuncingOptions)
}
struct FooStruct1 {

    var x: Int32

    var y: Double

    init()

    init(x x: Int32, y y: Double)
}
typealias FooStruct1Pointer = UnsafeMutablePointer<FooStruct1>
struct FooStruct2 {

    var x: Int32

    var y: Double

    init()

    init(x x: Int32, y y: Double)
}
typealias FooStructTypedef1 = FooStruct2
struct FooStructTypedef2 {

    var x: Int32

    var y: Double

    init()

    init(x x: Int32, y y: Double)
}
typealias FooTypedef1 = Int32
var fooIntVar: Int32
func fooFunc1(_ a: Int32) -> Int32
func fooFunc1AnonymousParam(_ _: Int32) -> Int32
func fooFunc3(_ a: Int32, _ b: Float, _ c: Double, _ d: UnsafeMutablePointer<Int32>!) -> Int32
func fooFuncWithBlock(_ blk: ((Float) -> Int32)!)
func fooFuncWithFunctionPointer(_ fptr: ((Float) -> Int32)!)
func fooFuncNoreturn1() -> Never
func fooFuncNoreturn2() -> Never
func fooFuncWithComment1()
func fooFuncWithComment2()
func fooFuncWithComment3()
func fooFuncWithComment4()
func fooFuncWithComment5()
func redeclaredInMultipleModulesFunc1(_ a: Int32) -> Int32
protocol FooProtocolBase {

    func fooProtoFunc()

    func fooProtoFuncWithExtraIndentation1()

    func fooProtoFuncWithExtraIndentation2()

    static func fooProtoClassFunc()

    var fooProperty1: Int32 { get set }

    var fooProperty2: Int32 { get set }

    var fooProperty3: Int32 { get }
}
protocol FooProtocolDerived : FooProtocolBase {
}
class FooClassBase {

    func fooBaseInstanceFunc0()

    func fooBaseInstanceFunc1(_ anObject: Any!) -> FooClassBase!

    init!()

    convenience init!(float f: Float)

    func fooBaseInstanceFuncOverridden()

    class func fooBaseClassFunc0()

    func _internalMeth1() -> Any!

    func _internalMeth2() -> Any!

    func nonInternalMeth() -> Any!

    func _internalMeth3() -> Any!
}
class FooClassDerived : FooClassBase, FooProtocolDerived {

    var fooProperty1: Int32

    var fooProperty2: Int32

    var fooProperty3: Int32 { get }

    func fooInstanceFunc0()

    func fooInstanceFunc1(_ a: Int32)

    func fooInstanceFunc2(_ a: Int32, withB b: Int32)

    func fooBaseInstanceFuncOverridden()

    class func fooClassFunc0()

    func _internalMeth1() -> Any!

    func _internalMeth2() -> Any!

    func nonInternalMeth() -> Any!

    func _internalMeth3() -> Any!
}
typealias typedef_int_t = Int32
var FOO_MACRO_1: Int32 { get }
var FOO_MACRO_2: Int32 { get }
var FOO_MACRO_3: Int32 { get }
var FOO_MACRO_4: UInt32 { get }
var FOO_MACRO_5: UInt64 { get }
var FOO_MACRO_6: typedef_int_t { get }
var FOO_MACRO_7: typedef_int_t { get }
var FOO_MACRO_8: Int8 { get }
var FOO_MACRO_9: Int32 { get }
var FOO_MACRO_10: Int16 { get }
var FOO_MACRO_11: Int { get }
var FOO_MACRO_OR: Int32 { get }
var FOO_MACRO_AND: Int32 { get }
var FOO_MACRO_BITWIDTH: UInt64 { get }
var FOO_MACRO_SIGNED: UInt32 { get }
var FOO_MACRO_REDEF_1: Int32 { get }
var FOO_MACRO_REDEF_2: Int32 { get }
func theLastDeclInFoo()
func _internalTopLevelFunc()
struct _InternalStruct {

    var x: Int32

    init()

    init(x x: Int32)
}
extension FooClassBase {

    func _internalMeth1() -> Any!
}
extension FooClassBase {

    func _internalMeth2() -> Any!

    func nonInternalMeth() -> Any!
}
extension FooClassBase {

    func _internalMeth3() -> Any!
}
protocol _InternalProt {
}
class ClassWithInternalProt : _InternalProt {
}
class FooClassPropertyOwnership : FooClassBase {

    unowned(unsafe) var assignable: AnyObject!

    unowned(unsafe) var unsafeAssignable: AnyObject!

    var retainable: Any!

    var strongRef: Any!

    var copyable: Any!

    weak var weakRef: AnyObject!

    var scalar: Int32

    func _internalMeth1() -> Any!

    func _internalMeth2() -> Any!

    func nonInternalMeth() -> Any!

    func _internalMeth3() -> Any!
}
var FOO_NIL: ()
class FooUnavailableMembers : FooClassBase {

    convenience init!(int i: Int32)

    func unavailable()

    func swiftUnavailable()

    func deprecated()

    func availabilityIntroduced()

    func availabilityDeprecated()

    func availabilityObsoleted()

    func availabilityUnavailable()

    func availabilityIntroducedMsg()

    func availabilityDeprecatedMsg()

    func availabilityObsoletedMsg()

    func availabilityUnavailableMsg()

    func _internalMeth1() -> Any!

    func _internalMeth2() -> Any!

    func nonInternalMeth() -> Any!

    func _internalMeth3() -> Any!
}
class FooCFType {
}
func FooCFTypeRelease(_ _: FooCFType!)
enum ABAuthorizationStatus : Int {

    case notDetermined

    case restricted

    static func != (_ lhs: ABAuthorizationStatus, _ rhs: ABAuthorizationStatus) -> Bool
}
func fooSubFunc1(_ a: Int32) -> Int32
struct FooSubEnum1 : Equatable, RawRepresentable {

    init(_ rawValue: UInt32)

    init(rawValue rawValue: UInt32)

    var rawValue: UInt32

    static func != (_ lhs: FooSubEnum1, _ rhs: FooSubEnum1) -> Bool
}
var FooSubEnum1X: FooSubEnum1 { get }
var FooSubEnum1Y: FooSubEnum1 { get }
var FooSubUnnamedEnumeratorA1: Int { get }

[
  {
    key.kind: source.lang.swift.syntaxtype.keyword,
    key.offset: 0,
    key.length: 6
  },
  {
    key.kind: source.lang.swift.syntaxtype.identifier,
    key.offset: 7,
    key.length: 3
  },
  {
    key.kind: source.lang.swift.syntaxtype.identifier,
    key.offset: 11,
    key.length: 6
  },
  {
    key.kind: source.lang.swift.syntaxtype.keyword,
    key.offset: 18,
    key.length: 6
  },
  {
    key.kind: source.lang.swift.syntaxtype.identifier,
    key.offset: 25,
    key.length: 9
  },
  {
    key.kind: source.lang.swift.syntaxtype.keyword,
    key.offset: 36,
    key.length: 6
  },
  {
    key.kind: source.lang.swift.syntaxtype.identifier,
    key.offset: 43,
    key.length: 8
  },
  {
    key.kind: source.lang.swift.ref.protocol,
    key.name: "Equatable",
    key.usr: "s:s9EquatableP",
    key.offset: 54,
    key.length: 9
  },
  {
    key.kind: source.lang.swift.ref.protocol,
    key.name: "RawRepresentable",
    key.usr: "s:s16RawRepresentableP",
    key.offset: 65,
    key.length: 16
  },
  {
    key.kind: source.lang.swift.syntaxtype.keyword,
    key.offset: 89,
    key.length: 4
  },
  {
    key.kind: source.lang.swift.syntaxtype.argument,
    key.offset: 94,
    key.length: 1
  },
  {
    key.kind: source.lang.swift.syntaxtype.parameter,
    key.offset: 96,
    key.length: 8
  },
  {
    key.kind: source.lang.swift.ref.struct,
    key.name: "UInt32",
    key.usr: "s:s6UInt32V",
    key.offset: 106,
    key.length: 6
  },
  {
    key.kind: source.lang.swift.syntaxtype.keyword,
    key.offset: 119,
    key.length: 4
  },
  {
    key.kind: source.lang.swift.syntaxtype.argument,
    key.offset: 124,
    key.length: 8
  },
  {
    key.kind: source.lang.swift.syntaxtype.parameter,
    key.offset: 133,
    key.length: 8
  },
  {
    key.kind: source.lang.swift.ref.struct,
    key.name: "UInt32",
    key.usr: "s:s6UInt32V",
    key.offset: 143,
    key.length: 6
  },
  {
    key.kind: source.lang.swift.syntaxtype.keyword,
    key.offset: 156,
    key.length: 3
  },
  {
    key.kind: source.lang.swift.syntaxtype.identifier,
    key.offset: 160,
    key.length: 8
  },
  {
    key.kind: source.lang.swift.ref.struct,
    key.name: "UInt32",
    key.usr: "s:s6UInt32V",
    key.offset: 170,
    key.length: 6
  },
  {
    key.kind: source.lang.swift.syntaxtype.keyword,
    key.offset: 182,
    key.length: 6
  },
  {
    key.kind: source.lang.swift.syntaxtype.keyword,
    key.offset: 189,
    key.length: 4
  },
  {
    key.kind: source.lang.swift.syntaxtype.argument,
    key.offset: 198,
    key.length: 1
  },
  {
    key.kind: source.lang.swift.syntaxtype.parameter,
    key.offset: 200,
    key.length: 3
  },
  {
    key.kind: source.lang.swift.ref.struct,
    key.name: "FooEnum1",
    key.usr: "c:@E@FooEnum1",
    key.offset: 205,
    key.length: 8
  },
  {
    key.kind: source.lang.swift.syntaxtype.argument,
    key.offset: 215,
    key.length: 1
  },
  {
    key.kind: source.lang.swift.syntaxtype.parameter,
    key.offset: 217,
    key.length: 3
  },
  {
    key.kind: source.lang.swift.ref.struct,
    key.name: "FooEnum1",
    key.usr: "c:@E@FooEnum1",
    key.offset: 222,
    key.length: 8
  },
  {
    key.kind: source.lang.swift.ref.struct,
    key.name: "Bool",
    key.usr: "s:Sb",
    key.offset: 235,
    key.length: 4
  },
  {
    key.kind: source.lang.swift.syntaxtype.keyword,
    key.offset: 242,
    key.length: 3
  },
  {
    key.kind: source.lang.swift.syntaxtype.identifier,
    key.offset: 246,
    key.length: 9
  },
  {
    key.kind: source.lang.swift.ref.struct,
    key.name: "FooEnum1",
    key.usr: "c:@E@FooEnum1",
    key.offset: 257,
    key.length: 8
  },
  {
    key.kind: source.lang.swift.syntaxtype.keyword,
    key.offset: 268,
    key.length: 3
  },
  {
    key.kind: source.lang.swift.syntaxtype.keyword,
    key.offset: 274,
    key.length: 6
  },
  {
    key.kind: source.lang.swift.syntaxtype.identifier,
    key.offset: 281,
    key.length: 8
  },
  {
    key.kind: source.lang.swift.ref.protocol,
    key.name: "Equatable",
    key.usr: "s:s9EquatableP",
    key.offset: 292,
    key.length: 9
  },
  {
    key.kind: source.lang.swift.ref.protocol,
    key.name: "RawRepresentable",
    key.usr: "s:s16RawRepresentableP",
    key.offset: 303,
    key.length: 16
  },
  {
    key.kind: source.lang.swift.syntaxtype.keyword,
    key.offset: 327,
    key.length: 4
  },
  {
    key.kind: source.lang.swift.syntaxtype.argument,
    key.offset: 332,
    key.length: 1
  },
  {
    key.kind: source.lang.swift.syntaxtype.parameter,
    key.offset: 334,
    key.length: 8
  },
  {
    key.kind: source.lang.swift.ref.struct,
    key.name: "UInt32",
    key.usr: "s:s6UInt32V",
    key.offset: 344,
    key.length: 6
  },
  {
    key.kind: source.lang.swift.syntaxtype.keyword,
    key.offset: 357,
    key.length: 4
  },
  {
    key.kind: source.lang.swift.syntaxtype.argument,
    key.offset: 362,
    key.length: 8
  },
  {
    key.kind: source.lang.swift.syntaxtype.parameter,
    key.offset: 371,
    key.length: 8
  },
  {
    key.kind: source.lang.swift.ref.struct,
    key.name: "UInt32",
    key.usr: "s:s6UInt32V",
    key.offset: 381,
    key.length: 6
  },
  {
    key.kind: source.lang.swift.syntaxtype.keyword,
    key.offset: 394,
    key.length: 3
  },
  {
    key.kind: source.lang.swift.syntaxtype.identifier,
    key.offset: 398,
    key.length: 8
  },
  {
    key.kind: source.lang.swift.ref.struct,
    key.name: "UInt32",
    key.usr: "s:s6UInt32V",
    key.offset: 408,
    key.length: 6
  },
  {
    key.kind: source.lang.swift.syntaxtype.keyword,
    key.offset: 420,
    key.length: 6
  },
  {
    key.kind: source.lang.swift.syntaxtype.keyword,
    key.offset: 427,
    key.length: 4
  },
  {
    key.kind: source.lang.swift.syntaxtype.argument,
    key.offset: 436,
    key.length: 1
  },
  {
    key.kind: source.lang.swift.syntaxtype.parameter,
    key.offset: 438,
    key.length: 3
  },
  {
    key.kind: source.lang.swift.ref.struct,
    key.name: "FooEnum2",
    key.usr: "c:@E@FooEnum2",
    key.offset: 443,
    key.length: 8
  },
  {
    key.kind: source.lang.swift.syntaxtype.argument,
    key.offset: 453,
    key.length: 1
  },
  {
    key.kind: source.lang.swift.syntaxtype.parameter,
    key.offset: 455,
    key.length: 3
  },
  {
    key.kind: source.lang.swift.ref.struct,
    key.name: "FooEnum2",
    key.usr: "c:@E@FooEnum2",
    key.offset: 460,
    key.length: 8
  },
  {
    key.kind: source.lang.swift.ref.struct,
    key.name: "Bool",
    key.usr: "s:Sb",
    key.offset: 473,
    key.length: 4
  },
  {
    key.kind: source.lang.swift.syntaxtype.keyword,
    key.offset: 480,
    key.length: 3
  },
  {
    key.kind: source.lang.swift.syntaxtype.identifier,
    key.offset: 484,
    key.length: 9
  },
  {
    key.kind: source.lang.swift.ref.struct,
    key.name: "FooEnum2",
    key.usr: "c:@E@FooEnum2",
    key.offset: 495,
    key.length: 8
  },
  {
    key.kind: source.lang.swift.syntaxtype.keyword,
    key.offset: 506,
    key.length: 3
  },
  {
    key.kind: source.lang.swift.syntaxtype.keyword,
    key.offset: 512,
    key.length: 3
  },
  {
    key.kind: source.lang.swift.syntaxtype.identifier,
    key.offset: 516,
    key.length: 9
  },
  {
    key.kind: source.lang.swift.ref.struct,
    key.name: "FooEnum2",
    key.usr: "c:@E@FooEnum2",
    key.offset: 527,
    key.length: 8
  },
  {
    key.kind: source.lang.swift.syntaxtype.keyword,
    key.offset: 538,
    key.length: 3
  },
  {
    key.kind: source.lang.swift.syntaxtype.keyword,
    key.offset: 544,
    key.length: 6
  },
  {
    key.kind: source.lang.swift.syntaxtype.identifier,
    key.offset: 551,
    key.length: 8
  },
  {
    key.kind: source.lang.swift.ref.protocol,
    key.name: "Equatable",
    key.usr: "s:s9EquatableP",
    key.offset: 562,
    key.length: 9
  },
  {
    key.kind: source.lang.swift.ref.protocol,
    key.name: "RawRepresentable",
    key.usr: "s:s16RawRepresentableP",
    key.offset: 573,
    key.length: 16
  },
  {
    key.kind: source.lang.swift.syntaxtype.keyword,
    key.offset: 597,
    key.length: 4
  },
  {
    key.kind: source.lang.swift.syntaxtype.argument,
    key.offset: 602,
    key.length: 1
  },
  {
    key.kind: source.lang.swift.syntaxtype.parameter,
    key.offset: 604,
    key.length: 8
  },
  {
    key.kind: source.lang.swift.ref.struct,
    key.name: "UInt32",
    key.usr: "s:s6UInt32V",
    key.offset: 614,
    key.length: 6
  },
  {
    key.kind: source.lang.swift.syntaxtype.keyword,
    key.offset: 627,
    key.length: 4
  },
  {
    key.kind: source.lang.swift.syntaxtype.argument,
    key.offset: 632,
    key.length: 8
  },
  {
    key.kind: source.lang.swift.syntaxtype.parameter,
    key.offset: 641,
    key.length: 8
  },
  {
    key.kind: source.lang.swift.ref.struct,
    key.name: "UInt32",
    key.usr: "s:s6UInt32V",
    key.offset: 651,
    key.length: 6
  },
  {
    key.kind: source.lang.swift.syntaxtype.keyword,
    key.offset: 664,
    key.length: 3
  },
  {
    key.kind: source.lang.swift.syntaxtype.identifier,
    key.offset: 668,
    key.length: 8
  },
  {
    key.kind: source.lang.swift.ref.struct,
    key.name: "UInt32",
    key.usr: "s:s6UInt32V",
    key.offset: 678,
    key.length: 6
  },
  {
    key.kind: source.lang.swift.syntaxtype.keyword,
    key.offset: 690,
    key.length: 6
  },
  {
    key.kind: source.lang.swift.syntaxtype.keyword,
    key.offset: 697,
    key.length: 4
  },
  {
    key.kind: source.lang.swift.syntaxtype.argument,
    key.offset: 706,
    key.length: 1
  },
  {
    key.kind: source.lang.swift.syntaxtype.parameter,
    key.offset: 708,
    key.length: 3
  },
  {
    key.kind: source.lang.swift.ref.struct,
    key.name: "FooEnum3",
    key.usr: "c:@E@FooEnum3",
    key.offset: 713,
    key.length: 8
  },
  {
    key.kind: source.lang.swift.syntaxtype.argument,
    key.offset: 723,
    key.length: 1
  },
  {
    key.kind: source.lang.swift.syntaxtype.parameter,
    key.offset: 725,
    key.length: 3
  },
  {
    key.kind: source.lang.swift.ref.struct,
    key.name: "FooEnum3",
    key.usr: "c:@E@FooEnum3",
    key.offset: 730,
    key.length: 8
  },
  {
    key.kind: source.lang.swift.ref.struct,
    key.name: "Bool",
    key.usr: "s:Sb",
    key.offset: 743,
    key.length: 4
  },
  {
    key.kind: source.lang.swift.syntaxtype.keyword,
    key.offset: 750,
    key.length: 3
  },
  {
    key.kind: source.lang.swift.syntaxtype.identifier,
    key.offset: 754,
    key.length: 9
  },
  {
    key.kind: source.lang.swift.ref.struct,
    key.name: "FooEnum3",
    key.usr: "c:@E@FooEnum3",
    key.offset: 765,
    key.length: 8
  },
  {
    key.kind: source.lang.swift.syntaxtype.keyword,
    key.offset: 776,
    key.length: 3
  },
  {
    key.kind: source.lang.swift.syntaxtype.keyword,
    key.offset: 782,
    key.length: 3
  },
  {
    key.kind: source.lang.swift.syntaxtype.identifier,
    key.offset: 786,
    key.length: 9
  },
  {
    key.kind: source.lang.swift.ref.struct,
    key.name: "FooEnum3",
    key.usr: "c:@E@FooEnum3",
    key.offset: 797,
    key.length: 8
  },
  {
    key.kind: source.lang.swift.syntaxtype.keyword,
    key.offset: 808,
    key.length: 3
  },
  {
    key.kind: source.lang.swift.syntaxtype.keyword,
    key.offset: 814,
    key.length: 4
  },
  {
    key.kind: source.lang.swift.syntaxtype.identifier,
    key.offset: 819,
    key.length: 19
  },
  {
    key.kind: source.lang.swift.ref.struct,
    key.name: "Int",
    key.usr: "s:Si",
    key.offset: 841,
    key.length: 3
  },
  {
    key.kind: source.lang.swift.syntaxtype.keyword,
    key.offset: 852,
    key.length: 4
  },
  {
    key.kind: source.lang.swift.syntaxtype.identifier,
    key.offset: 857,
    key.length: 16
  },
  {
    key.kind: source.lang.swift.syntaxtype.keyword,
    key.offset: 879,
    key.length: 4
  },
  {
    key.kind: source.lang.swift.syntaxtype.identifier,
    key.offset: 884,
    key.length: 11
  },
  {
    key.kind: source.lang.swift.syntaxtype.keyword,
    key.offset: 901,
    key.length: 4
  },
  {
    key.kind: source.lang.swift.syntaxtype.identifier,
    key.offset: 906,
    key.length: 17
  },
  {
    key.kind: source.lang.swift.syntaxtype.keyword,
    key.offset: 929,
    key.length: 6
  },
  {
    key.kind: source.lang.swift.syntaxtype.keyword,
    key.offset: 936,
    key.length: 4
  },
  {
    key.kind: source.lang.swift.syntaxtype.argument,
    key.offset: 945,
    key.length: 1
  },
  {
    key.kind: source.lang.swift.syntaxtype.parameter,
    key.offset: 947,
    key.length: 3
  },
  {
    key.kind: source.lang.swift.ref.enum,
    key.name: "FooComparisonResult",
    key.usr: "c:@E@FooComparisonResult",
    key.offset: 952,
    key.length: 19
  },
  {
    key.kind: source.lang.swift.syntaxtype.argument,
    key.offset: 973,
    key.length: 1
  },
  {
    key.kind: source.lang.swift.syntaxtype.parameter,
    key.offset: 975,
    key.length: 3
  },
  {
    key.kind: source.lang.swift.ref.enum,
    key.name: "FooComparisonResult",
    key.usr: "c:@E@FooComparisonResult",
    key.offset: 980,
    key.length: 19
  },
  {
    key.kind: source.lang.swift.ref.struct,
    key.name: "Bool",
    key.usr: "s:Sb",
    key.offset: 1004,
    key.length: 4
  },
  {
    key.kind: source.lang.swift.syntaxtype.keyword,
    key.offset: 1011,
    key.length: 6
  },
  {
    key.kind: source.lang.swift.syntaxtype.identifier,
    key.offset: 1018,
    key.length: 17
  },
  {
    key.kind: source.lang.swift.ref.protocol,
    key.name: "OptionSet",
    key.usr: "s:s9OptionSetP",
    key.offset: 1038,
    key.length: 9
  },
  {
    key.kind: source.lang.swift.syntaxtype.keyword,
    key.offset: 1055,
    key.length: 4
  },
  {
    key.kind: source.lang.swift.syntaxtype.argument,
    key.offset: 1060,
    key.length: 8
  },
  {
    key.kind: source.lang.swift.syntaxtype.parameter,
    key.offset: 1069,
    key.length: 8
  },
  {
    key.kind: source.lang.swift.ref.struct,
    key.name: "Int",
    key.usr: "s:Si",
    key.offset: 1079,
    key.length: 3
  },
  {
    key.kind: source.lang.swift.syntaxtype.keyword,
    key.offset: 1089,
    key.length: 6
  },
  {
    key.kind: source.lang.swift.syntaxtype.keyword,
    key.offset: 1096,
    key.length: 3
  },
  {
    key.kind: source.lang.swift.syntaxtype.identifier,
    key.offset: 1100,
    key.length: 11
  },
  {
    key.kind: source.lang.swift.ref.struct,
    key.name: "FooRuncingOptions",
    key.usr: "c:@E@FooRuncingOptions",
    key.offset: 1113,
    key.length: 17
  },
  {
    key.kind: source.lang.swift.syntaxtype.keyword,
    key.offset: 1133,
    key.length: 3
  },
  {
    key.kind: source.lang.swift.syntaxtype.keyword,
    key.offset: 1144,
    key.length: 6
  },
  {
    key.kind: source.lang.swift.syntaxtype.keyword,
    key.offset: 1151,
    key.length: 3
  },
  {
    key.kind: source.lang.swift.syntaxtype.identifier,
    key.offset: 1155,
    key.length: 12
  },
  {
    key.kind: source.lang.swift.ref.struct,
    key.name: "FooRuncingOptions",
    key.usr: "c:@E@FooRuncingOptions",
    key.offset: 1169,
    key.length: 17
  },
  {
    key.kind: source.lang.swift.syntaxtype.keyword,
    key.offset: 1189,
    key.length: 3
  },
  {
    key.kind: source.lang.swift.syntaxtype.keyword,
    key.offset: 1200,
    key.length: 6
  },
  {
    key.kind: source.lang.swift.syntaxtype.keyword,
    key.offset: 1207,
    key.length: 4
  },
  {
    key.kind: source.lang.swift.syntaxtype.argument,
    key.offset: 1216,
    key.length: 1
  },
  {
    key.kind: source.lang.swift.syntaxtype.parameter,
    key.offset: 1218,
    key.length: 3
  },
  {
    key.kind: source.lang.swift.ref.struct,
    key.name: "FooRuncingOptions",
    key.usr: "c:@E@FooRuncingOptions",
    key.offset: 1223,
    key.length: 17
  },
  {
    key.kind: source.lang.swift.syntaxtype.argument,
    key.offset: 1242,
    key.length: 1
  },
  {
    key.kind: source.lang.swift.syntaxtype.parameter,
    key.offset: 1244,
    key.length: 3
  },
  {
    key.kind: source.lang.swift.ref.struct,
    key.name: "FooRuncingOptions",
    key.usr: "c:@E@FooRuncingOptions",
    key.offset: 1249,
    key.length: 17
  },
  {
    key.kind: source.lang.swift.ref.struct,
    key.name: "Bool",
    key.usr: "s:Sb",
    key.offset: 1271,
    key.length: 4
  },
  {
    key.kind: source.lang.swift.syntaxtype.attribute.builtin,
    key.offset: 1281,
    key.length: 11
  },
  {
    key.kind: source.lang.swift.syntaxtype.keyword,
    key.offset: 1293,
    key.length: 4
  },
  {
    key.kind: source.lang.swift.syntaxtype.argument,
    key.offset: 1298,
    key.length: 12
  },
  {
    key.kind: source.lang.swift.syntaxtype.parameter,
    key.offset: 1311,
    key.length: 12
  },
  {
    key.kind: source.lang.swift.ref.struct,
    key.name: "FooRuncingOptions",
    key.usr: "c:@E@FooRuncingOptions",
    key.offset: 1325,
    key.length: 17
  },
  {
    key.kind: source.lang.swift.syntaxtype.keyword,
    key.offset: 1350,
    key.length: 9
  },
  {
    key.kind: source.lang.swift.ref.struct,
    key.name: "FooRuncingOptions",
    key.usr: "c:@E@FooRuncingOptions",
    key.offset: 1360,
    key.length: 17
  },
  {
    key.kind: source.lang.swift.syntaxtype.attribute.builtin,
    key.offset: 1385,
    key.length: 11
  },
  {
    key.kind: source.lang.swift.syntaxtype.keyword,
    key.offset: 1397,
    key.length: 4
  },
  {
    key.kind: source.lang.swift.syntaxtype.identifier,
    key.offset: 1402,
    key.length: 1
  },
  {
    key.kind: source.lang.swift.syntaxtype.argument,
    key.offset: 1405,
    key.length: 1
  },
  {
    key.kind: source.lang.swift.syntaxtype.parameter,
    key.offset: 1407,
    key.length: 8
  },
  {
    key.kind: source.lang.swift.syntaxtype.typeidentifier,
    key.offset: 1417,
    key.length: 1
  },
  {
    key.kind: source.lang.swift.syntaxtype.keyword,
    key.offset: 1420,
    key.length: 5
  },
  {
    key.kind: source.lang.swift.syntaxtype.typeidentifier,
    key.offset: 1426,
    key.length: 1
  },
  {
    key.kind: source.lang.swift.ref.protocol,
    key.name: "Sequence",
    key.usr: "s:s8SequenceP",
    key.offset: 1430,
    key.length: 8
  },
  {
    key.kind: source.lang.swift.ref.struct,
    key.name: "FooRuncingOptions",
    key.usr: "c:@E@FooRuncingOptions",
    key.offset: 1440,
    key.length: 17
  },
  {
    key.kind: source.lang.swift.ref.typealias,
    key.name: "Element",
    key.usr: "s:SC17FooRuncingOptionsV7Elementa",
    key.offset: 1458,
    key.length: 7
  },
  {
    key.kind: source.lang.swift.syntaxtype.typeidentifier,
    key.offset: 1469,
    key.length: 1
  },
  {
    key.kind: source.lang.swift.syntaxtype.typeidentifier,
    key.offset: 1471,
    key.length: 7
  },
  {
    key.kind: source.lang.swift.syntaxtype.attribute.builtin,
    key.offset: 1484,
    key.length: 8
  },
  {
    key.kind: source.lang.swift.syntaxtype.keyword,
    key.offset: 1493,
    key.length: 4
  },
  {
    key.kind: source.lang.swift.syntaxtype.identifier,
    key.offset: 1498,
    key.length: 8
  },
  {
    key.kind: source.lang.swift.syntaxtype.argument,
    key.offset: 1507,
    key.length: 1
  },
  {
    key.kind: source.lang.swift.syntaxtype.parameter,
    key.offset: 1509,
    key.length: 5
  },
  {
    key.kind: source.lang.swift.ref.struct,
    key.name: "FooRuncingOptions",
    key.usr: "c:@E@FooRuncingOptions",
    key.offset: 1516,
    key.length: 17
  },
  {
    key.kind: source.lang.swift.syntaxtype.keyword,
    key.offset: 1540,
    key.length: 4
  },
  {
    key.kind: source.lang.swift.syntaxtype.identifier,
    key.offset: 1545,
    key.length: 8
  },
  {
    key.kind: source.lang.swift.syntaxtype.argument,
    key.offset: 1554,
    key.length: 2
  },
  {
    key.kind: source.lang.swift.syntaxtype.parameter,
    key.offset: 1557,
    key.length: 5
  },
  {
    key.kind: source.lang.swift.ref.struct,
    key.name: "FooRuncingOptions",
    key.usr: "c:@E@FooRuncingOptions",
    key.offset: 1564,
    key.length: 17
  },
  {
    key.kind: source.lang.swift.ref.struct,
    key.name: "Bool",
    key.usr: "s:Sb",
    key.offset: 1586,
    key.length: 4
  },
  {
    key.kind: source.lang.swift.syntaxtype.keyword,
    key.offset: 1596,
    key.length: 4
  },
  {
    key.kind: source.lang.swift.syntaxtype.identifier,
    key.offset: 1601,
    key.length: 10
  },
  {
    key.kind: source.lang.swift.syntaxtype.argument,
    key.offset: 1612,
    key.length: 2
  },
  {
    key.kind: source.lang.swift.syntaxtype.parameter,
    key.offset: 1615,
    key.length: 5
  },
  {
    key.kind: source.lang.swift.ref.struct,
    key.name: "FooRuncingOptions",
    key.usr: "c:@E@FooRuncingOptions",
    key.offset: 1622,
    key.length: 17
  },
  {
    key.kind: source.lang.swift.ref.struct,
    key.name: "Bool",
    key.usr: "s:Sb",
    key.offset: 1644,
    key.length: 4
  },
  {
    key.kind: source.lang.swift.syntaxtype.keyword,
    key.offset: 1654,
    key.length: 4
  },
  {
    key.kind: source.lang.swift.syntaxtype.identifier,
    key.offset: 1659,
    key.length: 10
  },
  {
    key.kind: source.lang.swift.syntaxtype.argument,
    key.offset: 1670,
    key.length: 4
  },
  {
    key.kind: source.lang.swift.syntaxtype.parameter,
    key.offset: 1675,
    key.length: 5
  },
  {
    key.kind: source.lang.swift.ref.struct,
    key.name: "FooRuncingOptions",
    key.usr: "c:@E@FooRuncingOptions",
    key.offset: 1682,
    key.length: 17
  },
  {
    key.kind: source.lang.swift.ref.struct,
    key.name: "Bool",
    key.usr: "s:Sb",
    key.offset: 1704,
    key.length: 4
  },
  {
    key.kind: source.lang.swift.syntaxtype.keyword,
    key.offset: 1714,
    key.length: 4
  },
  {
    key.kind: source.lang.swift.syntaxtype.identifier,
    key.offset: 1719,
    key.length: 11
  },
  {
    key.kind: source.lang.swift.syntaxtype.argument,
    key.offset: 1731,
    key.length: 1
  },
  {
    key.kind: source.lang.swift.syntaxtype.parameter,
    key.offset: 1733,
    key.length: 5
  },
  {
    key.kind: source.lang.swift.ref.struct,
    key.name: "FooRuncingOptions",
    key.usr: "c:@E@FooRuncingOptions",
    key.offset: 1740,
    key.length: 17
  },
  {
    key.kind: source.lang.swift.ref.struct,
    key.name: "FooRuncingOptions",
    key.usr: "c:@E@FooRuncingOptions",
    key.offset: 1762,
    key.length: 17
  },
  {
    key.kind: source.lang.swift.syntaxtype.keyword,
    key.offset: 1785,
    key.length: 3
  },
  {
    key.kind: source.lang.swift.syntaxtype.identifier,
    key.offset: 1789,
    key.length: 7
  },
  {
    key.kind: source.lang.swift.ref.struct,
    key.name: "Bool",
    key.usr: "s:Sb",
    key.offset: 1798,
    key.length: 4
  },
  {
    key.kind: source.lang.swift.syntaxtype.keyword,
    key.offset: 1805,
    key.length: 3
  },
  {
    key.kind: source.lang.swift.syntaxtype.keyword,
    key.offset: 1816,
    key.length: 4
  },
  {
    key.kind: source.lang.swift.syntaxtype.identifier,
    key.offset: 1821,
    key.length: 16
  },
  {
    key.kind: source.lang.swift.syntaxtype.argument,
    key.offset: 1838,
    key.length: 2
  },
  {
    key.kind: source.lang.swift.syntaxtype.parameter,
    key.offset: 1841,
    key.length: 5
  },
  {
    key.kind: source.lang.swift.ref.struct,
    key.name: "FooRuncingOptions",
    key.usr: "c:@E@FooRuncingOptions",
    key.offset: 1848,
    key.length: 17
  },
  {
    key.kind: source.lang.swift.ref.struct,
    key.name: "Bool",
    key.usr: "s:Sb",
    key.offset: 1870,
    key.length: 4
  },
  {
    key.kind: source.lang.swift.syntaxtype.keyword,
    key.offset: 1880,
    key.length: 4
  },
  {
    key.kind: source.lang.swift.syntaxtype.identifier,
    key.offset: 1885,
    key.length: 14
  },
  {
    key.kind: source.lang.swift.syntaxtype.argument,
    key.offset: 1900,
    key.length: 2
  },
  {
    key.kind: source.lang.swift.syntaxtype.parameter,
    key.offset: 1903,
    key.length: 5
  },
  {
    key.kind: source.lang.swift.ref.struct,
    key.name: "FooRuncingOptions",
    key.usr: "c:@E@FooRuncingOptions",
    key.offset: 1910,
    key.length: 17
  },
  {
    key.kind: source.lang.swift.ref.struct,
    key.name: "Bool",
    key.usr: "s:Sb",
    key.offset: 1932,
    key.length: 4
  },
  {
    key.kind: source.lang.swift.syntaxtype.keyword,
    key.offset: 1940,
    key.length: 9
  },
  {
    key.kind: source.lang.swift.ref.struct,
    key.name: "FooRuncingOptions",
    key.usr: "c:@E@FooRuncingOptions",
    key.offset: 1950,
    key.length: 17
  },
  {
    key.kind: source.lang.swift.syntaxtype.keyword,
    key.offset: 1975,
    key.length: 4
  },
  {
    key.kind: source.lang.swift.syntaxtype.identifier,
    key.offset: 1980,
    key.length: 5
  },
  {
    key.kind: source.lang.swift.syntaxtype.argument,
    key.offset: 1986,
    key.length: 1
  },
  {
    key.kind: source.lang.swift.syntaxtype.parameter,
    key.offset: 1988,
    key.length: 5
  },
  {
    key.kind: source.lang.swift.ref.struct,
    key.name: "FooRuncingOptions",
    key.usr: "c:@E@FooRuncingOptions",
    key.offset: 1995,
    key.length: 17
  },
  {
    key.kind: source.lang.swift.ref.struct,
    key.name: "FooRuncingOptions",
    key.usr: "c:@E@FooRuncingOptions",
    key.offset: 2017,
    key.length: 17
  },
  {
    key.kind: source.lang.swift.syntaxtype.keyword,
    key.offset: 2040,
    key.length: 4
  },
  {
    key.kind: source.lang.swift.syntaxtype.identifier,
    key.offset: 2045,
    key.length: 12
  },
  {
    key.kind: source.lang.swift.syntaxtype.argument,
    key.offset: 2058,
    key.length: 1
  },
  {
    key.kind: source.lang.swift.syntaxtype.parameter,
    key.offset: 2060,
    key.length: 5
  },
  {
    key.kind: source.lang.swift.ref.struct,
    key.name: "FooRuncingOptions",
    key.usr: "c:@E@FooRuncingOptions",
    key.offset: 2067,
    key.length: 17
  },
  {
    key.kind: source.lang.swift.ref.struct,
    key.name: "FooRuncingOptions",
    key.usr: "c:@E@FooRuncingOptions",
    key.offset: 2089,
    key.length: 17
  },
  {
    key.kind: source.lang.swift.syntaxtype.keyword,
    key.offset: 2112,
    key.length: 4
  },
  {
    key.kind: source.lang.swift.syntaxtype.identifier,
    key.offset: 2117,
    key.length: 19
  },
  {
    key.kind: source.lang.swift.syntaxtype.argument,
    key.offset: 2137,
    key.length: 1
  },
  {
    key.kind: source.lang.swift.syntaxtype.parameter,
    key.offset: 2139,
    key.length: 5
  },
  {
    key.kind: source.lang.swift.ref.struct,
    key.name: "FooRuncingOptions",
    key.usr: "c:@E@FooRuncingOptions",
    key.offset: 2146,
    key.length: 17
  },
  {
    key.kind: source.lang.swift.ref.struct,
    key.name: "FooRuncingOptions",
    key.usr: "c:@E@FooRuncingOptions",
    key.offset: 2168,
    key.length: 17
  },
  {
    key.kind: source.lang.swift.syntaxtype.keyword,
    key.offset: 2189,
    key.length: 9
  },
  {
    key.kind: source.lang.swift.ref.struct,
    key.name: "FooRuncingOptions",
    key.usr: "c:@E@FooRuncingOptions",
    key.offset: 2199,
    key.length: 17
  },
  {
    key.kind: source.lang.swift.syntaxtype.keyword,
    key.offset: 2224,
    key.length: 4
  },
  {
    key.kind: source.lang.swift.syntaxtype.identifier,
    key.offset: 2229,
    key.length: 8
  },
  {
    key.kind: source.lang.swift.syntaxtype.argument,
    key.offset: 2238,
    key.length: 1
  },
  {
    key.kind: source.lang.swift.syntaxtype.parameter,
    key.offset: 2240,
    key.length: 6
  },
  {
    key.kind: source.lang.swift.ref.struct,
    key.name: "FooRuncingOptions",
    key.usr: "c:@E@FooRuncingOptions",
    key.offset: 2248,
    key.length: 17
  },
  {
    key.kind: source.lang.swift.ref.struct,
    key.name: "Bool",
    key.usr: "s:Sb",
    key.offset: 2270,
    key.length: 4
  },
  {
    key.kind: source.lang.swift.syntaxtype.attribute.builtin,
    key.offset: 2280,
    key.length: 8
  },
  {
    key.kind: source.lang.swift.syntaxtype.keyword,
    key.offset: 2289,
    key.length: 4
  },
  {
    key.kind: source.lang.swift.syntaxtype.identifier,
    key.offset: 2294,
    key.length: 6
  },
  {
    key.kind: source.lang.swift.syntaxtype.argument,
    key.offset: 2301,
    key.length: 1
  },
  {
    key.kind: source.lang.swift.syntaxtype.parameter,
    key.offset: 2303,
    key.length: 9
  },
  {
    key.kind: source.lang.swift.ref.struct,
    key.name: "FooRuncingOptions",
    key.usr: "c:@E@FooRuncingOptions",
    key.offset: 2314,
    key.length: 17
  },
  {
    key.kind: source.lang.swift.syntaxtype.identifier,
    key.offset: 2337,
    key.length: 8
  },
  {
    key.kind: source.lang.swift.ref.struct,
    key.name: "Bool",
    key.usr: "s:Sb",
    key.offset: 2347,
    key.length: 4
  },
  {
    key.kind: source.lang.swift.syntaxtype.identifier,
    key.offset: 2353,
    key.length: 17
  },
  {
    key.kind: source.lang.swift.ref.struct,
    key.name: "FooRuncingOptions",
    key.usr: "c:@E@FooRuncingOptions",
    key.offset: 2372,
    key.length: 17
  },
  {
    key.kind: source.lang.swift.syntaxtype.attribute.builtin,
    key.offset: 2396,
    key.length: 8
  },
  {
    key.kind: source.lang.swift.syntaxtype.keyword,
    key.offset: 2405,
    key.length: 4
  },
  {
    key.kind: source.lang.swift.syntaxtype.identifier,
    key.offset: 2410,
    key.length: 6
  },
  {
    key.kind: source.lang.swift.syntaxtype.argument,
    key.offset: 2417,
    key.length: 1
  },
  {
    key.kind: source.lang.swift.syntaxtype.parameter,
    key.offset: 2419,
    key.length: 6
  },
  {
    key.kind: source.lang.swift.ref.struct,
    key.name: "FooRuncingOptions",
    key.usr: "c:@E@FooRuncingOptions",
    key.offset: 2427,
    key.length: 17
  },
  {
    key.kind: source.lang.swift.ref.struct,
    key.name: "FooRuncingOptions",
    key.usr: "c:@E@FooRuncingOptions",
    key.offset: 2449,
    key.length: 17
  },
  {
    key.kind: source.lang.swift.syntaxtype.attribute.builtin,
    key.offset: 2473,
    key.length: 8
  },
  {
    key.kind: source.lang.swift.syntaxtype.keyword,
    key.offset: 2482,
    key.length: 4
  },
  {
    key.kind: source.lang.swift.syntaxtype.identifier,
    key.offset: 2487,
    key.length: 6
  },
  {
    key.kind: source.lang.swift.syntaxtype.argument,
    key.offset: 2494,
    key.length: 4
  },
  {
    key.kind: source.lang.swift.syntaxtype.parameter,
    key.offset: 2499,
    key.length: 9
  },
  {
    key.kind: source.lang.swift.ref.struct,
    key.name: "FooRuncingOptions",
    key.usr: "c:@E@FooRuncingOptions",
    key.offset: 2510,
    key.length: 17
  },
  {
    key.kind: source.lang.swift.ref.struct,
    key.name: "FooRuncingOptions",
    key.usr: "c:@E@FooRuncingOptions",
    key.offset: 2532,
    key.length: 17
  },
  {
    key.kind: source.lang.swift.syntaxtype.keyword,
    key.offset: 2554,
    key.length: 9
  },
  {
    key.kind: source.lang.swift.ref.struct,
    key.name: "FooRuncingOptions",
    key.usr: "c:@E@FooRuncingOptions",
    key.offset: 2564,
    key.length: 17
  },
  {
    key.kind: source.lang.swift.syntaxtype.attribute.builtin,
    key.offset: 2589,
    key.length: 11
  },
  {
    key.kind: source.lang.swift.syntaxtype.keyword,
    key.offset: 2601,
    key.length: 4
  },
  {
    key.kind: source.lang.swift.syntaxtype.attribute.builtin,
    key.offset: 2613,
    key.length: 8
  },
  {
    key.kind: source.lang.swift.syntaxtype.keyword,
    key.offset: 2622,
    key.length: 4
  },
  {
    key.kind: source.lang.swift.syntaxtype.identifier,
    key.offset: 2627,
    key.length: 9
  },
  {
    key.kind: source.lang.swift.syntaxtype.argument,
    key.offset: 2637,
    key.length: 1
  },
  {
    key.kind: source.lang.swift.syntaxtype.parameter,
    key.offset: 2639,
    key.length: 5
  },
  {
    key.kind: source.lang.swift.ref.struct,
    key.name: "FooRuncingOptions",
    key.usr: "c:@E@FooRuncingOptions",
    key.offset: 2646,
    key.length: 17
  },
  {
    key.kind: source.lang.swift.syntaxtype.attribute.builtin,
    key.offset: 2670,
    key.length: 8
  },
  {
    key.kind: source.lang.swift.syntaxtype.keyword,
    key.offset: 2679,
    key.length: 4
  },
  {
    key.kind: source.lang.swift.syntaxtype.identifier,
    key.offset: 2684,
    key.length: 16
  },
  {
    key.kind: source.lang.swift.syntaxtype.argument,
    key.offset: 2701,
    key.length: 1
  },
  {
    key.kind: source.lang.swift.syntaxtype.parameter,
    key.offset: 2703,
    key.length: 5
  },
  {
    key.kind: source.lang.swift.ref.struct,
    key.name: "FooRuncingOptions",
    key.usr: "c:@E@FooRuncingOptions",
    key.offset: 2710,
    key.length: 17
  },
  {
    key.kind: source.lang.swift.syntaxtype.attribute.builtin,
    key.offset: 2734,
    key.length: 8
  },
  {
    key.kind: source.lang.swift.syntaxtype.keyword,
    key.offset: 2743,
    key.length: 4
  },
  {
    key.kind: source.lang.swift.syntaxtype.identifier,
    key.offset: 2748,
    key.length: 23
  },
  {
    key.kind: source.lang.swift.syntaxtype.argument,
    key.offset: 2772,
    key.length: 1
  },
  {
    key.kind: source.lang.swift.syntaxtype.parameter,
    key.offset: 2774,
    key.length: 5
  },
  {
    key.kind: source.lang.swift.ref.struct,
    key.name: "FooRuncingOptions",
    key.usr: "c:@E@FooRuncingOptions",
    key.offset: 2781,
    key.length: 17
  },
  {
    key.kind: source.lang.swift.syntaxtype.keyword,
    key.offset: 2802,
    key.length: 6
  },
  {
    key.kind: source.lang.swift.syntaxtype.identifier,
    key.offset: 2809,
    key.length: 10
  },
  {
    key.kind: source.lang.swift.syntaxtype.keyword,
    key.offset: 2827,
    key.length: 3
  },
  {
    key.kind: source.lang.swift.syntaxtype.identifier,
    key.offset: 2831,
    key.length: 1
  },
  {
    key.kind: source.lang.swift.ref.struct,
    key.name: "Int32",
    key.usr: "s:s5Int32V",
    key.offset: 2834,
    key.length: 5
  },
  {
    key.kind: source.lang.swift.syntaxtype.keyword,
    key.offset: 2845,
    key.length: 3
  },
  {
    key.kind: source.lang.swift.syntaxtype.identifier,
    key.offset: 2849,
    key.length: 1
  },
  {
    key.kind: source.lang.swift.ref.struct,
    key.name: "Double",
    key.usr: "s:Sd",
    key.offset: 2852,
    key.length: 6
  },
  {
    key.kind: source.lang.swift.syntaxtype.keyword,
    key.offset: 2864,
    key.length: 4
  },
  {
    key.kind: source.lang.swift.syntaxtype.keyword,
    key.offset: 2876,
    key.length: 4
  },
  {
    key.kind: source.lang.swift.syntaxtype.argument,
    key.offset: 2881,
    key.length: 1
  },
  {
    key.kind: source.lang.swift.syntaxtype.parameter,
    key.offset: 2883,
    key.length: 1
  },
  {
    key.kind: source.lang.swift.ref.struct,
    key.name: "Int32",
    key.usr: "s:s5Int32V",
    key.offset: 2886,
    key.length: 5
  },
  {
    key.kind: source.lang.swift.syntaxtype.argument,
    key.offset: 2893,
    key.length: 1
  },
  {
    key.kind: source.lang.swift.syntaxtype.parameter,
    key.offset: 2895,
    key.length: 1
  },
  {
    key.kind: source.lang.swift.ref.struct,
    key.name: "Double",
    key.usr: "s:Sd",
    key.offset: 2898,
    key.length: 6
  },
  {
    key.kind: source.lang.swift.syntaxtype.keyword,
    key.offset: 2908,
    key.length: 9
  },
  {
    key.kind: source.lang.swift.syntaxtype.identifier,
    key.offset: 2918,
    key.length: 17
  },
  {
    key.kind: source.lang.swift.ref.struct,
    key.name: "UnsafeMutablePointer",
    key.usr: "s:Sp",
    key.offset: 2938,
    key.length: 20
  },
  {
    key.kind: source.lang.swift.ref.struct,
    key.name: "FooStruct1",
    key.usr: "c:@S@FooStruct1",
    key.offset: 2959,
    key.length: 10
  },
  {
    key.kind: source.lang.swift.syntaxtype.keyword,
    key.offset: 2971,
    key.length: 6
  },
  {
    key.kind: source.lang.swift.syntaxtype.identifier,
    key.offset: 2978,
    key.length: 10
  },
  {
    key.kind: source.lang.swift.syntaxtype.keyword,
    key.offset: 2996,
    key.length: 3
  },
  {
    key.kind: source.lang.swift.syntaxtype.identifier,
    key.offset: 3000,
    key.length: 1
  },
  {
    key.kind: source.lang.swift.ref.struct,
    key.name: "Int32",
    key.usr: "s:s5Int32V",
    key.offset: 3003,
    key.length: 5
  },
  {
    key.kind: source.lang.swift.syntaxtype.keyword,
    key.offset: 3014,
    key.length: 3
  },
  {
    key.kind: source.lang.swift.syntaxtype.identifier,
    key.offset: 3018,
    key.length: 1
  },
  {
    key.kind: source.lang.swift.ref.struct,
    key.name: "Double",
    key.usr: "s:Sd",
    key.offset: 3021,
    key.length: 6
  },
  {
    key.kind: source.lang.swift.syntaxtype.keyword,
    key.offset: 3033,
    key.length: 4
  },
  {
    key.kind: source.lang.swift.syntaxtype.keyword,
    key.offset: 3045,
    key.length: 4
  },
  {
    key.kind: source.lang.swift.syntaxtype.argument,
    key.offset: 3050,
    key.length: 1
  },
  {
    key.kind: source.lang.swift.syntaxtype.parameter,
    key.offset: 3052,
    key.length: 1
  },
  {
    key.kind: source.lang.swift.ref.struct,
    key.name: "Int32",
    key.usr: "s:s5Int32V",
    key.offset: 3055,
    key.length: 5
  },
  {
    key.kind: source.lang.swift.syntaxtype.argument,
    key.offset: 3062,
    key.length: 1
  },
  {
    key.kind: source.lang.swift.syntaxtype.parameter,
    key.offset: 3064,
    key.length: 1
  },
  {
    key.kind: source.lang.swift.ref.struct,
    key.name: "Double",
    key.usr: "s:Sd",
    key.offset: 3067,
    key.length: 6
  },
  {
    key.kind: source.lang.swift.syntaxtype.keyword,
    key.offset: 3077,
    key.length: 9
  },
  {
    key.kind: source.lang.swift.syntaxtype.identifier,
    key.offset: 3087,
    key.length: 17
  },
  {
    key.kind: source.lang.swift.ref.struct,
    key.name: "FooStruct2",
    key.usr: "c:@S@FooStruct2",
    key.offset: 3107,
    key.length: 10
  },
  {
    key.kind: source.lang.swift.syntaxtype.keyword,
    key.offset: 3118,
    key.length: 6
  },
  {
    key.kind: source.lang.swift.syntaxtype.identifier,
    key.offset: 3125,
    key.length: 17
  },
  {
    key.kind: source.lang.swift.syntaxtype.keyword,
    key.offset: 3150,
    key.length: 3
  },
  {
    key.kind: source.lang.swift.syntaxtype.identifier,
    key.offset: 3154,
    key.length: 1
  },
  {
    key.kind: source.lang.swift.ref.struct,
    key.name: "Int32",
    key.usr: "s:s5Int32V",
    key.offset: 3157,
    key.length: 5
  },
  {
    key.kind: source.lang.swift.syntaxtype.keyword,
    key.offset: 3168,
    key.length: 3
  },
  {
    key.kind: source.lang.swift.syntaxtype.identifier,
    key.offset: 3172,
    key.length: 1
  },
  {
    key.kind: source.lang.swift.ref.struct,
    key.name: "Double",
    key.usr: "s:Sd",
    key.offset: 3175,
    key.length: 6
  },
  {
    key.kind: source.lang.swift.syntaxtype.keyword,
    key.offset: 3187,
    key.length: 4
  },
  {
    key.kind: source.lang.swift.syntaxtype.keyword,
    key.offset: 3199,
    key.length: 4
  },
  {
    key.kind: source.lang.swift.syntaxtype.argument,
    key.offset: 3204,
    key.length: 1
  },
  {
    key.kind: source.lang.swift.syntaxtype.parameter,
    key.offset: 3206,
    key.length: 1
  },
  {
    key.kind: source.lang.swift.ref.struct,
    key.name: "Int32",
    key.usr: "s:s5Int32V",
    key.offset: 3209,
    key.length: 5
  },
  {
    key.kind: source.lang.swift.syntaxtype.argument,
    key.offset: 3216,
    key.length: 1
  },
  {
    key.kind: source.lang.swift.syntaxtype.parameter,
    key.offset: 3218,
    key.length: 1
  },
  {
    key.kind: source.lang.swift.ref.struct,
    key.name: "Double",
    key.usr: "s:Sd",
    key.offset: 3221,
    key.length: 6
  },
  {
    key.kind: source.lang.swift.syntaxtype.keyword,
    key.offset: 3231,
    key.length: 9
  },
  {
    key.kind: source.lang.swift.syntaxtype.identifier,
    key.offset: 3241,
    key.length: 11
  },
  {
    key.kind: source.lang.swift.ref.struct,
    key.name: "Int32",
    key.usr: "s:s5Int32V",
    key.offset: 3255,
    key.length: 5
  },
  {
    key.kind: source.lang.swift.syntaxtype.keyword,
    key.offset: 3261,
    key.length: 3
  },
  {
    key.kind: source.lang.swift.syntaxtype.identifier,
    key.offset: 3265,
    key.length: 9
  },
  {
    key.kind: source.lang.swift.ref.struct,
    key.name: "Int32",
    key.usr: "s:s5Int32V",
    key.offset: 3276,
    key.length: 5
  },
  {
    key.kind: source.lang.swift.syntaxtype.keyword,
    key.offset: 3282,
    key.length: 4
  },
  {
    key.kind: source.lang.swift.syntaxtype.identifier,
    key.offset: 3287,
    key.length: 8
  },
  {
    key.kind: source.lang.swift.syntaxtype.argument,
    key.offset: 3296,
    key.length: 1
  },
  {
    key.kind: source.lang.swift.syntaxtype.parameter,
    key.offset: 3298,
    key.length: 1
  },
  {
    key.kind: source.lang.swift.ref.struct,
    key.name: "Int32",
    key.usr: "s:s5Int32V",
    key.offset: 3301,
    key.length: 5
  },
  {
    key.kind: source.lang.swift.ref.struct,
    key.name: "Int32",
    key.usr: "s:s5Int32V",
    key.offset: 3311,
    key.length: 5
  },
  {
    key.kind: source.lang.swift.syntaxtype.keyword,
    key.offset: 3317,
    key.length: 4
  },
  {
    key.kind: source.lang.swift.syntaxtype.identifier,
    key.offset: 3322,
    key.length: 22
  },
  {
    key.kind: source.lang.swift.syntaxtype.argument,
    key.offset: 3345,
    key.length: 1
  },
  {
    key.kind: source.lang.swift.syntaxtype.parameter,
    key.offset: 3347,
    key.length: 1
  },
  {
    key.kind: source.lang.swift.ref.struct,
    key.name: "Int32",
    key.usr: "s:s5Int32V",
    key.offset: 3350,
    key.length: 5
  },
  {
    key.kind: source.lang.swift.ref.struct,
    key.name: "Int32",
    key.usr: "s:s5Int32V",
    key.offset: 3360,
    key.length: 5
  },
  {
    key.kind: source.lang.swift.syntaxtype.keyword,
    key.offset: 3366,
    key.length: 4
  },
  {
    key.kind: source.lang.swift.syntaxtype.identifier,
    key.offset: 3371,
    key.length: 8
  },
  {
    key.kind: source.lang.swift.syntaxtype.argument,
    key.offset: 3380,
    key.length: 1
  },
  {
    key.kind: source.lang.swift.syntaxtype.parameter,
    key.offset: 3382,
    key.length: 1
  },
  {
    key.kind: source.lang.swift.ref.struct,
    key.name: "Int32",
    key.usr: "s:s5Int32V",
    key.offset: 3385,
    key.length: 5
  },
  {
    key.kind: source.lang.swift.syntaxtype.argument,
    key.offset: 3392,
    key.length: 1
  },
  {
    key.kind: source.lang.swift.syntaxtype.parameter,
    key.offset: 3394,
    key.length: 1
  },
  {
    key.kind: source.lang.swift.ref.struct,
    key.name: "Float",
    key.usr: "s:Sf",
    key.offset: 3397,
    key.length: 5
  },
  {
    key.kind: source.lang.swift.syntaxtype.argument,
    key.offset: 3404,
    key.length: 1
  },
  {
    key.kind: source.lang.swift.syntaxtype.parameter,
    key.offset: 3406,
    key.length: 1
  },
  {
    key.kind: source.lang.swift.ref.struct,
    key.name: "Double",
    key.usr: "s:Sd",
    key.offset: 3409,
    key.length: 6
  },
  {
    key.kind: source.lang.swift.syntaxtype.argument,
    key.offset: 3417,
    key.length: 1
  },
  {
    key.kind: source.lang.swift.syntaxtype.parameter,
    key.offset: 3419,
    key.length: 1
  },
  {
    key.kind: source.lang.swift.ref.struct,
    key.name: "UnsafeMutablePointer",
    key.usr: "s:Sp",
    key.offset: 3422,
    key.length: 20
  },
  {
    key.kind: source.lang.swift.ref.struct,
    key.name: "Int32",
    key.usr: "s:s5Int32V",
    key.offset: 3443,
    key.length: 5
  },
  {
    key.kind: source.lang.swift.ref.struct,
    key.name: "Int32",
    key.usr: "s:s5Int32V",
    key.offset: 3455,
    key.length: 5
  },
  {
    key.kind: source.lang.swift.syntaxtype.keyword,
    key.offset: 3461,
    key.length: 4
  },
  {
    key.kind: source.lang.swift.syntaxtype.identifier,
    key.offset: 3466,
    key.length: 16
  },
  {
    key.kind: source.lang.swift.syntaxtype.argument,
    key.offset: 3483,
    key.length: 1
  },
  {
    key.kind: source.lang.swift.syntaxtype.parameter,
    key.offset: 3485,
    key.length: 3
  },
  {
    key.kind: source.lang.swift.ref.struct,
    key.name: "Float",
    key.usr: "s:Sf",
    key.offset: 3492,
    key.length: 5
  },
  {
    key.kind: source.lang.swift.ref.struct,
    key.name: "Int32",
    key.usr: "s:s5Int32V",
    key.offset: 3502,
    key.length: 5
  },
  {
    key.kind: source.lang.swift.syntaxtype.keyword,
    key.offset: 3511,
    key.length: 4
  },
  {
    key.kind: source.lang.swift.syntaxtype.identifier,
    key.offset: 3516,
    key.length: 26
  },
  {
    key.kind: source.lang.swift.syntaxtype.argument,
    key.offset: 3543,
    key.length: 1
  },
  {
    key.kind: source.lang.swift.syntaxtype.parameter,
    key.offset: 3545,
    key.length: 4
  },
  {
    key.kind: source.lang.swift.ref.struct,
    key.name: "Float",
    key.usr: "s:Sf",
    key.offset: 3553,
    key.length: 5
  },
  {
    key.kind: source.lang.swift.ref.struct,
    key.name: "Int32",
    key.usr: "s:s5Int32V",
    key.offset: 3563,
    key.length: 5
  },
  {
    key.kind: source.lang.swift.syntaxtype.keyword,
    key.offset: 3572,
    key.length: 4
  },
  {
    key.kind: source.lang.swift.syntaxtype.identifier,
    key.offset: 3577,
    key.length: 16
  },
  {
    key.kind: source.lang.swift.ref.enum,
    key.name: "Never",
    key.usr: "s:s5NeverO",
    key.offset: 3599,
    key.length: 5
  },
  {
    key.kind: source.lang.swift.syntaxtype.keyword,
    key.offset: 3605,
    key.length: 4
  },
  {
    key.kind: source.lang.swift.syntaxtype.identifier,
    key.offset: 3610,
    key.length: 16
  },
  {
    key.kind: source.lang.swift.ref.enum,
    key.name: "Never",
    key.usr: "s:s5NeverO",
    key.offset: 3632,
    key.length: 5
  },
  {
    key.kind: source.lang.swift.syntaxtype.keyword,
    key.offset: 3638,
    key.length: 4
  },
  {
    key.kind: source.lang.swift.syntaxtype.identifier,
    key.offset: 3643,
    key.length: 19
  },
  {
    key.kind: source.lang.swift.syntaxtype.keyword,
    key.offset: 3665,
    key.length: 4
  },
  {
    key.kind: source.lang.swift.syntaxtype.identifier,
    key.offset: 3670,
    key.length: 19
  },
  {
    key.kind: source.lang.swift.syntaxtype.keyword,
    key.offset: 3692,
    key.length: 4
  },
  {
    key.kind: source.lang.swift.syntaxtype.identifier,
    key.offset: 3697,
    key.length: 19
  },
  {
    key.kind: source.lang.swift.syntaxtype.keyword,
    key.offset: 3719,
    key.length: 4
  },
  {
    key.kind: source.lang.swift.syntaxtype.identifier,
    key.offset: 3724,
    key.length: 19
  },
  {
    key.kind: source.lang.swift.syntaxtype.keyword,
    key.offset: 3746,
    key.length: 4
  },
  {
    key.kind: source.lang.swift.syntaxtype.identifier,
    key.offset: 3751,
    key.length: 19
  },
  {
    key.kind: source.lang.swift.syntaxtype.keyword,
    key.offset: 3773,
    key.length: 4
  },
  {
    key.kind: source.lang.swift.syntaxtype.identifier,
    key.offset: 3778,
    key.length: 32
  },
  {
    key.kind: source.lang.swift.syntaxtype.argument,
    key.offset: 3811,
    key.length: 1
  },
  {
    key.kind: source.lang.swift.syntaxtype.parameter,
    key.offset: 3813,
    key.length: 1
  },
  {
    key.kind: source.lang.swift.ref.struct,
    key.name: "Int32",
    key.usr: "s:s5Int32V",
    key.offset: 3816,
    key.length: 5
  },
  {
    key.kind: source.lang.swift.ref.struct,
    key.name: "Int32",
    key.usr: "s:s5Int32V",
    key.offset: 3826,
    key.length: 5
  },
  {
    key.kind: source.lang.swift.syntaxtype.keyword,
    key.offset: 3832,
    key.length: 8
  },
  {
    key.kind: source.lang.swift.syntaxtype.identifier,
    key.offset: 3841,
    key.length: 15
  },
  {
    key.kind: source.lang.swift.syntaxtype.keyword,
    key.offset: 3864,
    key.length: 4
  },
  {
    key.kind: source.lang.swift.syntaxtype.identifier,
    key.offset: 3869,
    key.length: 12
  },
  {
    key.kind: source.lang.swift.syntaxtype.keyword,
    key.offset: 3889,
    key.length: 4
  },
  {
    key.kind: source.lang.swift.syntaxtype.identifier,
    key.offset: 3894,
    key.length: 33
  },
  {
    key.kind: source.lang.swift.syntaxtype.keyword,
    key.offset: 3935,
    key.length: 4
  },
  {
    key.kind: source.lang.swift.syntaxtype.identifier,
    key.offset: 3940,
    key.length: 33
  },
  {
    key.kind: source.lang.swift.syntaxtype.keyword,
    key.offset: 3981,
    key.length: 6
  },
  {
    key.kind: source.lang.swift.syntaxtype.keyword,
    key.offset: 3988,
    key.length: 4
  },
  {
    key.kind: source.lang.swift.syntaxtype.identifier,
    key.offset: 3993,
    key.length: 17
  },
  {
    key.kind: source.lang.swift.syntaxtype.keyword,
    key.offset: 4018,
    key.length: 3
  },
  {
    key.kind: source.lang.swift.syntaxtype.identifier,
    key.offset: 4022,
    key.length: 12
  },
  {
    key.kind: source.lang.swift.ref.struct,
    key.name: "Int32",
    key.usr: "s:s5Int32V",
    key.offset: 4036,
    key.length: 5
  },
  {
    key.kind: source.lang.swift.syntaxtype.keyword,
    key.offset: 4044,
    key.length: 3
  },
  {
    key.kind: source.lang.swift.syntaxtype.keyword,
    key.offset: 4048,
    key.length: 3
  },
  {
    key.kind: source.lang.swift.syntaxtype.keyword,
    key.offset: 4059,
    key.length: 3
  },
  {
    key.kind: source.lang.swift.syntaxtype.identifier,
    key.offset: 4063,
    key.length: 12
  },
  {
    key.kind: source.lang.swift.ref.struct,
    key.name: "Int32",
    key.usr: "s:s5Int32V",
    key.offset: 4077,
    key.length: 5
  },
  {
    key.kind: source.lang.swift.syntaxtype.keyword,
    key.offset: 4085,
    key.length: 3
  },
  {
    key.kind: source.lang.swift.syntaxtype.keyword,
    key.offset: 4089,
    key.length: 3
  },
  {
    key.kind: source.lang.swift.syntaxtype.keyword,
    key.offset: 4100,
    key.length: 3
  },
  {
    key.kind: source.lang.swift.syntaxtype.identifier,
    key.offset: 4104,
    key.length: 12
  },
  {
    key.kind: source.lang.swift.ref.struct,
    key.name: "Int32",
    key.usr: "s:s5Int32V",
    key.offset: 4118,
    key.length: 5
  },
  {
    key.kind: source.lang.swift.syntaxtype.keyword,
    key.offset: 4126,
    key.length: 3
  },
  {
    key.kind: source.lang.swift.syntaxtype.keyword,
    key.offset: 4134,
    key.length: 8
  },
  {
    key.kind: source.lang.swift.syntaxtype.identifier,
    key.offset: 4143,
    key.length: 18
  },
  {
    key.kind: source.lang.swift.ref.protocol,
    key.name: "FooProtocolBase",
    key.usr: "c:objc(pl)FooProtocolBase",
    key.offset: 4164,
    key.length: 15
  },
  {
    key.kind: source.lang.swift.syntaxtype.keyword,
    key.offset: 4184,
    key.length: 5
  },
  {
    key.kind: source.lang.swift.syntaxtype.identifier,
    key.offset: 4190,
    key.length: 12
  },
  {
    key.kind: source.lang.swift.syntaxtype.keyword,
    key.offset: 4210,
    key.length: 4
  },
  {
    key.kind: source.lang.swift.syntaxtype.identifier,
    key.offset: 4215,
    key.length: 20
  },
  {
    key.kind: source.lang.swift.syntaxtype.keyword,
    key.offset: 4243,
    key.length: 4
  },
  {
    key.kind: source.lang.swift.syntaxtype.identifier,
    key.offset: 4248,
    key.length: 20
  },
  {
    key.kind: source.lang.swift.syntaxtype.argument,
    key.offset: 4269,
    key.length: 1
  },
  {
    key.kind: source.lang.swift.syntaxtype.parameter,
    key.offset: 4271,
    key.length: 8
  },
  {
    key.kind: source.lang.swift.syntaxtype.keyword,
    key.offset: 4281,
    key.length: 3
  },
  {
    key.kind: source.lang.swift.ref.class,
    key.name: "FooClassBase",
    key.usr: "c:objc(cs)FooClassBase",
    key.offset: 4290,
    key.length: 12
  },
  {
    key.kind: source.lang.swift.syntaxtype.keyword,
    key.offset: 4309,
    key.length: 4
  },
  {
    key.kind: source.lang.swift.syntaxtype.attribute.builtin,
    key.offset: 4322,
    key.length: 11
  },
  {
    key.kind: source.lang.swift.syntaxtype.keyword,
    key.offset: 4334,
    key.length: 4
  },
  {
    key.kind: source.lang.swift.syntaxtype.argument,
    key.offset: 4340,
    key.length: 5
  },
  {
    key.kind: source.lang.swift.syntaxtype.parameter,
    key.offset: 4346,
    key.length: 1
  },
  {
    key.kind: source.lang.swift.ref.struct,
    key.name: "Float",
    key.usr: "s:Sf",
    key.offset: 4349,
    key.length: 5
  },
  {
    key.kind: source.lang.swift.syntaxtype.keyword,
    key.offset: 4361,
    key.length: 4
  },
  {
    key.kind: source.lang.swift.syntaxtype.identifier,
    key.offset: 4366,
    key.length: 29
  },
  {
    key.kind: source.lang.swift.syntaxtype.keyword,
    key.offset: 4403,
    key.length: 5
  },
  {
    key.kind: source.lang.swift.syntaxtype.keyword,
    key.offset: 4409,
    key.length: 4
  },
  {
    key.kind: source.lang.swift.syntaxtype.identifier,
    key.offset: 4414,
    key.length: 17
  },
  {
    key.kind: source.lang.swift.syntaxtype.keyword,
    key.offset: 4439,
    key.length: 4
  },
  {
    key.kind: source.lang.swift.syntaxtype.identifier,
    key.offset: 4444,
    key.length: 14
  },
  {
    key.kind: source.lang.swift.syntaxtype.keyword,
    key.offset: 4464,
    key.length: 3
  },
  {
    key.kind: source.lang.swift.syntaxtype.keyword,
    key.offset: 4474,
    key.length: 4
  },
  {
    key.kind: source.lang.swift.syntaxtype.identifier,
    key.offset: 4479,
    key.length: 14
  },
  {
    key.kind: source.lang.swift.syntaxtype.keyword,
    key.offset: 4499,
    key.length: 3
  },
  {
    key.kind: source.lang.swift.syntaxtype.keyword,
    key.offset: 4509,
    key.length: 4
  },
  {
    key.kind: source.lang.swift.syntaxtype.identifier,
    key.offset: 4514,
    key.length: 15
  },
  {
    key.kind: source.lang.swift.syntaxtype.keyword,
    key.offset: 4535,
    key.length: 3
  },
  {
    key.kind: source.lang.swift.syntaxtype.keyword,
    key.offset: 4545,
    key.length: 4
  },
  {
    key.kind: source.lang.swift.syntaxtype.identifier,
    key.offset: 4550,
    key.length: 14
  },
  {
    key.kind: source.lang.swift.syntaxtype.keyword,
    key.offset: 4570,
    key.length: 3
  },
  {
    key.kind: source.lang.swift.syntaxtype.keyword,
    key.offset: 4577,
    key.length: 5
  },
  {
    key.kind: source.lang.swift.syntaxtype.identifier,
    key.offset: 4583,
    key.length: 15
  },
  {
    key.kind: source.lang.swift.ref.class,
    key.name: "FooClassBase",
    key.usr: "c:objc(cs)FooClassBase",
    key.offset: 4601,
    key.length: 12
  },
  {
    key.kind: source.lang.swift.ref.protocol,
    key.name: "FooProtocolDerived",
    key.usr: "c:objc(pl)FooProtocolDerived",
    key.offset: 4615,
    key.length: 18
  },
  {
    key.kind: source.lang.swift.syntaxtype.keyword,
    key.offset: 4641,
    key.length: 3
  },
  {
    key.kind: source.lang.swift.syntaxtype.identifier,
    key.offset: 4645,
    key.length: 12
  },
  {
    key.kind: source.lang.swift.ref.struct,
    key.name: "Int32",
    key.usr: "s:s5Int32V",
    key.offset: 4659,
    key.length: 5
  },
  {
    key.kind: source.lang.swift.syntaxtype.keyword,
    key.offset: 4670,
    key.length: 3
  },
  {
    key.kind: source.lang.swift.syntaxtype.identifier,
    key.offset: 4674,
    key.length: 12
  },
  {
    key.kind: source.lang.swift.ref.struct,
    key.name: "Int32",
    key.usr: "s:s5Int32V",
    key.offset: 4688,
    key.length: 5
  },
  {
    key.kind: source.lang.swift.syntaxtype.keyword,
    key.offset: 4699,
    key.length: 3
  },
  {
    key.kind: source.lang.swift.syntaxtype.identifier,
    key.offset: 4703,
    key.length: 12
  },
  {
    key.kind: source.lang.swift.ref.struct,
    key.name: "Int32",
    key.usr: "s:s5Int32V",
    key.offset: 4717,
    key.length: 5
  },
  {
    key.kind: source.lang.swift.syntaxtype.keyword,
    key.offset: 4725,
    key.length: 3
  },
  {
    key.kind: source.lang.swift.syntaxtype.keyword,
    key.offset: 4736,
    key.length: 4
  },
  {
    key.kind: source.lang.swift.syntaxtype.identifier,
    key.offset: 4741,
    key.length: 16
  },
  {
    key.kind: source.lang.swift.syntaxtype.keyword,
    key.offset: 4765,
    key.length: 4
  },
  {
    key.kind: source.lang.swift.syntaxtype.identifier,
    key.offset: 4770,
    key.length: 16
  },
  {
    key.kind: source.lang.swift.syntaxtype.argument,
    key.offset: 4787,
    key.length: 1
  },
  {
    key.kind: source.lang.swift.syntaxtype.parameter,
    key.offset: 4789,
    key.length: 1
  },
  {
    key.kind: source.lang.swift.ref.struct,
    key.name: "Int32",
    key.usr: "s:s5Int32V",
    key.offset: 4792,
    key.length: 5
  },
  {
    key.kind: source.lang.swift.syntaxtype.keyword,
    key.offset: 4804,
    key.length: 4
  },
  {
    key.kind: source.lang.swift.syntaxtype.identifier,
    key.offset: 4809,
    key.length: 16
  },
  {
    key.kind: source.lang.swift.syntaxtype.argument,
    key.offset: 4826,
    key.length: 1
  },
  {
    key.kind: source.lang.swift.syntaxtype.parameter,
    key.offset: 4828,
    key.length: 1
  },
  {
    key.kind: source.lang.swift.ref.struct,
    key.name: "Int32",
    key.usr: "s:s5Int32V",
    key.offset: 4831,
    key.length: 5
  },
  {
    key.kind: source.lang.swift.syntaxtype.argument,
    key.offset: 4838,
    key.length: 5
  },
  {
    key.kind: source.lang.swift.syntaxtype.parameter,
    key.offset: 4844,
    key.length: 1
  },
  {
    key.kind: source.lang.swift.ref.struct,
    key.name: "Int32",
    key.usr: "s:s5Int32V",
    key.offset: 4847,
    key.length: 5
  },
  {
    key.kind: source.lang.swift.syntaxtype.keyword,
    key.offset: 4859,
    key.length: 4
  },
  {
    key.kind: source.lang.swift.syntaxtype.identifier,
    key.offset: 4864,
    key.length: 29
  },
  {
    key.kind: source.lang.swift.syntaxtype.keyword,
    key.offset: 4901,
    key.length: 5
  },
  {
    key.kind: source.lang.swift.syntaxtype.keyword,
    key.offset: 4907,
    key.length: 4
  },
  {
    key.kind: source.lang.swift.syntaxtype.identifier,
    key.offset: 4912,
    key.length: 13
  },
  {
    key.kind: source.lang.swift.syntaxtype.keyword,
    key.offset: 4933,
    key.length: 4
  },
  {
    key.kind: source.lang.swift.syntaxtype.identifier,
    key.offset: 4938,
    key.length: 14
  },
  {
    key.kind: source.lang.swift.syntaxtype.keyword,
    key.offset: 4958,
    key.length: 3
  },
  {
    key.kind: source.lang.swift.syntaxtype.keyword,
    key.offset: 4968,
    key.length: 4
  },
  {
    key.kind: source.lang.swift.syntaxtype.identifier,
    key.offset: 4973,
    key.length: 14
  },
  {
    key.kind: source.lang.swift.syntaxtype.keyword,
    key.offset: 4993,
    key.length: 3
  },
  {
    key.kind: source.lang.swift.syntaxtype.keyword,
    key.offset: 5003,
    key.length: 4
  },
  {
    key.kind: source.lang.swift.syntaxtype.identifier,
    key.offset: 5008,
    key.length: 15
  },
  {
    key.kind: source.lang.swift.syntaxtype.keyword,
    key.offset: 5029,
    key.length: 3
  },
  {
    key.kind: source.lang.swift.syntaxtype.keyword,
    key.offset: 5039,
    key.length: 4
  },
  {
    key.kind: source.lang.swift.syntaxtype.identifier,
    key.offset: 5044,
    key.length: 14
  },
  {
    key.kind: source.lang.swift.syntaxtype.keyword,
    key.offset: 5064,
    key.length: 3
  },
  {
    key.kind: source.lang.swift.syntaxtype.keyword,
    key.offset: 5071,
    key.length: 9
  },
  {
    key.kind: source.lang.swift.syntaxtype.identifier,
    key.offset: 5081,
    key.length: 13
  },
  {
    key.kind: source.lang.swift.ref.struct,
    key.name: "Int32",
    key.usr: "s:s5Int32V",
    key.offset: 5097,
    key.length: 5
  },
  {
    key.kind: source.lang.swift.syntaxtype.keyword,
    key.offset: 5103,
    key.length: 3
  },
  {
    key.kind: source.lang.swift.syntaxtype.identifier,
    key.offset: 5107,
    key.length: 11
  },
  {
    key.kind: source.lang.swift.ref.struct,
    key.name: "Int32",
    key.usr: "s:s5Int32V",
    key.offset: 5120,
    key.length: 5
  },
  {
    key.kind: source.lang.swift.syntaxtype.keyword,
    key.offset: 5128,
    key.length: 3
  },
  {
    key.kind: source.lang.swift.syntaxtype.keyword,
    key.offset: 5134,
    key.length: 3
  },
  {
    key.kind: source.lang.swift.syntaxtype.identifier,
    key.offset: 5138,
    key.length: 11
  },
  {
    key.kind: source.lang.swift.ref.struct,
    key.name: "Int32",
    key.usr: "s:s5Int32V",
    key.offset: 5151,
    key.length: 5
  },
  {
    key.kind: source.lang.swift.syntaxtype.keyword,
    key.offset: 5159,
    key.length: 3
  },
  {
    key.kind: source.lang.swift.syntaxtype.keyword,
    key.offset: 5165,
    key.length: 3
  },
  {
    key.kind: source.lang.swift.syntaxtype.identifier,
    key.offset: 5169,
    key.length: 11
  },
  {
    key.kind: source.lang.swift.ref.struct,
    key.name: "Int32",
    key.usr: "s:s5Int32V",
    key.offset: 5182,
    key.length: 5
  },
  {
    key.kind: source.lang.swift.syntaxtype.keyword,
    key.offset: 5190,
    key.length: 3
  },
  {
    key.kind: source.lang.swift.syntaxtype.keyword,
    key.offset: 5196,
    key.length: 3
  },
  {
    key.kind: source.lang.swift.syntaxtype.identifier,
    key.offset: 5200,
    key.length: 11
  },
  {
    key.kind: source.lang.swift.ref.struct,
    key.name: "UInt32",
    key.usr: "s:s6UInt32V",
    key.offset: 5213,
    key.length: 6
  },
  {
    key.kind: source.lang.swift.syntaxtype.keyword,
    key.offset: 5222,
    key.length: 3
  },
  {
    key.kind: source.lang.swift.syntaxtype.keyword,
    key.offset: 5228,
    key.length: 3
  },
  {
    key.kind: source.lang.swift.syntaxtype.identifier,
    key.offset: 5232,
    key.length: 11
  },
  {
    key.kind: source.lang.swift.ref.struct,
    key.name: "UInt64",
    key.usr: "s:s6UInt64V",
    key.offset: 5245,
    key.length: 6
  },
  {
    key.kind: source.lang.swift.syntaxtype.keyword,
    key.offset: 5254,
    key.length: 3
  },
  {
    key.kind: source.lang.swift.syntaxtype.keyword,
    key.offset: 5260,
    key.length: 3
  },
  {
    key.kind: source.lang.swift.syntaxtype.identifier,
    key.offset: 5264,
    key.length: 11
  },
  {
    key.kind: source.lang.swift.ref.typealias,
    key.name: "typedef_int_t",
    key.usr: "c:Foo.h@T@typedef_int_t",
    key.offset: 5277,
    key.length: 13
  },
  {
    key.kind: source.lang.swift.syntaxtype.keyword,
    key.offset: 5293,
    key.length: 3
  },
  {
    key.kind: source.lang.swift.syntaxtype.keyword,
    key.offset: 5299,
    key.length: 3
  },
  {
    key.kind: source.lang.swift.syntaxtype.identifier,
    key.offset: 5303,
    key.length: 11
  },
  {
    key.kind: source.lang.swift.ref.typealias,
    key.name: "typedef_int_t",
    key.usr: "c:Foo.h@T@typedef_int_t",
    key.offset: 5316,
    key.length: 13
  },
  {
    key.kind: source.lang.swift.syntaxtype.keyword,
    key.offset: 5332,
    key.length: 3
  },
  {
    key.kind: source.lang.swift.syntaxtype.keyword,
    key.offset: 5338,
    key.length: 3
  },
  {
    key.kind: source.lang.swift.syntaxtype.identifier,
    key.offset: 5342,
    key.length: 11
  },
  {
    key.kind: source.lang.swift.ref.struct,
    key.name: "Int8",
    key.usr: "s:s4Int8V",
    key.offset: 5355,
    key.length: 4
  },
  {
    key.kind: source.lang.swift.syntaxtype.keyword,
    key.offset: 5362,
    key.length: 3
  },
  {
    key.kind: source.lang.swift.syntaxtype.keyword,
    key.offset: 5368,
    key.length: 3
  },
  {
    key.kind: source.lang.swift.syntaxtype.identifier,
    key.offset: 5372,
    key.length: 11
  },
  {
    key.kind: source.lang.swift.ref.struct,
    key.name: "Int32",
    key.usr: "s:s5Int32V",
    key.offset: 5385,
    key.length: 5
  },
  {
    key.kind: source.lang.swift.syntaxtype.keyword,
    key.offset: 5393,
    key.length: 3
  },
  {
    key.kind: source.lang.swift.syntaxtype.keyword,
    key.offset: 5399,
    key.length: 3
  },
  {
    key.kind: source.lang.swift.syntaxtype.identifier,
    key.offset: 5403,
    key.length: 12
  },
  {
    key.kind: source.lang.swift.ref.struct,
    key.name: "Int16",
    key.usr: "s:s5Int16V",
    key.offset: 5417,
    key.length: 5
  },
  {
    key.kind: source.lang.swift.syntaxtype.keyword,
    key.offset: 5425,
    key.length: 3
  },
  {
    key.kind: source.lang.swift.syntaxtype.keyword,
    key.offset: 5431,
    key.length: 3
  },
  {
    key.kind: source.lang.swift.syntaxtype.identifier,
    key.offset: 5435,
    key.length: 12
  },
  {
    key.kind: source.lang.swift.ref.struct,
    key.name: "Int",
    key.usr: "s:Si",
    key.offset: 5449,
    key.length: 3
  },
  {
    key.kind: source.lang.swift.syntaxtype.keyword,
    key.offset: 5455,
    key.length: 3
  },
  {
    key.kind: source.lang.swift.syntaxtype.keyword,
    key.offset: 5461,
    key.length: 3
  },
  {
    key.kind: source.lang.swift.syntaxtype.identifier,
    key.offset: 5465,
    key.length: 12
  },
  {
    key.kind: source.lang.swift.ref.struct,
    key.name: "Int32",
    key.usr: "s:s5Int32V",
    key.offset: 5479,
    key.length: 5
  },
  {
    key.kind: source.lang.swift.syntaxtype.keyword,
    key.offset: 5487,
    key.length: 3
  },
  {
    key.kind: source.lang.swift.syntaxtype.keyword,
    key.offset: 5493,
    key.length: 3
  },
  {
    key.kind: source.lang.swift.syntaxtype.identifier,
    key.offset: 5497,
    key.length: 13
  },
  {
    key.kind: source.lang.swift.ref.struct,
    key.name: "Int32",
    key.usr: "s:s5Int32V",
    key.offset: 5512,
    key.length: 5
  },
  {
    key.kind: source.lang.swift.syntaxtype.keyword,
    key.offset: 5520,
    key.length: 3
  },
  {
    key.kind: source.lang.swift.syntaxtype.keyword,
    key.offset: 5526,
    key.length: 3
  },
  {
    key.kind: source.lang.swift.syntaxtype.identifier,
    key.offset: 5530,
    key.length: 18
  },
  {
    key.kind: source.lang.swift.ref.struct,
    key.name: "UInt64",
    key.usr: "s:s6UInt64V",
    key.offset: 5550,
    key.length: 6
  },
  {
    key.kind: source.lang.swift.syntaxtype.keyword,
    key.offset: 5559,
    key.length: 3
  },
  {
    key.kind: source.lang.swift.syntaxtype.keyword,
    key.offset: 5565,
    key.length: 3
  },
  {
    key.kind: source.lang.swift.syntaxtype.identifier,
    key.offset: 5569,
    key.length: 16
  },
  {
    key.kind: source.lang.swift.ref.struct,
    key.name: "UInt32",
    key.usr: "s:s6UInt32V",
    key.offset: 5587,
    key.length: 6
  },
  {
    key.kind: source.lang.swift.syntaxtype.keyword,
    key.offset: 5596,
    key.length: 3
  },
  {
    key.kind: source.lang.swift.syntaxtype.keyword,
    key.offset: 5602,
    key.length: 3
  },
  {
    key.kind: source.lang.swift.syntaxtype.identifier,
    key.offset: 5606,
    key.length: 17
  },
  {
    key.kind: source.lang.swift.ref.struct,
    key.name: "Int32",
    key.usr: "s:s5Int32V",
    key.offset: 5625,
    key.length: 5
  },
  {
    key.kind: source.lang.swift.syntaxtype.keyword,
    key.offset: 5633,
    key.length: 3
  },
  {
    key.kind: source.lang.swift.syntaxtype.keyword,
    key.offset: 5639,
    key.length: 3
  },
  {
    key.kind: source.lang.swift.syntaxtype.identifier,
    key.offset: 5643,
    key.length: 17
  },
  {
    key.kind: source.lang.swift.ref.struct,
    key.name: "Int32",
    key.usr: "s:s5Int32V",
    key.offset: 5662,
    key.length: 5
  },
  {
    key.kind: source.lang.swift.syntaxtype.keyword,
    key.offset: 5670,
    key.length: 3
  },
  {
    key.kind: source.lang.swift.syntaxtype.keyword,
    key.offset: 5676,
    key.length: 4
  },
  {
    key.kind: source.lang.swift.syntaxtype.identifier,
    key.offset: 5681,
    key.length: 16
  },
  {
    key.kind: source.lang.swift.syntaxtype.keyword,
    key.offset: 5700,
    key.length: 4
  },
  {
    key.kind: source.lang.swift.syntaxtype.identifier,
    key.offset: 5705,
    key.length: 21
  },
  {
    key.kind: source.lang.swift.syntaxtype.keyword,
    key.offset: 5729,
    key.length: 6
  },
  {
    key.kind: source.lang.swift.syntaxtype.identifier,
    key.offset: 5736,
    key.length: 15
  },
  {
    key.kind: source.lang.swift.syntaxtype.keyword,
    key.offset: 5759,
    key.length: 3
  },
  {
    key.kind: source.lang.swift.syntaxtype.identifier,
    key.offset: 5763,
    key.length: 1
  },
  {
    key.kind: source.lang.swift.ref.struct,
    key.name: "Int32",
    key.usr: "s:s5Int32V",
    key.offset: 5766,
    key.length: 5
  },
  {
    key.kind: source.lang.swift.syntaxtype.keyword,
    key.offset: 5777,
    key.length: 4
  },
  {
    key.kind: source.lang.swift.syntaxtype.keyword,
    key.offset: 5789,
    key.length: 4
  },
  {
    key.kind: source.lang.swift.syntaxtype.argument,
    key.offset: 5794,
    key.length: 1
  },
  {
    key.kind: source.lang.swift.syntaxtype.parameter,
    key.offset: 5796,
    key.length: 1
  },
  {
    key.kind: source.lang.swift.ref.struct,
    key.name: "Int32",
    key.usr: "s:s5Int32V",
    key.offset: 5799,
    key.length: 5
  },
  {
    key.kind: source.lang.swift.syntaxtype.keyword,
    key.offset: 5808,
    key.length: 9
  },
  {
    key.kind: source.lang.swift.ref.class,
    key.name: "FooClassBase",
    key.usr: "c:objc(cs)FooClassBase",
    key.offset: 5818,
    key.length: 12
  },
  {
    key.kind: source.lang.swift.syntaxtype.keyword,
    key.offset: 5838,
    key.length: 4
  },
  {
    key.kind: source.lang.swift.syntaxtype.identifier,
    key.offset: 5843,
    key.length: 14
  },
  {
    key.kind: source.lang.swift.syntaxtype.keyword,
    key.offset: 5863,
    key.length: 3
  },
  {
    key.kind: source.lang.swift.syntaxtype.keyword,
    key.offset: 5870,
    key.length: 9
  },
  {
    key.kind: source.lang.swift.ref.class,
    key.name: "FooClassBase",
    key.usr: "c:objc(cs)FooClassBase",
    key.offset: 5880,
    key.length: 12
  },
  {
    key.kind: source.lang.swift.syntaxtype.keyword,
    key.offset: 5900,
    key.length: 4
  },
  {
    key.kind: source.lang.swift.syntaxtype.identifier,
    key.offset: 5905,
    key.length: 14
  },
  {
    key.kind: source.lang.swift.syntaxtype.keyword,
    key.offset: 5925,
    key.length: 3
  },
  {
    key.kind: source.lang.swift.syntaxtype.keyword,
    key.offset: 5935,
    key.length: 4
  },
  {
    key.kind: source.lang.swift.syntaxtype.identifier,
    key.offset: 5940,
    key.length: 15
  },
  {
    key.kind: source.lang.swift.syntaxtype.keyword,
    key.offset: 5961,
    key.length: 3
  },
  {
    key.kind: source.lang.swift.syntaxtype.keyword,
    key.offset: 5968,
    key.length: 9
  },
  {
    key.kind: source.lang.swift.ref.class,
    key.name: "FooClassBase",
    key.usr: "c:objc(cs)FooClassBase",
    key.offset: 5978,
    key.length: 12
  },
  {
    key.kind: source.lang.swift.syntaxtype.keyword,
    key.offset: 5998,
    key.length: 4
  },
  {
    key.kind: source.lang.swift.syntaxtype.identifier,
    key.offset: 6003,
    key.length: 14
  },
  {
    key.kind: source.lang.swift.syntaxtype.keyword,
    key.offset: 6023,
    key.length: 3
  },
  {
    key.kind: source.lang.swift.syntaxtype.keyword,
    key.offset: 6030,
    key.length: 8
  },
  {
    key.kind: source.lang.swift.syntaxtype.identifier,
    key.offset: 6039,
    key.length: 13
  },
  {
    key.kind: source.lang.swift.syntaxtype.keyword,
    key.offset: 6057,
    key.length: 5
  },
  {
    key.kind: source.lang.swift.syntaxtype.identifier,
    key.offset: 6063,
    key.length: 21
  },
  {
    key.kind: source.lang.swift.ref.protocol,
    key.name: "_InternalProt",
    key.usr: "c:objc(pl)_InternalProt",
    key.offset: 6087,
    key.length: 13
  },
  {
    key.kind: source.lang.swift.syntaxtype.keyword,
    key.offset: 6105,
    key.length: 5
  },
  {
    key.kind: source.lang.swift.syntaxtype.identifier,
    key.offset: 6111,
    key.length: 25
  },
  {
    key.kind: source.lang.swift.ref.class,
    key.name: "FooClassBase",
    key.usr: "c:objc(cs)FooClassBase",
    key.offset: 6139,
    key.length: 12
  },
  {
    key.kind: source.lang.swift.syntaxtype.attribute.builtin,
    key.offset: 6159,
    key.length: 15
  },
  {
    key.kind: source.lang.swift.syntaxtype.keyword,
    key.offset: 6175,
    key.length: 3
  },
  {
    key.kind: source.lang.swift.syntaxtype.identifier,
    key.offset: 6179,
    key.length: 10
  },
  {
    key.kind: source.lang.swift.syntaxtype.typeidentifier,
    key.offset: 6191,
    key.length: 9
  },
  {
    key.kind: source.lang.swift.syntaxtype.attribute.builtin,
    key.offset: 6207,
    key.length: 15
  },
  {
    key.kind: source.lang.swift.syntaxtype.keyword,
    key.offset: 6223,
    key.length: 3
  },
  {
    key.kind: source.lang.swift.syntaxtype.identifier,
    key.offset: 6227,
    key.length: 16
  },
  {
    key.kind: source.lang.swift.syntaxtype.typeidentifier,
    key.offset: 6245,
    key.length: 9
  },
  {
    key.kind: source.lang.swift.syntaxtype.keyword,
    key.offset: 6261,
    key.length: 3
  },
  {
    key.kind: source.lang.swift.syntaxtype.identifier,
    key.offset: 6265,
    key.length: 10
  },
  {
    key.kind: source.lang.swift.syntaxtype.keyword,
    key.offset: 6277,
    key.length: 3
  },
  {
    key.kind: source.lang.swift.syntaxtype.keyword,
    key.offset: 6287,
    key.length: 3
  },
  {
    key.kind: source.lang.swift.syntaxtype.identifier,
    key.offset: 6291,
    key.length: 9
  },
  {
    key.kind: source.lang.swift.syntaxtype.keyword,
    key.offset: 6302,
    key.length: 3
  },
  {
    key.kind: source.lang.swift.syntaxtype.keyword,
    key.offset: 6312,
    key.length: 3
  },
  {
    key.kind: source.lang.swift.syntaxtype.identifier,
    key.offset: 6316,
    key.length: 8
  },
  {
    key.kind: source.lang.swift.syntaxtype.keyword,
    key.offset: 6326,
    key.length: 3
  },
  {
    key.kind: source.lang.swift.syntaxtype.attribute.builtin,
    key.offset: 6336,
    key.length: 4
  },
  {
    key.kind: source.lang.swift.syntaxtype.keyword,
    key.offset: 6341,
    key.length: 3
  },
  {
    key.kind: source.lang.swift.syntaxtype.identifier,
    key.offset: 6345,
    key.length: 7
  },
  {
    key.kind: source.lang.swift.syntaxtype.typeidentifier,
    key.offset: 6354,
    key.length: 9
  },
  {
    key.kind: source.lang.swift.syntaxtype.keyword,
    key.offset: 6370,
    key.length: 3
  },
  {
    key.kind: source.lang.swift.syntaxtype.identifier,
    key.offset: 6374,
    key.length: 6
  },
  {
    key.kind: source.lang.swift.ref.struct,
    key.name: "Int32",
    key.usr: "s:s5Int32V",
    key.offset: 6382,
    key.length: 5
  },
  {
    key.kind: source.lang.swift.syntaxtype.keyword,
    key.offset: 6393,
    key.length: 4
  },
  {
    key.kind: source.lang.swift.syntaxtype.identifier,
    key.offset: 6398,
    key.length: 14
  },
  {
    key.kind: source.lang.swift.syntaxtype.keyword,
    key.offset: 6418,
    key.length: 3
  },
  {
    key.kind: source.lang.swift.syntaxtype.keyword,
    key.offset: 6428,
    key.length: 4
  },
  {
    key.kind: source.lang.swift.syntaxtype.identifier,
    key.offset: 6433,
    key.length: 14
  },
  {
    key.kind: source.lang.swift.syntaxtype.keyword,
    key.offset: 6453,
    key.length: 3
  },
  {
    key.kind: source.lang.swift.syntaxtype.keyword,
    key.offset: 6463,
    key.length: 4
  },
  {
    key.kind: source.lang.swift.syntaxtype.identifier,
    key.offset: 6468,
    key.length: 15
  },
  {
    key.kind: source.lang.swift.syntaxtype.keyword,
    key.offset: 6489,
    key.length: 3
  },
  {
    key.kind: source.lang.swift.syntaxtype.keyword,
    key.offset: 6499,
    key.length: 4
  },
  {
    key.kind: source.lang.swift.syntaxtype.identifier,
    key.offset: 6504,
    key.length: 14
  },
  {
    key.kind: source.lang.swift.syntaxtype.keyword,
    key.offset: 6524,
    key.length: 3
  },
  {
    key.kind: source.lang.swift.syntaxtype.keyword,
    key.offset: 6531,
    key.length: 3
  },
  {
    key.kind: source.lang.swift.syntaxtype.identifier,
    key.offset: 6535,
    key.length: 7
  },
  {
    key.kind: source.lang.swift.syntaxtype.keyword,
    key.offset: 6547,
    key.length: 5
  },
  {
    key.kind: source.lang.swift.syntaxtype.identifier,
    key.offset: 6553,
    key.length: 21
  },
  {
    key.kind: source.lang.swift.ref.class,
    key.name: "FooClassBase",
    key.usr: "c:objc(cs)FooClassBase",
    key.offset: 6577,
    key.length: 12
  },
  {
    key.kind: source.lang.swift.syntaxtype.attribute.builtin,
    key.offset: 6597,
    key.length: 11
  },
  {
    key.kind: source.lang.swift.syntaxtype.keyword,
    key.offset: 6609,
    key.length: 4
  },
  {
    key.kind: source.lang.swift.syntaxtype.argument,
    key.offset: 6615,
    key.length: 3
  },
  {
    key.kind: source.lang.swift.syntaxtype.parameter,
    key.offset: 6619,
    key.length: 1
  },
  {
    key.kind: source.lang.swift.ref.struct,
    key.name: "Int32",
    key.usr: "s:s5Int32V",
    key.offset: 6622,
    key.length: 5
  },
  {
    key.kind: source.lang.swift.syntaxtype.keyword,
    key.offset: 6634,
    key.length: 4
  },
  {
    key.kind: source.lang.swift.syntaxtype.identifier,
    key.offset: 6639,
    key.length: 11
  },
  {
    key.kind: source.lang.swift.syntaxtype.keyword,
    key.offset: 6658,
    key.length: 4
  },
  {
    key.kind: source.lang.swift.syntaxtype.identifier,
    key.offset: 6663,
    key.length: 16
  },
  {
    key.kind: source.lang.swift.syntaxtype.keyword,
    key.offset: 6687,
    key.length: 4
  },
  {
    key.kind: source.lang.swift.syntaxtype.identifier,
    key.offset: 6692,
    key.length: 10
  },
  {
    key.kind: source.lang.swift.syntaxtype.keyword,
    key.offset: 6710,
    key.length: 4
  },
  {
    key.kind: source.lang.swift.syntaxtype.identifier,
    key.offset: 6715,
    key.length: 22
  },
  {
    key.kind: source.lang.swift.syntaxtype.keyword,
    key.offset: 6745,
    key.length: 4
  },
  {
    key.kind: source.lang.swift.syntaxtype.identifier,
    key.offset: 6750,
    key.length: 22
  },
  {
    key.kind: source.lang.swift.syntaxtype.keyword,
    key.offset: 6780,
    key.length: 4
  },
  {
    key.kind: source.lang.swift.syntaxtype.identifier,
    key.offset: 6785,
    key.length: 21
  },
  {
    key.kind: source.lang.swift.syntaxtype.keyword,
    key.offset: 6814,
    key.length: 4
  },
  {
    key.kind: source.lang.swift.syntaxtype.identifier,
    key.offset: 6819,
    key.length: 23
  },
  {
    key.kind: source.lang.swift.syntaxtype.keyword,
    key.offset: 6850,
    key.length: 4
  },
  {
    key.kind: source.lang.swift.syntaxtype.identifier,
    key.offset: 6855,
    key.length: 25
  },
  {
    key.kind: source.lang.swift.syntaxtype.keyword,
    key.offset: 6888,
    key.length: 4
  },
  {
    key.kind: source.lang.swift.syntaxtype.identifier,
    key.offset: 6893,
    key.length: 25
  },
  {
    key.kind: source.lang.swift.syntaxtype.keyword,
    key.offset: 6926,
    key.length: 4
  },
  {
    key.kind: source.lang.swift.syntaxtype.identifier,
    key.offset: 6931,
    key.length: 24
  },
  {
    key.kind: source.lang.swift.syntaxtype.keyword,
    key.offset: 6963,
    key.length: 4
  },
  {
    key.kind: source.lang.swift.syntaxtype.identifier,
    key.offset: 6968,
    key.length: 26
  },
  {
    key.kind: source.lang.swift.syntaxtype.keyword,
    key.offset: 7002,
    key.length: 4
  },
  {
    key.kind: source.lang.swift.syntaxtype.identifier,
    key.offset: 7007,
    key.length: 14
  },
  {
    key.kind: source.lang.swift.syntaxtype.keyword,
    key.offset: 7027,
    key.length: 3
  },
  {
    key.kind: source.lang.swift.syntaxtype.keyword,
    key.offset: 7037,
    key.length: 4
  },
  {
    key.kind: source.lang.swift.syntaxtype.identifier,
    key.offset: 7042,
    key.length: 14
  },
  {
    key.kind: source.lang.swift.syntaxtype.keyword,
    key.offset: 7062,
    key.length: 3
  },
  {
    key.kind: source.lang.swift.syntaxtype.keyword,
    key.offset: 7072,
    key.length: 4
  },
  {
    key.kind: source.lang.swift.syntaxtype.identifier,
    key.offset: 7077,
    key.length: 15
  },
  {
    key.kind: source.lang.swift.syntaxtype.keyword,
    key.offset: 7098,
    key.length: 3
  },
  {
    key.kind: source.lang.swift.syntaxtype.keyword,
    key.offset: 7108,
    key.length: 4
  },
  {
    key.kind: source.lang.swift.syntaxtype.identifier,
    key.offset: 7113,
    key.length: 14
  },
  {
    key.kind: source.lang.swift.syntaxtype.keyword,
    key.offset: 7133,
    key.length: 3
  },
  {
    key.kind: source.lang.swift.syntaxtype.keyword,
    key.offset: 7140,
    key.length: 5
  },
  {
    key.kind: source.lang.swift.syntaxtype.identifier,
    key.offset: 7146,
    key.length: 9
  },
  {
    key.kind: source.lang.swift.syntaxtype.keyword,
    key.offset: 7160,
    key.length: 4
  },
  {
    key.kind: source.lang.swift.syntaxtype.identifier,
    key.offset: 7165,
    key.length: 16
  },
  {
    key.kind: source.lang.swift.syntaxtype.argument,
    key.offset: 7182,
    key.length: 1
  },
  {
    key.kind: source.lang.swift.syntaxtype.parameter,
    key.offset: 7184,
    key.length: 1
  },
  {
    key.kind: source.lang.swift.ref.class,
    key.name: "FooCFType",
    key.usr: "c:Foo.h@T@FooCFTypeRef",
    key.offset: 7187,
    key.length: 9
  },
  {
    key.kind: source.lang.swift.syntaxtype.keyword,
    key.offset: 7199,
    key.length: 4
  },
  {
    key.kind: source.lang.swift.syntaxtype.identifier,
    key.offset: 7204,
    key.length: 21
  },
  {
    key.kind: source.lang.swift.ref.struct,
    key.name: "Int",
    key.usr: "s:Si",
    key.offset: 7228,
    key.length: 3
  },
  {
    key.kind: source.lang.swift.syntaxtype.keyword,
    key.offset: 7239,
    key.length: 4
  },
  {
    key.kind: source.lang.swift.syntaxtype.identifier,
    key.offset: 7244,
    key.length: 13
  },
  {
    key.kind: source.lang.swift.syntaxtype.keyword,
    key.offset: 7263,
    key.length: 4
  },
  {
    key.kind: source.lang.swift.syntaxtype.identifier,
    key.offset: 7268,
    key.length: 10
  },
  {
    key.kind: source.lang.swift.syntaxtype.keyword,
    key.offset: 7284,
    key.length: 6
  },
  {
    key.kind: source.lang.swift.syntaxtype.keyword,
    key.offset: 7291,
    key.length: 4
  },
  {
    key.kind: source.lang.swift.syntaxtype.argument,
    key.offset: 7300,
    key.length: 1
  },
  {
    key.kind: source.lang.swift.syntaxtype.parameter,
    key.offset: 7302,
    key.length: 3
  },
  {
    key.kind: source.lang.swift.ref.enum,
    key.name: "ABAuthorizationStatus",
    key.usr: "c:@E@ABAuthorizationStatus",
    key.offset: 7307,
    key.length: 21
  },
  {
    key.kind: source.lang.swift.syntaxtype.argument,
    key.offset: 7330,
    key.length: 1
  },
  {
    key.kind: source.lang.swift.syntaxtype.parameter,
    key.offset: 7332,
    key.length: 3
  },
  {
    key.kind: source.lang.swift.ref.enum,
    key.name: "ABAuthorizationStatus",
    key.usr: "c:@E@ABAuthorizationStatus",
    key.offset: 7337,
    key.length: 21
  },
  {
    key.kind: source.lang.swift.ref.struct,
    key.name: "Bool",
    key.usr: "s:Sb",
    key.offset: 7363,
    key.length: 4
  },
  {
    key.kind: source.lang.swift.syntaxtype.keyword,
    key.offset: 7370,
    key.length: 4
  },
  {
    key.kind: source.lang.swift.syntaxtype.identifier,
    key.offset: 7375,
    key.length: 11
  },
  {
    key.kind: source.lang.swift.syntaxtype.argument,
    key.offset: 7387,
    key.length: 1
  },
  {
    key.kind: source.lang.swift.syntaxtype.parameter,
    key.offset: 7389,
    key.length: 1
  },
  {
    key.kind: source.lang.swift.ref.struct,
    key.name: "Int32",
    key.usr: "s:s5Int32V",
    key.offset: 7392,
    key.length: 5
  },
  {
    key.kind: source.lang.swift.ref.struct,
    key.name: "Int32",
    key.usr: "s:s5Int32V",
    key.offset: 7402,
    key.length: 5
  },
  {
    key.kind: source.lang.swift.syntaxtype.keyword,
    key.offset: 7408,
    key.length: 6
  },
  {
    key.kind: source.lang.swift.syntaxtype.identifier,
    key.offset: 7415,
    key.length: 11
  },
  {
    key.kind: source.lang.swift.ref.protocol,
    key.name: "Equatable",
    key.usr: "s:s9EquatableP",
    key.offset: 7429,
    key.length: 9
  },
  {
    key.kind: source.lang.swift.ref.protocol,
    key.name: "RawRepresentable",
    key.usr: "s:s16RawRepresentableP",
    key.offset: 7440,
    key.length: 16
  },
  {
    key.kind: source.lang.swift.syntaxtype.keyword,
    key.offset: 7464,
    key.length: 4
  },
  {
    key.kind: source.lang.swift.syntaxtype.argument,
    key.offset: 7469,
    key.length: 1
  },
  {
    key.kind: source.lang.swift.syntaxtype.parameter,
    key.offset: 7471,
    key.length: 8
  },
  {
    key.kind: source.lang.swift.ref.struct,
    key.name: "UInt32",
    key.usr: "s:s6UInt32V",
    key.offset: 7481,
    key.length: 6
  },
  {
    key.kind: source.lang.swift.syntaxtype.keyword,
    key.offset: 7494,
    key.length: 4
  },
  {
    key.kind: source.lang.swift.syntaxtype.argument,
    key.offset: 7499,
    key.length: 8
  },
  {
    key.kind: source.lang.swift.syntaxtype.parameter,
    key.offset: 7508,
    key.length: 8
  },
  {
    key.kind: source.lang.swift.ref.struct,
    key.name: "UInt32",
    key.usr: "s:s6UInt32V",
    key.offset: 7518,
    key.length: 6
  },
  {
    key.kind: source.lang.swift.syntaxtype.keyword,
    key.offset: 7531,
    key.length: 3
  },
  {
    key.kind: source.lang.swift.syntaxtype.identifier,
    key.offset: 7535,
    key.length: 8
  },
  {
    key.kind: source.lang.swift.ref.struct,
    key.name: "UInt32",
    key.usr: "s:s6UInt32V",
    key.offset: 7545,
    key.length: 6
  },
  {
    key.kind: source.lang.swift.syntaxtype.keyword,
    key.offset: 7557,
    key.length: 6
  },
  {
    key.kind: source.lang.swift.syntaxtype.keyword,
    key.offset: 7564,
    key.length: 4
  },
  {
    key.kind: source.lang.swift.syntaxtype.argument,
    key.offset: 7573,
    key.length: 1
  },
  {
    key.kind: source.lang.swift.syntaxtype.parameter,
    key.offset: 7575,
    key.length: 3
  },
  {
    key.kind: source.lang.swift.ref.struct,
    key.name: "FooSubEnum1",
    key.usr: "c:@E@FooSubEnum1",
    key.offset: 7580,
    key.length: 11
  },
  {
    key.kind: source.lang.swift.syntaxtype.argument,
    key.offset: 7593,
    key.length: 1
  },
  {
    key.kind: source.lang.swift.syntaxtype.parameter,
    key.offset: 7595,
    key.length: 3
  },
  {
    key.kind: source.lang.swift.ref.struct,
    key.name: "FooSubEnum1",
    key.usr: "c:@E@FooSubEnum1",
    key.offset: 7600,
    key.length: 11
  },
  {
    key.kind: source.lang.swift.ref.struct,
    key.name: "Bool",
    key.usr: "s:Sb",
    key.offset: 7616,
    key.length: 4
  },
  {
    key.kind: source.lang.swift.syntaxtype.keyword,
    key.offset: 7623,
    key.length: 3
  },
  {
    key.kind: source.lang.swift.syntaxtype.identifier,
    key.offset: 7627,
    key.length: 12
  },
  {
    key.kind: source.lang.swift.ref.struct,
    key.name: "FooSubEnum1",
    key.usr: "c:@E@FooSubEnum1",
    key.offset: 7641,
    key.length: 11
  },
  {
    key.kind: source.lang.swift.syntaxtype.keyword,
    key.offset: 7655,
    key.length: 3
  },
  {
    key.kind: source.lang.swift.syntaxtype.keyword,
    key.offset: 7661,
    key.length: 3
  },
  {
    key.kind: source.lang.swift.syntaxtype.identifier,
    key.offset: 7665,
    key.length: 12
  },
  {
    key.kind: source.lang.swift.ref.struct,
    key.name: "FooSubEnum1",
    key.usr: "c:@E@FooSubEnum1",
    key.offset: 7679,
    key.length: 11
  },
  {
    key.kind: source.lang.swift.syntaxtype.keyword,
    key.offset: 7693,
    key.length: 3
  },
  {
    key.kind: source.lang.swift.syntaxtype.keyword,
    key.offset: 7699,
    key.length: 3
  },
  {
    key.kind: source.lang.swift.syntaxtype.identifier,
    key.offset: 7703,
    key.length: 25
  },
  {
    key.kind: source.lang.swift.ref.struct,
    key.name: "Int",
    key.usr: "s:Si",
    key.offset: 7730,
    key.length: 3
  },
  {
    key.kind: source.lang.swift.syntaxtype.keyword,
    key.offset: 7736,
    key.length: 3
  }
]
[
  {
    key.kind: source.lang.swift.decl.struct,
    key.name: "FooEnum1",
    key.usr: "c:@E@FooEnum1",
    key.doc.full_as_xml: "<Enum file=Foo.h line=\"16\" column=\"6\"><Name>FooEnum1</Name><USR>c:@E@FooEnum1</USR><Declaration>struct FooEnum1 : Equatable, RawRepresentable</Declaration><Abstract><Para> Aaa.  FooEnum1.  Bbb.</Para></Abstract></Enum>",
    key.offset: 36,
    key.length: 205,
    key.fully_annotated_decl: "<decl.struct><syntaxtype.keyword>struct</syntaxtype.keyword> <decl.name>FooEnum1</decl.name> : <ref.protocol usr=\"s:s9EquatableP\">Equatable</ref.protocol>, <ref.protocol usr=\"s:s16RawRepresentableP\">RawRepresentable</ref.protocol></decl.struct>",
    key.entities: [
      {
        key.kind: source.lang.swift.decl.function.constructor,
        key.name: "init(_:)",
        key.usr: "s:SC8FooEnum1VABs6UInt32Vcfc",
        key.offset: 89,
        key.length: 24,
        key.fully_annotated_decl: "<decl.function.constructor><syntaxtype.keyword>init</syntaxtype.keyword>(<decl.var.parameter><decl.var.parameter.argument_label>_</decl.var.parameter.argument_label> <decl.var.parameter.name>rawValue</decl.var.parameter.name>: <decl.var.parameter.type><ref.struct usr=\"s:s6UInt32V\">UInt32</ref.struct></decl.var.parameter.type></decl.var.parameter>)</decl.function.constructor>",
        key.entities: [
          {
            key.kind: source.lang.swift.decl.var.local,
            key.keyword: "_",
            key.name: "rawValue",
            key.offset: 106,
            key.length: 6
          }
        ]
      },
      {
        key.kind: source.lang.swift.decl.function.constructor,
        key.name: "init(rawValue:)",
        key.usr: "s:SC8FooEnum1VABs6UInt32V8rawValue_tcfc",
        key.offset: 119,
        key.length: 31,
        key.fully_annotated_decl: "<decl.function.constructor><syntaxtype.keyword>init</syntaxtype.keyword>(<decl.var.parameter><decl.var.parameter.argument_label>rawValue</decl.var.parameter.argument_label>: <decl.var.parameter.type><ref.struct usr=\"s:s6UInt32V\">UInt32</ref.struct></decl.var.parameter.type></decl.var.parameter>)</decl.function.constructor>",
        key.conforms: [
          {
            key.kind: source.lang.swift.ref.function.constructor,
            key.name: "init(rawValue:)",
            key.usr: "s:s16RawRepresentablePxSg0A5ValueQz03rawC0_tcfc"
          }
        ],
        key.entities: [
          {
            key.kind: source.lang.swift.decl.var.local,
            key.keyword: "rawValue",
            key.name: "rawValue",
            key.offset: 143,
            key.length: 6
          }
        ]
      },
      {
        key.kind: source.lang.swift.decl.var.instance,
        key.name: "rawValue",
        key.usr: "s:SC8FooEnum1V8rawValues6UInt32Vvp",
        key.offset: 156,
        key.length: 20,
        key.fully_annotated_decl: "<decl.var.instance><syntaxtype.keyword>var</syntaxtype.keyword> <decl.name>rawValue</decl.name>: <decl.var.type><ref.struct usr=\"s:s6UInt32V\">UInt32</ref.struct></decl.var.type></decl.var.instance>",
        key.conforms: [
          {
            key.kind: source.lang.swift.ref.var.instance,
            key.name: "rawValue",
            key.usr: "s:s16RawRepresentableP8rawValue0aD0Qzvp"
          }
        ]
      },
      {
        key.kind: source.lang.swift.decl.function.operator.infix,
        key.name: "!=(_:_:)",
        key.usr: "s:s9EquatablePsE2neoiSbx_xtFZ::SYNTHESIZED::c:@E@FooEnum1",
        key.original_usr: "s:s9EquatablePsE2neoiSbx_xtFZ",
        key.doc.full_as_xml: "<Function><Name>!=(_:_:)</Name><USR>s:s9EquatablePsE2neoiSbx_xtFZ</USR><Declaration>static func != (lhs: Self, rhs: Self) -&gt; Bool</Declaration><CommentParts><Abstract><Para>Returns a Boolean value indicating whether two values are not equal.</Para></Abstract><Parameters><Parameter><Name>lhs</Name><Direction isExplicit=\"0\">in</Direction><Discussion><Para>A value to compare.</Para></Discussion></Parameter><Parameter><Name>rhs</Name><Direction isExplicit=\"0\">in</Direction><Discussion><Para>Another value to compare.</Para></Discussion></Parameter></Parameters><Discussion><Para>Inequality is the inverse of equality. For any values <codeVoice>a</codeVoice> and <codeVoice>b</codeVoice>, <codeVoice>a != b</codeVoice> implies that <codeVoice>a == b</codeVoice> is <codeVoice>false</codeVoice>.</Para><Para>This is the default implementation of the not-equal-to operator (<codeVoice>!=</codeVoice>) for any type that conforms to <codeVoice>Equatable</codeVoice>.</Para></Discussion></CommentParts></Function>",
        key.offset: 182,
        key.length: 57,
        key.fully_annotated_decl: "<decl.function.operator.infix><syntaxtype.attribute.builtin><syntaxtype.attribute.name>@_inlineable</syntaxtype.attribute.name></syntaxtype.attribute.builtin> <syntaxtype.keyword>static</syntaxtype.keyword> <syntaxtype.keyword>func</syntaxtype.keyword> <decl.name>!= </decl.name>(<decl.var.parameter><decl.var.parameter.name>lhs</decl.var.parameter.name>: <decl.var.parameter.type><ref.struct usr=\"c:@E@FooEnum1\">FooEnum1</ref.struct></decl.var.parameter.type></decl.var.parameter>, <decl.var.parameter><decl.var.parameter.name>rhs</decl.var.parameter.name>: <decl.var.parameter.type><ref.struct usr=\"c:@E@FooEnum1\">FooEnum1</ref.struct></decl.var.parameter.type></decl.var.parameter>) -&gt; <decl.function.returntype><ref.struct usr=\"s:Sb\">Bool</ref.struct></decl.function.returntype></decl.function.operator.infix>",
        key.entities: [
          {
            key.kind: source.lang.swift.decl.var.local,
            key.keyword: "_",
            key.name: "lhs",
            key.offset: 205,
            key.length: 8
          },
          {
            key.kind: source.lang.swift.decl.var.local,
            key.keyword: "_",
            key.name: "rhs",
            key.offset: 222,
            key.length: 8
          }
        ]
      }
    ]
  },
  {
    key.kind: source.lang.swift.decl.var.global,
    key.name: "FooEnum1X",
    key.usr: "c:@E@FooEnum1@FooEnum1X",
    key.doc.full_as_xml: "<Variable file=Foo.h line=\"18\" column=\"3\"><Name>FooEnum1X</Name><USR>c:@E@FooEnum1@FooEnum1X</USR><Declaration>var FooEnum1X: FooEnum1 { get }</Declaration><Abstract><Para> Aaa.  FooEnum1X.  Bbb.</Para></Abstract></Variable>",
    key.offset: 242,
    key.length: 31,
    key.fully_annotated_decl: "<decl.var.global><syntaxtype.keyword>var</syntaxtype.keyword> <decl.name>FooEnum1X</decl.name>: <decl.var.type><ref.struct usr=\"c:@E@FooEnum1\">FooEnum1</ref.struct></decl.var.type> { <syntaxtype.keyword>get</syntaxtype.keyword> }</decl.var.global>"
  },
  {
    key.kind: source.lang.swift.decl.struct,
    key.name: "FooEnum2",
    key.usr: "c:@E@FooEnum2",
    key.offset: 274,
    key.length: 205,
    key.fully_annotated_decl: "<decl.struct><syntaxtype.keyword>struct</syntaxtype.keyword> <decl.name>FooEnum2</decl.name> : <ref.protocol usr=\"s:s9EquatableP\">Equatable</ref.protocol>, <ref.protocol usr=\"s:s16RawRepresentableP\">RawRepresentable</ref.protocol></decl.struct>",
    key.entities: [
      {
        key.kind: source.lang.swift.decl.function.constructor,
        key.name: "init(_:)",
        key.usr: "s:SC8FooEnum2VABs6UInt32Vcfc",
        key.offset: 327,
        key.length: 24,
        key.fully_annotated_decl: "<decl.function.constructor><syntaxtype.keyword>init</syntaxtype.keyword>(<decl.var.parameter><decl.var.parameter.argument_label>_</decl.var.parameter.argument_label> <decl.var.parameter.name>rawValue</decl.var.parameter.name>: <decl.var.parameter.type><ref.struct usr=\"s:s6UInt32V\">UInt32</ref.struct></decl.var.parameter.type></decl.var.parameter>)</decl.function.constructor>",
        key.entities: [
          {
            key.kind: source.lang.swift.decl.var.local,
            key.keyword: "_",
            key.name: "rawValue",
            key.offset: 344,
            key.length: 6
          }
        ]
      },
      {
        key.kind: source.lang.swift.decl.function.constructor,
        key.name: "init(rawValue:)",
        key.usr: "s:SC8FooEnum2VABs6UInt32V8rawValue_tcfc",
        key.offset: 357,
        key.length: 31,
        key.fully_annotated_decl: "<decl.function.constructor><syntaxtype.keyword>init</syntaxtype.keyword>(<decl.var.parameter><decl.var.parameter.argument_label>rawValue</decl.var.parameter.argument_label>: <decl.var.parameter.type><ref.struct usr=\"s:s6UInt32V\">UInt32</ref.struct></decl.var.parameter.type></decl.var.parameter>)</decl.function.constructor>",
        key.conforms: [
          {
            key.kind: source.lang.swift.ref.function.constructor,
            key.name: "init(rawValue:)",
            key.usr: "s:s16RawRepresentablePxSg0A5ValueQz03rawC0_tcfc"
          }
        ],
        key.entities: [
          {
            key.kind: source.lang.swift.decl.var.local,
            key.keyword: "rawValue",
            key.name: "rawValue",
            key.offset: 381,
            key.length: 6
          }
        ]
      },
      {
        key.kind: source.lang.swift.decl.var.instance,
        key.name: "rawValue",
        key.usr: "s:SC8FooEnum2V8rawValues6UInt32Vvp",
        key.offset: 394,
        key.length: 20,
        key.fully_annotated_decl: "<decl.var.instance><syntaxtype.keyword>var</syntaxtype.keyword> <decl.name>rawValue</decl.name>: <decl.var.type><ref.struct usr=\"s:s6UInt32V\">UInt32</ref.struct></decl.var.type></decl.var.instance>",
        key.conforms: [
          {
            key.kind: source.lang.swift.ref.var.instance,
            key.name: "rawValue",
            key.usr: "s:s16RawRepresentableP8rawValue0aD0Qzvp"
          }
        ]
      },
      {
        key.kind: source.lang.swift.decl.function.operator.infix,
        key.name: "!=(_:_:)",
        key.usr: "s:s9EquatablePsE2neoiSbx_xtFZ::SYNTHESIZED::c:@E@FooEnum2",
        key.original_usr: "s:s9EquatablePsE2neoiSbx_xtFZ",
        key.doc.full_as_xml: "<Function><Name>!=(_:_:)</Name><USR>s:s9EquatablePsE2neoiSbx_xtFZ</USR><Declaration>static func != (lhs: Self, rhs: Self) -&gt; Bool</Declaration><CommentParts><Abstract><Para>Returns a Boolean value indicating whether two values are not equal.</Para></Abstract><Parameters><Parameter><Name>lhs</Name><Direction isExplicit=\"0\">in</Direction><Discussion><Para>A value to compare.</Para></Discussion></Parameter><Parameter><Name>rhs</Name><Direction isExplicit=\"0\">in</Direction><Discussion><Para>Another value to compare.</Para></Discussion></Parameter></Parameters><Discussion><Para>Inequality is the inverse of equality. For any values <codeVoice>a</codeVoice> and <codeVoice>b</codeVoice>, <codeVoice>a != b</codeVoice> implies that <codeVoice>a == b</codeVoice> is <codeVoice>false</codeVoice>.</Para><Para>This is the default implementation of the not-equal-to operator (<codeVoice>!=</codeVoice>) for any type that conforms to <codeVoice>Equatable</codeVoice>.</Para></Discussion></CommentParts></Function>",
        key.offset: 420,
        key.length: 57,
        key.fully_annotated_decl: "<decl.function.operator.infix><syntaxtype.attribute.builtin><syntaxtype.attribute.name>@_inlineable</syntaxtype.attribute.name></syntaxtype.attribute.builtin> <syntaxtype.keyword>static</syntaxtype.keyword> <syntaxtype.keyword>func</syntaxtype.keyword> <decl.name>!= </decl.name>(<decl.var.parameter><decl.var.parameter.name>lhs</decl.var.parameter.name>: <decl.var.parameter.type><ref.struct usr=\"c:@E@FooEnum2\">FooEnum2</ref.struct></decl.var.parameter.type></decl.var.parameter>, <decl.var.parameter><decl.var.parameter.name>rhs</decl.var.parameter.name>: <decl.var.parameter.type><ref.struct usr=\"c:@E@FooEnum2\">FooEnum2</ref.struct></decl.var.parameter.type></decl.var.parameter>) -&gt; <decl.function.returntype><ref.struct usr=\"s:Sb\">Bool</ref.struct></decl.function.returntype></decl.function.operator.infix>",
        key.entities: [
          {
            key.kind: source.lang.swift.decl.var.local,
            key.keyword: "_",
            key.name: "lhs",
            key.offset: 443,
            key.length: 8
          },
          {
            key.kind: source.lang.swift.decl.var.local,
            key.keyword: "_",
            key.name: "rhs",
            key.offset: 460,
            key.length: 8
          }
        ]
      }
    ]
  },
  {
    key.kind: source.lang.swift.decl.var.global,
    key.name: "FooEnum2X",
    key.usr: "c:@E@FooEnum2@FooEnum2X",
    key.offset: 480,
    key.length: 31,
    key.fully_annotated_decl: "<decl.var.global><syntaxtype.keyword>var</syntaxtype.keyword> <decl.name>FooEnum2X</decl.name>: <decl.var.type><ref.struct usr=\"c:@E@FooEnum2\">FooEnum2</ref.struct></decl.var.type> { <syntaxtype.keyword>get</syntaxtype.keyword> }</decl.var.global>"
  },
  {
    key.kind: source.lang.swift.decl.var.global,
    key.name: "FooEnum2Y",
    key.usr: "c:@E@FooEnum2@FooEnum2Y",
    key.offset: 512,
    key.length: 31,
    key.fully_annotated_decl: "<decl.var.global><syntaxtype.keyword>var</syntaxtype.keyword> <decl.name>FooEnum2Y</decl.name>: <decl.var.type><ref.struct usr=\"c:@E@FooEnum2\">FooEnum2</ref.struct></decl.var.type> { <syntaxtype.keyword>get</syntaxtype.keyword> }</decl.var.global>"
  },
  {
    key.kind: source.lang.swift.decl.struct,
    key.name: "FooEnum3",
    key.usr: "c:@E@FooEnum3",
    key.offset: 544,
    key.length: 205,
    key.fully_annotated_decl: "<decl.struct><syntaxtype.keyword>struct</syntaxtype.keyword> <decl.name>FooEnum3</decl.name> : <ref.protocol usr=\"s:s9EquatableP\">Equatable</ref.protocol>, <ref.protocol usr=\"s:s16RawRepresentableP\">RawRepresentable</ref.protocol></decl.struct>",
    key.entities: [
      {
        key.kind: source.lang.swift.decl.function.constructor,
        key.name: "init(_:)",
        key.usr: "s:SC8FooEnum3VABs6UInt32Vcfc",
        key.offset: 597,
        key.length: 24,
        key.fully_annotated_decl: "<decl.function.constructor><syntaxtype.keyword>init</syntaxtype.keyword>(<decl.var.parameter><decl.var.parameter.argument_label>_</decl.var.parameter.argument_label> <decl.var.parameter.name>rawValue</decl.var.parameter.name>: <decl.var.parameter.type><ref.struct usr=\"s:s6UInt32V\">UInt32</ref.struct></decl.var.parameter.type></decl.var.parameter>)</decl.function.constructor>",
        key.entities: [
          {
            key.kind: source.lang.swift.decl.var.local,
            key.keyword: "_",
            key.name: "rawValue",
            key.offset: 614,
            key.length: 6
          }
        ]
      },
      {
        key.kind: source.lang.swift.decl.function.constructor,
        key.name: "init(rawValue:)",
        key.usr: "s:SC8FooEnum3VABs6UInt32V8rawValue_tcfc",
        key.offset: 627,
        key.length: 31,
        key.fully_annotated_decl: "<decl.function.constructor><syntaxtype.keyword>init</syntaxtype.keyword>(<decl.var.parameter><decl.var.parameter.argument_label>rawValue</decl.var.parameter.argument_label>: <decl.var.parameter.type><ref.struct usr=\"s:s6UInt32V\">UInt32</ref.struct></decl.var.parameter.type></decl.var.parameter>)</decl.function.constructor>",
        key.conforms: [
          {
            key.kind: source.lang.swift.ref.function.constructor,
            key.name: "init(rawValue:)",
            key.usr: "s:s16RawRepresentablePxSg0A5ValueQz03rawC0_tcfc"
          }
        ],
        key.entities: [
          {
            key.kind: source.lang.swift.decl.var.local,
            key.keyword: "rawValue",
            key.name: "rawValue",
            key.offset: 651,
            key.length: 6
          }
        ]
      },
      {
        key.kind: source.lang.swift.decl.var.instance,
        key.name: "rawValue",
        key.usr: "s:SC8FooEnum3V8rawValues6UInt32Vvp",
        key.offset: 664,
        key.length: 20,
        key.fully_annotated_decl: "<decl.var.instance><syntaxtype.keyword>var</syntaxtype.keyword> <decl.name>rawValue</decl.name>: <decl.var.type><ref.struct usr=\"s:s6UInt32V\">UInt32</ref.struct></decl.var.type></decl.var.instance>",
        key.conforms: [
          {
            key.kind: source.lang.swift.ref.var.instance,
            key.name: "rawValue",
            key.usr: "s:s16RawRepresentableP8rawValue0aD0Qzvp"
          }
        ]
      },
      {
        key.kind: source.lang.swift.decl.function.operator.infix,
        key.name: "!=(_:_:)",
        key.usr: "s:s9EquatablePsE2neoiSbx_xtFZ::SYNTHESIZED::c:@E@FooEnum3",
        key.original_usr: "s:s9EquatablePsE2neoiSbx_xtFZ",
        key.doc.full_as_xml: "<Function><Name>!=(_:_:)</Name><USR>s:s9EquatablePsE2neoiSbx_xtFZ</USR><Declaration>static func != (lhs: Self, rhs: Self) -&gt; Bool</Declaration><CommentParts><Abstract><Para>Returns a Boolean value indicating whether two values are not equal.</Para></Abstract><Parameters><Parameter><Name>lhs</Name><Direction isExplicit=\"0\">in</Direction><Discussion><Para>A value to compare.</Para></Discussion></Parameter><Parameter><Name>rhs</Name><Direction isExplicit=\"0\">in</Direction><Discussion><Para>Another value to compare.</Para></Discussion></Parameter></Parameters><Discussion><Para>Inequality is the inverse of equality. For any values <codeVoice>a</codeVoice> and <codeVoice>b</codeVoice>, <codeVoice>a != b</codeVoice> implies that <codeVoice>a == b</codeVoice> is <codeVoice>false</codeVoice>.</Para><Para>This is the default implementation of the not-equal-to operator (<codeVoice>!=</codeVoice>) for any type that conforms to <codeVoice>Equatable</codeVoice>.</Para></Discussion></CommentParts></Function>",
        key.offset: 690,
        key.length: 57,
        key.fully_annotated_decl: "<decl.function.operator.infix><syntaxtype.attribute.builtin><syntaxtype.attribute.name>@_inlineable</syntaxtype.attribute.name></syntaxtype.attribute.builtin> <syntaxtype.keyword>static</syntaxtype.keyword> <syntaxtype.keyword>func</syntaxtype.keyword> <decl.name>!= </decl.name>(<decl.var.parameter><decl.var.parameter.name>lhs</decl.var.parameter.name>: <decl.var.parameter.type><ref.struct usr=\"c:@E@FooEnum3\">FooEnum3</ref.struct></decl.var.parameter.type></decl.var.parameter>, <decl.var.parameter><decl.var.parameter.name>rhs</decl.var.parameter.name>: <decl.var.parameter.type><ref.struct usr=\"c:@E@FooEnum3\">FooEnum3</ref.struct></decl.var.parameter.type></decl.var.parameter>) -&gt; <decl.function.returntype><ref.struct usr=\"s:Sb\">Bool</ref.struct></decl.function.returntype></decl.function.operator.infix>",
        key.entities: [
          {
            key.kind: source.lang.swift.decl.var.local,
            key.keyword: "_",
            key.name: "lhs",
            key.offset: 713,
            key.length: 8
          },
          {
            key.kind: source.lang.swift.decl.var.local,
            key.keyword: "_",
            key.name: "rhs",
            key.offset: 730,
            key.length: 8
          }
        ]
      }
    ]
  },
  {
    key.kind: source.lang.swift.decl.var.global,
    key.name: "FooEnum3X",
    key.usr: "c:@E@FooEnum3@FooEnum3X",
    key.offset: 750,
    key.length: 31,
    key.fully_annotated_decl: "<decl.var.global><syntaxtype.keyword>var</syntaxtype.keyword> <decl.name>FooEnum3X</decl.name>: <decl.var.type><ref.struct usr=\"c:@E@FooEnum3\">FooEnum3</ref.struct></decl.var.type> { <syntaxtype.keyword>get</syntaxtype.keyword> }</decl.var.global>"
  },
  {
    key.kind: source.lang.swift.decl.var.global,
    key.name: "FooEnum3Y",
    key.usr: "c:@E@FooEnum3@FooEnum3Y",
    key.offset: 782,
    key.length: 31,
    key.fully_annotated_decl: "<decl.var.global><syntaxtype.keyword>var</syntaxtype.keyword> <decl.name>FooEnum3Y</decl.name>: <decl.var.type><ref.struct usr=\"c:@E@FooEnum3\">FooEnum3</ref.struct></decl.var.type> { <syntaxtype.keyword>get</syntaxtype.keyword> }</decl.var.global>"
  },
  {
    key.kind: source.lang.swift.decl.enum,
    key.name: "FooComparisonResult",
    key.usr: "c:@E@FooComparisonResult",
    key.doc.full_as_xml: "<Enum line=\"1\" column=\"1\"><Name>FooComparisonResult</Name><USR>c:@E@FooComparisonResult</USR><Declaration>enum FooComparisonResult : Int</Declaration><Abstract><Para> Aaa.  FooComparisonResult.  Bbb.</Para></Abstract></Enum>",
    key.offset: 814,
    key.length: 196,
    key.fully_annotated_decl: "<decl.enum><syntaxtype.keyword>enum</syntaxtype.keyword> <decl.name>FooComparisonResult</decl.name> : <ref.struct usr=\"s:Si\">Int</ref.struct></decl.enum>",
    key.inherits: [
      {
        key.kind: source.lang.swift.ref.struct,
        key.name: "Int",
        key.usr: "s:Si"
      }
    ],
    key.entities: [
      {
        key.kind: source.lang.swift.decl.enumelement,
        key.name: "orderedAscending",
        key.usr: "c:@E@FooComparisonResult@FooOrderedAscending",
        key.offset: 852,
        key.length: 21,
        key.fully_annotated_decl: "<decl.enumelement><syntaxtype.keyword>case</syntaxtype.keyword> <decl.name>orderedAscending</decl.name> = <syntaxtype.number>-1</syntaxtype.number></decl.enumelement>"
      },
      {
        key.kind: source.lang.swift.decl.enumelement,
        key.name: "orderedSame",
        key.usr: "c:@E@FooComparisonResult@FooOrderedSame",
        key.offset: 879,
        key.length: 16,
        key.fully_annotated_decl: "<decl.enumelement><syntaxtype.keyword>case</syntaxtype.keyword> <decl.name>orderedSame</decl.name> = <syntaxtype.number>0</syntaxtype.number></decl.enumelement>"
      },
      {
        key.kind: source.lang.swift.decl.enumelement,
        key.name: "orderedDescending",
        key.usr: "c:@E@FooComparisonResult@FooOrderedDescending",
        key.offset: 901,
        key.length: 22,
        key.fully_annotated_decl: "<decl.enumelement><syntaxtype.keyword>case</syntaxtype.keyword> <decl.name>orderedDescending</decl.name> = <syntaxtype.number>1</syntaxtype.number></decl.enumelement>"
      },
      {
        key.kind: source.lang.swift.decl.function.operator.infix,
        key.name: "!=(_:_:)",
        key.usr: "s:s9EquatablePsE2neoiSbx_xtFZ::SYNTHESIZED::c:@E@FooComparisonResult",
        key.original_usr: "s:s9EquatablePsE2neoiSbx_xtFZ",
        key.doc.full_as_xml: "<Function><Name>!=(_:_:)</Name><USR>s:s9EquatablePsE2neoiSbx_xtFZ</USR><Declaration>static func != (lhs: Self, rhs: Self) -&gt; Bool</Declaration><CommentParts><Abstract><Para>Returns a Boolean value indicating whether two values are not equal.</Para></Abstract><Parameters><Parameter><Name>lhs</Name><Direction isExplicit=\"0\">in</Direction><Discussion><Para>A value to compare.</Para></Discussion></Parameter><Parameter><Name>rhs</Name><Direction isExplicit=\"0\">in</Direction><Discussion><Para>Another value to compare.</Para></Discussion></Parameter></Parameters><Discussion><Para>Inequality is the inverse of equality. For any values <codeVoice>a</codeVoice> and <codeVoice>b</codeVoice>, <codeVoice>a != b</codeVoice> implies that <codeVoice>a == b</codeVoice> is <codeVoice>false</codeVoice>.</Para><Para>This is the default implementation of the not-equal-to operator (<codeVoice>!=</codeVoice>) for any type that conforms to <codeVoice>Equatable</codeVoice>.</Para></Discussion></CommentParts></Function>",
        key.offset: 929,
        key.length: 79,
        key.fully_annotated_decl: "<decl.function.operator.infix><syntaxtype.attribute.builtin><syntaxtype.attribute.name>@_inlineable</syntaxtype.attribute.name></syntaxtype.attribute.builtin> <syntaxtype.keyword>static</syntaxtype.keyword> <syntaxtype.keyword>func</syntaxtype.keyword> <decl.name>!= </decl.name>(<decl.var.parameter><decl.var.parameter.name>lhs</decl.var.parameter.name>: <decl.var.parameter.type><ref.enum usr=\"c:@E@FooComparisonResult\">FooComparisonResult</ref.enum></decl.var.parameter.type></decl.var.parameter>, <decl.var.parameter><decl.var.parameter.name>rhs</decl.var.parameter.name>: <decl.var.parameter.type><ref.enum usr=\"c:@E@FooComparisonResult\">FooComparisonResult</ref.enum></decl.var.parameter.type></decl.var.parameter>) -&gt; <decl.function.returntype><ref.struct usr=\"s:Sb\">Bool</ref.struct></decl.function.returntype></decl.function.operator.infix>",
        key.entities: [
          {
            key.kind: source.lang.swift.decl.var.local,
            key.keyword: "_",
            key.name: "lhs",
            key.offset: 952,
            key.length: 19
          },
          {
            key.kind: source.lang.swift.decl.var.local,
            key.keyword: "_",
            key.name: "rhs",
            key.offset: 980,
            key.length: 19
          }
        ]
      }
    ]
  },
  {
    key.kind: source.lang.swift.decl.struct,
    key.name: "FooRuncingOptions",
    key.usr: "c:@E@FooRuncingOptions",
    key.doc.full_as_xml: "<Enum line=\"1\" column=\"1\"><Name>FooRuncingOptions</Name><USR>c:@E@FooRuncingOptions</USR><Declaration>struct FooRuncingOptions : OptionSet</Declaration><Abstract><Para> Aaa.  FooRuncingOptions.  Bbb.</Para></Abstract></Enum>",
    key.offset: 1011,
    key.length: 337,
    key.fully_annotated_decl: "<decl.struct><syntaxtype.keyword>struct</syntaxtype.keyword> <decl.name>FooRuncingOptions</decl.name> : <ref.protocol usr=\"s:s9OptionSetP\">OptionSet</ref.protocol></decl.struct>",
    key.entities: [
      {
        key.kind: source.lang.swift.decl.function.constructor,
        key.name: "init(rawValue:)",
        key.usr: "s:SC17FooRuncingOptionsVABSi8rawValue_tcfc",
        key.offset: 1055,
        key.length: 28,
        key.fully_annotated_decl: "<decl.function.constructor><syntaxtype.keyword>init</syntaxtype.keyword>(<decl.var.parameter><decl.var.parameter.argument_label>rawValue</decl.var.parameter.argument_label>: <decl.var.parameter.type><ref.struct usr=\"s:Si\">Int</ref.struct></decl.var.parameter.type></decl.var.parameter>)</decl.function.constructor>",
        key.conforms: [
          {
            key.kind: source.lang.swift.ref.function.constructor,
            key.name: "init(rawValue:)",
            key.usr: "s:s9OptionSetPx8RawValueQz03rawD0_tcfc"
          },
          {
            key.kind: source.lang.swift.ref.function.constructor,
            key.name: "init(rawValue:)",
            key.usr: "s:s16RawRepresentablePxSg0A5ValueQz03rawC0_tcfc"
          }
        ],
        key.entities: [
          {
            key.kind: source.lang.swift.decl.var.local,
            key.keyword: "rawValue",
            key.name: "rawValue",
            key.offset: 1079,
            key.length: 3
          }
        ]
      },
      {
        key.kind: source.lang.swift.decl.var.static,
        key.name: "enableMince",
        key.usr: "c:@E@FooRuncingOptions@FooRuncingEnableMince",
        key.offset: 1089,
        key.length: 49,
        key.fully_annotated_decl: "<decl.var.static><syntaxtype.keyword>static</syntaxtype.keyword> <syntaxtype.keyword>var</syntaxtype.keyword> <decl.name>enableMince</decl.name>: <decl.var.type><ref.struct usr=\"c:@E@FooRuncingOptions\">FooRuncingOptions</ref.struct></decl.var.type> { <syntaxtype.keyword>get</syntaxtype.keyword> }</decl.var.static>"
      },
      {
        key.kind: source.lang.swift.decl.var.static,
        key.name: "enableQuince",
        key.usr: "c:@E@FooRuncingOptions@FooRuncingEnableQuince",
        key.offset: 1144,
        key.length: 50,
        key.fully_annotated_decl: "<decl.var.static><syntaxtype.keyword>static</syntaxtype.keyword> <syntaxtype.keyword>var</syntaxtype.keyword> <decl.name>enableQuince</decl.name>: <decl.var.type><ref.struct usr=\"c:@E@FooRuncingOptions\">FooRuncingOptions</ref.struct></decl.var.type> { <syntaxtype.keyword>get</syntaxtype.keyword> }</decl.var.static>"
      },
      {
        key.kind: source.lang.swift.decl.function.operator.infix,
        key.name: "!=(_:_:)",
        key.usr: "s:s9EquatablePsE2neoiSbx_xtFZ::SYNTHESIZED::c:@E@FooRuncingOptions",
        key.original_usr: "s:s9EquatablePsE2neoiSbx_xtFZ",
        key.doc.full_as_xml: "<Function><Name>!=(_:_:)</Name><USR>s:s9EquatablePsE2neoiSbx_xtFZ</USR><Declaration>static func != (lhs: Self, rhs: Self) -&gt; Bool</Declaration><CommentParts><Abstract><Para>Returns a Boolean value indicating whether two values are not equal.</Para></Abstract><Parameters><Parameter><Name>lhs</Name><Direction isExplicit=\"0\">in</Direction><Discussion><Para>A value to compare.</Para></Discussion></Parameter><Parameter><Name>rhs</Name><Direction isExplicit=\"0\">in</Direction><Discussion><Para>Another value to compare.</Para></Discussion></Parameter></Parameters><Discussion><Para>Inequality is the inverse of equality. For any values <codeVoice>a</codeVoice> and <codeVoice>b</codeVoice>, <codeVoice>a != b</codeVoice> implies that <codeVoice>a == b</codeVoice> is <codeVoice>false</codeVoice>.</Para><Para>This is the default implementation of the not-equal-to operator (<codeVoice>!=</codeVoice>) for any type that conforms to <codeVoice>Equatable</codeVoice>.</Para></Discussion></CommentParts></Function>",
        key.offset: 1200,
        key.length: 75,
        key.fully_annotated_decl: "<decl.function.operator.infix><syntaxtype.attribute.builtin><syntaxtype.attribute.name>@_inlineable</syntaxtype.attribute.name></syntaxtype.attribute.builtin> <syntaxtype.keyword>static</syntaxtype.keyword> <syntaxtype.keyword>func</syntaxtype.keyword> <decl.name>!= </decl.name>(<decl.var.parameter><decl.var.parameter.name>lhs</decl.var.parameter.name>: <decl.var.parameter.type><ref.struct usr=\"c:@E@FooRuncingOptions\">FooRuncingOptions</ref.struct></decl.var.parameter.type></decl.var.parameter>, <decl.var.parameter><decl.var.parameter.name>rhs</decl.var.parameter.name>: <decl.var.parameter.type><ref.struct usr=\"c:@E@FooRuncingOptions\">FooRuncingOptions</ref.struct></decl.var.parameter.type></decl.var.parameter>) -&gt; <decl.function.returntype><ref.struct usr=\"s:Sb\">Bool</ref.struct></decl.function.returntype></decl.function.operator.infix>",
        key.entities: [
          {
            key.kind: source.lang.swift.decl.var.local,
            key.keyword: "_",
            key.name: "lhs",
            key.offset: 1223,
            key.length: 17
          },
          {
            key.kind: source.lang.swift.decl.var.local,
            key.keyword: "_",
            key.name: "rhs",
            key.offset: 1249,
            key.length: 17
          }
        ]
      },
      {
        key.kind: source.lang.swift.decl.function.constructor,
        key.name: "init(arrayLiteral:)",
        key.usr: "s:s10SetAlgebraPs7ElementQz012ArrayLiteralC0RtzrlExAF05arrayE0d_tcfc::SYNTHESIZED::c:@E@FooRuncingOptions",
        key.original_usr: "s:s10SetAlgebraPs7ElementQz012ArrayLiteralC0RtzrlExAF05arrayE0d_tcfc",
        key.doc.full_as_xml: "<Function><Name>init(arrayLiteral:)</Name><USR>s:s10SetAlgebraPs7ElementQz012ArrayLiteralC0RtzrlExAF05arrayE0d_tcfc</USR><Declaration>convenience init(arrayLiteral: Self.Element...)</Declaration><CommentParts><Abstract><Para>Creates a set containing the elements of the given array literal.</Para></Abstract><Parameters><Parameter><Name>arrayLiteral</Name><Direction isExplicit=\"0\">in</Direction><Discussion><Para>A list of elements of the new set.</Para></Discussion></Parameter></Parameters><Discussion><Para>Do not call this initializer directly. It is used by the compiler when you use an array literal. Instead, create a new set using an array literal as its value by enclosing a comma-separated list of values in square brackets. You can use an array literal anywhere a set is expected by the type context.</Para><Para>Here, a set of strings is created from an array literal holding only strings:</Para><CodeListing language=\"swift\"><zCodeLineNumbered><![CDATA[let ingredients: Set = [\"cocoa beans\", \"sugar\", \"cocoa butter\", \"salt\"]]]></zCodeLineNumbered><zCodeLineNumbered><![CDATA[if ingredients.isSuperset(of: [\"sugar\", \"salt\"]) {]]></zCodeLineNumbered><zCodeLineNumbered><![CDATA[    print(\"Whatever it is, it's bound to be delicious!\")]]></zCodeLineNumbered><zCodeLineNumbered><![CDATA[}]]></zCodeLineNumbered><zCodeLineNumbered><![CDATA[// Prints \"Whatever it is, it's bound to be delicious!\"]]></zCodeLineNumbered><zCodeLineNumbered></zCodeLineNumbered></CodeListing></Discussion></CommentParts></Function>",
        key.offset: 1281,
        key.length: 65,
        key.fully_annotated_decl: "<decl.function.constructor><syntaxtype.attribute.builtin><syntaxtype.attribute.name>@_inlineable</syntaxtype.attribute.name></syntaxtype.attribute.builtin> <syntaxtype.keyword>convenience</syntaxtype.keyword> <syntaxtype.keyword>init</syntaxtype.keyword>(<decl.var.parameter><decl.var.parameter.argument_label>arrayLiteral</decl.var.parameter.argument_label>: <decl.var.parameter.type><ref.struct usr=\"c:@E@FooRuncingOptions\">FooRuncingOptions</ref.struct></decl.var.parameter.type>...</decl.var.parameter>)</decl.function.constructor>",
        key.entities: [
          {
            key.kind: source.lang.swift.decl.var.local,
            key.keyword: "arrayLiteral",
            key.name: "arrayLiteral",
            key.offset: 1325,
            key.length: 17
          }
        ]
      }
    ]
  },
  {
    key.kind: source.lang.swift.decl.extension.struct,
    key.doc.full_as_xml: "<Other><Name></Name><Declaration>extension FooRuncingOptions</Declaration><CommentParts><Abstract><Para><codeVoice>SetAlgebra</codeVoice> requirements for which default implementations are supplied.</Para></Abstract><Discussion><Note><Para>A type conforming to <codeVoice>SetAlgebra</codeVoice> can implement any of these initializers or methods, and those implementations will be used in lieu of these defaults.</Para></Note></Discussion></CommentParts></Other>",
    key.offset: 1350,
    key.length: 588,
    key.extends: {
      key.kind: source.lang.swift.ref.struct,
      key.name: "FooRuncingOptions",
      key.usr: "c:@E@FooRuncingOptions"
    },
    key.entities: [
      {
        key.kind: source.lang.swift.decl.function.constructor,
        key.name: "init(_:)",
        key.usr: "s:s10SetAlgebraPsExqd__cs8SequenceRd__7ElementQyd__ADRtzlufc::SYNTHESIZED::c:@E@FooRuncingOptions",
        key.original_usr: "s:s10SetAlgebraPsExqd__cs8SequenceRd__7ElementQyd__ADRtzlufc",
        key.generic_params: [
          {
            key.name: "S"
          }
        ],
        key.generic_requirements: [
          {
            key.description: "S : Sequence"
          },
          {
            key.description: "Self.Element == S.Element"
          }
        ],
        key.doc.full_as_xml: "<Function><Name>init(_:)</Name><USR>s:s10SetAlgebraPsExqd__cs8SequenceRd__7ElementQyd__ADRtzlufc</USR><Declaration>convenience init&lt;S&gt;(_ sequence: S) where S : Sequence, Self.Element == S.Element</Declaration><CommentParts><Abstract><Para>Creates a new set from a finite sequence of items.</Para></Abstract><Parameters><Parameter><Name>sequence</Name><Direction isExplicit=\"0\">in</Direction><Discussion><Para>The elements to use as members of the new set.</Para></Discussion></Parameter></Parameters><Discussion><Para>Use this initializer to create a new set from an existing sequence, like an array or a range:</Para><CodeListing language=\"swift\"><zCodeLineNumbered><![CDATA[let validIndices = Set(0..<7).subtracting([2, 4, 5])]]></zCodeLineNumbered><zCodeLineNumbered><![CDATA[print(validIndices)]]></zCodeLineNumbered><zCodeLineNumbered><![CDATA[// Prints \"[6, 0, 1, 3]\"]]></zCodeLineNumbered><zCodeLineNumbered></zCodeLineNumbered></CodeListing></Discussion></CommentParts></Function>",
        key.offset: 1385,
        key.length: 93,
        key.fully_annotated_decl: "<decl.function.constructor><syntaxtype.attribute.builtin><syntaxtype.attribute.name>@_inlineable</syntaxtype.attribute.name></syntaxtype.attribute.builtin> <syntaxtype.keyword>convenience</syntaxtype.keyword> <syntaxtype.keyword>init</syntaxtype.keyword>&lt;S&gt;(<decl.var.parameter><decl.var.parameter.argument_label>_</decl.var.parameter.argument_label> <decl.var.parameter.name>sequence</decl.var.parameter.name>: <decl.var.parameter.type>S</decl.var.parameter.type></decl.var.parameter>) <syntaxtype.keyword>where</syntaxtype.keyword> <decl.generic_type_requirement>S : <ref.protocol usr=\"s:s8SequenceP\">Sequence</ref.protocol></decl.generic_type_requirement>, <decl.generic_type_requirement><ref.struct usr=\"c:@E@FooRuncingOptions\">FooRuncingOptions</ref.struct>.<ref.typealias usr=\"s:SC17FooRuncingOptionsV7Elementa\">Element</ref.typealias> == S.Element</decl.generic_type_requirement></decl.function.constructor>",
        key.entities: [
          {
            key.kind: source.lang.swift.decl.var.local,
            key.keyword: "_",
            key.name: "sequence",
            key.offset: 1417,
            key.length: 1
          }
        ]
      },
      {
        key.kind: source.lang.swift.decl.function.method.instance,
        key.name: "subtract(_:)",
        key.usr: "s:s10SetAlgebraPsE8subtractyxF::SYNTHESIZED::c:@E@FooRuncingOptions",
        key.original_usr: "s:s10SetAlgebraPsE8subtractyxF",
        key.doc.full_as_xml: "<Function><Name>subtract(_:)</Name><USR>s:s10SetAlgebraPsE8subtractyxF</USR><Declaration>mutating func subtract(_ other: Self)</Declaration><CommentParts><Abstract><Para>Removes the elements of the given set from this set.</Para></Abstract><Parameters><Parameter><Name>other</Name><Direction isExplicit=\"0\">in</Direction><Discussion><Para>A set of the same type as the current set.</Para></Discussion></Parameter></Parameters><Discussion><Para>In the following example, the elements of the <codeVoice>employees</codeVoice> set that are also members of the <codeVoice>neighbors</codeVoice> set are removed. In particular, the names <codeVoice>&quot;Bethany&quot;</codeVoice> and <codeVoice>&quot;Eric&quot;</codeVoice> are removed from <codeVoice>employees</codeVoice>.</Para><CodeListing language=\"swift\"><zCodeLineNumbered><![CDATA[var employees: Set = [\"Alicia\", \"Bethany\", \"Chris\", \"Diana\", \"Eric\"]]]></zCodeLineNumbered><zCodeLineNumbered><![CDATA[let neighbors: Set = [\"Bethany\", \"Eric\", \"Forlani\", \"Greta\"]]]></zCodeLineNumbered><zCodeLineNumbered><![CDATA[employees.subtract(neighbors)]]></zCodeLineNumbered><zCodeLineNumbered><![CDATA[print(employees)]]></zCodeLineNumbered><zCodeLineNumbered><![CDATA[// Prints \"[\"Diana\", \"Chris\", \"Alicia\"]\"]]></zCodeLineNumbered><zCodeLineNumbered></zCodeLineNumbered></CodeListing></Discussion></CommentParts></Function>",
        key.offset: 1484,
        key.length: 50,
        key.fully_annotated_decl: "<decl.function.method.instance><syntaxtype.attribute.builtin><syntaxtype.attribute.name>@_inlineable</syntaxtype.attribute.name></syntaxtype.attribute.builtin> <syntaxtype.keyword>mutating</syntaxtype.keyword> <syntaxtype.keyword>func</syntaxtype.keyword> <decl.name>subtract</decl.name>(<decl.var.parameter><decl.var.parameter.argument_label>_</decl.var.parameter.argument_label> <decl.var.parameter.name>other</decl.var.parameter.name>: <decl.var.parameter.type><ref.struct usr=\"c:@E@FooRuncingOptions\">FooRuncingOptions</ref.struct></decl.var.parameter.type></decl.var.parameter>)</decl.function.method.instance>",
        key.entities: [
          {
            key.kind: source.lang.swift.decl.var.local,
            key.keyword: "_",
            key.name: "other",
            key.offset: 1516,
            key.length: 17
          }
        ]
      },
      {
        key.kind: source.lang.swift.decl.function.method.instance,
        key.name: "isSubset(of:)",
        key.usr: "s:s10SetAlgebraPsE8isSubsetSbx2of_tF::SYNTHESIZED::c:@E@FooRuncingOptions",
        key.original_usr: "s:s10SetAlgebraPsE8isSubsetSbx2of_tF",
        key.doc.full_as_xml: "<Function><Name>isSubset(of:)</Name><USR>s:s10SetAlgebraPsE8isSubsetSbx2of_tF</USR><Declaration>func isSubset(of other: Self) -&gt; Bool</Declaration><CommentParts><Abstract><Para>Returns a Boolean value that indicates whether the set is a subset of another set.</Para></Abstract><Parameters><Parameter><Name>other</Name><Direction isExplicit=\"0\">in</Direction><Discussion><Para>A set of the same type as the current set.</Para></Discussion></Parameter></Parameters><ResultDiscussion><Para><codeVoice>true</codeVoice> if the set is a subset of <codeVoice>other</codeVoice>; otherwise, <codeVoice>false</codeVoice>.</Para></ResultDiscussion><Discussion><Para>Set <emphasis>A</emphasis> is a subset of another set <emphasis>B</emphasis> if every member of <emphasis>A</emphasis> is also a member of <emphasis>B</emphasis>.</Para><CodeListing language=\"swift\"><zCodeLineNumbered><![CDATA[let employees: Set = [\"Alicia\", \"Bethany\", \"Chris\", \"Diana\", \"Eric\"]]]></zCodeLineNumbered><zCodeLineNumbered><![CDATA[let attendees: Set = [\"Alicia\", \"Bethany\", \"Diana\"]]]></zCodeLineNumbered><zCodeLineNumbered><![CDATA[print(attendees.isSubset(of: employees))]]></zCodeLineNumbered><zCodeLineNumbered><![CDATA[// Prints \"true\"]]></zCodeLineNumbered><zCodeLineNumbered></zCodeLineNumbered></CodeListing></Discussion></CommentParts></Function>",
        key.offset: 1540,
        key.length: 50,
        key.fully_annotated_decl: "<decl.function.method.instance><syntaxtype.attribute.builtin><syntaxtype.attribute.name>@_inlineable</syntaxtype.attribute.name></syntaxtype.attribute.builtin> <syntaxtype.keyword>func</syntaxtype.keyword> <decl.name>isSubset</decl.name>(<decl.var.parameter><decl.var.parameter.argument_label>of</decl.var.parameter.argument_label> <decl.var.parameter.name>other</decl.var.parameter.name>: <decl.var.parameter.type><ref.struct usr=\"c:@E@FooRuncingOptions\">FooRuncingOptions</ref.struct></decl.var.parameter.type></decl.var.parameter>) -&gt; <decl.function.returntype><ref.struct usr=\"s:Sb\">Bool</ref.struct></decl.function.returntype></decl.function.method.instance>",
        key.entities: [
          {
            key.kind: source.lang.swift.decl.var.local,
            key.keyword: "of",
            key.name: "other",
            key.offset: 1564,
            key.length: 17
          }
        ]
      },
      {
        key.kind: source.lang.swift.decl.function.method.instance,
        key.name: "isSuperset(of:)",
        key.usr: "s:s10SetAlgebraPsE10isSupersetSbx2of_tF::SYNTHESIZED::c:@E@FooRuncingOptions",
        key.original_usr: "s:s10SetAlgebraPsE10isSupersetSbx2of_tF",
        key.doc.full_as_xml: "<Function><Name>isSuperset(of:)</Name><USR>s:s10SetAlgebraPsE10isSupersetSbx2of_tF</USR><Declaration>func isSuperset(of other: Self) -&gt; Bool</Declaration><CommentParts><Abstract><Para>Returns a Boolean value that indicates whether the set is a superset of the given set.</Para></Abstract><Parameters><Parameter><Name>other</Name><Direction isExplicit=\"0\">in</Direction><Discussion><Para>A set of the same type as the current set.</Para></Discussion></Parameter></Parameters><ResultDiscussion><Para><codeVoice>true</codeVoice> if the set is a superset of <codeVoice>other</codeVoice>; otherwise, <codeVoice>false</codeVoice>.</Para></ResultDiscussion><Discussion><Para>Set <emphasis>A</emphasis> is a superset of another set <emphasis>B</emphasis> if every member of <emphasis>B</emphasis> is also a member of <emphasis>A</emphasis>.</Para><CodeListing language=\"swift\"><zCodeLineNumbered><![CDATA[let employees: Set = [\"Alicia\", \"Bethany\", \"Chris\", \"Diana\", \"Eric\"]]]></zCodeLineNumbered><zCodeLineNumbered><![CDATA[let attendees: Set = [\"Alicia\", \"Bethany\", \"Diana\"]]]></zCodeLineNumbered><zCodeLineNumbered><![CDATA[print(employees.isSuperset(of: attendees))]]></zCodeLineNumbered><zCodeLineNumbered><![CDATA[// Prints \"true\"]]></zCodeLineNumbered><zCodeLineNumbered></zCodeLineNumbered></CodeListing></Discussion></CommentParts></Function>",
        key.offset: 1596,
        key.length: 52,
        key.fully_annotated_decl: "<decl.function.method.instance><syntaxtype.attribute.builtin><syntaxtype.attribute.name>@_inlineable</syntaxtype.attribute.name></syntaxtype.attribute.builtin> <syntaxtype.keyword>func</syntaxtype.keyword> <decl.name>isSuperset</decl.name>(<decl.var.parameter><decl.var.parameter.argument_label>of</decl.var.parameter.argument_label> <decl.var.parameter.name>other</decl.var.parameter.name>: <decl.var.parameter.type><ref.struct usr=\"c:@E@FooRuncingOptions\">FooRuncingOptions</ref.struct></decl.var.parameter.type></decl.var.parameter>) -&gt; <decl.function.returntype><ref.struct usr=\"s:Sb\">Bool</ref.struct></decl.function.returntype></decl.function.method.instance>",
        key.entities: [
          {
            key.kind: source.lang.swift.decl.var.local,
            key.keyword: "of",
            key.name: "other",
            key.offset: 1622,
            key.length: 17
          }
        ]
      },
      {
        key.kind: source.lang.swift.decl.function.method.instance,
        key.name: "isDisjoint(with:)",
        key.usr: "s:s10SetAlgebraPsE10isDisjointSbx4with_tF::SYNTHESIZED::c:@E@FooRuncingOptions",
        key.original_usr: "s:s10SetAlgebraPsE10isDisjointSbx4with_tF",
        key.doc.full_as_xml: "<Function><Name>isDisjoint(with:)</Name><USR>s:s10SetAlgebraPsE10isDisjointSbx4with_tF</USR><Declaration>func isDisjoint(with other: Self) -&gt; Bool</Declaration><CommentParts><Abstract><Para>Returns a Boolean value that indicates whether the set has no members in common with the given set.</Para></Abstract><Parameters><Parameter><Name>other</Name><Direction isExplicit=\"0\">in</Direction><Discussion><Para>A set of the same type as the current set.</Para></Discussion></Parameter></Parameters><ResultDiscussion><Para><codeVoice>true</codeVoice> if the set has no elements in common with <codeVoice>other</codeVoice>; otherwise, <codeVoice>false</codeVoice>.</Para></ResultDiscussion><Discussion><Para>In the following example, the <codeVoice>employees</codeVoice> set is disjoint with the <codeVoice>visitors</codeVoice> set because no name appears in both sets.</Para><CodeListing language=\"swift\"><zCodeLineNumbered><![CDATA[let employees: Set = [\"Alicia\", \"Bethany\", \"Chris\", \"Diana\", \"Eric\"]]]></zCodeLineNumbered><zCodeLineNumbered><![CDATA[let visitors: Set = [\"Marcia\", \"Nathaniel\", \"Olivia\"]]]></zCodeLineNumbered><zCodeLineNumbered><![CDATA[print(employees.isDisjoint(with: visitors))]]></zCodeLineNumbered><zCodeLineNumbered><![CDATA[// Prints \"true\"]]></zCodeLineNumbered><zCodeLineNumbered></zCodeLineNumbered></CodeListing></Discussion></CommentParts></Function>",
        key.offset: 1654,
        key.length: 54,
        key.fully_annotated_decl: "<decl.function.method.instance><syntaxtype.attribute.builtin><syntaxtype.attribute.name>@_inlineable</syntaxtype.attribute.name></syntaxtype.attribute.builtin> <syntaxtype.keyword>func</syntaxtype.keyword> <decl.name>isDisjoint</decl.name>(<decl.var.parameter><decl.var.parameter.argument_label>with</decl.var.parameter.argument_label> <decl.var.parameter.name>other</decl.var.parameter.name>: <decl.var.parameter.type><ref.struct usr=\"c:@E@FooRuncingOptions\">FooRuncingOptions</ref.struct></decl.var.parameter.type></decl.var.parameter>) -&gt; <decl.function.returntype><ref.struct usr=\"s:Sb\">Bool</ref.struct></decl.function.returntype></decl.function.method.instance>",
        key.entities: [
          {
            key.kind: source.lang.swift.decl.var.local,
            key.keyword: "with",
            key.name: "other",
            key.offset: 1682,
            key.length: 17
          }
        ]
      },
      {
        key.kind: source.lang.swift.decl.function.method.instance,
        key.name: "subtracting(_:)",
        key.usr: "s:s10SetAlgebraPsE11subtractingxxF::SYNTHESIZED::c:@E@FooRuncingOptions",
        key.original_usr: "s:s10SetAlgebraPsE11subtractingxxF",
        key.doc.full_as_xml: "<Function><Name>subtracting(_:)</Name><USR>s:s10SetAlgebraPsE11subtractingxxF</USR><Declaration>func subtracting(_ other: Self) -&gt; Self</Declaration><CommentParts><Abstract><Para>Returns a new set containing the elements of this set that do not occur in the given set.</Para></Abstract><Parameters><Parameter><Name>other</Name><Direction isExplicit=\"0\">in</Direction><Discussion><Para>A set of the same type as the current set.</Para></Discussion></Parameter></Parameters><ResultDiscussion><Para>A new set.</Para></ResultDiscussion><Discussion><Para>In the following example, the <codeVoice>nonNeighbors</codeVoice> set is made up of the elements of the <codeVoice>employees</codeVoice> set that are not elements of <codeVoice>neighbors</codeVoice>:</Para><CodeListing language=\"swift\"><zCodeLineNumbered><![CDATA[let employees: Set = [\"Alicia\", \"Bethany\", \"Chris\", \"Diana\", \"Eric\"]]]></zCodeLineNumbered><zCodeLineNumbered><![CDATA[let neighbors: Set = [\"Bethany\", \"Eric\", \"Forlani\", \"Greta\"]]]></zCodeLineNumbered><zCodeLineNumbered><![CDATA[let nonNeighbors = employees.subtract(neighbors)]]></zCodeLineNumbered><zCodeLineNumbered><![CDATA[print(nonNeighbors)]]></zCodeLineNumbered><zCodeLineNumbered><![CDATA[// Prints \"[\"Diana\", \"Chris\", \"Alicia\"]\"]]></zCodeLineNumbered><zCodeLineNumbered></zCodeLineNumbered></CodeListing></Discussion></CommentParts></Function>",
        key.offset: 1714,
        key.length: 65,
        key.fully_annotated_decl: "<decl.function.method.instance><syntaxtype.attribute.builtin><syntaxtype.attribute.name>@_inlineable</syntaxtype.attribute.name></syntaxtype.attribute.builtin> <syntaxtype.keyword>func</syntaxtype.keyword> <decl.name>subtracting</decl.name>(<decl.var.parameter><decl.var.parameter.argument_label>_</decl.var.parameter.argument_label> <decl.var.parameter.name>other</decl.var.parameter.name>: <decl.var.parameter.type><ref.struct usr=\"c:@E@FooRuncingOptions\">FooRuncingOptions</ref.struct></decl.var.parameter.type></decl.var.parameter>) -&gt; <decl.function.returntype><ref.struct usr=\"c:@E@FooRuncingOptions\">FooRuncingOptions</ref.struct></decl.function.returntype></decl.function.method.instance>",
        key.entities: [
          {
            key.kind: source.lang.swift.decl.var.local,
            key.keyword: "_",
            key.name: "other",
            key.offset: 1740,
            key.length: 17
          }
        ]
      },
      {
        key.kind: source.lang.swift.decl.var.instance,
        key.name: "isEmpty",
        key.usr: "s:s10SetAlgebraPsE7isEmptySbvp::SYNTHESIZED::c:@E@FooRuncingOptions",
        key.original_usr: "s:s10SetAlgebraPsE7isEmptySbvp",
        key.doc.full_as_xml: "<Other><Name>isEmpty</Name><USR>s:s10SetAlgebraPsE7isEmptySbvp</USR><Declaration>var isEmpty: Bool { get }</Declaration><CommentParts><Abstract><Para>A Boolean value that indicates whether the set has no elements.</Para></Abstract></CommentParts></Other>",
        key.offset: 1785,
        key.length: 25,
        key.fully_annotated_decl: "<decl.var.instance><syntaxtype.attribute.builtin><syntaxtype.attribute.name>@_inlineable</syntaxtype.attribute.name></syntaxtype.attribute.builtin> <syntaxtype.keyword>var</syntaxtype.keyword> <decl.name>isEmpty</decl.name>: <decl.var.type><ref.struct usr=\"s:Sb\">Bool</ref.struct></decl.var.type> { <syntaxtype.keyword>get</syntaxtype.keyword> }</decl.var.instance>"
      },
      {
        key.kind: source.lang.swift.decl.function.method.instance,
        key.name: "isStrictSuperset(of:)",
        key.usr: "s:s10SetAlgebraPsE16isStrictSupersetSbx2of_tF::SYNTHESIZED::c:@E@FooRuncingOptions",
        key.original_usr: "s:s10SetAlgebraPsE16isStrictSupersetSbx2of_tF",
        key.doc.full_as_xml: "<Function><Name>isStrictSuperset(of:)</Name><USR>s:s10SetAlgebraPsE16isStrictSupersetSbx2of_tF</USR><Declaration>func isStrictSuperset(of other: Self) -&gt; Bool</Declaration><CommentParts><Abstract><Para>Returns a Boolean value that indicates whether this set is a strict superset of the given set.</Para></Abstract><Parameters><Parameter><Name>other</Name><Direction isExplicit=\"0\">in</Direction><Discussion><Para>A set of the same type as the current set.</Para></Discussion></Parameter></Parameters><ResultDiscussion><Para><codeVoice>true</codeVoice> if the set is a strict superset of <codeVoice>other</codeVoice>; otherwise, <codeVoice>false</codeVoice>.</Para></ResultDiscussion><Discussion><Para>Set <emphasis>A</emphasis> is a strict superset of another set <emphasis>B</emphasis> if every member of <emphasis>B</emphasis> is also a member of <emphasis>A</emphasis> and <emphasis>A</emphasis> contains at least one element that is <emphasis>not</emphasis> a member of <emphasis>B</emphasis>.</Para><CodeListing language=\"swift\"><zCodeLineNumbered><![CDATA[let employees: Set = [\"Alicia\", \"Bethany\", \"Chris\", \"Diana\", \"Eric\"]]]></zCodeLineNumbered><zCodeLineNumbered><![CDATA[let attendees: Set = [\"Alicia\", \"Bethany\", \"Diana\"]]]></zCodeLineNumbered><zCodeLineNumbered><![CDATA[print(employees.isStrictSuperset(of: attendees))]]></zCodeLineNumbered><zCodeLineNumbered><![CDATA[// Prints \"true\"]]></zCodeLineNumbered><zCodeLineNumbered></zCodeLineNumbered><zCodeLineNumbered><![CDATA[// A set is never a strict superset of itself:]]></zCodeLineNumbered><zCodeLineNumbered><![CDATA[print(employees.isStrictSuperset(of: employees))]]></zCodeLineNumbered><zCodeLineNumbered><![CDATA[// Prints \"false\"]]></zCodeLineNumbered><zCodeLineNumbered></zCodeLineNumbered></CodeListing></Discussion></CommentParts></Function>",
        key.offset: 1816,
        key.length: 58,
        key.fully_annotated_decl: "<decl.function.method.instance><syntaxtype.attribute.builtin><syntaxtype.attribute.name>@_inlineable</syntaxtype.attribute.name></syntaxtype.attribute.builtin> <syntaxtype.keyword>func</syntaxtype.keyword> <decl.name>isStrictSuperset</decl.name>(<decl.var.parameter><decl.var.parameter.argument_label>of</decl.var.parameter.argument_label> <decl.var.parameter.name>other</decl.var.parameter.name>: <decl.var.parameter.type><ref.struct usr=\"c:@E@FooRuncingOptions\">FooRuncingOptions</ref.struct></decl.var.parameter.type></decl.var.parameter>) -&gt; <decl.function.returntype><ref.struct usr=\"s:Sb\">Bool</ref.struct></decl.function.returntype></decl.function.method.instance>",
        key.entities: [
          {
            key.kind: source.lang.swift.decl.var.local,
            key.keyword: "of",
            key.name: "other",
            key.offset: 1848,
            key.length: 17
          }
        ]
      },
      {
        key.kind: source.lang.swift.decl.function.method.instance,
        key.name: "isStrictSubset(of:)",
        key.usr: "s:s10SetAlgebraPsE14isStrictSubsetSbx2of_tF::SYNTHESIZED::c:@E@FooRuncingOptions",
        key.original_usr: "s:s10SetAlgebraPsE14isStrictSubsetSbx2of_tF",
        key.doc.full_as_xml: "<Function><Name>isStrictSubset(of:)</Name><USR>s:s10SetAlgebraPsE14isStrictSubsetSbx2of_tF</USR><Declaration>func isStrictSubset(of other: Self) -&gt; Bool</Declaration><CommentParts><Abstract><Para>Returns a Boolean value that indicates whether this set is a strict subset of the given set.</Para></Abstract><Parameters><Parameter><Name>other</Name><Direction isExplicit=\"0\">in</Direction><Discussion><Para>A set of the same type as the current set.</Para></Discussion></Parameter></Parameters><ResultDiscussion><Para><codeVoice>true</codeVoice> if the set is a strict subset of <codeVoice>other</codeVoice>; otherwise, <codeVoice>false</codeVoice>.</Para></ResultDiscussion><Discussion><Para>Set <emphasis>A</emphasis> is a strict subset of another set <emphasis>B</emphasis> if every member of <emphasis>A</emphasis> is also a member of <emphasis>B</emphasis> and <emphasis>B</emphasis> contains at least one element that is not a member of <emphasis>A</emphasis>.</Para><CodeListing language=\"swift\"><zCodeLineNumbered><![CDATA[let employees: Set = [\"Alicia\", \"Bethany\", \"Chris\", \"Diana\", \"Eric\"]]]></zCodeLineNumbered><zCodeLineNumbered><![CDATA[let attendees: Set = [\"Alicia\", \"Bethany\", \"Diana\"]]]></zCodeLineNumbered><zCodeLineNumbered><![CDATA[print(attendees.isStrictSubset(of: employees))]]></zCodeLineNumbered><zCodeLineNumbered><![CDATA[// Prints \"true\"]]></zCodeLineNumbered><zCodeLineNumbered></zCodeLineNumbered><zCodeLineNumbered><![CDATA[// A set is never a strict subset of itself:]]></zCodeLineNumbered><zCodeLineNumbered><![CDATA[print(attendees.isStrictSubset(of: attendees))]]></zCodeLineNumbered><zCodeLineNumbered><![CDATA[// Prints \"false\"]]></zCodeLineNumbered><zCodeLineNumbered></zCodeLineNumbered></CodeListing></Discussion></CommentParts></Function>",
        key.offset: 1880,
        key.length: 56,
        key.fully_annotated_decl: "<decl.function.method.instance><syntaxtype.attribute.builtin><syntaxtype.attribute.name>@_inlineable</syntaxtype.attribute.name></syntaxtype.attribute.builtin> <syntaxtype.keyword>func</syntaxtype.keyword> <decl.name>isStrictSubset</decl.name>(<decl.var.parameter><decl.var.parameter.argument_label>of</decl.var.parameter.argument_label> <decl.var.parameter.name>other</decl.var.parameter.name>: <decl.var.parameter.type><ref.struct usr=\"c:@E@FooRuncingOptions\">FooRuncingOptions</ref.struct></decl.var.parameter.type></decl.var.parameter>) -&gt; <decl.function.returntype><ref.struct usr=\"s:Sb\">Bool</ref.struct></decl.function.returntype></decl.function.method.instance>",
        key.entities: [
          {
            key.kind: source.lang.swift.decl.var.local,
            key.keyword: "of",
            key.name: "other",
            key.offset: 1910,
            key.length: 17
          }
        ]
      }
    ]
  },
  {
    key.kind: source.lang.swift.decl.extension.struct,
    key.doc.full_as_xml: "<Other><Name></Name><Declaration>extension FooRuncingOptions</Declaration><CommentParts><Abstract><Para><codeVoice>OptionSet</codeVoice> requirements for which default implementations are supplied.</Para></Abstract><Discussion><Note><Para>A type conforming to <codeVoice>OptionSet</codeVoice> can implement any of these initializers or methods, and those implementations will be used in lieu of these defaults.</Para></Note></Discussion></CommentParts></Other>",
    key.offset: 1940,
    key.length: 247,
    key.extends: {
      key.kind: source.lang.swift.ref.struct,
      key.name: "FooRuncingOptions",
      key.usr: "c:@E@FooRuncingOptions"
    },
    key.entities: [
      {
        key.kind: source.lang.swift.decl.function.method.instance,
        key.name: "union(_:)",
        key.usr: "s:s9OptionSetPsE5unionxxF::SYNTHESIZED::c:@E@FooRuncingOptions",
        key.original_usr: "s:s9OptionSetPsE5unionxxF",
        key.doc.full_as_xml: "<Function><Name>union(_:)</Name><USR>s:s9OptionSetPsE5unionxxF</USR><Declaration>func union(_ other: Self) -&gt; Self</Declaration><CommentParts><Abstract><Para>Returns a new option set of the elements contained in this set, in the given set, or in both.</Para></Abstract><Parameters><Parameter><Name>other</Name><Direction isExplicit=\"0\">in</Direction><Discussion><Para>An option set.</Para></Discussion></Parameter></Parameters><ResultDiscussion><Para>A new option set made up of the elements contained in this set, in <codeVoice>other</codeVoice>, or in both.</Para></ResultDiscussion><Discussion><Para>This example uses the <codeVoice>union(_:)</codeVoice> method to add two more shipping options to the default set.</Para><CodeListing language=\"swift\"><zCodeLineNumbered><![CDATA[let defaultShipping = ShippingOptions.standard]]></zCodeLineNumbered><zCodeLineNumbered><![CDATA[let memberShipping = defaultShipping.union([.secondDay, .priority])]]></zCodeLineNumbered><zCodeLineNumbered><![CDATA[print(memberShipping.contains(.priority))]]></zCodeLineNumbered><zCodeLineNumbered><![CDATA[// Prints \"true\"]]></zCodeLineNumbered><zCodeLineNumbered></zCodeLineNumbered></CodeListing></Discussion></CommentParts></Function>",
        key.offset: 1975,
        key.length: 59,
        key.fully_annotated_decl: "<decl.function.method.instance><syntaxtype.attribute.builtin><syntaxtype.attribute.name>@_inlineable</syntaxtype.attribute.name></syntaxtype.attribute.builtin> <syntaxtype.keyword>func</syntaxtype.keyword> <decl.name>union</decl.name>(<decl.var.parameter><decl.var.parameter.argument_label>_</decl.var.parameter.argument_label> <decl.var.parameter.name>other</decl.var.parameter.name>: <decl.var.parameter.type><ref.struct usr=\"c:@E@FooRuncingOptions\">FooRuncingOptions</ref.struct></decl.var.parameter.type></decl.var.parameter>) -&gt; <decl.function.returntype><ref.struct usr=\"c:@E@FooRuncingOptions\">FooRuncingOptions</ref.struct></decl.function.returntype></decl.function.method.instance>",
        key.entities: [
          {
            key.kind: source.lang.swift.decl.var.local,
            key.keyword: "_",
            key.name: "other",
            key.offset: 1995,
            key.length: 17
          }
        ]
      },
      {
        key.kind: source.lang.swift.decl.function.method.instance,
        key.name: "intersection(_:)",
        key.usr: "s:s9OptionSetPsE12intersectionxxF::SYNTHESIZED::c:@E@FooRuncingOptions",
        key.original_usr: "s:s9OptionSetPsE12intersectionxxF",
        key.doc.full_as_xml: "<Function><Name>intersection(_:)</Name><USR>s:s9OptionSetPsE12intersectionxxF</USR><Declaration>func intersection(_ other: Self) -&gt; Self</Declaration><CommentParts><Abstract><Para>Returns a new option set with only the elements contained in both this set and the given set.</Para></Abstract><Parameters><Parameter><Name>other</Name><Direction isExplicit=\"0\">in</Direction><Discussion><Para>An option set.</Para></Discussion></Parameter></Parameters><ResultDiscussion><Para>A new option set with only the elements contained in both this set and <codeVoice>other</codeVoice>.</Para></ResultDiscussion><Discussion><Para>This example uses the <codeVoice>intersection(_:)</codeVoice> method to limit the available shipping options to what can be used with a PO Box destination.</Para><CodeListing language=\"swift\"><zCodeLineNumbered><![CDATA[// Can only ship standard or priority to PO Boxes]]></zCodeLineNumbered><zCodeLineNumbered><![CDATA[let poboxShipping: ShippingOptions = [.standard, .priority]]]></zCodeLineNumbered><zCodeLineNumbered><![CDATA[let memberShipping: ShippingOptions =]]></zCodeLineNumbered><zCodeLineNumbered><![CDATA[        [.standard, .priority, .secondDay]]]></zCodeLineNumbered><zCodeLineNumbered></zCodeLineNumbered><zCodeLineNumbered><![CDATA[let availableOptions = memberShipping.intersection(poboxShipping)]]></zCodeLineNumbered><zCodeLineNumbered><![CDATA[print(availableOptions.contains(.priority))]]></zCodeLineNumbered><zCodeLineNumbered><![CDATA[// Prints \"true\"]]></zCodeLineNumbered><zCodeLineNumbered><![CDATA[print(availableOptions.contains(.secondDay))]]></zCodeLineNumbered><zCodeLineNumbered><![CDATA[// Prints \"false\"]]></zCodeLineNumbered><zCodeLineNumbered></zCodeLineNumbered></CodeListing></Discussion></CommentParts></Function>",
        key.offset: 2040,
        key.length: 66,
        key.fully_annotated_decl: "<decl.function.method.instance><syntaxtype.attribute.builtin><syntaxtype.attribute.name>@_inlineable</syntaxtype.attribute.name></syntaxtype.attribute.builtin> <syntaxtype.keyword>func</syntaxtype.keyword> <decl.name>intersection</decl.name>(<decl.var.parameter><decl.var.parameter.argument_label>_</decl.var.parameter.argument_label> <decl.var.parameter.name>other</decl.var.parameter.name>: <decl.var.parameter.type><ref.struct usr=\"c:@E@FooRuncingOptions\">FooRuncingOptions</ref.struct></decl.var.parameter.type></decl.var.parameter>) -&gt; <decl.function.returntype><ref.struct usr=\"c:@E@FooRuncingOptions\">FooRuncingOptions</ref.struct></decl.function.returntype></decl.function.method.instance>",
        key.entities: [
          {
            key.kind: source.lang.swift.decl.var.local,
            key.keyword: "_",
            key.name: "other",
            key.offset: 2067,
            key.length: 17
          }
        ]
      },
      {
        key.kind: source.lang.swift.decl.function.method.instance,
        key.name: "symmetricDifference(_:)",
        key.usr: "s:s9OptionSetPsE19symmetricDifferencexxF::SYNTHESIZED::c:@E@FooRuncingOptions",
        key.original_usr: "s:s9OptionSetPsE19symmetricDifferencexxF",
        key.doc.full_as_xml: "<Function><Name>symmetricDifference(_:)</Name><USR>s:s9OptionSetPsE19symmetricDifferencexxF</USR><Declaration>func symmetricDifference(_ other: Self) -&gt; Self</Declaration><CommentParts><Abstract><Para>Returns a new option set with the elements contained in this set or in the given set, but not in both.</Para></Abstract><Parameters><Parameter><Name>other</Name><Direction isExplicit=\"0\">in</Direction><Discussion><Para>An option set.</Para></Discussion></Parameter></Parameters><ResultDiscussion><Para>A new option set with only the elements contained in either this set or <codeVoice>other</codeVoice>, but not in both.</Para></ResultDiscussion></CommentParts></Function>",
        key.offset: 2112,
        key.length: 73,
        key.fully_annotated_decl: "<decl.function.method.instance><syntaxtype.attribute.builtin><syntaxtype.attribute.name>@_inlineable</syntaxtype.attribute.name></syntaxtype.attribute.builtin> <syntaxtype.keyword>func</syntaxtype.keyword> <decl.name>symmetricDifference</decl.name>(<decl.var.parameter><decl.var.parameter.argument_label>_</decl.var.parameter.argument_label> <decl.var.parameter.name>other</decl.var.parameter.name>: <decl.var.parameter.type><ref.struct usr=\"c:@E@FooRuncingOptions\">FooRuncingOptions</ref.struct></decl.var.parameter.type></decl.var.parameter>) -&gt; <decl.function.returntype><ref.struct usr=\"c:@E@FooRuncingOptions\">FooRuncingOptions</ref.struct></decl.function.returntype></decl.function.method.instance>",
        key.entities: [
          {
            key.kind: source.lang.swift.decl.var.local,
            key.keyword: "_",
            key.name: "other",
            key.offset: 2146,
            key.length: 17
          }
        ]
      }
    ]
  },
  {
    key.kind: source.lang.swift.decl.extension.struct,
    key.generic_requirements: [
      {
        key.description: "Self == Self.Element"
      }
    ],
    key.doc.full_as_xml: "<Other><Name></Name><Declaration>extension FooRuncingOptions where Self == Self.Element</Declaration><CommentParts><Abstract><Para><codeVoice>OptionSet</codeVoice> requirements for which default implementations are supplied when <codeVoice>Element == Self</codeVoice>, which is the default.</Para></Abstract><Discussion><Note><Para>A type conforming to <codeVoice>OptionSet</codeVoice> can implement any of these initializers or methods, and those implementations will be used in lieu of these defaults.</Para></Note></Discussion></CommentParts></Other>",
    key.offset: 2189,
    key.length: 363,
    key.extends: {
      key.kind: source.lang.swift.ref.struct,
      key.name: "FooRuncingOptions",
      key.usr: "c:@E@FooRuncingOptions"
    },
    key.entities: [
      {
        key.kind: source.lang.swift.decl.function.method.instance,
        key.name: "contains(_:)",
        key.usr: "s:s9OptionSetPs7ElementQzRszrlE8containsSbxF::SYNTHESIZED::c:@E@FooRuncingOptions",
        key.original_usr: "s:s9OptionSetPs7ElementQzRszrlE8containsSbxF",
        key.doc.full_as_xml: "<Function><Name>contains(_:)</Name><USR>s:s9OptionSetPs7ElementQzRszrlE8containsSbxF</USR><Declaration>func contains(_ member: Self) -&gt; Bool</Declaration><CommentParts><Abstract><Para>Returns a Boolean value that indicates whether a given element is a member of the option set.</Para></Abstract><Parameters><Parameter><Name>member</Name><Direction isExplicit=\"0\">in</Direction><Discussion><Para>The element to look for in the option set.</Para></Discussion></Parameter></Parameters><ResultDiscussion><Para><codeVoice>true</codeVoice> if the option set contains <codeVoice>member</codeVoice>; otherwise, <codeVoice>false</codeVoice>.</Para></ResultDiscussion><Discussion><Para>This example uses the <codeVoice>contains(_:)</codeVoice> method to check whether next-day shipping is in the <codeVoice>availableOptions</codeVoice> instance.</Para><CodeListing language=\"swift\"><zCodeLineNumbered><![CDATA[let availableOptions = ShippingOptions.express]]></zCodeLineNumbered><zCodeLineNumbered><![CDATA[if availableOptions.contains(.nextDay) {]]></zCodeLineNumbered><zCodeLineNumbered><![CDATA[    print(\"Next day shipping available\")]]></zCodeLineNumbered><zCodeLineNumbered><![CDATA[}]]></zCodeLineNumbered><zCodeLineNumbered><![CDATA[// Prints \"Next day shipping available\"]]></zCodeLineNumbered><zCodeLineNumbered></zCodeLineNumbered></CodeListing></Discussion></CommentParts></Function>",
        key.offset: 2224,
        key.length: 50,
        key.fully_annotated_decl: "<decl.function.method.instance><syntaxtype.attribute.builtin><syntaxtype.attribute.name>@_inlineable</syntaxtype.attribute.name></syntaxtype.attribute.builtin> <syntaxtype.keyword>func</syntaxtype.keyword> <decl.name>contains</decl.name>(<decl.var.parameter><decl.var.parameter.argument_label>_</decl.var.parameter.argument_label> <decl.var.parameter.name>member</decl.var.parameter.name>: <decl.var.parameter.type><ref.struct usr=\"c:@E@FooRuncingOptions\">FooRuncingOptions</ref.struct></decl.var.parameter.type></decl.var.parameter>) -&gt; <decl.function.returntype><ref.struct usr=\"s:Sb\">Bool</ref.struct></decl.function.returntype></decl.function.method.instance>",
        key.entities: [
          {
            key.kind: source.lang.swift.decl.var.local,
            key.keyword: "_",
            key.name: "member",
            key.offset: 2248,
            key.length: 17
          }
        ]
      },
      {
        key.kind: source.lang.swift.decl.function.method.instance,
        key.name: "insert(_:)",
        key.usr: "s:s9OptionSetPs7ElementQzRszrlE6insertSb8inserted_x17memberAfterInserttxF::SYNTHESIZED::c:@E@FooRuncingOptions",
        key.original_usr: "s:s9OptionSetPs7ElementQzRszrlE6insertSb8inserted_x17memberAfterInserttxF",
        key.doc.full_as_xml: "<Function><Name>insert(_:)</Name><USR>s:s9OptionSetPs7ElementQzRszrlE6insertSb8inserted_x17memberAfterInserttxF</USR><Declaration>mutating func insert(_ newMember: Self.Element) -&gt; (inserted: Bool, memberAfterInsert: Self.Element)</Declaration><CommentParts><Abstract><Para>Adds the given element to the option set if it is not already a member.</Para></Abstract><Parameters><Parameter><Name>newMember</Name><Direction isExplicit=\"0\">in</Direction><Discussion><Para>The element to insert.</Para></Discussion></Parameter></Parameters><ResultDiscussion><Para><codeVoice>(true, newMember)</codeVoice> if <codeVoice>newMember</codeVoice> was not contained in <codeVoice>self</codeVoice>. Otherwise, returns <codeVoice>(false, oldMember)</codeVoice>, where <codeVoice>oldMember</codeVoice> is the member of the set equal to <codeVoice>newMember</codeVoice>.</Para></ResultDiscussion><Discussion><Para>In the following example, the <codeVoice>.secondDay</codeVoice> shipping option is added to the <codeVoice>freeOptions</codeVoice> option set if <codeVoice>purchasePrice</codeVoice> is greater than 50.0. For the <codeVoice>ShippingOptions</codeVoice> declaration, see the <codeVoice>OptionSet</codeVoice> protocol discussion.</Para><CodeListing language=\"swift\"><zCodeLineNumbered><![CDATA[let purchasePrice = 87.55]]></zCodeLineNumbered><zCodeLineNumbered></zCodeLineNumbered><zCodeLineNumbered><![CDATA[var freeOptions: ShippingOptions = [.standard, .priority]]]></zCodeLineNumbered><zCodeLineNumbered><![CDATA[if purchasePrice > 50 {]]></zCodeLineNumbered><zCodeLineNumbered><![CDATA[    freeOptions.insert(.secondDay)]]></zCodeLineNumbered><zCodeLineNumbered><![CDATA[}]]></zCodeLineNumbered><zCodeLineNumbered><![CDATA[print(freeOptions.contains(.secondDay))]]></zCodeLineNumbered><zCodeLineNumbered><![CDATA[// Prints \"true\"]]></zCodeLineNumbered><zCodeLineNumbered></zCodeLineNumbered></CodeListing></Discussion></CommentParts></Function>",
        key.offset: 2280,
        key.length: 110,
        key.fully_annotated_decl: "<decl.function.method.instance><syntaxtype.attribute.builtin><syntaxtype.attribute.name>@discardableResult</syntaxtype.attribute.name></syntaxtype.attribute.builtin> <syntaxtype.attribute.builtin><syntaxtype.attribute.name>@_inlineable</syntaxtype.attribute.name></syntaxtype.attribute.builtin> <syntaxtype.keyword>mutating</syntaxtype.keyword> <syntaxtype.keyword>func</syntaxtype.keyword> <decl.name>insert</decl.name>(<decl.var.parameter><decl.var.parameter.argument_label>_</decl.var.parameter.argument_label> <decl.var.parameter.name>newMember</decl.var.parameter.name>: <decl.var.parameter.type><ref.struct usr=\"c:@E@FooRuncingOptions\">FooRuncingOptions</ref.struct></decl.var.parameter.type></decl.var.parameter>) -&gt; <decl.function.returntype><tuple>(<tuple.element><tuple.element.argument_label>inserted</tuple.element.argument_label>: <tuple.element.type><ref.struct usr=\"s:Sb\">Bool</ref.struct></tuple.element.type></tuple.element>, <tuple.element><tuple.element.argument_label>memberAfterInsert</tuple.element.argument_label>: <tuple.element.type><ref.struct usr=\"c:@E@FooRuncingOptions\">FooRuncingOptions</ref.struct></tuple.element.type></tuple.element>)</tuple></decl.function.returntype></decl.function.method.instance>",
        key.entities: [
          {
            key.kind: source.lang.swift.decl.var.local,
            key.keyword: "_",
            key.name: "newMember",
            key.offset: 2314,
            key.length: 17
          }
        ]
      },
      {
        key.kind: source.lang.swift.decl.function.method.instance,
        key.name: "remove(_:)",
        key.usr: "s:s9OptionSetPs7ElementQzRszrlE6removexSgxF::SYNTHESIZED::c:@E@FooRuncingOptions",
        key.original_usr: "s:s9OptionSetPs7ElementQzRszrlE6removexSgxF",
        key.doc.full_as_xml: "<Function><Name>remove(_:)</Name><USR>s:s9OptionSetPs7ElementQzRszrlE6removexSgxF</USR><Declaration>mutating func remove(_ member: Self.Element) -&gt; Self.Element?</Declaration><CommentParts><Abstract><Para>Removes the given element and all elements subsumed by it.</Para></Abstract><Parameters><Parameter><Name>member</Name><Direction isExplicit=\"0\">in</Direction><Discussion><Para>The element of the set to remove.</Para></Discussion></Parameter></Parameters><ResultDiscussion><Para>The intersection of <codeVoice>[member]</codeVoice> and the set, if the intersection was nonempty; otherwise, <codeVoice>nil</codeVoice>.</Para></ResultDiscussion><Discussion><Para>In the following example, the <codeVoice>.priority</codeVoice> shipping option is removed from the <codeVoice>options</codeVoice> option set. Attempting to remove the same shipping option a second time results in <codeVoice>nil</codeVoice>, because <codeVoice>options</codeVoice> no longer contains <codeVoice>.priority</codeVoice> as a member.</Para><CodeListing language=\"swift\"><zCodeLineNumbered><![CDATA[var options: ShippingOptions = [.secondDay, .priority]]]></zCodeLineNumbered><zCodeLineNumbered><![CDATA[let priorityOption = options.remove(.priority)]]></zCodeLineNumbered><zCodeLineNumbered><![CDATA[print(priorityOption == .priority)]]></zCodeLineNumbered><zCodeLineNumbered><![CDATA[// Prints \"true\"]]></zCodeLineNumbered><zCodeLineNumbered></zCodeLineNumbered><zCodeLineNumbered><![CDATA[print(options.remove(.priority))]]></zCodeLineNumbered><zCodeLineNumbered><![CDATA[// Prints \"nil\"]]></zCodeLineNumbered><zCodeLineNumbered></zCodeLineNumbered></CodeListing><Para>In the next example, the <codeVoice>.express</codeVoice> element is passed to <codeVoice>remove(_:)</codeVoice>. Although <codeVoice>.express</codeVoice> is not a member of <codeVoice>options</codeVoice>, <codeVoice>.express</codeVoice> subsumes the remaining <codeVoice>.secondDay</codeVoice> element of the option set. Therefore, <codeVoice>options</codeVoice> is emptied and the intersection between <codeVoice>.express</codeVoice> and <codeVoice>options</codeVoice> is returned.</Para><CodeListing language=\"swift\"><zCodeLineNumbered><![CDATA[let expressOption = options.remove(.express)]]></zCodeLineNumbered><zCodeLineNumbered><![CDATA[print(expressOption == .express)]]></zCodeLineNumbered><zCodeLineNumbered><![CDATA[// Prints \"false\"]]></zCodeLineNumbered><zCodeLineNumbered><![CDATA[print(expressOption == .secondDay)]]></zCodeLineNumbered><zCodeLineNumbered><![CDATA[// Prints \"true\"]]></zCodeLineNumbered><zCodeLineNumbered></zCodeLineNumbered></CodeListing></Discussion></CommentParts></Function>",
        key.offset: 2396,
        key.length: 71,
        key.fully_annotated_decl: "<decl.function.method.instance><syntaxtype.attribute.builtin><syntaxtype.attribute.name>@discardableResult</syntaxtype.attribute.name></syntaxtype.attribute.builtin> <syntaxtype.attribute.builtin><syntaxtype.attribute.name>@_inlineable</syntaxtype.attribute.name></syntaxtype.attribute.builtin> <syntaxtype.keyword>mutating</syntaxtype.keyword> <syntaxtype.keyword>func</syntaxtype.keyword> <decl.name>remove</decl.name>(<decl.var.parameter><decl.var.parameter.argument_label>_</decl.var.parameter.argument_label> <decl.var.parameter.name>member</decl.var.parameter.name>: <decl.var.parameter.type><ref.struct usr=\"c:@E@FooRuncingOptions\">FooRuncingOptions</ref.struct></decl.var.parameter.type></decl.var.parameter>) -&gt; <decl.function.returntype><ref.struct usr=\"c:@E@FooRuncingOptions\">FooRuncingOptions</ref.struct>?</decl.function.returntype></decl.function.method.instance>",
        key.entities: [
          {
            key.kind: source.lang.swift.decl.var.local,
            key.keyword: "_",
            key.name: "member",
            key.offset: 2427,
            key.length: 17
          }
        ]
      },
      {
        key.kind: source.lang.swift.decl.function.method.instance,
        key.name: "update(with:)",
        key.usr: "s:s9OptionSetPs7ElementQzRszrlE6updatexSgx4with_tF::SYNTHESIZED::c:@E@FooRuncingOptions",
        key.original_usr: "s:s9OptionSetPs7ElementQzRszrlE6updatexSgx4with_tF",
        key.doc.full_as_xml: "<Function><Name>update(with:)</Name><USR>s:s9OptionSetPs7ElementQzRszrlE6updatexSgx4with_tF</USR><Declaration>mutating func update(with newMember: Self.Element) -&gt; Self.Element?</Declaration><CommentParts><Abstract><Para>Inserts the given element into the set.</Para></Abstract><ResultDiscussion><Para>The intersection of <codeVoice>[newMember]</codeVoice> and the set if the intersection was nonempty; otherwise, <codeVoice>nil</codeVoice>.</Para></ResultDiscussion><Discussion><Para>If <codeVoice>newMember</codeVoice> is not contained in the set but subsumes current members of the set, the subsumed members are returned.</Para><CodeListing language=\"swift\"><zCodeLineNumbered><![CDATA[var options: ShippingOptions = [.secondDay, .priority]]]></zCodeLineNumbered><zCodeLineNumbered><![CDATA[let replaced = options.update(with: .express)]]></zCodeLineNumbered><zCodeLineNumbered><![CDATA[print(replaced == .secondDay)]]></zCodeLineNumbered><zCodeLineNumbered><![CDATA[// Prints \"true\"]]></zCodeLineNumbered><zCodeLineNumbered></zCodeLineNumbered></CodeListing></Discussion></CommentParts></Function>",
        key.offset: 2473,
        key.length: 77,
        key.fully_annotated_decl: "<decl.function.method.instance><syntaxtype.attribute.builtin><syntaxtype.attribute.name>@discardableResult</syntaxtype.attribute.name></syntaxtype.attribute.builtin> <syntaxtype.attribute.builtin><syntaxtype.attribute.name>@_inlineable</syntaxtype.attribute.name></syntaxtype.attribute.builtin> <syntaxtype.keyword>mutating</syntaxtype.keyword> <syntaxtype.keyword>func</syntaxtype.keyword> <decl.name>update</decl.name>(<decl.var.parameter><decl.var.parameter.argument_label>with</decl.var.parameter.argument_label> <decl.var.parameter.name>newMember</decl.var.parameter.name>: <decl.var.parameter.type><ref.struct usr=\"c:@E@FooRuncingOptions\">FooRuncingOptions</ref.struct></decl.var.parameter.type></decl.var.parameter>) -&gt; <decl.function.returntype><ref.struct usr=\"c:@E@FooRuncingOptions\">FooRuncingOptions</ref.struct>?</decl.function.returntype></decl.function.method.instance>",
        key.entities: [
          {
            key.kind: source.lang.swift.decl.var.local,
            key.keyword: "with",
            key.name: "newMember",
            key.offset: 2510,
            key.length: 17
          }
        ]
      }
    ]
  },
  {
    key.kind: source.lang.swift.decl.extension.struct,
    key.generic_requirements: [
      {
        key.description: "Self.RawValue : FixedWidthInteger"
      }
    ],
    key.doc.full_as_xml: "<Other><Name></Name><Declaration>extension FooRuncingOptions where Self.RawValue : FixedWidthInteger</Declaration><CommentParts><Abstract><Para><codeVoice>OptionSet</codeVoice> requirements for which default implementations are supplied when <codeVoice>RawValue</codeVoice> conforms to <codeVoice>FixedWidthInteger</codeVoice>, which is the usual case.  Each distinct bit of an option set’s <codeVoice>.rawValue</codeVoice> corresponds to a disjoint value of the <codeVoice>OptionSet</codeVoice>.</Para></Abstract><Discussion><Note><Para>A type conforming to <codeVoice>OptionSet</codeVoice> can implement any of these initializers or methods, and those implementations will be used in lieu of these defaults.</Para></Note><List-Bullet><Item><Para><codeVoice>union</codeVoice> is implemented as a bitwise “or” (<codeVoice>|</codeVoice>) of <codeVoice>rawValue</codeVoice>s</Para></Item><Item><Para><codeVoice>intersection</codeVoice> is implemented as a bitwise “and” (<codeVoice>&amp;</codeVoice>) of <codeVoice>rawValue</codeVoice>s</Para></Item><Item><Para><codeVoice>symmetricDifference</codeVoice> is implemented as a bitwise “exclusive or” (<codeVoice>^</codeVoice>) of <codeVoice>rawValue</codeVoice>s</Para></Item></List-Bullet></Discussion></CommentParts></Other>",
    key.offset: 2554,
    key.length: 247,
    key.extends: {
      key.kind: source.lang.swift.ref.struct,
      key.name: "FooRuncingOptions",
      key.usr: "c:@E@FooRuncingOptions"
    },
    key.entities: [
      {
        key.kind: source.lang.swift.decl.function.constructor,
        key.name: "init()",
        key.usr: "s:s9OptionSetPss17FixedWidthInteger8RawValueRpzrlExycfc::SYNTHESIZED::c:@E@FooRuncingOptions",
        key.original_usr: "s:s9OptionSetPss17FixedWidthInteger8RawValueRpzrlExycfc",
        key.doc.full_as_xml: "<Function><Name>init()</Name><USR>s:s9OptionSetPss17FixedWidthInteger8RawValueRpzrlExycfc</USR><Declaration>convenience init()</Declaration><CommentParts><Abstract><Para>Creates an empty option set.</Para></Abstract><Discussion><Para>This initializer creates an option set with a raw value of zero.</Para></Discussion></CommentParts></Function>",
        key.offset: 2589,
        key.length: 18,
        key.fully_annotated_decl: "<decl.function.constructor><syntaxtype.attribute.builtin><syntaxtype.attribute.name>@_inlineable</syntaxtype.attribute.name></syntaxtype.attribute.builtin> <syntaxtype.keyword>convenience</syntaxtype.keyword> <syntaxtype.keyword>init</syntaxtype.keyword>()</decl.function.constructor>"
      },
      {
        key.kind: source.lang.swift.decl.function.method.instance,
        key.name: "formUnion(_:)",
        key.usr: "s:s9OptionSetPss17FixedWidthInteger8RawValueRpzrlE9formUnionyxF::SYNTHESIZED::c:@E@FooRuncingOptions",
        key.original_usr: "s:s9OptionSetPss17FixedWidthInteger8RawValueRpzrlE9formUnionyxF",
        key.doc.full_as_xml: "<Function><Name>formUnion(_:)</Name><USR>s:s9OptionSetPss17FixedWidthInteger8RawValueRpzrlE9formUnionyxF</USR><Declaration>mutating func formUnion(_ other: Self)</Declaration><CommentParts><Abstract><Para>Inserts the elements of another set into this option set.</Para></Abstract><Parameters><Parameter><Name>other</Name><Direction isExplicit=\"0\">in</Direction><Discussion><Para>An option set.</Para></Discussion></Parameter></Parameters><Discussion><Para>This method is implemented as a <codeVoice>|</codeVoice> (bitwise OR) operation on the two sets’ raw values.</Para></Discussion></CommentParts></Function>",
        key.offset: 2613,
        key.length: 51,
        key.fully_annotated_decl: "<decl.function.method.instance><syntaxtype.attribute.builtin><syntaxtype.attribute.name>@_inlineable</syntaxtype.attribute.name></syntaxtype.attribute.builtin> <syntaxtype.keyword>mutating</syntaxtype.keyword> <syntaxtype.keyword>func</syntaxtype.keyword> <decl.name>formUnion</decl.name>(<decl.var.parameter><decl.var.parameter.argument_label>_</decl.var.parameter.argument_label> <decl.var.parameter.name>other</decl.var.parameter.name>: <decl.var.parameter.type><ref.struct usr=\"c:@E@FooRuncingOptions\">FooRuncingOptions</ref.struct></decl.var.parameter.type></decl.var.parameter>)</decl.function.method.instance>",
        key.entities: [
          {
            key.kind: source.lang.swift.decl.var.local,
            key.keyword: "_",
            key.name: "other",
            key.offset: 2646,
            key.length: 17
          }
        ]
      },
      {
        key.kind: source.lang.swift.decl.function.method.instance,
        key.name: "formIntersection(_:)",
        key.usr: "s:s9OptionSetPss17FixedWidthInteger8RawValueRpzrlE16formIntersectionyxF::SYNTHESIZED::c:@E@FooRuncingOptions",
        key.original_usr: "s:s9OptionSetPss17FixedWidthInteger8RawValueRpzrlE16formIntersectionyxF",
        key.doc.full_as_xml: "<Function><Name>formIntersection(_:)</Name><USR>s:s9OptionSetPss17FixedWidthInteger8RawValueRpzrlE16formIntersectionyxF</USR><Declaration>mutating func formIntersection(_ other: Self)</Declaration><CommentParts><Abstract><Para>Removes all elements of this option set that are not also present in the given set.</Para></Abstract><Parameters><Parameter><Name>other</Name><Direction isExplicit=\"0\">in</Direction><Discussion><Para>An option set.</Para></Discussion></Parameter></Parameters><Discussion><Para>This method is implemented as a <codeVoice>&amp;</codeVoice> (bitwise AND) operation on the two sets’ raw values.</Para></Discussion></CommentParts></Function>",
        key.offset: 2670,
        key.length: 58,
        key.fully_annotated_decl: "<decl.function.method.instance><syntaxtype.attribute.builtin><syntaxtype.attribute.name>@_inlineable</syntaxtype.attribute.name></syntaxtype.attribute.builtin> <syntaxtype.keyword>mutating</syntaxtype.keyword> <syntaxtype.keyword>func</syntaxtype.keyword> <decl.name>formIntersection</decl.name>(<decl.var.parameter><decl.var.parameter.argument_label>_</decl.var.parameter.argument_label> <decl.var.parameter.name>other</decl.var.parameter.name>: <decl.var.parameter.type><ref.struct usr=\"c:@E@FooRuncingOptions\">FooRuncingOptions</ref.struct></decl.var.parameter.type></decl.var.parameter>)</decl.function.method.instance>",
        key.entities: [
          {
            key.kind: source.lang.swift.decl.var.local,
            key.keyword: "_",
            key.name: "other",
            key.offset: 2710,
            key.length: 17
          }
        ]
      },
      {
        key.kind: source.lang.swift.decl.function.method.instance,
        key.name: "formSymmetricDifference(_:)",
        key.usr: "s:s9OptionSetPss17FixedWidthInteger8RawValueRpzrlE23formSymmetricDifferenceyxF::SYNTHESIZED::c:@E@FooRuncingOptions",
        key.original_usr: "s:s9OptionSetPss17FixedWidthInteger8RawValueRpzrlE23formSymmetricDifferenceyxF",
        key.doc.full_as_xml: "<Function><Name>formSymmetricDifference(_:)</Name><USR>s:s9OptionSetPss17FixedWidthInteger8RawValueRpzrlE23formSymmetricDifferenceyxF</USR><Declaration>mutating func formSymmetricDifference(_ other: Self)</Declaration><CommentParts><Abstract><Para>Replaces this set with a new set containing all elements contained in either this set or the given set, but not in both.</Para></Abstract><Parameters><Parameter><Name>other</Name><Direction isExplicit=\"0\">in</Direction><Discussion><Para>An option set.</Para></Discussion></Parameter></Parameters><Discussion><Para>This method is implemented as a <codeVoice>^</codeVoice> (bitwise XOR) operation on the two sets’ raw values.</Para></Discussion></CommentParts></Function>",
        key.offset: 2734,
        key.length: 65,
        key.fully_annotated_decl: "<decl.function.method.instance><syntaxtype.attribute.builtin><syntaxtype.attribute.name>@_inlineable</syntaxtype.attribute.name></syntaxtype.attribute.builtin> <syntaxtype.keyword>mutating</syntaxtype.keyword> <syntaxtype.keyword>func</syntaxtype.keyword> <decl.name>formSymmetricDifference</decl.name>(<decl.var.parameter><decl.var.parameter.argument_label>_</decl.var.parameter.argument_label> <decl.var.parameter.name>other</decl.var.parameter.name>: <decl.var.parameter.type><ref.struct usr=\"c:@E@FooRuncingOptions\">FooRuncingOptions</ref.struct></decl.var.parameter.type></decl.var.parameter>)</decl.function.method.instance>",
        key.entities: [
          {
            key.kind: source.lang.swift.decl.var.local,
            key.keyword: "_",
            key.name: "other",
            key.offset: 2781,
            key.length: 17
          }
        ]
      }
    ]
  },
  {
    key.kind: source.lang.swift.decl.struct,
    key.name: "FooStruct1",
    key.usr: "c:@S@FooStruct1",
    key.offset: 2802,
    key.length: 105,
    key.fully_annotated_decl: "<decl.struct><syntaxtype.keyword>struct</syntaxtype.keyword> <decl.name>FooStruct1</decl.name></decl.struct>",
    key.entities: [
      {
        key.kind: source.lang.swift.decl.var.instance,
        key.name: "x",
        key.usr: "c:@S@FooStruct1@FI@x",
        key.offset: 2827,
        key.length: 12,
        key.fully_annotated_decl: "<decl.var.instance><syntaxtype.keyword>var</syntaxtype.keyword> <decl.name>x</decl.name>: <decl.var.type><ref.struct usr=\"s:s5Int32V\">Int32</ref.struct></decl.var.type></decl.var.instance>"
      },
      {
        key.kind: source.lang.swift.decl.var.instance,
        key.name: "y",
        key.usr: "c:@S@FooStruct1@FI@y",
        key.offset: 2845,
        key.length: 13,
        key.fully_annotated_decl: "<decl.var.instance><syntaxtype.keyword>var</syntaxtype.keyword> <decl.name>y</decl.name>: <decl.var.type><ref.struct usr=\"s:Sd\">Double</ref.struct></decl.var.type></decl.var.instance>"
      },
      {
        key.kind: source.lang.swift.decl.function.constructor,
        key.name: "init()",
        key.usr: "s:SC10FooStruct1VABycfc",
        key.offset: 2864,
        key.length: 6,
        key.fully_annotated_decl: "<decl.function.constructor><syntaxtype.keyword>init</syntaxtype.keyword>()</decl.function.constructor>"
      },
      {
        key.kind: source.lang.swift.decl.function.constructor,
        key.name: "init(x:y:)",
        key.usr: "s:SC10FooStruct1VABs5Int32V1x_Sd1ytcfc",
        key.offset: 2876,
        key.length: 29,
        key.fully_annotated_decl: "<decl.function.constructor><syntaxtype.keyword>init</syntaxtype.keyword>(<decl.var.parameter><decl.var.parameter.argument_label>x</decl.var.parameter.argument_label>: <decl.var.parameter.type><ref.struct usr=\"s:s5Int32V\">Int32</ref.struct></decl.var.parameter.type></decl.var.parameter>, <decl.var.parameter><decl.var.parameter.argument_label>y</decl.var.parameter.argument_label>: <decl.var.parameter.type><ref.struct usr=\"s:Sd\">Double</ref.struct></decl.var.parameter.type></decl.var.parameter>)</decl.function.constructor>",
        key.entities: [
          {
            key.kind: source.lang.swift.decl.var.local,
            key.keyword: "x",
            key.name: "x",
            key.offset: 2886,
            key.length: 5
          },
          {
            key.kind: source.lang.swift.decl.var.local,
            key.keyword: "y",
            key.name: "y",
            key.offset: 2898,
            key.length: 6
          }
        ]
      }
    ]
  },
  {
    key.kind: source.lang.swift.decl.typealias,
    key.name: "FooStruct1Pointer",
    key.usr: "c:Foo.h@T@FooStruct1Pointer",
    key.offset: 2908,
    key.length: 62,
    key.fully_annotated_decl: "<decl.typealias><syntaxtype.keyword>typealias</syntaxtype.keyword> <decl.name>FooStruct1Pointer</decl.name> = <ref.struct usr=\"s:Sp\">UnsafeMutablePointer</ref.struct>&lt;<ref.struct usr=\"c:@S@FooStruct1\">FooStruct1</ref.struct>&gt;</decl.typealias>",
    key.conforms: [
      {
        key.kind: source.lang.swift.ref.protocol,
        key.name: "Strideable",
        key.usr: "s:s10StrideableP"
      },
      {
        key.kind: source.lang.swift.ref.protocol,
        key.name: "Hashable",
        key.usr: "s:s8HashableP"
      },
      {
        key.kind: source.lang.swift.ref.protocol,
        key.name: "_Pointer",
        key.usr: "s:s8_PointerP"
      }
    ]
  },
  {
    key.kind: source.lang.swift.decl.struct,
    key.name: "FooStruct2",
    key.usr: "c:@S@FooStruct2",
    key.offset: 2971,
    key.length: 105,
    key.fully_annotated_decl: "<decl.struct><syntaxtype.keyword>struct</syntaxtype.keyword> <decl.name>FooStruct2</decl.name></decl.struct>",
    key.entities: [
      {
        key.kind: source.lang.swift.decl.var.instance,
        key.name: "x",
        key.usr: "c:@S@FooStruct2@FI@x",
        key.offset: 2996,
        key.length: 12,
        key.fully_annotated_decl: "<decl.var.instance><syntaxtype.keyword>var</syntaxtype.keyword> <decl.name>x</decl.name>: <decl.var.type><ref.struct usr=\"s:s5Int32V\">Int32</ref.struct></decl.var.type></decl.var.instance>"
      },
      {
        key.kind: source.lang.swift.decl.var.instance,
        key.name: "y",
        key.usr: "c:@S@FooStruct2@FI@y",
        key.offset: 3014,
        key.length: 13,
        key.fully_annotated_decl: "<decl.var.instance><syntaxtype.keyword>var</syntaxtype.keyword> <decl.name>y</decl.name>: <decl.var.type><ref.struct usr=\"s:Sd\">Double</ref.struct></decl.var.type></decl.var.instance>"
      },
      {
        key.kind: source.lang.swift.decl.function.constructor,
        key.name: "init()",
        key.usr: "s:SC10FooStruct2VABycfc",
        key.offset: 3033,
        key.length: 6,
        key.fully_annotated_decl: "<decl.function.constructor><syntaxtype.keyword>init</syntaxtype.keyword>()</decl.function.constructor>"
      },
      {
        key.kind: source.lang.swift.decl.function.constructor,
        key.name: "init(x:y:)",
        key.usr: "s:SC10FooStruct2VABs5Int32V1x_Sd1ytcfc",
        key.offset: 3045,
        key.length: 29,
        key.fully_annotated_decl: "<decl.function.constructor><syntaxtype.keyword>init</syntaxtype.keyword>(<decl.var.parameter><decl.var.parameter.argument_label>x</decl.var.parameter.argument_label>: <decl.var.parameter.type><ref.struct usr=\"s:s5Int32V\">Int32</ref.struct></decl.var.parameter.type></decl.var.parameter>, <decl.var.parameter><decl.var.parameter.argument_label>y</decl.var.parameter.argument_label>: <decl.var.parameter.type><ref.struct usr=\"s:Sd\">Double</ref.struct></decl.var.parameter.type></decl.var.parameter>)</decl.function.constructor>",
        key.entities: [
          {
            key.kind: source.lang.swift.decl.var.local,
            key.keyword: "x",
            key.name: "x",
            key.offset: 3055,
            key.length: 5
          },
          {
            key.kind: source.lang.swift.decl.var.local,
            key.keyword: "y",
            key.name: "y",
            key.offset: 3067,
            key.length: 6
          }
        ]
      }
    ]
  },
  {
    key.kind: source.lang.swift.decl.typealias,
    key.name: "FooStructTypedef1",
    key.usr: "c:Foo.h@T@FooStructTypedef1",
    key.offset: 3077,
    key.length: 40,
    key.fully_annotated_decl: "<decl.typealias><syntaxtype.keyword>typealias</syntaxtype.keyword> <decl.name>FooStructTypedef1</decl.name> = <ref.struct usr=\"c:@S@FooStruct2\">FooStruct2</ref.struct></decl.typealias>"
  },
  {
    key.kind: source.lang.swift.decl.struct,
    key.name: "FooStructTypedef2",
    key.usr: "c:@SA@FooStructTypedef2",
    key.offset: 3118,
    key.length: 112,
    key.fully_annotated_decl: "<decl.struct><syntaxtype.keyword>struct</syntaxtype.keyword> <decl.name>FooStructTypedef2</decl.name></decl.struct>",
    key.entities: [
      {
        key.kind: source.lang.swift.decl.var.instance,
        key.name: "x",
        key.usr: "c:@SA@FooStructTypedef2@FI@x",
        key.offset: 3150,
        key.length: 12,
        key.fully_annotated_decl: "<decl.var.instance><syntaxtype.keyword>var</syntaxtype.keyword> <decl.name>x</decl.name>: <decl.var.type><ref.struct usr=\"s:s5Int32V\">Int32</ref.struct></decl.var.type></decl.var.instance>"
      },
      {
        key.kind: source.lang.swift.decl.var.instance,
        key.name: "y",
        key.usr: "c:@SA@FooStructTypedef2@FI@y",
        key.offset: 3168,
        key.length: 13,
        key.fully_annotated_decl: "<decl.var.instance><syntaxtype.keyword>var</syntaxtype.keyword> <decl.name>y</decl.name>: <decl.var.type><ref.struct usr=\"s:Sd\">Double</ref.struct></decl.var.type></decl.var.instance>"
      },
      {
        key.kind: source.lang.swift.decl.function.constructor,
        key.name: "init()",
        key.usr: "s:SC17FooStructTypedef2VABycfc",
        key.offset: 3187,
        key.length: 6,
        key.fully_annotated_decl: "<decl.function.constructor><syntaxtype.keyword>init</syntaxtype.keyword>()</decl.function.constructor>"
      },
      {
        key.kind: source.lang.swift.decl.function.constructor,
        key.name: "init(x:y:)",
        key.usr: "s:SC17FooStructTypedef2VABs5Int32V1x_Sd1ytcfc",
        key.offset: 3199,
        key.length: 29,
        key.fully_annotated_decl: "<decl.function.constructor><syntaxtype.keyword>init</syntaxtype.keyword>(<decl.var.parameter><decl.var.parameter.argument_label>x</decl.var.parameter.argument_label>: <decl.var.parameter.type><ref.struct usr=\"s:s5Int32V\">Int32</ref.struct></decl.var.parameter.type></decl.var.parameter>, <decl.var.parameter><decl.var.parameter.argument_label>y</decl.var.parameter.argument_label>: <decl.var.parameter.type><ref.struct usr=\"s:Sd\">Double</ref.struct></decl.var.parameter.type></decl.var.parameter>)</decl.function.constructor>",
        key.entities: [
          {
            key.kind: source.lang.swift.decl.var.local,
            key.keyword: "x",
            key.name: "x",
            key.offset: 3209,
            key.length: 5
          },
          {
            key.kind: source.lang.swift.decl.var.local,
            key.keyword: "y",
            key.name: "y",
            key.offset: 3221,
            key.length: 6
          }
        ]
      }
    ]
  },
  {
    key.kind: source.lang.swift.decl.typealias,
    key.name: "FooTypedef1",
    key.usr: "c:Foo.h@T@FooTypedef1",
    key.doc.full_as_xml: "<Typedef file=Foo.h line=\"60\" column=\"13\"><Name>FooTypedef1</Name><USR>c:Foo.h@T@FooTypedef1</USR><Declaration>typealias FooTypedef1 = Int32</Declaration><Abstract><Para> Aaa.  FooTypedef1.  Bbb.</Para></Abstract></Typedef>",
    key.offset: 3231,
    key.length: 29,
    key.fully_annotated_decl: "<decl.typealias><syntaxtype.keyword>typealias</syntaxtype.keyword> <decl.name>FooTypedef1</decl.name> = <ref.struct usr=\"s:s5Int32V\">Int32</ref.struct></decl.typealias>",
    key.conforms: [
      {
        key.kind: source.lang.swift.ref.protocol,
        key.name: "FixedWidthInteger",
        key.usr: "s:s17FixedWidthIntegerP"
      },
      {
        key.kind: source.lang.swift.ref.protocol,
        key.name: "SignedInteger",
        key.usr: "s:s13SignedIntegerP"
      },
      {
        key.kind: source.lang.swift.ref.protocol,
        key.name: "_ExpressibleByBuiltinIntegerLiteral",
        key.usr: "s:s35_ExpressibleByBuiltinIntegerLiteralP"
      }
    ]
  },
  {
    key.kind: source.lang.swift.decl.var.global,
    key.name: "fooIntVar",
    key.usr: "c:@fooIntVar",
    key.doc.full_as_xml: "<Variable file=Foo.h line=\"63\" column=\"12\"><Name>fooIntVar</Name><USR>c:@fooIntVar</USR><Declaration>var fooIntVar: Int32</Declaration><Abstract><Para> Aaa.  fooIntVar.  Bbb.</Para></Abstract></Variable>",
    key.offset: 3261,
    key.length: 20,
    key.fully_annotated_decl: "<decl.var.global><syntaxtype.keyword>var</syntaxtype.keyword> <decl.name>fooIntVar</decl.name>: <decl.var.type><ref.struct usr=\"s:s5Int32V\">Int32</ref.struct></decl.var.type></decl.var.global>"
  },
  {
    key.kind: source.lang.swift.decl.function.free,
    key.name: "fooFunc1(_:)",
    key.usr: "c:@F@fooFunc1",
    key.doc.full_as_xml: "<Function file=Foo.h line=\"66\" column=\"5\"><Name>fooFunc1</Name><USR>c:@F@fooFunc1</USR><Declaration>func fooFunc1(_ a: Int32) -&gt; Int32</Declaration><Abstract><Para> Aaa.  fooFunc1.  Bbb.</Para></Abstract></Function>",
    key.offset: 3282,
    key.length: 34,
    key.fully_annotated_decl: "<decl.function.free><syntaxtype.keyword>func</syntaxtype.keyword> <decl.name>fooFunc1</decl.name>(<decl.var.parameter><decl.var.parameter.argument_label>_</decl.var.parameter.argument_label> <decl.var.parameter.name>a</decl.var.parameter.name>: <decl.var.parameter.type><ref.struct usr=\"s:s5Int32V\">Int32</ref.struct></decl.var.parameter.type></decl.var.parameter>) -&gt; <decl.function.returntype><ref.struct usr=\"s:s5Int32V\">Int32</ref.struct></decl.function.returntype></decl.function.free>",
    key.entities: [
      {
        key.kind: source.lang.swift.decl.var.local,
        key.keyword: "_",
        key.name: "a",
        key.offset: 3301,
        key.length: 5
      }
    ]
  },
  {
    key.kind: source.lang.swift.decl.function.free,
    key.name: "fooFunc1AnonymousParam(_:)",
    key.usr: "c:@F@fooFunc1AnonymousParam",
    key.offset: 3317,
    key.length: 48,
    key.fully_annotated_decl: "<decl.function.free><syntaxtype.keyword>func</syntaxtype.keyword> <decl.name>fooFunc1AnonymousParam</decl.name>(<decl.var.parameter><decl.var.parameter.argument_label>_</decl.var.parameter.argument_label>: <decl.var.parameter.type><ref.struct usr=\"s:s5Int32V\">Int32</ref.struct></decl.var.parameter.type></decl.var.parameter>) -&gt; <decl.function.returntype><ref.struct usr=\"s:s5Int32V\">Int32</ref.struct></decl.function.returntype></decl.function.free>",
    key.entities: [
      {
        key.kind: source.lang.swift.decl.var.local,
        key.keyword: "_",
        key.offset: 3350,
        key.length: 5
      }
    ]
  },
  {
    key.kind: source.lang.swift.decl.function.free,
    key.name: "fooFunc3(_:_:_:_:)",
    key.usr: "c:@F@fooFunc3",
    key.offset: 3366,
    key.length: 94,
    key.fully_annotated_decl: "<decl.function.free><syntaxtype.keyword>func</syntaxtype.keyword> <decl.name>fooFunc3</decl.name>(<decl.var.parameter><decl.var.parameter.argument_label>_</decl.var.parameter.argument_label> <decl.var.parameter.name>a</decl.var.parameter.name>: <decl.var.parameter.type><ref.struct usr=\"s:s5Int32V\">Int32</ref.struct></decl.var.parameter.type></decl.var.parameter>, <decl.var.parameter><decl.var.parameter.argument_label>_</decl.var.parameter.argument_label> <decl.var.parameter.name>b</decl.var.parameter.name>: <decl.var.parameter.type><ref.struct usr=\"s:Sf\">Float</ref.struct></decl.var.parameter.type></decl.var.parameter>, <decl.var.parameter><decl.var.parameter.argument_label>_</decl.var.parameter.argument_label> <decl.var.parameter.name>c</decl.var.parameter.name>: <decl.var.parameter.type><ref.struct usr=\"s:Sd\">Double</ref.struct></decl.var.parameter.type></decl.var.parameter>, <decl.var.parameter><decl.var.parameter.argument_label>_</decl.var.parameter.argument_label> <decl.var.parameter.name>d</decl.var.parameter.name>: <decl.var.parameter.type><ref.struct usr=\"s:Sp\">UnsafeMutablePointer</ref.struct>&lt;<ref.struct usr=\"s:s5Int32V\">Int32</ref.struct>&gt;!</decl.var.parameter.type></decl.var.parameter>) -&gt; <decl.function.returntype><ref.struct usr=\"s:s5Int32V\">Int32</ref.struct></decl.function.returntype></decl.function.free>",
    key.entities: [
      {
        key.kind: source.lang.swift.decl.var.local,
        key.keyword: "_",
        key.name: "a",
        key.offset: 3385,
        key.length: 5
      },
      {
        key.kind: source.lang.swift.decl.var.local,
        key.keyword: "_",
        key.name: "b",
        key.offset: 3397,
        key.length: 5
      },
      {
        key.kind: source.lang.swift.decl.var.local,
        key.keyword: "_",
        key.name: "c",
        key.offset: 3409,
        key.length: 6
      },
      {
        key.kind: source.lang.swift.decl.var.local,
        key.keyword: "_",
        key.name: "d",
        key.offset: 3422,
        key.length: 28
      }
    ]
  },
  {
    key.kind: source.lang.swift.decl.function.free,
    key.name: "fooFuncWithBlock(_:)",
    key.usr: "c:@F@fooFuncWithBlock",
    key.offset: 3461,
    key.length: 49,
    key.fully_annotated_decl: "<decl.function.free><syntaxtype.keyword>func</syntaxtype.keyword> <decl.name>fooFuncWithBlock</decl.name>(<decl.var.parameter><decl.var.parameter.argument_label>_</decl.var.parameter.argument_label> <decl.var.parameter.name>blk</decl.var.parameter.name>: <decl.var.parameter.type>((<ref.struct usr=\"s:Sf\">Float</ref.struct>) -&gt; <decl.function.returntype><ref.struct usr=\"s:s5Int32V\">Int32</ref.struct></decl.function.returntype>)!</decl.var.parameter.type></decl.var.parameter>)</decl.function.free>",
    key.entities: [
      {
        key.kind: source.lang.swift.decl.var.local,
        key.keyword: "_",
        key.name: "blk",
        key.offset: 3490,
        key.length: 19
      }
    ]
  },
  {
    key.kind: source.lang.swift.decl.function.free,
    key.name: "fooFuncWithFunctionPointer(_:)",
    key.usr: "c:@F@fooFuncWithFunctionPointer",
    key.offset: 3511,
    key.length: 60,
    key.fully_annotated_decl: "<decl.function.free><syntaxtype.keyword>func</syntaxtype.keyword> <decl.name>fooFuncWithFunctionPointer</decl.name>(<decl.var.parameter><decl.var.parameter.argument_label>_</decl.var.parameter.argument_label> <decl.var.parameter.name>fptr</decl.var.parameter.name>: <decl.var.parameter.type>((<ref.struct usr=\"s:Sf\">Float</ref.struct>) -&gt; <decl.function.returntype><ref.struct usr=\"s:s5Int32V\">Int32</ref.struct></decl.function.returntype>)!</decl.var.parameter.type></decl.var.parameter>)</decl.function.free>",
    key.entities: [
      {
        key.kind: source.lang.swift.decl.var.local,
        key.keyword: "_",
        key.name: "fptr",
        key.offset: 3551,
        key.length: 19
      }
    ]
  },
  {
    key.kind: source.lang.swift.decl.function.free,
    key.name: "fooFuncNoreturn1()",
    key.usr: "c:@F@fooFuncNoreturn1",
    key.offset: 3572,
    key.length: 32,
    key.fully_annotated_decl: "<decl.function.free><syntaxtype.keyword>func</syntaxtype.keyword> <decl.name>fooFuncNoreturn1</decl.name>() -&gt; <decl.function.returntype><ref.enum usr=\"s:s5NeverO\">Never</ref.enum></decl.function.returntype></decl.function.free>"
  },
  {
    key.kind: source.lang.swift.decl.function.free,
    key.name: "fooFuncNoreturn2()",
    key.usr: "c:@F@fooFuncNoreturn2",
    key.offset: 3605,
    key.length: 32,
    key.fully_annotated_decl: "<decl.function.free><syntaxtype.keyword>func</syntaxtype.keyword> <decl.name>fooFuncNoreturn2</decl.name>() -&gt; <decl.function.returntype><ref.enum usr=\"s:s5NeverO\">Never</ref.enum></decl.function.returntype></decl.function.free>"
  },
  {
    key.kind: source.lang.swift.decl.function.free,
    key.name: "fooFuncWithComment1()",
    key.usr: "c:@F@fooFuncWithComment1",
    key.doc.full_as_xml: "<Function file=Foo.h line=\"89\" column=\"6\"><Name>fooFuncWithComment1</Name><USR>c:@F@fooFuncWithComment1</USR><Declaration>func fooFuncWithComment1()</Declaration><Abstract><Para> Aaa.  fooFuncWithComment1.  Bbb. Ccc.</Para></Abstract><Discussion><Para> Ddd.</Para></Discussion></Function>",
    key.offset: 3638,
    key.length: 26,
    key.fully_annotated_decl: "<decl.function.free><syntaxtype.keyword>func</syntaxtype.keyword> <decl.name>fooFuncWithComment1</decl.name>()</decl.function.free>"
  },
  {
    key.kind: source.lang.swift.decl.function.free,
    key.name: "fooFuncWithComment2()",
    key.usr: "c:@F@fooFuncWithComment2",
    key.doc.full_as_xml: "<Function file=Foo.h line=\"94\" column=\"6\"><Name>fooFuncWithComment2</Name><USR>c:@F@fooFuncWithComment2</USR><Declaration>func fooFuncWithComment2()</Declaration><Abstract><Para>  Aaa.  fooFuncWithComment2.  Bbb.</Para></Abstract></Function>",
    key.offset: 3665,
    key.length: 26,
    key.fully_annotated_decl: "<decl.function.free><syntaxtype.keyword>func</syntaxtype.keyword> <decl.name>fooFuncWithComment2</decl.name>()</decl.function.free>"
  },
  {
    key.kind: source.lang.swift.decl.function.free,
    key.name: "fooFuncWithComment3()",
    key.usr: "c:@F@fooFuncWithComment3",
    key.doc.full_as_xml: "<Function file=Foo.h line=\"102\" column=\"6\"><Name>fooFuncWithComment3</Name><USR>c:@F@fooFuncWithComment3</USR><Declaration>func fooFuncWithComment3()</Declaration><Abstract><Para> Aaa.  fooFuncWithComment3.  Bbb.</Para></Abstract><Discussion><Para> Ccc.</Para></Discussion></Function>",
    key.offset: 3692,
    key.length: 26,
    key.fully_annotated_decl: "<decl.function.free><syntaxtype.keyword>func</syntaxtype.keyword> <decl.name>fooFuncWithComment3</decl.name>()</decl.function.free>"
  },
  {
    key.kind: source.lang.swift.decl.function.free,
    key.name: "fooFuncWithComment4()",
    key.usr: "c:@F@fooFuncWithComment4",
    key.doc.full_as_xml: "<Function file=Foo.h line=\"108\" column=\"6\"><Name>fooFuncWithComment4</Name><USR>c:@F@fooFuncWithComment4</USR><Declaration>func fooFuncWithComment4()</Declaration><Abstract><Para> Aaa.  fooFuncWithComment4.  Bbb.</Para></Abstract><Discussion><Para> Ddd.</Para></Discussion></Function>",
    key.offset: 3719,
    key.length: 26,
    key.fully_annotated_decl: "<decl.function.free><syntaxtype.keyword>func</syntaxtype.keyword> <decl.name>fooFuncWithComment4</decl.name>()</decl.function.free>"
  },
  {
    key.kind: source.lang.swift.decl.function.free,
    key.name: "fooFuncWithComment5()",
    key.usr: "c:@F@fooFuncWithComment5",
    key.doc.full_as_xml: "<Function file=Foo.h line=\"114\" column=\"6\"><Name>fooFuncWithComment5</Name><USR>c:@F@fooFuncWithComment5</USR><Declaration>func fooFuncWithComment5()</Declaration><Abstract><Para> Aaa.  fooFuncWithComment5.  Bbb. Ccc.</Para></Abstract><Discussion><Para> Ddd.</Para></Discussion></Function>",
    key.offset: 3746,
    key.length: 26,
    key.fully_annotated_decl: "<decl.function.free><syntaxtype.keyword>func</syntaxtype.keyword> <decl.name>fooFuncWithComment5</decl.name>()</decl.function.free>"
  },
  {
    key.kind: source.lang.swift.decl.function.free,
    key.name: "redeclaredInMultipleModulesFunc1(_:)",
    key.usr: "c:@F@redeclaredInMultipleModulesFunc1",
    key.doc.full_as_xml: "<Function file=Foo.h line=\"118\" column=\"5\"><Name>redeclaredInMultipleModulesFunc1</Name><USR>c:@F@redeclaredInMultipleModulesFunc1</USR><Declaration>func redeclaredInMultipleModulesFunc1(_ a: Int32) -&gt; Int32</Declaration><Abstract><Para> Aaa.  redeclaredInMultipleModulesFunc1.  Bbb.</Para></Abstract></Function>",
    key.offset: 3773,
    key.length: 58,
    key.fully_annotated_decl: "<decl.function.free><syntaxtype.keyword>func</syntaxtype.keyword> <decl.name>redeclaredInMultipleModulesFunc1</decl.name>(<decl.var.parameter><decl.var.parameter.argument_label>_</decl.var.parameter.argument_label> <decl.var.parameter.name>a</decl.var.parameter.name>: <decl.var.parameter.type><ref.struct usr=\"s:s5Int32V\">Int32</ref.struct></decl.var.parameter.type></decl.var.parameter>) -&gt; <decl.function.returntype><ref.struct usr=\"s:s5Int32V\">Int32</ref.struct></decl.function.returntype></decl.function.free>",
    key.entities: [
      {
        key.kind: source.lang.swift.decl.var.local,
        key.keyword: "_",
        key.name: "a",
        key.offset: 3816,
        key.length: 5
      }
    ]
  },
  {
    key.kind: source.lang.swift.decl.protocol,
    key.name: "FooProtocolBase",
    key.usr: "c:objc(pl)FooProtocolBase",
    key.doc.full_as_xml: "<Other file=Foo.h line=\"121\" column=\"11\"><Name>FooProtocolBase</Name><USR>c:objc(pl)FooProtocolBase</USR><Declaration>protocol FooProtocolBase</Declaration><Abstract><Para> Aaa.  FooProtocolBase.  Bbb.</Para></Abstract></Other>",
    key.offset: 3832,
    key.length: 301,
    key.fully_annotated_decl: "<decl.protocol><syntaxtype.keyword>protocol</syntaxtype.keyword> <decl.name>FooProtocolBase</decl.name></decl.protocol>",
    key.entities: [
      {
        key.kind: source.lang.swift.decl.function.method.instance,
        key.name: "fooProtoFunc()",
        key.usr: "c:objc(pl)FooProtocolBase(im)fooProtoFunc",
        key.doc.full_as_xml: "<Function isInstanceMethod=\"1\" file=Foo.h line=\"125\" column=\"1\"><Name>fooProtoFunc</Name><USR>c:objc(pl)FooProtocolBase(im)fooProtoFunc</USR><Declaration>func fooProtoFunc()</Declaration><Abstract><Para> Aaa.  fooProtoFunc.  Bbb. Ccc.</Para></Abstract></Function>",
        key.offset: 3864,
        key.length: 19,
        key.fully_annotated_decl: "<decl.function.method.instance><syntaxtype.keyword>func</syntaxtype.keyword> <decl.name>fooProtoFunc</decl.name>()</decl.function.method.instance>"
      },
      {
        key.kind: source.lang.swift.decl.function.method.instance,
        key.name: "fooProtoFuncWithExtraIndentation1()",
        key.usr: "c:objc(pl)FooProtocolBase(im)fooProtoFuncWithExtraIndentation1",
        key.doc.full_as_xml: "<Function isInstanceMethod=\"1\" file=Foo.h line=\"129\" column=\"3\"><Name>fooProtoFuncWithExtraIndentation1</Name><USR>c:objc(pl)FooProtocolBase(im)fooProtoFuncWithExtraIndentation1</USR><Declaration>func fooProtoFuncWithExtraIndentation1()</Declaration><Abstract><Para> Aaa.  fooProtoFuncWithExtraIndentation1.  Bbb. Ccc.</Para></Abstract></Function>",
        key.offset: 3889,
        key.length: 40,
        key.fully_annotated_decl: "<decl.function.method.instance><syntaxtype.keyword>func</syntaxtype.keyword> <decl.name>fooProtoFuncWithExtraIndentation1</decl.name>()</decl.function.method.instance>"
      },
      {
        key.kind: source.lang.swift.decl.function.method.instance,
        key.name: "fooProtoFuncWithExtraIndentation2()",
        key.usr: "c:objc(pl)FooProtocolBase(im)fooProtoFuncWithExtraIndentation2",
        key.doc.full_as_xml: "<Function isInstanceMethod=\"1\" file=Foo.h line=\"135\" column=\"3\"><Name>fooProtoFuncWithExtraIndentation2</Name><USR>c:objc(pl)FooProtocolBase(im)fooProtoFuncWithExtraIndentation2</USR><Declaration>func fooProtoFuncWithExtraIndentation2()</Declaration><Abstract><Para> Aaa.  fooProtoFuncWithExtraIndentation2.  Bbb. Ccc.</Para></Abstract></Function>",
        key.offset: 3935,
        key.length: 40,
        key.fully_annotated_decl: "<decl.function.method.instance><syntaxtype.keyword>func</syntaxtype.keyword> <decl.name>fooProtoFuncWithExtraIndentation2</decl.name>()</decl.function.method.instance>"
      },
      {
        key.kind: source.lang.swift.decl.function.method.static,
        key.name: "fooProtoClassFunc()",
        key.usr: "c:objc(pl)FooProtocolBase(cm)fooProtoClassFunc",
        key.offset: 3981,
        key.length: 31,
        key.fully_annotated_decl: "<decl.function.method.static><syntaxtype.keyword>static</syntaxtype.keyword> <syntaxtype.keyword>func</syntaxtype.keyword> <decl.name>fooProtoClassFunc</decl.name>()</decl.function.method.static>"
      },
      {
        key.kind: source.lang.swift.decl.var.instance,
        key.name: "fooProperty1",
        key.usr: "c:objc(pl)FooProtocolBase(py)fooProperty1",
        key.offset: 4018,
        key.length: 35,
        key.fully_annotated_decl: "<decl.var.instance><syntaxtype.keyword>var</syntaxtype.keyword> <decl.name>fooProperty1</decl.name>: <decl.var.type><ref.struct usr=\"s:s5Int32V\">Int32</ref.struct></decl.var.type> { <syntaxtype.keyword>get</syntaxtype.keyword> <syntaxtype.keyword>set</syntaxtype.keyword> }</decl.var.instance>"
      },
      {
        key.kind: source.lang.swift.decl.var.instance,
        key.name: "fooProperty2",
        key.usr: "c:objc(pl)FooProtocolBase(py)fooProperty2",
        key.offset: 4059,
        key.length: 35,
        key.fully_annotated_decl: "<decl.var.instance><syntaxtype.keyword>var</syntaxtype.keyword> <decl.name>fooProperty2</decl.name>: <decl.var.type><ref.struct usr=\"s:s5Int32V\">Int32</ref.struct></decl.var.type> { <syntaxtype.keyword>get</syntaxtype.keyword> <syntaxtype.keyword>set</syntaxtype.keyword> }</decl.var.instance>"
      },
      {
        key.kind: source.lang.swift.decl.var.instance,
        key.name: "fooProperty3",
        key.usr: "c:objc(pl)FooProtocolBase(py)fooProperty3",
        key.offset: 4100,
        key.length: 31,
        key.fully_annotated_decl: "<decl.var.instance><syntaxtype.keyword>var</syntaxtype.keyword> <decl.name>fooProperty3</decl.name>: <decl.var.type><ref.struct usr=\"s:s5Int32V\">Int32</ref.struct></decl.var.type> { <syntaxtype.keyword>get</syntaxtype.keyword> }</decl.var.instance>"
      }
    ]
  },
  {
    key.kind: source.lang.swift.decl.protocol,
    key.name: "FooProtocolDerived",
    key.usr: "c:objc(pl)FooProtocolDerived",
    key.offset: 4134,
    key.length: 49,
    key.fully_annotated_decl: "<decl.protocol><syntaxtype.keyword>protocol</syntaxtype.keyword> <decl.name>FooProtocolDerived</decl.name> : <ref.protocol usr=\"c:objc(pl)FooProtocolBase\">FooProtocolBase</ref.protocol></decl.protocol>",
    key.conforms: [
      {
        key.kind: source.lang.swift.ref.protocol,
        key.name: "FooProtocolBase",
        key.usr: "c:objc(pl)FooProtocolBase"
      }
    ]
  },
  {
    key.kind: source.lang.swift.decl.class,
    key.name: "FooClassBase",
    key.usr: "c:objc(cs)FooClassBase",
    key.offset: 4184,
    key.length: 392,
    key.fully_annotated_decl: "<decl.class><syntaxtype.keyword>class</syntaxtype.keyword> <decl.name>FooClassBase</decl.name></decl.class>",
    key.entities: [
      {
        key.kind: source.lang.swift.decl.function.method.instance,
        key.name: "fooBaseInstanceFunc0()",
        key.usr: "c:objc(cs)FooClassBase(im)fooBaseInstanceFunc0",
        key.offset: 4210,
        key.length: 27,
        key.fully_annotated_decl: "<decl.function.method.instance><syntaxtype.keyword>func</syntaxtype.keyword> <decl.name>fooBaseInstanceFunc0</decl.name>()</decl.function.method.instance>"
      },
      {
        key.kind: source.lang.swift.decl.function.method.instance,
        key.name: "fooBaseInstanceFunc1(_:)",
        key.usr: "c:objc(cs)FooClassBase(im)fooBaseInstanceFunc1:",
        key.offset: 4243,
        key.length: 60,
        key.fully_annotated_decl: "<decl.function.method.instance><syntaxtype.keyword>func</syntaxtype.keyword> <decl.name>fooBaseInstanceFunc1</decl.name>(<decl.var.parameter><decl.var.parameter.argument_label>_</decl.var.parameter.argument_label> <decl.var.parameter.name>anObject</decl.var.parameter.name>: <decl.var.parameter.type>Any!</decl.var.parameter.type></decl.var.parameter>) -&gt; <decl.function.returntype><ref.class usr=\"c:objc(cs)FooClassBase\">FooClassBase</ref.class>!</decl.function.returntype></decl.function.method.instance>",
        key.entities: [
          {
            key.kind: source.lang.swift.decl.var.local,
            key.keyword: "_",
            key.name: "anObject",
            key.offset: 4281,
            key.length: 4
          }
        ]
      },
      {
        key.kind: source.lang.swift.decl.function.constructor,
        key.name: "init()",
        key.usr: "c:objc(cs)FooClassBase(im)init",
        key.offset: 4309,
        key.length: 7,
        key.fully_annotated_decl: "<decl.function.constructor><syntaxtype.keyword>init</syntaxtype.keyword>!()</decl.function.constructor>"
      },
      {
        key.kind: source.lang.swift.decl.function.constructor,
        key.name: "init(float:)",
        key.usr: "c:objc(cs)FooClassBase(im)initWithFloat:",
        key.offset: 4322,
        key.length: 33,
        key.fully_annotated_decl: "<decl.function.constructor><syntaxtype.keyword>convenience</syntaxtype.keyword> <syntaxtype.keyword>init</syntaxtype.keyword>!(<decl.var.parameter><decl.var.parameter.argument_label>float</decl.var.parameter.argument_label> <decl.var.parameter.name>f</decl.var.parameter.name>: <decl.var.parameter.type><ref.struct usr=\"s:Sf\">Float</ref.struct></decl.var.parameter.type></decl.var.parameter>)</decl.function.constructor>",
        key.entities: [
          {
            key.kind: source.lang.swift.decl.var.local,
            key.keyword: "float",
            key.name: "f",
            key.offset: 4349,
            key.length: 5
          }
        ]
      },
      {
        key.kind: source.lang.swift.decl.function.method.instance,
        key.name: "fooBaseInstanceFuncOverridden()",
        key.usr: "c:objc(cs)FooClassBase(im)fooBaseInstanceFuncOverridden",
        key.offset: 4361,
        key.length: 36,
        key.fully_annotated_decl: "<decl.function.method.instance><syntaxtype.keyword>func</syntaxtype.keyword> <decl.name>fooBaseInstanceFuncOverridden</decl.name>()</decl.function.method.instance>"
      },
      {
        key.kind: source.lang.swift.decl.function.method.class,
        key.name: "fooBaseClassFunc0()",
        key.usr: "c:objc(cs)FooClassBase(cm)fooBaseClassFunc0",
        key.offset: 4403,
        key.length: 30,
        key.fully_annotated_decl: "<decl.function.method.class><syntaxtype.keyword>class</syntaxtype.keyword> <syntaxtype.keyword>func</syntaxtype.keyword> <decl.name>fooBaseClassFunc0</decl.name>()</decl.function.method.class>"
      },
      {
        key.kind: source.lang.swift.decl.function.method.instance,
        key.name: "_internalMeth1()",
        key.usr: "c:objc(cs)FooClassBase(im)_internalMeth1",
<<<<<<< HEAD
        key.offset: 5048,
=======
        key.offset: 4439,
>>>>>>> aad14e3c
        key.length: 29,
        key.fully_annotated_decl: "<decl.function.method.instance><syntaxtype.keyword>func</syntaxtype.keyword> <decl.name>_internalMeth1</decl.name>() -&gt; <decl.function.returntype>Any!</decl.function.returntype></decl.function.method.instance>"
      },
      {
        key.kind: source.lang.swift.decl.function.method.instance,
        key.name: "_internalMeth2()",
        key.usr: "c:objc(cs)FooClassBase(im)_internalMeth2",
        key.offset: 4474,
        key.length: 29,
        key.fully_annotated_decl: "<decl.function.method.instance><syntaxtype.keyword>func</syntaxtype.keyword> <decl.name>_internalMeth2</decl.name>() -&gt; <decl.function.returntype>Any!</decl.function.returntype></decl.function.method.instance>"
      },
      {
        key.kind: source.lang.swift.decl.function.method.instance,
        key.name: "nonInternalMeth()",
        key.usr: "c:objc(cs)FooClassBase(im)nonInternalMeth",
        key.offset: 4509,
        key.length: 30,
        key.fully_annotated_decl: "<decl.function.method.instance><syntaxtype.keyword>func</syntaxtype.keyword> <decl.name>nonInternalMeth</decl.name>() -&gt; <decl.function.returntype>Any!</decl.function.returntype></decl.function.method.instance>"
      },
      {
        key.kind: source.lang.swift.decl.function.method.instance,
        key.name: "_internalMeth3()",
        key.usr: "c:objc(cs)FooClassBase(im)_internalMeth3",
<<<<<<< HEAD
        key.offset: 5154,
=======
        key.offset: 4545,
>>>>>>> aad14e3c
        key.length: 29,
        key.fully_annotated_decl: "<decl.function.method.instance><syntaxtype.keyword>func</syntaxtype.keyword> <decl.name>_internalMeth3</decl.name>() -&gt; <decl.function.returntype>Any!</decl.function.returntype></decl.function.method.instance>"
      }
    ]
  },
  {
    key.kind: source.lang.swift.decl.class,
    key.name: "FooClassDerived",
    key.usr: "c:objc(cs)FooClassDerived",
    key.doc.full_as_xml: "<Other file=Foo.h line=\"158\" column=\"12\"><Name>FooClassDerived</Name><USR>c:objc(cs)FooClassDerived</USR><Declaration>class FooClassDerived : FooClassBase, FooProtocolDerived</Declaration><Abstract><Para> Aaa.  FooClassDerived.  Bbb.</Para></Abstract></Other>",
    key.offset: 4577,
    key.length: 493,
    key.fully_annotated_decl: "<decl.class><syntaxtype.keyword>class</syntaxtype.keyword> <decl.name>FooClassDerived</decl.name> : <ref.class usr=\"c:objc(cs)FooClassBase\">FooClassBase</ref.class>, <ref.protocol usr=\"c:objc(pl)FooProtocolDerived\">FooProtocolDerived</ref.protocol></decl.class>",
    key.inherits: [
      {
        key.kind: source.lang.swift.ref.class,
        key.name: "FooClassBase",
        key.usr: "c:objc(cs)FooClassBase"
      }
    ],
    key.conforms: [
      {
        key.kind: source.lang.swift.ref.protocol,
        key.name: "FooProtocolDerived",
        key.usr: "c:objc(pl)FooProtocolDerived"
      }
    ],
    key.entities: [
      {
        key.kind: source.lang.swift.decl.var.instance,
        key.name: "fooProperty1",
        key.usr: "c:objc(cs)FooClassDerived(py)fooProperty1",
        key.offset: 4641,
        key.length: 23,
        key.fully_annotated_decl: "<decl.var.instance><syntaxtype.keyword>var</syntaxtype.keyword> <decl.name>fooProperty1</decl.name>: <decl.var.type><ref.struct usr=\"s:s5Int32V\">Int32</ref.struct></decl.var.type> { <syntaxtype.keyword>get</syntaxtype.keyword> <syntaxtype.keyword>set</syntaxtype.keyword> }</decl.var.instance>"
      },
      {
        key.kind: source.lang.swift.decl.var.instance,
        key.name: "fooProperty2",
        key.usr: "c:objc(cs)FooClassDerived(py)fooProperty2",
        key.offset: 4670,
        key.length: 23,
        key.fully_annotated_decl: "<decl.var.instance><syntaxtype.keyword>var</syntaxtype.keyword> <decl.name>fooProperty2</decl.name>: <decl.var.type><ref.struct usr=\"s:s5Int32V\">Int32</ref.struct></decl.var.type> { <syntaxtype.keyword>get</syntaxtype.keyword> <syntaxtype.keyword>set</syntaxtype.keyword> }</decl.var.instance>"
      },
      {
        key.kind: source.lang.swift.decl.var.instance,
        key.name: "fooProperty3",
        key.usr: "c:objc(cs)FooClassDerived(py)fooProperty3",
        key.offset: 4699,
        key.length: 31,
        key.fully_annotated_decl: "<decl.var.instance><syntaxtype.keyword>var</syntaxtype.keyword> <decl.name>fooProperty3</decl.name>: <decl.var.type><ref.struct usr=\"s:s5Int32V\">Int32</ref.struct></decl.var.type> { <syntaxtype.keyword>get</syntaxtype.keyword> }</decl.var.instance>"
      },
      {
        key.kind: source.lang.swift.decl.function.method.instance,
        key.name: "fooInstanceFunc0()",
        key.usr: "c:objc(cs)FooClassDerived(im)fooInstanceFunc0",
        key.offset: 4736,
        key.length: 23,
        key.fully_annotated_decl: "<decl.function.method.instance><syntaxtype.keyword>func</syntaxtype.keyword> <decl.name>fooInstanceFunc0</decl.name>()</decl.function.method.instance>"
      },
      {
        key.kind: source.lang.swift.decl.function.method.instance,
        key.name: "fooInstanceFunc1(_:)",
        key.usr: "c:objc(cs)FooClassDerived(im)fooInstanceFunc1:",
        key.offset: 4765,
        key.length: 33,
        key.fully_annotated_decl: "<decl.function.method.instance><syntaxtype.keyword>func</syntaxtype.keyword> <decl.name>fooInstanceFunc1</decl.name>(<decl.var.parameter><decl.var.parameter.argument_label>_</decl.var.parameter.argument_label> <decl.var.parameter.name>a</decl.var.parameter.name>: <decl.var.parameter.type><ref.struct usr=\"s:s5Int32V\">Int32</ref.struct></decl.var.parameter.type></decl.var.parameter>)</decl.function.method.instance>",
        key.entities: [
          {
            key.kind: source.lang.swift.decl.var.local,
            key.keyword: "_",
            key.name: "a",
            key.offset: 4792,
            key.length: 5
          }
        ]
      },
      {
        key.kind: source.lang.swift.decl.function.method.instance,
        key.name: "fooInstanceFunc2(_:withB:)",
        key.usr: "c:objc(cs)FooClassDerived(im)fooInstanceFunc2:withB:",
        key.offset: 4804,
        key.length: 49,
        key.fully_annotated_decl: "<decl.function.method.instance><syntaxtype.keyword>func</syntaxtype.keyword> <decl.name>fooInstanceFunc2</decl.name>(<decl.var.parameter><decl.var.parameter.argument_label>_</decl.var.parameter.argument_label> <decl.var.parameter.name>a</decl.var.parameter.name>: <decl.var.parameter.type><ref.struct usr=\"s:s5Int32V\">Int32</ref.struct></decl.var.parameter.type></decl.var.parameter>, <decl.var.parameter><decl.var.parameter.argument_label>withB</decl.var.parameter.argument_label> <decl.var.parameter.name>b</decl.var.parameter.name>: <decl.var.parameter.type><ref.struct usr=\"s:s5Int32V\">Int32</ref.struct></decl.var.parameter.type></decl.var.parameter>)</decl.function.method.instance>",
        key.entities: [
          {
            key.kind: source.lang.swift.decl.var.local,
            key.keyword: "_",
            key.name: "a",
            key.offset: 4831,
            key.length: 5
          },
          {
            key.kind: source.lang.swift.decl.var.local,
            key.keyword: "withB",
            key.name: "b",
            key.offset: 4847,
            key.length: 5
          }
        ]
      },
      {
        key.kind: source.lang.swift.decl.function.method.instance,
        key.name: "fooBaseInstanceFuncOverridden()",
        key.usr: "c:objc(cs)FooClassDerived(im)fooBaseInstanceFuncOverridden",
        key.offset: 4859,
        key.length: 36,
        key.fully_annotated_decl: "<decl.function.method.instance><syntaxtype.keyword>func</syntaxtype.keyword> <decl.name>fooBaseInstanceFuncOverridden</decl.name>()</decl.function.method.instance>",
        key.inherits: [
          {
            key.kind: source.lang.swift.ref.function.method.instance,
            key.name: "fooBaseInstanceFuncOverridden()",
            key.usr: "c:objc(cs)FooClassBase(im)fooBaseInstanceFuncOverridden"
          }
        ]
      },
      {
        key.kind: source.lang.swift.decl.function.method.class,
        key.name: "fooClassFunc0()",
        key.usr: "c:objc(cs)FooClassDerived(cm)fooClassFunc0",
        key.offset: 4901,
        key.length: 26,
        key.fully_annotated_decl: "<decl.function.method.class><syntaxtype.keyword>class</syntaxtype.keyword> <syntaxtype.keyword>func</syntaxtype.keyword> <decl.name>fooClassFunc0</decl.name>()</decl.function.method.class>"
      },
      {
        key.kind: source.lang.swift.decl.function.method.instance,
        key.name: "_internalMeth1()",
        key.usr: "c:objc(cs)FooClassBase(im)_internalMeth1::SYNTHESIZED::c:objc(cs)FooClassDerived",
        key.original_usr: "c:objc(cs)FooClassBase(im)_internalMeth1",
<<<<<<< HEAD
        key.offset: 5542,
=======
        key.offset: 4933,
>>>>>>> aad14e3c
        key.length: 29,
        key.fully_annotated_decl: "<decl.function.method.instance><syntaxtype.keyword>func</syntaxtype.keyword> <decl.name>_internalMeth1</decl.name>() -&gt; <decl.function.returntype>Any!</decl.function.returntype></decl.function.method.instance>"
      },
      {
        key.kind: source.lang.swift.decl.function.method.instance,
        key.name: "_internalMeth2()",
        key.usr: "c:objc(cs)FooClassBase(im)_internalMeth2::SYNTHESIZED::c:objc(cs)FooClassDerived",
        key.original_usr: "c:objc(cs)FooClassBase(im)_internalMeth2",
        key.offset: 4968,
        key.length: 29,
        key.fully_annotated_decl: "<decl.function.method.instance><syntaxtype.keyword>func</syntaxtype.keyword> <decl.name>_internalMeth2</decl.name>() -&gt; <decl.function.returntype>Any!</decl.function.returntype></decl.function.method.instance>"
      },
      {
        key.kind: source.lang.swift.decl.function.method.instance,
        key.name: "nonInternalMeth()",
        key.usr: "c:objc(cs)FooClassBase(im)nonInternalMeth::SYNTHESIZED::c:objc(cs)FooClassDerived",
        key.original_usr: "c:objc(cs)FooClassBase(im)nonInternalMeth",
        key.offset: 5003,
        key.length: 30,
        key.fully_annotated_decl: "<decl.function.method.instance><syntaxtype.keyword>func</syntaxtype.keyword> <decl.name>nonInternalMeth</decl.name>() -&gt; <decl.function.returntype>Any!</decl.function.returntype></decl.function.method.instance>"
      },
      {
        key.kind: source.lang.swift.decl.function.method.instance,
        key.name: "_internalMeth3()",
        key.usr: "c:objc(cs)FooClassBase(im)_internalMeth3::SYNTHESIZED::c:objc(cs)FooClassDerived",
        key.original_usr: "c:objc(cs)FooClassBase(im)_internalMeth3",
<<<<<<< HEAD
        key.offset: 5648,
=======
        key.offset: 5039,
>>>>>>> aad14e3c
        key.length: 29,
        key.fully_annotated_decl: "<decl.function.method.instance><syntaxtype.keyword>func</syntaxtype.keyword> <decl.name>_internalMeth3</decl.name>() -&gt; <decl.function.returntype>Any!</decl.function.returntype></decl.function.method.instance>"
      }
    ]
  },
  {
    key.kind: source.lang.swift.decl.typealias,
    key.name: "typedef_int_t",
    key.usr: "c:Foo.h@T@typedef_int_t",
    key.offset: 5071,
    key.length: 31,
    key.fully_annotated_decl: "<decl.typealias><syntaxtype.keyword>typealias</syntaxtype.keyword> <decl.name>typedef_int_t</decl.name> = <ref.struct usr=\"s:s5Int32V\">Int32</ref.struct></decl.typealias>",
    key.conforms: [
      {
        key.kind: source.lang.swift.ref.protocol,
        key.name: "FixedWidthInteger",
        key.usr: "s:s17FixedWidthIntegerP"
      },
      {
        key.kind: source.lang.swift.ref.protocol,
        key.name: "SignedInteger",
        key.usr: "s:s13SignedIntegerP"
      },
      {
        key.kind: source.lang.swift.ref.protocol,
        key.name: "_ExpressibleByBuiltinIntegerLiteral",
        key.usr: "s:s35_ExpressibleByBuiltinIntegerLiteralP"
      }
    ]
  },
  {
    key.kind: source.lang.swift.decl.var.global,
    key.name: "FOO_MACRO_1",
    key.usr: "c:Foo.h@3720@macro@FOO_MACRO_1",
    key.offset: 5103,
    key.length: 30,
    key.fully_annotated_decl: "<decl.var.global><syntaxtype.keyword>var</syntaxtype.keyword> <decl.name>FOO_MACRO_1</decl.name>: <decl.var.type><ref.struct usr=\"s:s5Int32V\">Int32</ref.struct></decl.var.type> { <syntaxtype.keyword>get</syntaxtype.keyword> }</decl.var.global>"
  },
  {
    key.kind: source.lang.swift.decl.var.global,
    key.name: "FOO_MACRO_2",
    key.usr: "c:Foo.h@3742@macro@FOO_MACRO_2",
    key.offset: 5134,
    key.length: 30,
    key.fully_annotated_decl: "<decl.var.global><syntaxtype.keyword>var</syntaxtype.keyword> <decl.name>FOO_MACRO_2</decl.name>: <decl.var.type><ref.struct usr=\"s:s5Int32V\">Int32</ref.struct></decl.var.type> { <syntaxtype.keyword>get</syntaxtype.keyword> }</decl.var.global>"
  },
  {
    key.kind: source.lang.swift.decl.var.global,
    key.name: "FOO_MACRO_3",
    key.usr: "c:Foo.h@3764@macro@FOO_MACRO_3",
    key.offset: 5165,
    key.length: 30,
    key.fully_annotated_decl: "<decl.var.global><syntaxtype.keyword>var</syntaxtype.keyword> <decl.name>FOO_MACRO_3</decl.name>: <decl.var.type><ref.struct usr=\"s:s5Int32V\">Int32</ref.struct></decl.var.type> { <syntaxtype.keyword>get</syntaxtype.keyword> }</decl.var.global>"
  },
  {
    key.kind: source.lang.swift.decl.var.global,
    key.name: "FOO_MACRO_4",
    key.usr: "c:Foo.h@3828@macro@FOO_MACRO_4",
    key.offset: 5196,
    key.length: 31,
    key.fully_annotated_decl: "<decl.var.global><syntaxtype.keyword>var</syntaxtype.keyword> <decl.name>FOO_MACRO_4</decl.name>: <decl.var.type><ref.struct usr=\"s:s6UInt32V\">UInt32</ref.struct></decl.var.type> { <syntaxtype.keyword>get</syntaxtype.keyword> }</decl.var.global>"
  },
  {
    key.kind: source.lang.swift.decl.var.global,
    key.name: "FOO_MACRO_5",
    key.usr: "c:Foo.h@3860@macro@FOO_MACRO_5",
    key.offset: 5228,
    key.length: 31,
    key.fully_annotated_decl: "<decl.var.global><syntaxtype.keyword>var</syntaxtype.keyword> <decl.name>FOO_MACRO_5</decl.name>: <decl.var.type><ref.struct usr=\"s:s6UInt64V\">UInt64</ref.struct></decl.var.type> { <syntaxtype.keyword>get</syntaxtype.keyword> }</decl.var.global>"
  },
  {
    key.kind: source.lang.swift.decl.var.global,
    key.name: "FOO_MACRO_6",
    key.usr: "c:Foo.h@3902@macro@FOO_MACRO_6",
    key.offset: 5260,
    key.length: 38,
    key.fully_annotated_decl: "<decl.var.global><syntaxtype.keyword>var</syntaxtype.keyword> <decl.name>FOO_MACRO_6</decl.name>: <decl.var.type><ref.typealias usr=\"c:Foo.h@T@typedef_int_t\">typedef_int_t</ref.typealias></decl.var.type> { <syntaxtype.keyword>get</syntaxtype.keyword> }</decl.var.global>"
  },
  {
    key.kind: source.lang.swift.decl.var.global,
    key.name: "FOO_MACRO_7",
    key.usr: "c:Foo.h@3943@macro@FOO_MACRO_7",
    key.offset: 5299,
    key.length: 38,
    key.fully_annotated_decl: "<decl.var.global><syntaxtype.keyword>var</syntaxtype.keyword> <decl.name>FOO_MACRO_7</decl.name>: <decl.var.type><ref.typealias usr=\"c:Foo.h@T@typedef_int_t\">typedef_int_t</ref.typealias></decl.var.type> { <syntaxtype.keyword>get</syntaxtype.keyword> }</decl.var.global>"
  },
  {
    key.kind: source.lang.swift.decl.var.global,
    key.name: "FOO_MACRO_8",
    key.usr: "c:Foo.h@3984@macro@FOO_MACRO_8",
    key.offset: 5338,
    key.length: 29,
    key.fully_annotated_decl: "<decl.var.global><syntaxtype.keyword>var</syntaxtype.keyword> <decl.name>FOO_MACRO_8</decl.name>: <decl.var.type><ref.struct usr=\"s:s4Int8V\">Int8</ref.struct></decl.var.type> { <syntaxtype.keyword>get</syntaxtype.keyword> }</decl.var.global>"
  },
  {
    key.kind: source.lang.swift.decl.var.global,
    key.name: "FOO_MACRO_9",
    key.usr: "c:Foo.h@4015@macro@FOO_MACRO_9",
    key.offset: 5368,
    key.length: 30,
    key.fully_annotated_decl: "<decl.var.global><syntaxtype.keyword>var</syntaxtype.keyword> <decl.name>FOO_MACRO_9</decl.name>: <decl.var.type><ref.struct usr=\"s:s5Int32V\">Int32</ref.struct></decl.var.type> { <syntaxtype.keyword>get</syntaxtype.keyword> }</decl.var.global>"
  },
  {
    key.kind: source.lang.swift.decl.var.global,
    key.name: "FOO_MACRO_10",
    key.usr: "c:Foo.h@4045@macro@FOO_MACRO_10",
    key.offset: 5399,
    key.length: 31,
    key.fully_annotated_decl: "<decl.var.global><syntaxtype.keyword>var</syntaxtype.keyword> <decl.name>FOO_MACRO_10</decl.name>: <decl.var.type><ref.struct usr=\"s:s5Int16V\">Int16</ref.struct></decl.var.type> { <syntaxtype.keyword>get</syntaxtype.keyword> }</decl.var.global>"
  },
  {
    key.kind: source.lang.swift.decl.var.global,
    key.name: "FOO_MACRO_11",
    key.usr: "c:Foo.h@4079@macro@FOO_MACRO_11",
    key.offset: 5431,
    key.length: 29,
    key.fully_annotated_decl: "<decl.var.global><syntaxtype.keyword>var</syntaxtype.keyword> <decl.name>FOO_MACRO_11</decl.name>: <decl.var.type><ref.struct usr=\"s:Si\">Int</ref.struct></decl.var.type> { <syntaxtype.keyword>get</syntaxtype.keyword> }</decl.var.global>"
  },
  {
    key.kind: source.lang.swift.decl.var.global,
    key.name: "FOO_MACRO_OR",
    key.usr: "c:Foo.h@4112@macro@FOO_MACRO_OR",
    key.offset: 5461,
    key.length: 31,
    key.fully_annotated_decl: "<decl.var.global><syntaxtype.keyword>var</syntaxtype.keyword> <decl.name>FOO_MACRO_OR</decl.name>: <decl.var.type><ref.struct usr=\"s:s5Int32V\">Int32</ref.struct></decl.var.type> { <syntaxtype.keyword>get</syntaxtype.keyword> }</decl.var.global>"
  },
  {
    key.kind: source.lang.swift.decl.var.global,
    key.name: "FOO_MACRO_AND",
    key.usr: "c:Foo.h@4161@macro@FOO_MACRO_AND",
    key.offset: 5493,
    key.length: 32,
    key.fully_annotated_decl: "<decl.var.global><syntaxtype.keyword>var</syntaxtype.keyword> <decl.name>FOO_MACRO_AND</decl.name>: <decl.var.type><ref.struct usr=\"s:s5Int32V\">Int32</ref.struct></decl.var.type> { <syntaxtype.keyword>get</syntaxtype.keyword> }</decl.var.global>"
  },
  {
    key.kind: source.lang.swift.decl.var.global,
    key.name: "FOO_MACRO_BITWIDTH",
    key.usr: "c:Foo.h@4211@macro@FOO_MACRO_BITWIDTH",
    key.offset: 5526,
    key.length: 38,
    key.fully_annotated_decl: "<decl.var.global><syntaxtype.keyword>var</syntaxtype.keyword> <decl.name>FOO_MACRO_BITWIDTH</decl.name>: <decl.var.type><ref.struct usr=\"s:s6UInt64V\">UInt64</ref.struct></decl.var.type> { <syntaxtype.keyword>get</syntaxtype.keyword> }</decl.var.global>"
  },
  {
    key.kind: source.lang.swift.decl.var.global,
    key.name: "FOO_MACRO_SIGNED",
    key.usr: "c:Foo.h@4266@macro@FOO_MACRO_SIGNED",
    key.offset: 5565,
    key.length: 36,
    key.fully_annotated_decl: "<decl.var.global><syntaxtype.keyword>var</syntaxtype.keyword> <decl.name>FOO_MACRO_SIGNED</decl.name>: <decl.var.type><ref.struct usr=\"s:s6UInt32V\">UInt32</ref.struct></decl.var.type> { <syntaxtype.keyword>get</syntaxtype.keyword> }</decl.var.global>"
  },
  {
    key.kind: source.lang.swift.decl.var.global,
    key.name: "FOO_MACRO_REDEF_1",
    key.usr: "c:Foo.h@4477@macro@FOO_MACRO_REDEF_1",
    key.offset: 5602,
    key.length: 36,
    key.fully_annotated_decl: "<decl.var.global><syntaxtype.keyword>var</syntaxtype.keyword> <decl.name>FOO_MACRO_REDEF_1</decl.name>: <decl.var.type><ref.struct usr=\"s:s5Int32V\">Int32</ref.struct></decl.var.type> { <syntaxtype.keyword>get</syntaxtype.keyword> }</decl.var.global>"
  },
  {
    key.kind: source.lang.swift.decl.var.global,
    key.name: "FOO_MACRO_REDEF_2",
    key.usr: "c:Foo.h@4534@macro@FOO_MACRO_REDEF_2",
    key.offset: 5639,
    key.length: 36,
    key.fully_annotated_decl: "<decl.var.global><syntaxtype.keyword>var</syntaxtype.keyword> <decl.name>FOO_MACRO_REDEF_2</decl.name>: <decl.var.type><ref.struct usr=\"s:s5Int32V\">Int32</ref.struct></decl.var.type> { <syntaxtype.keyword>get</syntaxtype.keyword> }</decl.var.global>"
  },
  {
    key.kind: source.lang.swift.decl.function.free,
    key.name: "theLastDeclInFoo()",
    key.usr: "c:@F@theLastDeclInFoo",
    key.offset: 5676,
    key.length: 23,
    key.fully_annotated_decl: "<decl.function.free><syntaxtype.keyword>func</syntaxtype.keyword> <decl.name>theLastDeclInFoo</decl.name>()</decl.function.free>"
  },
  {
    key.kind: source.lang.swift.decl.function.free,
    key.name: "_internalTopLevelFunc()",
    key.usr: "c:@F@_internalTopLevelFunc",
    key.offset: 5700,
    key.length: 28,
    key.fully_annotated_decl: "<decl.function.free><syntaxtype.keyword>func</syntaxtype.keyword> <decl.name>_internalTopLevelFunc</decl.name>()</decl.function.free>"
  },
  {
    key.kind: source.lang.swift.decl.struct,
    key.name: "_InternalStruct",
    key.usr: "c:@S@_InternalStruct",
    key.offset: 5729,
    key.length: 78,
    key.fully_annotated_decl: "<decl.struct><syntaxtype.keyword>struct</syntaxtype.keyword> <decl.name>_InternalStruct</decl.name></decl.struct>",
    key.entities: [
      {
        key.kind: source.lang.swift.decl.var.instance,
        key.name: "x",
        key.usr: "c:@S@_InternalStruct@FI@x",
        key.offset: 5759,
        key.length: 12,
        key.fully_annotated_decl: "<decl.var.instance><syntaxtype.keyword>var</syntaxtype.keyword> <decl.name>x</decl.name>: <decl.var.type><ref.struct usr=\"s:s5Int32V\">Int32</ref.struct></decl.var.type></decl.var.instance>"
      },
      {
        key.kind: source.lang.swift.decl.function.constructor,
        key.name: "init()",
        key.usr: "s:SC15_InternalStructVABycfc",
        key.offset: 5777,
        key.length: 6,
        key.fully_annotated_decl: "<decl.function.constructor><syntaxtype.keyword>init</syntaxtype.keyword>()</decl.function.constructor>"
      },
      {
        key.kind: source.lang.swift.decl.function.constructor,
        key.name: "init(x:)",
        key.usr: "s:SC15_InternalStructVABs5Int32V1x_tcfc",
        key.offset: 5789,
        key.length: 16,
        key.fully_annotated_decl: "<decl.function.constructor><syntaxtype.keyword>init</syntaxtype.keyword>(<decl.var.parameter><decl.var.parameter.argument_label>x</decl.var.parameter.argument_label>: <decl.var.parameter.type><ref.struct usr=\"s:s5Int32V\">Int32</ref.struct></decl.var.parameter.type></decl.var.parameter>)</decl.function.constructor>",
        key.entities: [
          {
            key.kind: source.lang.swift.decl.var.local,
            key.keyword: "x",
            key.name: "x",
            key.offset: 5799,
            key.length: 5
          }
        ]
      }
    ]
  },
  {
    key.kind: source.lang.swift.decl.extension.class,
    key.offset: 5808,
    key.length: 61,
    key.extends: {
      key.kind: source.lang.swift.ref.class,
      key.name: "FooClassBase",
      key.usr: "c:objc(cs)FooClassBase"
    },
    key.entities: [
      {
        key.kind: source.lang.swift.decl.function.method.instance,
        key.name: "_internalMeth1()",
        key.usr: "c:objc(cs)FooClassBase(im)_internalMeth1",
        key.offset: 5838,
        key.length: 29,
        key.fully_annotated_decl: "<decl.function.method.instance><syntaxtype.keyword>func</syntaxtype.keyword> <decl.name>_internalMeth1</decl.name>() -&gt; <decl.function.returntype>Any!</decl.function.returntype></decl.function.method.instance>"
      }
    ]
  },
  {
    key.kind: source.lang.swift.decl.extension.class,
    key.offset: 5870,
    key.length: 97,
    key.extends: {
      key.kind: source.lang.swift.ref.class,
      key.name: "FooClassBase",
      key.usr: "c:objc(cs)FooClassBase"
    },
    key.entities: [
      {
        key.kind: source.lang.swift.decl.function.method.instance,
        key.name: "_internalMeth2()",
        key.usr: "c:objc(cs)FooClassBase(im)_internalMeth2",
        key.offset: 5900,
        key.length: 29,
        key.fully_annotated_decl: "<decl.function.method.instance><syntaxtype.keyword>func</syntaxtype.keyword> <decl.name>_internalMeth2</decl.name>() -&gt; <decl.function.returntype>Any!</decl.function.returntype></decl.function.method.instance>"
      },
      {
        key.kind: source.lang.swift.decl.function.method.instance,
        key.name: "nonInternalMeth()",
        key.usr: "c:objc(cs)FooClassBase(im)nonInternalMeth",
        key.offset: 5935,
        key.length: 30,
        key.fully_annotated_decl: "<decl.function.method.instance><syntaxtype.keyword>func</syntaxtype.keyword> <decl.name>nonInternalMeth</decl.name>() -&gt; <decl.function.returntype>Any!</decl.function.returntype></decl.function.method.instance>"
      }
    ]
  },
  {
    key.kind: source.lang.swift.decl.extension.class,
    key.offset: 5968,
    key.length: 61,
    key.extends: {
      key.kind: source.lang.swift.ref.class,
      key.name: "FooClassBase",
      key.usr: "c:objc(cs)FooClassBase"
    },
    key.entities: [
      {
        key.kind: source.lang.swift.decl.function.method.instance,
        key.name: "_internalMeth3()",
        key.usr: "c:objc(cs)FooClassBase(im)_internalMeth3",
        key.offset: 5998,
        key.length: 29,
        key.fully_annotated_decl: "<decl.function.method.instance><syntaxtype.keyword>func</syntaxtype.keyword> <decl.name>_internalMeth3</decl.name>() -&gt; <decl.function.returntype>Any!</decl.function.returntype></decl.function.method.instance>"
      }
    ]
  },
  {
    key.kind: source.lang.swift.decl.protocol,
    key.name: "_InternalProt",
    key.usr: "c:objc(pl)_InternalProt",
    key.offset: 6030,
    key.length: 26,
    key.fully_annotated_decl: "<decl.protocol><syntaxtype.keyword>protocol</syntaxtype.keyword> <decl.name>_InternalProt</decl.name></decl.protocol>"
  },
  {
    key.kind: source.lang.swift.decl.class,
    key.name: "ClassWithInternalProt",
    key.usr: "c:objc(cs)ClassWithInternalProt",
    key.offset: 6057,
    key.length: 47,
    key.fully_annotated_decl: "<decl.class><syntaxtype.keyword>class</syntaxtype.keyword> <decl.name>ClassWithInternalProt</decl.name> : <ref.protocol usr=\"c:objc(pl)_InternalProt\">_InternalProt</ref.protocol></decl.class>",
    key.conforms: [
      {
        key.kind: source.lang.swift.ref.protocol,
        key.name: "_InternalProt",
        key.usr: "c:objc(pl)_InternalProt"
      }
    ]
  },
  {
    key.kind: source.lang.swift.decl.class,
    key.name: "FooClassPropertyOwnership",
    key.usr: "c:objc(cs)FooClassPropertyOwnership",
    key.offset: 6105,
    key.length: 425,
    key.fully_annotated_decl: "<decl.class><syntaxtype.keyword>class</syntaxtype.keyword> <decl.name>FooClassPropertyOwnership</decl.name> : <ref.class usr=\"c:objc(cs)FooClassBase\">FooClassBase</ref.class></decl.class>",
    key.inherits: [
      {
        key.kind: source.lang.swift.ref.class,
        key.name: "FooClassBase",
        key.usr: "c:objc(cs)FooClassBase"
      }
    ],
    key.entities: [
      {
        key.kind: source.lang.swift.decl.var.instance,
        key.name: "assignable",
        key.usr: "c:objc(cs)FooClassPropertyOwnership(py)assignable",
        key.offset: 6159,
        key.length: 42,
        key.fully_annotated_decl: "<decl.var.instance><syntaxtype.keyword>unowned(unsafe)</syntaxtype.keyword> <syntaxtype.keyword>var</syntaxtype.keyword> <decl.name>assignable</decl.name>: <decl.var.type>AnyObject!</decl.var.type> { <syntaxtype.keyword>get</syntaxtype.keyword> <syntaxtype.keyword>set</syntaxtype.keyword> }</decl.var.instance>"
      },
      {
        key.kind: source.lang.swift.decl.var.instance,
        key.name: "unsafeAssignable",
        key.usr: "c:objc(cs)FooClassPropertyOwnership(py)unsafeAssignable",
        key.offset: 6207,
        key.length: 48,
        key.fully_annotated_decl: "<decl.var.instance><syntaxtype.keyword>unowned(unsafe)</syntaxtype.keyword> <syntaxtype.keyword>var</syntaxtype.keyword> <decl.name>unsafeAssignable</decl.name>: <decl.var.type>AnyObject!</decl.var.type> { <syntaxtype.keyword>get</syntaxtype.keyword> <syntaxtype.keyword>set</syntaxtype.keyword> }</decl.var.instance>"
      },
      {
        key.kind: source.lang.swift.decl.var.instance,
        key.name: "retainable",
        key.usr: "c:objc(cs)FooClassPropertyOwnership(py)retainable",
        key.offset: 6261,
        key.length: 20,
        key.fully_annotated_decl: "<decl.var.instance><syntaxtype.keyword>var</syntaxtype.keyword> <decl.name>retainable</decl.name>: <decl.var.type>Any!</decl.var.type> { <syntaxtype.keyword>get</syntaxtype.keyword> <syntaxtype.keyword>set</syntaxtype.keyword> }</decl.var.instance>"
      },
      {
        key.kind: source.lang.swift.decl.var.instance,
        key.name: "strongRef",
        key.usr: "c:objc(cs)FooClassPropertyOwnership(py)strongRef",
        key.offset: 6287,
        key.length: 19,
        key.fully_annotated_decl: "<decl.var.instance><syntaxtype.keyword>var</syntaxtype.keyword> <decl.name>strongRef</decl.name>: <decl.var.type>Any!</decl.var.type> { <syntaxtype.keyword>get</syntaxtype.keyword> <syntaxtype.keyword>set</syntaxtype.keyword> }</decl.var.instance>"
      },
      {
        key.kind: source.lang.swift.decl.var.instance,
        key.name: "copyable",
        key.usr: "c:objc(cs)FooClassPropertyOwnership(py)copyable",
        key.offset: 6312,
        key.length: 18,
        key.fully_annotated_decl: "<decl.var.instance><syntaxtype.keyword>var</syntaxtype.keyword> <decl.name>copyable</decl.name>: <decl.var.type>Any!</decl.var.type> { <syntaxtype.keyword>get</syntaxtype.keyword> <syntaxtype.keyword>set</syntaxtype.keyword> }</decl.var.instance>"
      },
      {
        key.kind: source.lang.swift.decl.var.instance,
        key.name: "weakRef",
        key.usr: "c:objc(cs)FooClassPropertyOwnership(py)weakRef",
        key.offset: 6336,
        key.length: 28,
        key.fully_annotated_decl: "<decl.var.instance><syntaxtype.keyword>weak</syntaxtype.keyword> <syntaxtype.keyword>var</syntaxtype.keyword> <decl.name>weakRef</decl.name>: <decl.var.type>AnyObject!</decl.var.type> { <syntaxtype.keyword>get</syntaxtype.keyword> <syntaxtype.keyword>set</syntaxtype.keyword> }</decl.var.instance>"
      },
      {
        key.kind: source.lang.swift.decl.var.instance,
        key.name: "scalar",
        key.usr: "c:objc(cs)FooClassPropertyOwnership(py)scalar",
        key.offset: 6370,
        key.length: 17,
        key.fully_annotated_decl: "<decl.var.instance><syntaxtype.keyword>var</syntaxtype.keyword> <decl.name>scalar</decl.name>: <decl.var.type><ref.struct usr=\"s:s5Int32V\">Int32</ref.struct></decl.var.type> { <syntaxtype.keyword>get</syntaxtype.keyword> <syntaxtype.keyword>set</syntaxtype.keyword> }</decl.var.instance>"
      },
      {
        key.kind: source.lang.swift.decl.function.method.instance,
        key.name: "_internalMeth1()",
        key.usr: "c:objc(cs)FooClassBase(im)_internalMeth1::SYNTHESIZED::c:objc(cs)FooClassPropertyOwnership",
        key.original_usr: "c:objc(cs)FooClassBase(im)_internalMeth1",
<<<<<<< HEAD
        key.offset: 6861,
=======
        key.offset: 6393,
>>>>>>> aad14e3c
        key.length: 29,
        key.fully_annotated_decl: "<decl.function.method.instance><syntaxtype.keyword>func</syntaxtype.keyword> <decl.name>_internalMeth1</decl.name>() -&gt; <decl.function.returntype>Any!</decl.function.returntype></decl.function.method.instance>"
      },
      {
        key.kind: source.lang.swift.decl.function.method.instance,
        key.name: "_internalMeth2()",
        key.usr: "c:objc(cs)FooClassBase(im)_internalMeth2::SYNTHESIZED::c:objc(cs)FooClassPropertyOwnership",
        key.original_usr: "c:objc(cs)FooClassBase(im)_internalMeth2",
        key.offset: 6428,
        key.length: 29,
        key.fully_annotated_decl: "<decl.function.method.instance><syntaxtype.keyword>func</syntaxtype.keyword> <decl.name>_internalMeth2</decl.name>() -&gt; <decl.function.returntype>Any!</decl.function.returntype></decl.function.method.instance>"
      },
      {
        key.kind: source.lang.swift.decl.function.method.instance,
        key.name: "nonInternalMeth()",
        key.usr: "c:objc(cs)FooClassBase(im)nonInternalMeth::SYNTHESIZED::c:objc(cs)FooClassPropertyOwnership",
        key.original_usr: "c:objc(cs)FooClassBase(im)nonInternalMeth",
        key.offset: 6463,
        key.length: 30,
        key.fully_annotated_decl: "<decl.function.method.instance><syntaxtype.keyword>func</syntaxtype.keyword> <decl.name>nonInternalMeth</decl.name>() -&gt; <decl.function.returntype>Any!</decl.function.returntype></decl.function.method.instance>"
      },
      {
        key.kind: source.lang.swift.decl.function.method.instance,
        key.name: "_internalMeth3()",
        key.usr: "c:objc(cs)FooClassBase(im)_internalMeth3::SYNTHESIZED::c:objc(cs)FooClassPropertyOwnership",
        key.original_usr: "c:objc(cs)FooClassBase(im)_internalMeth3",
<<<<<<< HEAD
        key.offset: 6967,
=======
        key.offset: 6499,
>>>>>>> aad14e3c
        key.length: 29,
        key.fully_annotated_decl: "<decl.function.method.instance><syntaxtype.keyword>func</syntaxtype.keyword> <decl.name>_internalMeth3</decl.name>() -&gt; <decl.function.returntype>Any!</decl.function.returntype></decl.function.method.instance>"
      }
    ]
  },
  {
    key.kind: source.lang.swift.decl.var.global,
    key.name: "FOO_NIL",
    key.usr: "c:Foo.h@5323@macro@FOO_NIL",
    key.offset: 6531,
    key.length: 15,
    key.fully_annotated_decl: "<decl.var.global><syntaxtype.keyword>var</syntaxtype.keyword> <decl.name>FOO_NIL</decl.name>: <decl.var.type><tuple>()</tuple></decl.var.type></decl.var.global>",
    key.attributes: [
      {
        key.kind: source.lang.swift.attribute.availability,
        key.is_unavailable: 1,
        key.message: "use 'nil' instead of this imported macro"
      }
    ],
    key.is_unavailable: 1
  },
  {
    key.kind: source.lang.swift.decl.class,
    key.name: "FooUnavailableMembers",
    key.usr: "c:objc(cs)FooUnavailableMembers",
    key.offset: 6547,
    key.length: 592,
    key.fully_annotated_decl: "<decl.class><syntaxtype.keyword>class</syntaxtype.keyword> <decl.name>FooUnavailableMembers</decl.name> : <ref.class usr=\"c:objc(cs)FooClassBase\">FooClassBase</ref.class></decl.class>",
    key.inherits: [
      {
        key.kind: source.lang.swift.ref.class,
        key.name: "FooClassBase",
        key.usr: "c:objc(cs)FooClassBase"
      }
    ],
    key.entities: [
      {
        key.kind: source.lang.swift.decl.function.constructor,
        key.name: "init(int:)",
        key.usr: "c:objc(cs)FooUnavailableMembers(cm)unavailableMembersWithInt:",
        key.offset: 6597,
        key.length: 31,
        key.fully_annotated_decl: "<decl.function.constructor><syntaxtype.keyword>convenience</syntaxtype.keyword> <syntaxtype.keyword>init</syntaxtype.keyword>!(<decl.var.parameter><decl.var.parameter.argument_label>int</decl.var.parameter.argument_label> <decl.var.parameter.name>i</decl.var.parameter.name>: <decl.var.parameter.type><ref.struct usr=\"s:s5Int32V\">Int32</ref.struct></decl.var.parameter.type></decl.var.parameter>)</decl.function.constructor>",
        key.entities: [
          {
            key.kind: source.lang.swift.decl.var.local,
            key.keyword: "int",
            key.name: "i",
            key.offset: 6622,
            key.length: 5
          }
        ]
      },
      {
        key.kind: source.lang.swift.decl.function.method.instance,
        key.name: "unavailable()",
        key.usr: "c:objc(cs)FooUnavailableMembers(im)unavailable",
        key.offset: 6634,
        key.length: 18,
        key.fully_annotated_decl: "<decl.function.method.instance><syntaxtype.keyword>func</syntaxtype.keyword> <decl.name>unavailable</decl.name>()</decl.function.method.instance>",
        key.attributes: [
          {
            key.kind: source.lang.swift.attribute.availability,
            key.is_unavailable: 1,
            key.message: "x"
          }
        ],
        key.is_unavailable: 1
      },
      {
        key.kind: source.lang.swift.decl.function.method.instance,
        key.name: "swiftUnavailable()",
        key.usr: "c:objc(cs)FooUnavailableMembers(im)swiftUnavailable",
        key.offset: 6658,
        key.length: 23,
        key.fully_annotated_decl: "<decl.function.method.instance><syntaxtype.keyword>func</syntaxtype.keyword> <decl.name>swiftUnavailable</decl.name>()</decl.function.method.instance>",
        key.attributes: [
          {
            key.kind: source.lang.swift.attribute.availability,
            key.is_unavailable: 1
          }
        ],
        key.is_unavailable: 1
      },
      {
        key.kind: source.lang.swift.decl.function.method.instance,
        key.name: "deprecated()",
        key.usr: "c:objc(cs)FooUnavailableMembers(im)deprecated",
        key.offset: 6687,
        key.length: 17,
        key.fully_annotated_decl: "<decl.function.method.instance><syntaxtype.keyword>func</syntaxtype.keyword> <decl.name>deprecated</decl.name>()</decl.function.method.instance>",
        key.attributes: [
          {
            key.kind: source.lang.swift.attribute.availability,
            key.is_deprecated: 1,
            key.message: "x"
          }
        ],
        key.is_deprecated: 1
      },
      {
        key.kind: source.lang.swift.decl.function.method.instance,
        key.name: "availabilityIntroduced()",
        key.usr: "c:objc(cs)FooUnavailableMembers(im)availabilityIntroduced",
        key.offset: 6710,
        key.length: 29,
        key.fully_annotated_decl: "<decl.function.method.instance><syntaxtype.keyword>func</syntaxtype.keyword> <decl.name>availabilityIntroduced</decl.name>()</decl.function.method.instance>",
        key.attributes: [
          {
            key.kind: source.lang.swift.attribute.availability,
            key.platform: source.availability.platform.osx,
            key.introduced: "10.1"
          }
        ]
      },
      {
        key.kind: source.lang.swift.decl.function.method.instance,
        key.name: "availabilityDeprecated()",
        key.usr: "c:objc(cs)FooUnavailableMembers(im)availabilityDeprecated",
        key.offset: 6745,
        key.length: 29,
        key.fully_annotated_decl: "<decl.function.method.instance><syntaxtype.keyword>func</syntaxtype.keyword> <decl.name>availabilityDeprecated</decl.name>()</decl.function.method.instance>",
        key.attributes: [
          {
            key.kind: source.lang.swift.attribute.availability,
            key.platform: source.availability.platform.osx,
            key.is_unavailable: 1,
            key.message: "APIs deprecated as of OS X 10.9 and earlier are unavailable in Swift",
            key.deprecated: "10.1"
          }
        ],
        key.is_deprecated: 1,
        key.is_unavailable: 1
      },
      {
        key.kind: source.lang.swift.decl.function.method.instance,
        key.name: "availabilityObsoleted()",
        key.usr: "c:objc(cs)FooUnavailableMembers(im)availabilityObsoleted",
        key.offset: 6780,
        key.length: 28,
        key.fully_annotated_decl: "<decl.function.method.instance><syntaxtype.keyword>func</syntaxtype.keyword> <decl.name>availabilityObsoleted</decl.name>()</decl.function.method.instance>",
        key.attributes: [
          {
            key.kind: source.lang.swift.attribute.availability,
            key.platform: source.availability.platform.osx,
            key.obsoleted: "10.1"
          }
        ],
        key.is_unavailable: 1
      },
      {
        key.kind: source.lang.swift.decl.function.method.instance,
        key.name: "availabilityUnavailable()",
        key.usr: "c:objc(cs)FooUnavailableMembers(im)availabilityUnavailable",
        key.offset: 6814,
        key.length: 30,
        key.fully_annotated_decl: "<decl.function.method.instance><syntaxtype.keyword>func</syntaxtype.keyword> <decl.name>availabilityUnavailable</decl.name>()</decl.function.method.instance>",
        key.attributes: [
          {
            key.kind: source.lang.swift.attribute.availability,
            key.platform: source.availability.platform.osx,
            key.is_unavailable: 1
          }
        ],
        key.is_unavailable: 1
      },
      {
        key.kind: source.lang.swift.decl.function.method.instance,
        key.name: "availabilityIntroducedMsg()",
        key.usr: "c:objc(cs)FooUnavailableMembers(im)availabilityIntroducedMsg",
        key.offset: 6850,
        key.length: 32,
        key.fully_annotated_decl: "<decl.function.method.instance><syntaxtype.keyword>func</syntaxtype.keyword> <decl.name>availabilityIntroducedMsg</decl.name>()</decl.function.method.instance>",
        key.attributes: [
          {
            key.kind: source.lang.swift.attribute.availability,
            key.platform: source.availability.platform.osx,
            key.message: "x",
            key.introduced: "10.1"
          }
        ]
      },
      {
        key.kind: source.lang.swift.decl.function.method.instance,
        key.name: "availabilityDeprecatedMsg()",
        key.usr: "c:objc(cs)FooUnavailableMembers(im)availabilityDeprecatedMsg",
        key.offset: 6888,
        key.length: 32,
        key.fully_annotated_decl: "<decl.function.method.instance><syntaxtype.keyword>func</syntaxtype.keyword> <decl.name>availabilityDeprecatedMsg</decl.name>()</decl.function.method.instance>",
        key.attributes: [
          {
            key.kind: source.lang.swift.attribute.availability,
            key.platform: source.availability.platform.osx,
            key.is_unavailable: 1,
            key.message: "x",
            key.deprecated: "10.1"
          }
        ],
        key.is_deprecated: 1,
        key.is_unavailable: 1
      },
      {
        key.kind: source.lang.swift.decl.function.method.instance,
        key.name: "availabilityObsoletedMsg()",
        key.usr: "c:objc(cs)FooUnavailableMembers(im)availabilityObsoletedMsg",
        key.offset: 6926,
        key.length: 31,
        key.fully_annotated_decl: "<decl.function.method.instance><syntaxtype.keyword>func</syntaxtype.keyword> <decl.name>availabilityObsoletedMsg</decl.name>()</decl.function.method.instance>",
        key.attributes: [
          {
            key.kind: source.lang.swift.attribute.availability,
            key.platform: source.availability.platform.osx,
            key.message: "x",
            key.obsoleted: "10.1"
          }
        ],
        key.is_unavailable: 1
      },
      {
        key.kind: source.lang.swift.decl.function.method.instance,
        key.name: "availabilityUnavailableMsg()",
        key.usr: "c:objc(cs)FooUnavailableMembers(im)availabilityUnavailableMsg",
        key.offset: 6963,
        key.length: 33,
        key.fully_annotated_decl: "<decl.function.method.instance><syntaxtype.keyword>func</syntaxtype.keyword> <decl.name>availabilityUnavailableMsg</decl.name>()</decl.function.method.instance>",
        key.attributes: [
          {
            key.kind: source.lang.swift.attribute.availability,
            key.platform: source.availability.platform.osx,
            key.is_unavailable: 1,
            key.message: "x"
          }
        ],
        key.is_unavailable: 1
      },
      {
        key.kind: source.lang.swift.decl.function.method.instance,
        key.name: "_internalMeth1()",
        key.usr: "c:objc(cs)FooClassBase(im)_internalMeth1::SYNTHESIZED::c:objc(cs)FooUnavailableMembers",
        key.original_usr: "c:objc(cs)FooClassBase(im)_internalMeth1",
<<<<<<< HEAD
        key.offset: 7470,
=======
        key.offset: 7002,
>>>>>>> aad14e3c
        key.length: 29,
        key.fully_annotated_decl: "<decl.function.method.instance><syntaxtype.keyword>func</syntaxtype.keyword> <decl.name>_internalMeth1</decl.name>() -&gt; <decl.function.returntype>Any!</decl.function.returntype></decl.function.method.instance>"
      },
      {
        key.kind: source.lang.swift.decl.function.method.instance,
        key.name: "_internalMeth2()",
        key.usr: "c:objc(cs)FooClassBase(im)_internalMeth2::SYNTHESIZED::c:objc(cs)FooUnavailableMembers",
        key.original_usr: "c:objc(cs)FooClassBase(im)_internalMeth2",
        key.offset: 7037,
        key.length: 29,
        key.fully_annotated_decl: "<decl.function.method.instance><syntaxtype.keyword>func</syntaxtype.keyword> <decl.name>_internalMeth2</decl.name>() -&gt; <decl.function.returntype>Any!</decl.function.returntype></decl.function.method.instance>"
      },
      {
        key.kind: source.lang.swift.decl.function.method.instance,
        key.name: "nonInternalMeth()",
        key.usr: "c:objc(cs)FooClassBase(im)nonInternalMeth::SYNTHESIZED::c:objc(cs)FooUnavailableMembers",
        key.original_usr: "c:objc(cs)FooClassBase(im)nonInternalMeth",
        key.offset: 7072,
        key.length: 30,
        key.fully_annotated_decl: "<decl.function.method.instance><syntaxtype.keyword>func</syntaxtype.keyword> <decl.name>nonInternalMeth</decl.name>() -&gt; <decl.function.returntype>Any!</decl.function.returntype></decl.function.method.instance>"
      },
      {
        key.kind: source.lang.swift.decl.function.method.instance,
        key.name: "_internalMeth3()",
        key.usr: "c:objc(cs)FooClassBase(im)_internalMeth3::SYNTHESIZED::c:objc(cs)FooUnavailableMembers",
        key.original_usr: "c:objc(cs)FooClassBase(im)_internalMeth3",
<<<<<<< HEAD
        key.offset: 7576,
=======
        key.offset: 7108,
>>>>>>> aad14e3c
        key.length: 29,
        key.fully_annotated_decl: "<decl.function.method.instance><syntaxtype.keyword>func</syntaxtype.keyword> <decl.name>_internalMeth3</decl.name>() -&gt; <decl.function.returntype>Any!</decl.function.returntype></decl.function.method.instance>"
      }
    ]
  },
  {
    key.kind: source.lang.swift.decl.class,
    key.name: "FooCFType",
    key.usr: "c:Foo.h@T@FooCFTypeRef",
    key.offset: 7140,
    key.length: 19,
    key.fully_annotated_decl: "<decl.class><syntaxtype.keyword>class</syntaxtype.keyword> <decl.name>FooCFType</decl.name></decl.class>"
  },
  {
    key.kind: source.lang.swift.decl.function.free,
    key.name: "FooCFTypeRelease(_:)",
    key.usr: "c:@F@FooCFTypeRelease",
    key.offset: 7160,
    key.length: 38,
    key.fully_annotated_decl: "<decl.function.free><syntaxtype.keyword>func</syntaxtype.keyword> <decl.name>FooCFTypeRelease</decl.name>(<decl.var.parameter><decl.var.parameter.argument_label>_</decl.var.parameter.argument_label>: <decl.var.parameter.type><ref.class usr=\"c:Foo.h@T@FooCFTypeRef\">FooCFType</ref.class>!</decl.var.parameter.type></decl.var.parameter>)</decl.function.free>",
    key.entities: [
      {
        key.kind: source.lang.swift.decl.var.local,
        key.keyword: "_",
        key.offset: 7187,
        key.length: 10
      }
    ],
    key.attributes: [
      {
        key.kind: source.lang.swift.attribute.availability,
        key.is_unavailable: 1,
        key.message: "Core Foundation objects are automatically memory managed"
      }
    ],
    key.is_unavailable: 1
  },
  {
    key.kind: source.lang.swift.decl.enum,
    key.name: "ABAuthorizationStatus",
    key.usr: "c:@E@ABAuthorizationStatus",
    key.offset: 7199,
    key.length: 170,
    key.fully_annotated_decl: "<decl.enum><syntaxtype.keyword>enum</syntaxtype.keyword> <decl.name>ABAuthorizationStatus</decl.name> : <ref.struct usr=\"s:Si\">Int</ref.struct></decl.enum>",
    key.inherits: [
      {
        key.kind: source.lang.swift.ref.struct,
        key.name: "Int",
        key.usr: "s:Si"
      }
    ],
    key.entities: [
      {
        key.kind: source.lang.swift.decl.enumelement,
        key.name: "notDetermined",
        key.usr: "c:@E@ABAuthorizationStatus@kABAuthorizationStatusNotDetermined",
        key.offset: 7239,
        key.length: 18,
        key.fully_annotated_decl: "<decl.enumelement><syntaxtype.keyword>case</syntaxtype.keyword> <decl.name>notDetermined</decl.name> = <syntaxtype.number>0</syntaxtype.number></decl.enumelement>",
        key.attributes: [
          {
            key.kind: source.lang.swift.attribute.availability,
            key.is_deprecated: 1,
            key.message: "use CNAuthorizationStatus"
          }
        ]
      },
      {
        key.kind: source.lang.swift.decl.enumelement,
        key.name: "restricted",
        key.usr: "c:@E@ABAuthorizationStatus@kABAuthorizationStatusRestricted",
        key.offset: 7263,
        key.length: 15,
        key.fully_annotated_decl: "<decl.enumelement><syntaxtype.keyword>case</syntaxtype.keyword> <decl.name>restricted</decl.name> = <syntaxtype.number>1</syntaxtype.number></decl.enumelement>",
        key.attributes: [
          {
            key.kind: source.lang.swift.attribute.availability,
            key.is_deprecated: 1,
            key.message: "use CNAuthorizationStatus"
          }
        ]
      },
      {
        key.kind: source.lang.swift.decl.function.operator.infix,
        key.name: "!=(_:_:)",
        key.usr: "s:s9EquatablePsE2neoiSbx_xtFZ::SYNTHESIZED::c:@E@ABAuthorizationStatus",
        key.original_usr: "s:s9EquatablePsE2neoiSbx_xtFZ",
        key.doc.full_as_xml: "<Function><Name>!=(_:_:)</Name><USR>s:s9EquatablePsE2neoiSbx_xtFZ</USR><Declaration>static func != (lhs: Self, rhs: Self) -&gt; Bool</Declaration><CommentParts><Abstract><Para>Returns a Boolean value indicating whether two values are not equal.</Para></Abstract><Parameters><Parameter><Name>lhs</Name><Direction isExplicit=\"0\">in</Direction><Discussion><Para>A value to compare.</Para></Discussion></Parameter><Parameter><Name>rhs</Name><Direction isExplicit=\"0\">in</Direction><Discussion><Para>Another value to compare.</Para></Discussion></Parameter></Parameters><Discussion><Para>Inequality is the inverse of equality. For any values <codeVoice>a</codeVoice> and <codeVoice>b</codeVoice>, <codeVoice>a != b</codeVoice> implies that <codeVoice>a == b</codeVoice> is <codeVoice>false</codeVoice>.</Para><Para>This is the default implementation of the not-equal-to operator (<codeVoice>!=</codeVoice>) for any type that conforms to <codeVoice>Equatable</codeVoice>.</Para></Discussion></CommentParts></Function>",
        key.offset: 7284,
        key.length: 83,
        key.fully_annotated_decl: "<decl.function.operator.infix><syntaxtype.attribute.builtin><syntaxtype.attribute.name>@_inlineable</syntaxtype.attribute.name></syntaxtype.attribute.builtin> <syntaxtype.keyword>static</syntaxtype.keyword> <syntaxtype.keyword>func</syntaxtype.keyword> <decl.name>!= </decl.name>(<decl.var.parameter><decl.var.parameter.name>lhs</decl.var.parameter.name>: <decl.var.parameter.type><ref.enum usr=\"c:@E@ABAuthorizationStatus\">ABAuthorizationStatus</ref.enum></decl.var.parameter.type></decl.var.parameter>, <decl.var.parameter><decl.var.parameter.name>rhs</decl.var.parameter.name>: <decl.var.parameter.type><ref.enum usr=\"c:@E@ABAuthorizationStatus\">ABAuthorizationStatus</ref.enum></decl.var.parameter.type></decl.var.parameter>) -&gt; <decl.function.returntype><ref.struct usr=\"s:Sb\">Bool</ref.struct></decl.function.returntype></decl.function.operator.infix>",
        key.entities: [
          {
            key.kind: source.lang.swift.decl.var.local,
            key.keyword: "_",
            key.name: "lhs",
            key.offset: 7307,
            key.length: 21
          },
          {
            key.kind: source.lang.swift.decl.var.local,
            key.keyword: "_",
            key.name: "rhs",
            key.offset: 7337,
            key.length: 21
          }
        ]
      }
    ],
    key.attributes: [
      {
        key.kind: source.lang.swift.attribute.availability,
        key.is_deprecated: 1,
        key.message: "use CNAuthorizationStatus"
      }
    ],
    key.is_deprecated: 1
  },
  {
    key.kind: source.lang.swift.decl.function.free,
    key.name: "fooSubFunc1(_:)",
    key.usr: "c:@F@fooSubFunc1",
    key.offset: 7370,
    key.length: 37,
    key.fully_annotated_decl: "<decl.function.free><syntaxtype.keyword>func</syntaxtype.keyword> <decl.name>fooSubFunc1</decl.name>(<decl.var.parameter><decl.var.parameter.argument_label>_</decl.var.parameter.argument_label> <decl.var.parameter.name>a</decl.var.parameter.name>: <decl.var.parameter.type><ref.struct usr=\"s:s5Int32V\">Int32</ref.struct></decl.var.parameter.type></decl.var.parameter>) -&gt; <decl.function.returntype><ref.struct usr=\"s:s5Int32V\">Int32</ref.struct></decl.function.returntype></decl.function.free>",
    key.entities: [
      {
        key.kind: source.lang.swift.decl.var.local,
        key.keyword: "_",
        key.name: "a",
        key.offset: 7392,
        key.length: 5
      }
    ],
    key.modulename: "Foo.FooSub"
  },
  {
    key.kind: source.lang.swift.decl.struct,
    key.name: "FooSubEnum1",
    key.usr: "c:@E@FooSubEnum1",
    key.offset: 7408,
    key.length: 214,
    key.fully_annotated_decl: "<decl.struct><syntaxtype.keyword>struct</syntaxtype.keyword> <decl.name>FooSubEnum1</decl.name> : <ref.protocol usr=\"s:s9EquatableP\">Equatable</ref.protocol>, <ref.protocol usr=\"s:s16RawRepresentableP\">RawRepresentable</ref.protocol></decl.struct>",
    key.entities: [
      {
        key.kind: source.lang.swift.decl.function.constructor,
        key.name: "init(_:)",
        key.usr: "s:SC11FooSubEnum1VABs6UInt32Vcfc",
        key.offset: 7464,
        key.length: 24,
        key.fully_annotated_decl: "<decl.function.constructor><syntaxtype.keyword>init</syntaxtype.keyword>(<decl.var.parameter><decl.var.parameter.argument_label>_</decl.var.parameter.argument_label> <decl.var.parameter.name>rawValue</decl.var.parameter.name>: <decl.var.parameter.type><ref.struct usr=\"s:s6UInt32V\">UInt32</ref.struct></decl.var.parameter.type></decl.var.parameter>)</decl.function.constructor>",
        key.entities: [
          {
            key.kind: source.lang.swift.decl.var.local,
            key.keyword: "_",
            key.name: "rawValue",
            key.offset: 7481,
            key.length: 6
          }
        ]
      },
      {
        key.kind: source.lang.swift.decl.function.constructor,
        key.name: "init(rawValue:)",
        key.usr: "s:SC11FooSubEnum1VABs6UInt32V8rawValue_tcfc",
        key.offset: 7494,
        key.length: 31,
        key.fully_annotated_decl: "<decl.function.constructor><syntaxtype.keyword>init</syntaxtype.keyword>(<decl.var.parameter><decl.var.parameter.argument_label>rawValue</decl.var.parameter.argument_label>: <decl.var.parameter.type><ref.struct usr=\"s:s6UInt32V\">UInt32</ref.struct></decl.var.parameter.type></decl.var.parameter>)</decl.function.constructor>",
        key.conforms: [
          {
            key.kind: source.lang.swift.ref.function.constructor,
            key.name: "init(rawValue:)",
            key.usr: "s:s16RawRepresentablePxSg0A5ValueQz03rawC0_tcfc"
          }
        ],
        key.entities: [
          {
            key.kind: source.lang.swift.decl.var.local,
            key.keyword: "rawValue",
            key.name: "rawValue",
            key.offset: 7518,
            key.length: 6
          }
        ]
      },
      {
        key.kind: source.lang.swift.decl.var.instance,
        key.name: "rawValue",
        key.usr: "s:SC11FooSubEnum1V8rawValues6UInt32Vvp",
        key.offset: 7531,
        key.length: 20,
        key.fully_annotated_decl: "<decl.var.instance><syntaxtype.keyword>var</syntaxtype.keyword> <decl.name>rawValue</decl.name>: <decl.var.type><ref.struct usr=\"s:s6UInt32V\">UInt32</ref.struct></decl.var.type></decl.var.instance>",
        key.conforms: [
          {
            key.kind: source.lang.swift.ref.var.instance,
            key.name: "rawValue",
            key.usr: "s:s16RawRepresentableP8rawValue0aD0Qzvp"
          }
        ]
      },
      {
        key.kind: source.lang.swift.decl.function.operator.infix,
        key.name: "!=(_:_:)",
        key.usr: "s:s9EquatablePsE2neoiSbx_xtFZ::SYNTHESIZED::c:@E@FooSubEnum1",
        key.original_usr: "s:s9EquatablePsE2neoiSbx_xtFZ",
        key.doc.full_as_xml: "<Function><Name>!=(_:_:)</Name><USR>s:s9EquatablePsE2neoiSbx_xtFZ</USR><Declaration>static func != (lhs: Self, rhs: Self) -&gt; Bool</Declaration><CommentParts><Abstract><Para>Returns a Boolean value indicating whether two values are not equal.</Para></Abstract><Parameters><Parameter><Name>lhs</Name><Direction isExplicit=\"0\">in</Direction><Discussion><Para>A value to compare.</Para></Discussion></Parameter><Parameter><Name>rhs</Name><Direction isExplicit=\"0\">in</Direction><Discussion><Para>Another value to compare.</Para></Discussion></Parameter></Parameters><Discussion><Para>Inequality is the inverse of equality. For any values <codeVoice>a</codeVoice> and <codeVoice>b</codeVoice>, <codeVoice>a != b</codeVoice> implies that <codeVoice>a == b</codeVoice> is <codeVoice>false</codeVoice>.</Para><Para>This is the default implementation of the not-equal-to operator (<codeVoice>!=</codeVoice>) for any type that conforms to <codeVoice>Equatable</codeVoice>.</Para></Discussion></CommentParts></Function>",
        key.offset: 7557,
        key.length: 63,
        key.fully_annotated_decl: "<decl.function.operator.infix><syntaxtype.attribute.builtin><syntaxtype.attribute.name>@_inlineable</syntaxtype.attribute.name></syntaxtype.attribute.builtin> <syntaxtype.keyword>static</syntaxtype.keyword> <syntaxtype.keyword>func</syntaxtype.keyword> <decl.name>!= </decl.name>(<decl.var.parameter><decl.var.parameter.name>lhs</decl.var.parameter.name>: <decl.var.parameter.type><ref.struct usr=\"c:@E@FooSubEnum1\">FooSubEnum1</ref.struct></decl.var.parameter.type></decl.var.parameter>, <decl.var.parameter><decl.var.parameter.name>rhs</decl.var.parameter.name>: <decl.var.parameter.type><ref.struct usr=\"c:@E@FooSubEnum1\">FooSubEnum1</ref.struct></decl.var.parameter.type></decl.var.parameter>) -&gt; <decl.function.returntype><ref.struct usr=\"s:Sb\">Bool</ref.struct></decl.function.returntype></decl.function.operator.infix>",
        key.entities: [
          {
            key.kind: source.lang.swift.decl.var.local,
            key.keyword: "_",
            key.name: "lhs",
            key.offset: 7580,
            key.length: 11
          },
          {
            key.kind: source.lang.swift.decl.var.local,
            key.keyword: "_",
            key.name: "rhs",
            key.offset: 7600,
            key.length: 11
          }
        ]
      }
    ],
    key.modulename: "Foo.FooSub"
  },
  {
    key.kind: source.lang.swift.decl.var.global,
    key.name: "FooSubEnum1X",
    key.usr: "c:@E@FooSubEnum1@FooSubEnum1X",
    key.offset: 7623,
    key.length: 37,
    key.fully_annotated_decl: "<decl.var.global><syntaxtype.keyword>var</syntaxtype.keyword> <decl.name>FooSubEnum1X</decl.name>: <decl.var.type><ref.struct usr=\"c:@E@FooSubEnum1\">FooSubEnum1</ref.struct></decl.var.type> { <syntaxtype.keyword>get</syntaxtype.keyword> }</decl.var.global>",
    key.modulename: "Foo.FooSub"
  },
  {
    key.kind: source.lang.swift.decl.var.global,
    key.name: "FooSubEnum1Y",
    key.usr: "c:@E@FooSubEnum1@FooSubEnum1Y",
    key.offset: 7661,
    key.length: 37,
    key.fully_annotated_decl: "<decl.var.global><syntaxtype.keyword>var</syntaxtype.keyword> <decl.name>FooSubEnum1Y</decl.name>: <decl.var.type><ref.struct usr=\"c:@E@FooSubEnum1\">FooSubEnum1</ref.struct></decl.var.type> { <syntaxtype.keyword>get</syntaxtype.keyword> }</decl.var.global>",
    key.modulename: "Foo.FooSub"
  },
  {
    key.kind: source.lang.swift.decl.var.global,
    key.name: "FooSubUnnamedEnumeratorA1",
    key.usr: "c:@Ea@FooSubUnnamedEnumeratorA1@FooSubUnnamedEnumeratorA1",
    key.offset: 7699,
    key.length: 42,
    key.fully_annotated_decl: "<decl.var.global><syntaxtype.keyword>var</syntaxtype.keyword> <decl.name>FooSubUnnamedEnumeratorA1</decl.name>: <decl.var.type><ref.struct usr=\"s:Si\">Int</ref.struct></decl.var.type> { <syntaxtype.keyword>get</syntaxtype.keyword> }</decl.var.global>",
    key.modulename: "Foo.FooSub"
  }
]<|MERGE_RESOLUTION|>--- conflicted
+++ resolved
@@ -6056,11 +6056,7 @@
         key.kind: source.lang.swift.decl.function.method.instance,
         key.name: "_internalMeth1()",
         key.usr: "c:objc(cs)FooClassBase(im)_internalMeth1",
-<<<<<<< HEAD
-        key.offset: 5048,
-=======
         key.offset: 4439,
->>>>>>> aad14e3c
         key.length: 29,
         key.fully_annotated_decl: "<decl.function.method.instance><syntaxtype.keyword>func</syntaxtype.keyword> <decl.name>_internalMeth1</decl.name>() -&gt; <decl.function.returntype>Any!</decl.function.returntype></decl.function.method.instance>"
       },
@@ -6084,11 +6080,7 @@
         key.kind: source.lang.swift.decl.function.method.instance,
         key.name: "_internalMeth3()",
         key.usr: "c:objc(cs)FooClassBase(im)_internalMeth3",
-<<<<<<< HEAD
-        key.offset: 5154,
-=======
         key.offset: 4545,
->>>>>>> aad14e3c
         key.length: 29,
         key.fully_annotated_decl: "<decl.function.method.instance><syntaxtype.keyword>func</syntaxtype.keyword> <decl.name>_internalMeth3</decl.name>() -&gt; <decl.function.returntype>Any!</decl.function.returntype></decl.function.method.instance>"
       }
@@ -6218,11 +6210,7 @@
         key.name: "_internalMeth1()",
         key.usr: "c:objc(cs)FooClassBase(im)_internalMeth1::SYNTHESIZED::c:objc(cs)FooClassDerived",
         key.original_usr: "c:objc(cs)FooClassBase(im)_internalMeth1",
-<<<<<<< HEAD
-        key.offset: 5542,
-=======
         key.offset: 4933,
->>>>>>> aad14e3c
         key.length: 29,
         key.fully_annotated_decl: "<decl.function.method.instance><syntaxtype.keyword>func</syntaxtype.keyword> <decl.name>_internalMeth1</decl.name>() -&gt; <decl.function.returntype>Any!</decl.function.returntype></decl.function.method.instance>"
       },
@@ -6249,11 +6237,7 @@
         key.name: "_internalMeth3()",
         key.usr: "c:objc(cs)FooClassBase(im)_internalMeth3::SYNTHESIZED::c:objc(cs)FooClassDerived",
         key.original_usr: "c:objc(cs)FooClassBase(im)_internalMeth3",
-<<<<<<< HEAD
-        key.offset: 5648,
-=======
         key.offset: 5039,
->>>>>>> aad14e3c
         key.length: 29,
         key.fully_annotated_decl: "<decl.function.method.instance><syntaxtype.keyword>func</syntaxtype.keyword> <decl.name>_internalMeth3</decl.name>() -&gt; <decl.function.returntype>Any!</decl.function.returntype></decl.function.method.instance>"
       }
@@ -6646,11 +6630,7 @@
         key.name: "_internalMeth1()",
         key.usr: "c:objc(cs)FooClassBase(im)_internalMeth1::SYNTHESIZED::c:objc(cs)FooClassPropertyOwnership",
         key.original_usr: "c:objc(cs)FooClassBase(im)_internalMeth1",
-<<<<<<< HEAD
-        key.offset: 6861,
-=======
         key.offset: 6393,
->>>>>>> aad14e3c
         key.length: 29,
         key.fully_annotated_decl: "<decl.function.method.instance><syntaxtype.keyword>func</syntaxtype.keyword> <decl.name>_internalMeth1</decl.name>() -&gt; <decl.function.returntype>Any!</decl.function.returntype></decl.function.method.instance>"
       },
@@ -6677,11 +6657,7 @@
         key.name: "_internalMeth3()",
         key.usr: "c:objc(cs)FooClassBase(im)_internalMeth3::SYNTHESIZED::c:objc(cs)FooClassPropertyOwnership",
         key.original_usr: "c:objc(cs)FooClassBase(im)_internalMeth3",
-<<<<<<< HEAD
-        key.offset: 6967,
-=======
         key.offset: 6499,
->>>>>>> aad14e3c
         key.length: 29,
         key.fully_annotated_decl: "<decl.function.method.instance><syntaxtype.keyword>func</syntaxtype.keyword> <decl.name>_internalMeth3</decl.name>() -&gt; <decl.function.returntype>Any!</decl.function.returntype></decl.function.method.instance>"
       }
@@ -6922,11 +6898,7 @@
         key.name: "_internalMeth1()",
         key.usr: "c:objc(cs)FooClassBase(im)_internalMeth1::SYNTHESIZED::c:objc(cs)FooUnavailableMembers",
         key.original_usr: "c:objc(cs)FooClassBase(im)_internalMeth1",
-<<<<<<< HEAD
-        key.offset: 7470,
-=======
         key.offset: 7002,
->>>>>>> aad14e3c
         key.length: 29,
         key.fully_annotated_decl: "<decl.function.method.instance><syntaxtype.keyword>func</syntaxtype.keyword> <decl.name>_internalMeth1</decl.name>() -&gt; <decl.function.returntype>Any!</decl.function.returntype></decl.function.method.instance>"
       },
@@ -6953,11 +6925,7 @@
         key.name: "_internalMeth3()",
         key.usr: "c:objc(cs)FooClassBase(im)_internalMeth3::SYNTHESIZED::c:objc(cs)FooUnavailableMembers",
         key.original_usr: "c:objc(cs)FooClassBase(im)_internalMeth3",
-<<<<<<< HEAD
-        key.offset: 7576,
-=======
         key.offset: 7108,
->>>>>>> aad14e3c
         key.length: 29,
         key.fully_annotated_decl: "<decl.function.method.instance><syntaxtype.keyword>func</syntaxtype.keyword> <decl.name>_internalMeth3</decl.name>() -&gt; <decl.function.returntype>Any!</decl.function.returntype></decl.function.method.instance>"
       }
