--- conflicted
+++ resolved
@@ -67,13 +67,8 @@
 sil @set_s_int : $@convention(thin) (@in Int, @in S) -> ()
 sil @get_c_int : $@convention(thin) (@in C) -> @out Int
 sil @set_c_int : $@convention(thin) (@in Int, @in C) -> ()
-<<<<<<< HEAD
-sil @get_fns_fnc : $@convention(thin) (@in @callee_owned (@in S) -> @out S) -> @out @callee_owned (@in C) -> @out C
-sil @set_fns_fnc : $@convention(thin) (@in @callee_owned (@in C) -> @out C, @in @callee_owned (@in S) -> @out S) -> ()
-=======
 sil @get_fns_fnc : $@convention(thin) (@in @callee_guaranteed (@in S) -> @out S) -> @out @callee_guaranteed (@in C) -> @out C
 sil @set_fns_fnc : $@convention(thin) (@in @callee_guaranteed (@in C) -> @out C, @in @callee_guaranteed (@in S) -> @out S) -> ()
->>>>>>> aad14e3c
 sil @get_s_int_subs : $@convention(thin) (@in S, UnsafeRawPointer) -> @out Int
 sil @set_s_int_subs : $@convention(thin) (@in Int, @in S, UnsafeRawPointer) -> ()
 sil @subs_eq : $@convention(thin) (UnsafeRawPointer, UnsafeRawPointer) -> Bool
