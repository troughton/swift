--- conflicted
+++ resolved
@@ -72,13 +72,8 @@
 sil @set_s_int : $@convention(thin) (@in Int, @in S) -> ()
 sil @get_c_int : $@convention(thin) (@in C) -> @out Int
 sil @set_c_int : $@convention(thin) (@in Int, @in C) -> ()
-<<<<<<< HEAD
-sil @get_fns_fnc : $@convention(thin) (@in @callee_owned (@in S) -> @out S) -> @out @callee_owned (@in C) -> @out C
-sil @set_fns_fnc : $@convention(thin) (@in @callee_owned (@in C) -> @out C, @in @callee_owned (@in S) -> @out S) -> ()
-=======
 sil @get_fns_fnc : $@convention(thin) (@in @callee_guaranteed (@in S) -> @out S) -> @out @callee_guaranteed (@in C) -> @out C
 sil @set_fns_fnc : $@convention(thin) (@in @callee_guaranteed (@in C) -> @out C, @in @callee_guaranteed (@in S) -> @out S) -> ()
->>>>>>> aad14e3c
 sil @get_s_int_subs : $@convention(thin) (@in S, UnsafeRawPointer) -> @out Int
 sil @set_s_int_subs : $@convention(thin) (@in Int, @in S, UnsafeRawPointer) -> ()
 sil @subs_eq : $@convention(thin) (UnsafeRawPointer, UnsafeRawPointer) -> Bool
@@ -88,13 +83,8 @@
 sil @gen_subs_eq : $@convention(thin) <A: Hashable, B: Hashable, C: Hashable> (UnsafeRawPointer, UnsafeRawPointer) -> Bool
 sil @gen_subs_hash : $@convention(thin) <A: Hashable, B: Hashable, C: Hashable> (UnsafeRawPointer) -> Int
 
-<<<<<<< HEAD
-// CHECK-LABEL: sil shared @computed_properties
-sil shared @computed_properties : $@convention(thin) () -> () {
-=======
 // CHECK-LABEL: sil shared [serialized] @computed_properties
 sil shared [serialized] @computed_properties : $@convention(thin) () -> () {
->>>>>>> aad14e3c
 entry:
   // CHECK: keypath $KeyPath<S, Int>, (root $S; gettable_property $Int, id @id_a : $@convention(thin) () -> (), getter @get_s_int : $@convention(thin) (@in S) -> @out Int)
   %a = keypath $KeyPath<S, Int>, (root $S; gettable_property $Int, id @id_a : $@convention(thin) () -> (), getter @get_s_int : $@convention(thin) (@in S) -> @out Int)
@@ -120,13 +110,8 @@
   return undef : $()
 }
 
-<<<<<<< HEAD
-// CHECK-LABEL: sil shared @optional
-sil shared @optional : $@convention(thin) () -> () {
-=======
 // CHECK-LABEL: sil shared [serialized] @optional
 sil shared [serialized] @optional : $@convention(thin) () -> () {
->>>>>>> aad14e3c
 entry:
   // CHECK: keypath $KeyPath<Optional<Int>, Optional<Int>>, (root $Optional<Int>; optional_chain : $Int; optional_wrap : $Optional<Int>)
   %a = keypath $KeyPath<Optional<Int>, Optional<Int>>, (root $Optional<Int>; optional_chain : $Int; optional_wrap : $Optional<Int>)
@@ -136,13 +121,8 @@
   return undef : $()
 }
 
-<<<<<<< HEAD
-// CHECK-LABEL: sil shared @indexes
-sil shared @indexes : $@convention(thin) (S, C) -> () {
-=======
 // CHECK-LABEL: sil shared [serialized] @indexes
 sil shared [serialized] @indexes : $@convention(thin) (S, C) -> () {
->>>>>>> aad14e3c
 // CHECK: bb0([[S:%.*]] : $S, [[C:%.*]] : $C):
 entry(%s : $S, %c : $C):
   // CHECK: keypath $KeyPath<S, Int>, (root $S; settable_property $Int, id @id_a : $@convention(thin) () -> (), getter @get_s_int_subs : $@convention(thin) (@in S, UnsafeRawPointer) -> @out Int, setter @set_s_int_subs : $@convention(thin) (@in Int, @in S, UnsafeRawPointer) -> (), indices [%$0 : $S : $S, %$1 : $C : $C], indices_equals @subs_eq : $@convention(thin) (UnsafeRawPointer, UnsafeRawPointer) -> Bool, indices_hash @subs_hash : $@convention(thin) (UnsafeRawPointer) -> Int) ([[S]], [[C]])
@@ -160,11 +140,7 @@
   return undef : $()
 }
 
-<<<<<<< HEAD
-sil @serialize_all : $@convention(thin) () -> () {
-=======
 sil [serialized] @serialize_all : $@convention(thin) () -> () {
->>>>>>> aad14e3c
 entry:
   %0 = function_ref @stored_properties : $@convention(thin) () -> ()
   %1 = function_ref @stored_properties_generic : $@convention(thin) <D: P, E: Q, F: R> () -> ()
