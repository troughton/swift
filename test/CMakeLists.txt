function(swift_configure_lit_site_cfg source_path destination_path installed_name)
  if (CMAKE_CFG_INTDIR STREQUAL ".")
    set(SWIFT_BUILD_MODE ".")
  else ()
    set(SWIFT_BUILD_MODE "%(build_mode)s")
  endif ()

  string(REPLACE ${CMAKE_CFG_INTDIR} ${SWIFT_BUILD_MODE} LLVM_TOOLS_DIR ${LLVM_TOOLS_BINARY_DIR})
  string(REPLACE ${CMAKE_CFG_INTDIR} ${SWIFT_BUILD_MODE} LLVM_LIBS_DIR  ${LLVM_LIBRARY_DIR})

  if (XCODE)
    string(REPLACE ${CMAKE_CFG_INTDIR} Debug LIT_SWIFTLIB_DIR ${SWIFTLIB_DIR})
  else ()
    set(LIT_SWIFTLIB_DIR ${SWIFTLIB_DIR})
  endif ()

  configure_lit_site_cfg("${source_path}" "${destination_path}")

  if(NOT "${installed_name}" STREQUAL "")
    swift_install_in_component(testsuite-tools
        FILES "${destination_path}"
        RENAME "${installed_name}"
        DESTINATION "share/swift/testsuite")
  endif()
endfunction()

function(normalize_boolean_spelling var_name)
  if(${var_name})
    set("${var_name}" TRUE PARENT_SCOPE)
  else()
    set("${var_name}" FALSE PARENT_SCOPE)
  endif()
endfunction()

function(get_test_dependencies SDK result_var_name)
  set(deps)

  if(SWIFT_BUILD_STDLIB)
    list(APPEND deps SwiftUnitTests)
  endif()

  set(deps_binaries
      swift swift-ide-test sil-opt swift-llvm-opt swift-demangle sil-extract
      lldb-moduleimport-test swift-reflection-dump swift-remoteast-test)
  if(NOT SWIFT_BUILT_STANDALONE)
    list(APPEND deps_binaries llc)
  endif()
  if(SWIFT_BUILD_SOURCEKIT)
    list(APPEND deps_binaries sourcekitd-test complete-test)
  endif()

  if(("${SDK}" STREQUAL "IOS") OR
     ("${SDK}" STREQUAL "TVOS") OR
     ("${SDK}" STREQUAL "WATCHOS") OR
     ("${SDK}" STREQUAL "OSX") OR
     ("${SDK}" STREQUAL "IOS_SIMULATOR") OR
     ("${SDK}" STREQUAL "TVOS_SIMULATOR") OR
     ("${SDK}" STREQUAL "WATCHOS_SIMULATOR") OR
     ("${SDK}" STREQUAL "LINUX") OR
     ("${SDK}" STREQUAL "CYGWIN") OR
<<<<<<< HEAD
     ("${SDK}" STREQUAL "WINDOWS") OR
     ("${SDK}" STREQUAL "FREEBSD"))
=======
     ("${SDK}" STREQUAL "FREEBSD") OR
     ("${SDK}" STREQUAL "ANDROID"))
>>>>>>> 56052cfe
    # No extra dependencies.
  else()
    message(FATAL_ERROR "Unknown SDK: ${SDK}")
  endif()

  if(XCODE)
    # Xcode's build paths have a configuration variable in them,
    # so CMake can't match them at compile time. Just use target names.
    list(APPEND deps ${deps_binaries})
  else()
    foreach(binary ${deps_binaries})
      list(APPEND deps "${SWIFT_NATIVE_SWIFT_TOOLS_PATH}/${binary}")
    endforeach()
  endif()

  set("${result_var_name}" "${deps}" PARENT_SCOPE)
endfunction()

include(FindPythonInterp)
if(PYTHONINTERP_FOUND)
  if(PATH_TO_LLVM_SOURCE)
    set(LIT "${PATH_TO_LLVM_SOURCE}/utils/lit/lit.py")
  else()
    set(LIT "${PATH_TO_LLVM_BUILD}/${CMAKE_CFG_INTDIR}/bin/llvm-lit")
    # Installed LLVM does not contain ${CMAKE_CFG_INTDIR} in paths.
    if(NOT EXISTS "${LIT}")
      set(LIT "${PATH_TO_LLVM_BUILD}/llvm-lit/bin")
    endif()
  endif()

  set(SWIFT_TEST_EXTRA_ARGS)

  if(NOT SWIFT_BUILD_TOOLS)
    list(APPEND SWIFT_TEST_EXTRA_ARGS
         "--path=${SWIFT_NATIVE_LLVM_TOOLS_PATH}"
         "--path=${SWIFT_NATIVE_CLANG_TOOLS_PATH}"
         "--path=${SWIFT_NATIVE_SWIFT_TOOLS_PATH}")
    if(SWIFT_BUILD_STDLIB)
      list(APPEND SWIFT_TEST_EXTRA_ARGS
           "--param" "test_resource_dir=${SWIFTLIB_DIR}")
    endif()
  endif()

  option(SWIFT_TEST_USE_LEAKS "Run Swift stdlib tests under leaks" FALSE)
  if (SWIFT_TEST_USE_LEAKS)
    list(APPEND SWIFT_TEST_EXTRA_ARGS "--param" "leaks-all")
  endif()

  if(NOT CMAKE_CFG_INTDIR STREQUAL ".")
    list(APPEND SWIFT_TEST_EXTRA_ARGS
         "--param" "build_mode=${CMAKE_CFG_INTDIR}")
  endif()

  if (LLVM_USE_SANITIZER STREQUAL "Address")
    set(SWIFT_ASAN_BUILD TRUE)
  endif()

  # Normalize spelling of boolean values.
  normalize_boolean_spelling(LLVM_ENABLE_ASSERTIONS)
  normalize_boolean_spelling(SWIFT_STDLIB_ASSERTIONS)
  normalize_boolean_spelling(SWIFT_AST_VERIFIER)
  normalize_boolean_spelling(SWIFT_ASAN_BUILD)
  is_build_type_optimized("${SWIFT_STDLIB_BUILD_TYPE}" SWIFT_OPTIMIZED)

  if(SWIFT_ANALYZE_CODE_COVERAGE STREQUAL "MERGED")
    set(profdata_merge_worker
        "${CMAKE_CURRENT_SOURCE_DIR}/../utils/profdata_merge/main.py")
    set(command_profdata_merge_start
      COMMAND "${PYTHON_EXECUTABLE}" "${profdata_merge_worker}"
          -l "${swift_test_results_dir}/profdata_merge.log"
          start
          -o "${swift_test_results_dir}")
    set(command_profdata_merge_stop
      COMMAND "${PYTHON_EXECUTABLE}" "${profdata_merge_worker}" stop)
  else()
    set(command_profdata_merge_start)
    set(command_profdata_merge_stop)
  endif()

  set(TEST_MODES
      optimize_none optimize optimize_unchecked
      only_executable only_non_executable
  )
  set(TEST_SUBSETS
      primary
      validation
      all
      only_validation
      only_long
  )

  foreach(SDK ${SWIFT_SDKS})
    foreach(ARCH ${SWIFT_SDK_${SDK}_ARCHITECTURES})
      # Configure variables for this subdirectory.
      set(VARIANT_SUFFIX "-${SWIFT_SDK_${SDK}_LIB_SUBDIR}-${ARCH}")
      set(VARIANT_TRIPLE "${SWIFT_SDK_${SDK}_ARCH_${ARCH}_TRIPLE}")
      set(VARIANT_SDK "${SWIFT_SDK_${SDK}_PATH}")

      # A directory where to put the xUnit-style XML test results.
      set(swift_test_results_dir
          "${CMAKE_BINARY_DIR}/${CMAKE_CFG_INTDIR}/swift-test-results/${VARIANT_TRIPLE}")

      set(command_clean_test_results_dir
          COMMAND "${CMAKE_COMMAND}" -E remove_directory "${swift_test_results_dir}"
          COMMAND "${CMAKE_COMMAND}" -E make_directory "${swift_test_results_dir}")

      set(test_bin_dir "${CMAKE_CURRENT_BINARY_DIR}${VARIANT_SUFFIX}")
      set(validation_test_bin_dir
          "${CMAKE_CURRENT_BINARY_DIR}/../validation-test${VARIANT_SUFFIX}")

      swift_configure_lit_site_cfg(
          "${CMAKE_CURRENT_SOURCE_DIR}/lit.site.cfg.in"
          "${test_bin_dir}/lit.site.cfg"
          "test${VARIANT_SUFFIX}.lit.site.cfg")

      swift_configure_lit_site_cfg(
          "${CMAKE_CURRENT_SOURCE_DIR}/Unit/lit.site.cfg.in"
          "${test_bin_dir}/Unit/lit.site.cfg"
          "")

      swift_configure_lit_site_cfg(
          "${CMAKE_CURRENT_SOURCE_DIR}/../validation-test/lit.site.cfg.in"
          "${validation_test_bin_dir}/lit.site.cfg"
          "validation-test${VARIANT_SUFFIX}.lit.site.cfg")

      set(test_dependencies)
      get_test_dependencies("${SDK}" test_dependencies)
      list(APPEND test_dependencies
          "swift-test-stdlib-${SWIFT_SDK_${SDK}_LIB_SUBDIR}")

      if(SWIFT_BUILD_STDLIB AND SWIFT_INCLUDE_TESTS)
        list(APPEND test_dependencies
            "swift-reflection-test${VARIANT_SUFFIX}")
      endif()

      set(validation_test_dependencies
          "swiftStdlibCollectionUnittest-${SWIFT_SDK_${SDK}_LIB_SUBDIR}")

      foreach(test_mode ${TEST_MODES})
        set(LIT_ARGS "${SWIFT_TEST_EXTRA_ARGS} ${LLVM_LIT_ARGS}")
        separate_arguments(LIT_ARGS)

        if(test_mode STREQUAL "optimize_none")
          # No special arguments required.
        elseif(test_mode STREQUAL "optimize")
          list(APPEND LIT_ARGS "--param" "run_only_tests=executable_tests")
        elseif(test_mode STREQUAL "optimize_unchecked")
          list(APPEND LIT_ARGS "--param" "run_only_tests=executable_tests")
        elseif(test_mode STREQUAL "only_executable")
          list(APPEND LIT_ARGS "--param" "run_only_tests=executable_tests")
        elseif(test_mode STREQUAL "only_non_executable")
          list(APPEND LIT_ARGS "--param" "run_only_tests=non_executable_tests")
        else()
          message(FATAL_ERROR "Unknown test mode: ${test_mode}")
        endif()

        set(test_mode_target_suffix "")
        if(NOT test_mode STREQUAL "optimize_none")
          list(APPEND LIT_ARGS "--param" "swift_test_mode=${test_mode}")
          set(test_mode_target_suffix "-${test_mode}")
        endif()

        if(NOT SWIFT_BUILD_STDLIB)
          list(APPEND LIT_ARGS
              "--param" "test_sdk_overlay_dir=${SWIFTLIB_DIR}/${SWIFT_SDK_${SDK}_LIB_SUBDIR}")
        endif()

        list(APPEND LIT_ARGS "--xunit-xml-output=${swift_test_results_dir}/lit-tests.xml")

        set(command_upload_stdlib)
        if("${SDK}" STREQUAL "IOS" OR "${SDK}" STREQUAL "TVOS" OR "${SDK}" STREQUAL "WATCHOS")
          # These are supported testing SDKs.
        endif()

        foreach(test_subset ${TEST_SUBSETS})
          set(want_this_combination TRUE)
          if(test_subset STREQUAL "only_long")
            # Long tests are only run in 'optimize_none' mode.
            if(NOT test_mode STREQUAL "optimize_none")
              set(want_this_combination FALSE)
            endif()

            list(APPEND LIT_ARGS "--param" "run_only_tests=long_tests")
          endif()

          set(directories)
          set(dependencies ${test_dependencies})

          if((test_subset STREQUAL "primary") OR
             (test_subset STREQUAL "validation") OR
             (test_subset STREQUAL "only_long") OR
             (test_subset STREQUAL "all"))
            list(APPEND directories "${test_bin_dir}")
          endif()
          if((test_subset STREQUAL "validation") OR
             (test_subset STREQUAL "only_validation") OR
             (test_subset STREQUAL "only_long") OR
             (test_subset STREQUAL "all"))
            list(APPEND directories "${validation_test_bin_dir}")
            list(APPEND dependencies ${validation_test_dependencies})
          endif()

          set(test_subset_target_suffix "-${test_subset}")
          if(test_subset STREQUAL "primary")
            set(test_subset_target_suffix "")
          endif()

          if(want_this_combination)
            add_custom_target("check-swift${test_subset_target_suffix}${test_mode_target_suffix}${VARIANT_SUFFIX}"
                ${command_upload_stdlib}
                ${command_clean_test_results_dir}
                ${command_profdata_merge_start}
                COMMAND ${PYTHON_EXECUTABLE} "${LIT}" ${LIT_ARGS} ${directories}
                ${command_profdata_merge_stop}
                DEPENDS ${dependencies}
                COMMENT "Running ${test_subset} Swift tests for ${VARIANT_TRIPLE}"
                ${cmake_3_2_USES_TERMINAL})
          endif()
        endforeach()
      endforeach()
    endforeach()
  endforeach()

  # Add shortcuts for the default variant.
  foreach(test_mode ${TEST_MODES})
    foreach(test_subset ${TEST_SUBSETS})
      set(test_mode_target_suffix "")
      if(NOT test_mode STREQUAL "optimize_none")
        set(test_mode_target_suffix "-${test_mode}")
      endif()
      set(test_subset_target_suffix "-${test_subset}")
      if(test_subset STREQUAL "primary")
        set(test_subset_target_suffix "")
      endif()

      add_custom_target(check-swift${test_subset_target_suffix}${test_mode_target_suffix}
          DEPENDS "check-swift${test_subset_target_suffix}${test_mode_target_suffix}${SWIFT_PRIMARY_VARIANT_SUFFIX}")
    endforeach()
  endforeach()

endif()
<|MERGE_RESOLUTION|>--- conflicted
+++ resolved
@@ -58,13 +58,9 @@
      ("${SDK}" STREQUAL "WATCHOS_SIMULATOR") OR
      ("${SDK}" STREQUAL "LINUX") OR
      ("${SDK}" STREQUAL "CYGWIN") OR
-<<<<<<< HEAD
-     ("${SDK}" STREQUAL "WINDOWS") OR
-     ("${SDK}" STREQUAL "FREEBSD"))
-=======
      ("${SDK}" STREQUAL "FREEBSD") OR
-     ("${SDK}" STREQUAL "ANDROID"))
->>>>>>> 56052cfe
+     ("${SDK}" STREQUAL "ANDROID") OR
+     ("${SDK}" STREQUAL "WINDOWS"))
     # No extra dependencies.
   else()
     message(FATAL_ERROR "Unknown SDK: ${SDK}")
