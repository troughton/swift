--- conflicted
+++ resolved
@@ -13,896 +13,6 @@
   expectDebugPrinted("Swift.Int", Int.self)
 }
 
-<<<<<<< HEAD
-func debugPrintedIs<T>(
-    object: T, _ expected1: String, expected2: String? = nil,
-    file: StaticString = __FILE__, line: UInt = __LINE__
-) {
-  var actual = ""
-  debugPrint(object, terminator: "", toStream: &actual)
-  if expected1 != actual && (expected2 == nil || expected2! != actual) {
-    print(
-      "check failed at \(file), line \(line)",
-      "expected: \"\(expected1)\" or \"\(expected2)\"",
-      "actual: \"\(actual)\"",
-      "",
-      separator: "\n")
-    failed = true
-  }
-}
-
-func assertEquals(
-    expected: String, _ actual: String,
-    file: StaticString = __FILE__, line: UInt = __LINE__
-) {
-  if expected != actual {
-    print(
-      "check failed at \(file), line \(line)",
-      "expected: \"\(expected)\"",
-      "actual: \"\(actual)\"",
-      "",
-      separator: "\n")
-    failed = true
-  }
-}
-
-func test_StdlibTypesPrinted() {
-  printedIs(Float(1.0), "1.0")
-  printedIs(Float(-1.0), "-1.0")
-  printedIs(Double(1.0), "1.0")
-  printedIs(Double(-1.0), "-1.0")
-
-  printedIs(CChar(42), "42")
-  printedIs(CUnsignedChar(42), "42")
-  printedIs(CUnsignedShort(42), "42")
-  printedIs(CUnsignedInt(42), "42")
-  printedIs(CUnsignedLong(42), "42")
-  printedIs(CUnsignedLongLong(42), "42")
-  printedIs(CSignedChar(42), "42")
-  printedIs(CShort(42), "42")
-  printedIs(CInt(42), "42")
-  printedIs(CLong(42), "42")
-  printedIs(CLongLong(42), "42")
-  printedIs(CFloat(1.0), "1.0")
-  printedIs(CFloat(-1.0), "-1.0")
-  printedIs(CDouble(1.0), "1.0")
-  printedIs(CDouble(-1.0), "-1.0")
-
-  printedIs(CWideChar(42), "*")
-  printedIs(CChar16(42), "42")
-  printedIs(CChar32(42), "*")
-  printedIs(CBool(true), "true")
-  printedIs(CBool(false), "false")
-
-  var s: String = "abc"
-  printedIs(s, "abc")
-  debugPrintedIs(s, "\"abc\"")
-  s = "\\ \' \" \0 \n \r \t \u{05}"
-  debugPrintedIs(s, "\"\\\\ \\\' \\\" \\0 \\n \\r \\t \\u{05}\"")
-
-  let ch: Character = "a"
-  printedIs(ch, "a")
-  debugPrintedIs(ch, "\"a\"")
-
-  var us: UnicodeScalar = "a"
-  printedIs(us, "a")
-  debugPrintedIs(us, "\"a\"")
-  us = "\\"
-  printedIs(us, "\\")
-  assertEquals("\"\\\\\"", us.description)
-  debugPrintedIs(us, "\"\\\\\"")
-  us = "あ"
-  printedIs(us, "あ")
-  assertEquals("\"あ\"", us.description)
-  debugPrintedIs(us, "\"\\u{3042}\"")
-
-  do {
-    var implicitlyUnwrappedString: String! = nil
-    printedIs(implicitlyUnwrappedString, "nil")
-    implicitlyUnwrappedString = "meow"
-    printedIs(implicitlyUnwrappedString, "meow")
-  }
-  do {
-    var optionalString: String? = nil
-    printedIs(optionalString, "nil")
-    optionalString = "meow"
-    printedIs(optionalString, "Optional(\"meow\")")
-  }
-  do {
-    struct Wrapper : CustomStringConvertible {
-      var x: CustomStringConvertible? = nil
-
-      var description: String {
-        return "Wrapper(" + x.debugDescription + ")"
-      }
-    }
-    printedIs(Wrapper(), "Wrapper(nil)")
-    printedIs(Wrapper(x: Wrapper()), "Wrapper(Optional(Wrapper(nil)))")
-    printedIs(Wrapper(x: Wrapper(x: Wrapper())),
-        "Wrapper(Optional(Wrapper(Optional(Wrapper(nil)))))")
-  }
-
-  print("test_StdlibTypesPrinted done")
-}
-test_StdlibTypesPrinted()
-// CHECK: test_StdlibTypesPrinted done
-
-func test_IntegerPrinting() {
-  if (UInt64(Int.max) > 0x1_0000_0000 as UInt64) {
-    printedIs(Int.min, "-9223372036854775808")
-    printedIs(Int.max, "9223372036854775807")
-  } else {
-    printedIs(Int.min, "-2147483648")
-    printedIs(Int.max, "2147483647")
-  }
-  printedIs(Int(0), "0")
-  printedIs(Int(42), "42")
-  printedIs(Int(-42), "-42")
-
-  if (UInt64(UInt.max) > 0x1_0000_0000 as UInt64) {
-    printedIs(UInt.max, "18446744073709551615")
-  } else {
-    printedIs(UInt.max, "4294967295")
-  }
-  printedIs(UInt.min, "0")
-  printedIs(UInt(0), "0")
-  printedIs(UInt(42), "42")
-
-  printedIs(Int8.min, "-128")
-  printedIs(Int8.max, "127")
-  printedIs(Int8(0), "0")
-  printedIs(Int8(42), "42")
-  printedIs(Int8(-42), "-42")
-
-  printedIs(UInt8.min, "0")
-  printedIs(UInt8.max, "255")
-  printedIs(UInt8(0), "0")
-  printedIs(UInt8(42), "42")
-
-  printedIs(Int16.min, "-32768")
-  printedIs(Int16.max, "32767")
-  printedIs(Int16(0), "0")
-  printedIs(Int16(42), "42")
-  printedIs(Int16(-42), "-42")
-
-  printedIs(UInt16.min, "0")
-  printedIs(UInt16.max, "65535")
-  printedIs(UInt16(0), "0")
-  printedIs(UInt16(42), "42")
-
-  printedIs(Int32.min, "-2147483648")
-  printedIs(Int32.max, "2147483647")
-  printedIs(Int32(0), "0")
-  printedIs(Int32(42), "42")
-  printedIs(Int32(-42), "-42")
-
-  printedIs(UInt32.min, "0")
-  printedIs(UInt32.max, "4294967295")
-  printedIs(UInt32(0), "0")
-  printedIs(UInt32(42), "42")
-
-  printedIs(Int64.min, "-9223372036854775808")
-  printedIs(Int64.max, "9223372036854775807")
-  printedIs(Int64(0), "0")
-  printedIs(Int64(42), "42")
-  printedIs(Int64(-42), "-42")
-
-  printedIs(UInt64.min, "0")
-  printedIs(UInt64.max, "18446744073709551615")
-  printedIs(UInt64(0), "0")
-  printedIs(UInt64(42), "42")
-
-  printedIs(Int8(-42), "-42")
-  printedIs(Int16(-42), "-42")
-  printedIs(Int32(-42), "-42")
-  printedIs(Int64(-42), "-42")
-  printedIs(UInt8(42), "42")
-  printedIs(UInt16(42), "42")
-  printedIs(UInt32(42), "42")
-  printedIs(UInt64(42), "42")
-
-  print("test_IntegerPrinting done")
-}
-test_IntegerPrinting()
-// CHECK: test_IntegerPrinting done
-
-func test_FloatingPointPrinting() {
-  func asFloat32(f: Float32) -> Float32 { return f }
-  func asFloat64(f: Float64) -> Float64 { return f }
-#if arch(i386) || arch(x86_64)
-  func asFloat80(f: Swift.Float80) -> Swift.Float80 { return f }
-#endif
-
-  printedIs(Float.infinity, "inf")
-  printedIs(-Float.infinity, "-inf")
-  printedIs(Float.NaN, "nan")
-  printedIs(asFloat32(0.0), "0.0")
-  printedIs(asFloat32(1.0), "1.0")
-  printedIs(asFloat32(-1.0), "-1.0")
-  printedIs(asFloat32(100.125), "100.125")
-  printedIs(asFloat32(-100.125), "-100.125")
-
-  printedIs(Double.infinity, "inf")
-  printedIs(-Double.infinity, "-inf")
-  printedIs(Double.NaN, "nan")
-  printedIs(asFloat64(0.0), "0.0")
-  printedIs(asFloat64(1.0), "1.0")
-  printedIs(asFloat64(-1.0), "-1.0")
-  printedIs(asFloat64(100.125), "100.125")
-  printedIs(asFloat64(-100.125), "-100.125")
-
-  printedIs(asFloat32(1.00001), "1.00001")
-  printedIs(asFloat32(125000000000000000.0), "1.25e+17")
-  printedIs(asFloat32(12500000000000000.0),  "1.25e+16")
-  printedIs(asFloat32(1250000000000000.0),   "1.25e+15")
-  printedIs(asFloat32(125000000000000.0), "1.25e+14")
-  printedIs(asFloat32(12500000000000.0),  "1.25e+13")
-  printedIs(asFloat32(1250000000000.0),   "1.25e+12")
-  printedIs(asFloat32(125000000000.0),    "1.25e+11")
-  printedIs(asFloat32(12500000000.0),     "1.25e+10")
-  printedIs(asFloat32(1250000000.0),      "1.25e+09")
-  printedIs(asFloat32(125000000.0),       "1.25e+08")
-  printedIs(asFloat32(12500000.0),        "1.25e+07")
-  printedIs(asFloat32(1250000.0),         "1.25e+06")
-  printedIs(asFloat32(125000.0),          "125000.0")
-  printedIs(asFloat32(12500.0),           "12500.0")
-  printedIs(asFloat32(1250.0),            "1250.0")
-  printedIs(asFloat32(125.0), "125.0")
-  printedIs(asFloat32(12.5),  "12.5")
-  printedIs(asFloat32(1.25),  "1.25")
-  printedIs(asFloat32(0.125), "0.125")
-  printedIs(asFloat32(0.0125),             "0.0125")
-  printedIs(asFloat32(0.00125),            "0.00125")
-  printedIs(asFloat32(0.000125),           "0.000125")
-  printedIs(asFloat32(0.0000125),          "1.25e-05")
-  printedIs(asFloat32(0.00000125),         "1.25e-06")
-  printedIs(asFloat32(0.000000125),        "1.25e-07")
-  printedIs(asFloat32(0.0000000125),       "1.25e-08")
-  printedIs(asFloat32(0.00000000125),      "1.25e-09")
-  printedIs(asFloat32(0.000000000125),     "1.25e-10")
-  printedIs(asFloat32(0.0000000000125),    "1.25e-11")
-  printedIs(asFloat32(0.00000000000125),   "1.25e-12")
-  printedIs(asFloat32(0.000000000000125),  "1.25e-13")
-  printedIs(asFloat32(0.0000000000000125), "1.25e-14")
-  printedIs(asFloat32(0.00000000000000125),   "1.25e-15")
-  printedIs(asFloat32(0.000000000000000125),  "1.25e-16")
-  printedIs(asFloat32(0.0000000000000000125), "1.25e-17")
-
-  printedIs(asFloat64(1.00000000000001), "1.00000000000001")
-  printedIs(asFloat64(125000000000000000.0), "1.25e+17")
-  printedIs(asFloat64(12500000000000000.0),  "1.25e+16")
-  printedIs(asFloat64(1250000000000000.0),   "1.25e+15")
-  printedIs(asFloat64(125000000000000.0), "125000000000000.0")
-  printedIs(asFloat64(12500000000000.0),  "12500000000000.0")
-  printedIs(asFloat64(1250000000000.0),   "1250000000000.0")
-  printedIs(asFloat64(125000000000.0),    "125000000000.0")
-  printedIs(asFloat64(12500000000.0),     "12500000000.0")
-  printedIs(asFloat64(1250000000.0),      "1250000000.0")
-  printedIs(asFloat64(125000000.0),       "125000000.0")
-  printedIs(asFloat64(12500000.0),        "12500000.0")
-  printedIs(asFloat64(1250000.0),         "1250000.0")
-  printedIs(asFloat64(125000.0),          "125000.0")
-  printedIs(asFloat64(12500.0),           "12500.0")
-  printedIs(asFloat64(1250.0),            "1250.0")
-  printedIs(asFloat64(125.0), "125.0")
-  printedIs(asFloat64(12.5),  "12.5")
-  printedIs(asFloat64(1.25),  "1.25")
-  printedIs(asFloat64(0.125), "0.125")
-  printedIs(asFloat64(0.0125),             "0.0125")
-  printedIs(asFloat64(0.00125),            "0.00125")
-  printedIs(asFloat64(0.000125),           "0.000125")
-  printedIs(asFloat64(0.0000125),          "1.25e-05")
-  printedIs(asFloat64(0.00000125),         "1.25e-06")
-  printedIs(asFloat64(0.000000125),        "1.25e-07")
-  printedIs(asFloat64(0.0000000125),       "1.25e-08")
-  printedIs(asFloat64(0.00000000125),      "1.25e-09")
-  printedIs(asFloat64(0.000000000125),     "1.25e-10")
-  printedIs(asFloat64(0.0000000000125),    "1.25e-11")
-  printedIs(asFloat64(0.00000000000125),   "1.25e-12")
-  printedIs(asFloat64(0.000000000000125),  "1.25e-13")
-  printedIs(asFloat64(0.0000000000000125), "1.25e-14")
-  printedIs(asFloat64(0.00000000000000125),   "1.25e-15")
-  printedIs(asFloat64(0.000000000000000125),  "1.25e-16")
-  printedIs(asFloat64(0.0000000000000000125), "1.25e-17")
-
-#if arch(i386) || arch(x86_64)
-  printedIs(asFloat80(1.00000000000000001), "1.00000000000000001")
-  printedIs(asFloat80(12500000000000000000.0), "1.25e+19")
-  printedIs(asFloat80(1250000000000000000.0),  "1.25e+18")
-  printedIs(asFloat80(125000000000000000.0),   "125000000000000000.0")
-  printedIs(asFloat80(12500000000000000.0),    "12500000000000000.0")
-  printedIs(asFloat80(1250000000000000.0),     "1250000000000000.0")
-  printedIs(asFloat80(125000000000000.0), "125000000000000.0")
-  printedIs(asFloat80(12500000000000.0),  "12500000000000.0")
-  printedIs(asFloat80(1250000000000.0),   "1250000000000.0")
-  printedIs(asFloat80(125000000000.0),    "125000000000.0")
-  printedIs(asFloat80(12500000000.0),     "12500000000.0")
-  printedIs(asFloat80(1250000000.0),      "1250000000.0")
-  printedIs(asFloat80(125000000.0),       "125000000.0")
-  printedIs(asFloat80(12500000.0),        "12500000.0")
-  printedIs(asFloat80(1250000.0),         "1250000.0")
-  printedIs(asFloat80(125000.0),          "125000.0")
-  printedIs(asFloat80(12500.0),           "12500.0")
-  printedIs(asFloat80(1250.0),            "1250.0")
-  printedIs(asFloat80(125.0), "125.0")
-  printedIs(asFloat80(12.5),  "12.5")
-  printedIs(asFloat80(1.25),  "1.25")
-  printedIs(asFloat80(0.125), "0.125")
-  printedIs(asFloat80(0.0125),             "0.0125")
-  printedIs(asFloat80(0.00125),            "0.00125")
-  printedIs(asFloat80(0.000125),           "0.000125")
-  printedIs(asFloat80(0.0000125),          "1.25e-05")
-  printedIs(asFloat80(0.00000125),         "1.25e-06")
-  printedIs(asFloat80(0.000000125),        "1.25e-07")
-  printedIs(asFloat80(0.0000000125),       "1.25e-08")
-  printedIs(asFloat80(0.00000000125),      "1.25e-09")
-  printedIs(asFloat80(0.000000000125),     "1.25e-10")
-  printedIs(asFloat80(0.0000000000125),    "1.25e-11")
-  printedIs(asFloat80(0.00000000000125),   "1.25e-12")
-  printedIs(asFloat80(0.000000000000125),  "1.25e-13")
-  printedIs(asFloat80(0.0000000000000125), "1.25e-14")
-  printedIs(asFloat80(0.00000000000000125),   "1.25e-15")
-  printedIs(asFloat80(0.000000000000000125),  "1.25e-16")
-  printedIs(asFloat80(0.0000000000000000125), "1.25e-17")
-#endif
-
-  debugPrintedIs(asFloat32(1.1), "1.10000002")
-  debugPrintedIs(asFloat32(125000000000000000.0), "1.24999998e+17")
-  debugPrintedIs(asFloat32(1.25),  "1.25")
-  debugPrintedIs(asFloat32(0.0000125), "1.24999997e-05")
-
-  debugPrintedIs(asFloat64(1.1), "1.1000000000000001")
-  debugPrintedIs(asFloat64(125000000000000000.0), "1.25e+17")
-  debugPrintedIs(asFloat64(1.25),  "1.25")
-  debugPrintedIs(asFloat64(0.0000125), "1.2500000000000001e-05")
-
-#if arch(i386) || arch(x86_64)
-  debugPrintedIs(asFloat80(1.1), "1.10000000000000000002")
-  debugPrintedIs(asFloat80(125000000000000000.0), "125000000000000000.0")
-  debugPrintedIs(asFloat80(1.25),  "1.25")
-  debugPrintedIs(asFloat80(0.0000125), "1.25000000000000000001e-05")
-#endif
-
-  print("test_FloatingPointPrinting done")
-}
-test_FloatingPointPrinting()
-// CHECK: test_FloatingPointPrinting done
-
-
-func test_BoolPrinting() {
-  printedIs(Bool(true), "true")
-  printedIs(Bool(false), "false")
-
-  printedIs(true, "true")
-  printedIs(false, "false")
-
-  print("test_BoolPrinting done")
-}
-test_BoolPrinting()
-// CHECK: test_BoolPrinting done
-
-func test_CTypesPrinting() {
-  printedIs(CChar(42), "42")
-  printedIs(CUnsignedChar(42), "42")
-  printedIs(CUnsignedShort(42), "42")
-  printedIs(CUnsignedInt(42), "42")
-  printedIs(CUnsignedLong(42), "42")
-  printedIs(CUnsignedLongLong(42), "42")
-  printedIs(CSignedChar(42), "42")
-  printedIs(CShort(42), "42")
-  printedIs(CInt(42), "42")
-  printedIs(CLong(42), "42")
-  printedIs(CLongLong(42), "42")
-  printedIs(CFloat(1.0), "1.0")
-  printedIs(CFloat(-1.0), "-1.0")
-  printedIs(CDouble(1.0), "1.0")
-  printedIs(CDouble(-1.0), "-1.0")
-
-  printedIs(CWideChar(42), "*")
-  printedIs(CChar16(42), "42")
-  printedIs(CChar32(42), "*")
-  printedIs(CBool(true), "true")
-  printedIs(CBool(false), "false")
-
-  print("test_CTypesPrinting done")
-}
-test_CTypesPrinting()
-// CHECK: test_CTypesPrinting done
-
-
-func test_PointerPrinting() {
-  let nullUP: UnsafeMutablePointer<Float> = nil
-  let fourByteUP = UnsafeMutablePointer<Float>(bitPattern: 0xabcd1234 as UInt)
-
-#if !(arch(i386) || arch(arm))
-  let eightByteAddr: UInt = 0xabcddcba12344321
-  let eightByteUP = UnsafeMutablePointer<Float>(bitPattern: eightByteAddr)
-#endif
-
-#if arch(i386) || arch(arm)
-  let expectedNull = "0x00000000"
-  printedIs(fourByteUP, "0xabcd1234")
-#else
-  let expectedNull = "0x0000000000000000"
-  printedIs(fourByteUP, "0x00000000abcd1234")
-  printedIs(eightByteUP, "0xabcddcba12344321")
-#endif
-
-  printedIs(nullUP, expectedNull)
-
-  printedIs(UnsafeBufferPointer(start: nullUP, length: 0),
-      "UnsafeBufferPointer(start: \(expectedNull), length: 0)")
-  printedIs(UnsafeMutableBufferPointer(start: nullUP, length: 0),
-      "UnsafeMutableBufferPointer(start: \(expectedNull), length: 0)")
-
-  printedIs(nil as OpaquePointer, expectedNull)
-  printedIs(CVaListPointer(_fromUnsafeMutablePointer: nullUP), expectedNull)
-  printedIs(nil as AutoreleasingUnsafeMutablePointer<Int>, expectedNull)
-
-  print("test_PointerPrinting done")
-}
-test_PointerPrinting()
-// CHECK: test_PointerPrinting done
-
-
-protocol ProtocolUnrelatedToPrinting {}
-
-struct StructPrintable : CustomStringConvertible, ProtocolUnrelatedToPrinting {
-  let x: Int
-
-  init(_ x: Int) {
-    self.x = x
-  }
-
-  var description: String {
-    return "►\(x)◀︎"
-  }
-}
-
-struct LargeStructPrintable : CustomStringConvertible, ProtocolUnrelatedToPrinting {
-  let a: Int
-  let b: Int
-  let c: Int
-  let d: Int
-
-  init(_ a: Int, _ b: Int, _ c: Int, _ d: Int) {
-    self.a = a
-    self.b = b
-    self.c = c
-    self.d = d
-  }
-
-  var description: String {
-    return "<\(a) \(b) \(c) \(d)>"
-  }
-}
-
-struct StructDebugPrintable : CustomDebugStringConvertible {
-  let x: Int
-
-  init(_ x: Int) {
-    self.x = x
-  }
-
-  var debugDescription: String {
-    return "►\(x)◀︎"
-  }
-}
-
-struct StructVeryPrintable : CustomStringConvertible, CustomDebugStringConvertible, ProtocolUnrelatedToPrinting {
-  let x: Int
-
-  init(_ x: Int) {
-    self.x = x
-  }
-
-  var description: String {
-    return "<description: \(x)>"
-  }
-
-  var debugDescription: String {
-    return "<debugDescription: \(x)>"
-  }
-}
-
-struct EmptyStructWithoutDescription {}
-
-struct WithoutDescription {
-  let x: Int
-
-  init(_ x: Int) {
-    self.x = x
-  }
-}
-
-struct ValuesWithoutDescription<T, U, V> {
-  let t: T
-  let u: U
-  let v: V
-
-  init(_ t: T, _ u: U, _ v: V) {
-    self.t = t
-    self.u = u
-    self.v = v
-  }
-}
-
-
-class ClassPrintable : CustomStringConvertible, ProtocolUnrelatedToPrinting {
-  let x: Int
-
-  init(_ x: Int) {
-    self.x = x
-  }
-
-  var description: String {
-    return "►\(x)◀︎"
-  }
-}
-
-class ClassVeryPrintable : CustomStringConvertible, CustomDebugStringConvertible, ProtocolUnrelatedToPrinting {
-  let x: Int
-
-  init(_ x: Int) {
-    self.x = x
-  }
-
-  var description: String {
-    return "<description: \(x)>"
-  }
-
-  var debugDescription: String {
-    return "<debugDescription: \(x)>"
-  }
-}
-
-func test_ObjectPrinting() {
-  do {
-    let s = StructPrintable(1)
-    printedIs(s, "►1◀︎")
-  }
-  do {
-    let s: ProtocolUnrelatedToPrinting = StructPrintable(1)
-    printedIs(s, "►1◀︎")
-  }
-  do {
-    let s: CustomStringConvertible = StructPrintable(1)
-    printedIs(s, "►1◀︎")
-  }
-  do {
-    let s: Any = StructPrintable(1)
-    printedIs(s, "►1◀︎")
-  }
-
-  do {
-    let s = LargeStructPrintable(10, 20, 30, 40)
-    printedIs(s, "<10 20 30 40>")
-  }
-  do {
-    let s: ProtocolUnrelatedToPrinting = LargeStructPrintable(10, 20, 30, 40)
-    printedIs(s, "<10 20 30 40>")
-  }
-  do {
-    let s: CustomStringConvertible = LargeStructPrintable(10, 20, 30, 40)
-    printedIs(s, "<10 20 30 40>")
-  }
-  do {
-    let s: Any = LargeStructPrintable(10, 20, 30, 40)
-    printedIs(s, "<10 20 30 40>")
-  }
-
-  do {
-    let s = StructVeryPrintable(1)
-    printedIs(s, "<description: 1>")
-  }
-  do {
-    let s: ProtocolUnrelatedToPrinting = StructVeryPrintable(1)
-    printedIs(s, "<description: 1>")
-  }
-  do {
-    let s: CustomStringConvertible = StructVeryPrintable(1)
-    printedIs(s, "<description: 1>")
-  }
-  do {
-    let s: CustomDebugStringConvertible = StructVeryPrintable(1)
-    printedIs(s, "<description: 1>")
-  }
-  do {
-    let s: Any = StructVeryPrintable(1)
-    printedIs(s, "<description: 1>")
-  }
-
-  do {
-    let c = ClassPrintable(1)
-    printedIs(c, "►1◀︎")
-  }
-  do {
-    let c: ProtocolUnrelatedToPrinting = ClassPrintable(1)
-    printedIs(c, "►1◀︎")
-  }
-  do {
-    let c: CustomStringConvertible = ClassPrintable(1)
-    printedIs(c, "►1◀︎")
-  }
-  do {
-    let c: Any = ClassPrintable(1)
-    printedIs(c, "►1◀︎")
-  }
-
-  do {
-    let c = ClassVeryPrintable(1)
-    printedIs(c, "<description: 1>")
-  }
-  do {
-    let c: ProtocolUnrelatedToPrinting = ClassVeryPrintable(1)
-    printedIs(c, "<description: 1>")
-  }
-  do {
-    let c: CustomStringConvertible = ClassVeryPrintable(1)
-    printedIs(c, "<description: 1>")
-  }
-  do {
-    let c: CustomDebugStringConvertible = ClassVeryPrintable(1)
-    printedIs(c, "<description: 1>")
-  }
-  do {
-    let c: Any = ClassVeryPrintable(1)
-    printedIs(c, "<description: 1>")
-  }
-
-  print("test_ObjectPrinting done")
-}
-test_ObjectPrinting()
-// CHECK: test_ObjectPrinting done
-
-func test_ThickMetatypePrintingImpl<T>(
-    thickMetatype: T.Type,
-    _ expectedPrint: String,
-    _ expectedDebug: String
-) {
-  printedIs(thickMetatype, expectedPrint)
-  printedIs([ thickMetatype ], "[" + expectedDebug + "]")
-  debugPrintedIs(thickMetatype, expectedDebug)
-  debugPrintedIs([ thickMetatype ], "[" + expectedDebug + "]")
-}
-
-func test_gcMetatypePrinting() {
-  let structMetatype = StructPrintable.self
-  printedIs(structMetatype, "StructPrintable")
-  debugPrintedIs(structMetatype, "a.StructPrintable")
-  printedIs([ structMetatype ], "[a.StructPrintable]")
-  debugPrintedIs([ structMetatype ], "[a.StructPrintable]")
-  test_ThickMetatypePrintingImpl(structMetatype, "StructPrintable",
-    "a.StructPrintable")
-
-  let classMetatype = ClassPrintable.self
-  printedIs(classMetatype, "ClassPrintable")
-  debugPrintedIs(classMetatype, "a.ClassPrintable")
-  printedIs([ classMetatype ], "[a.ClassPrintable]")
-  debugPrintedIs([ classMetatype ], "[a.ClassPrintable]")
-  test_ThickMetatypePrintingImpl(classMetatype, "ClassPrintable",
-    "a.ClassPrintable")
-
-  print("test_gcMetatypePrinting done")
-}
-test_gcMetatypePrinting()
-// CHECK: test_gcMetatypePrinting done
-
-func test_ArrayPrinting() {
-  let arrayOfInts: [Int] = []
-  printedIs(arrayOfInts, "[]")
-
-  printedIs([ 1 ], "[1]")
-  printedIs([ 1, 2 ], "[1, 2]")
-  printedIs([ 1, 2, 3 ], "[1, 2, 3]")
-
-  printedIs([ "foo", "bar", "bas" ], "[\"foo\", \"bar\", \"bas\"]")
-  debugPrintedIs([ "foo", "bar", "bas" ], "[\"foo\", \"bar\", \"bas\"]")
-
-  printedIs([ StructPrintable(1), StructPrintable(2),
-              StructPrintable(3) ],
-            "[►1◀︎, ►2◀︎, ►3◀︎]")
-
-  printedIs([ LargeStructPrintable(10, 20, 30, 40),
-              LargeStructPrintable(50, 60, 70, 80) ],
-            "[<10 20 30 40>, <50 60 70 80>]")
-
-  printedIs([ StructDebugPrintable(1) ], "[►1◀︎]")
-
-  printedIs([ ClassPrintable(1), ClassPrintable(2),
-              ClassPrintable(3) ],
-            "[►1◀︎, ►2◀︎, ►3◀︎]")
-
-  printedIs([ ClassPrintable(1), ClassPrintable(2),
-              ClassPrintable(3) ] as Array<AnyObject>,
-            "[►1◀︎, ►2◀︎, ►3◀︎]")
-
-  print("test_ArrayPrinting done")
-}
-test_ArrayPrinting()
-// CHECK: test_ArrayPrinting done
-
-func test_DictionaryPrinting() {
-  var dictSI: Dictionary<String, Int> = [:]
-  printedIs(dictSI, "[:]")
-  debugPrintedIs(dictSI, "[:]")
-
-  dictSI = [ "aaa": 1 ]
-  printedIs(dictSI, "[\"aaa\": 1]")
-  debugPrintedIs(dictSI, "[\"aaa\": 1]")
-
-  dictSI = [ "aaa": 1, "bbb": 2 ]
-  printedIs(dictSI, "[\"aaa\": 1, \"bbb\": 2]", expected2: "[\"bbb\": 2, \"aaa\": 1]")
-  debugPrintedIs(dictSI, "[\"aaa\": 1, \"bbb\": 2]", expected2: "[\"bbb\": 2, \"aaa\": 1]")
-
-  let dictSS = [ "aaa": "bbb" ]
-  printedIs(dictSS, "[\"aaa\": \"bbb\"]")
-  debugPrintedIs(dictSS, "[\"aaa\": \"bbb\"]")
-
-  print("test_DictionaryPrinting done")
-}
-test_DictionaryPrinting()
-// CHECK: test_DictionaryPrinting done
-
-func test_SetPrinting() {
-  var sI = Set<Int>()
-  printedIs(sI, "[]")
-  debugPrintedIs(sI, "Set([])")
-
-  sI = Set<Int>([11, 22])
-  printedIs(sI, "[11, 22]", expected2: "[22, 11]")
-  debugPrintedIs(sI, "Set([11, 22])", expected2: "Set([22, 11])")
-
-  let sS = Set<String>(["Hello", "world"])
-  printedIs(sS, "[\"Hello\", \"world\"]", expected2: "[\"world\", \"Hello\"]")
-  debugPrintedIs(sS, "Set([\"Hello\", \"world\"])", expected2: "Set([\"world\", \"Hello\"])")
-
-  print("test_SetPrinting done")
-}
-test_SetPrinting()
-// CHECK: test_SetPrinting done
-
-func test_TuplePrinting() {
-  let tuple1 = (42, ())
-  printedIs(tuple1, "(42, ())")
-
-  let tuple2 = ((), 42)
-  printedIs(tuple2, "((), 42)")
-
-  let tuple3 = (42, StructPrintable(3))
-  printedIs(tuple3, "(42, ►3◀︎)")
-
-  let tuple4 = (42, LargeStructPrintable(10, 20, 30, 40))
-  printedIs(tuple4, "(42, <10 20 30 40>)")
-
-  let tuple5 = (42, ClassPrintable(3))
-  printedIs(tuple5, "(42, ►3◀︎)")
-
-  let tuple6 = ([123: 123], (1, 2, "3"))
-  printedIs(tuple6, "([123: 123], (1, 2, \"3\"))")
-
-  let arrayOfTuples1 =
-      [ (1, "two", StructPrintable(3), StructDebugPrintable(4),
-         WithoutDescription(5)) ]
-  printedIs(arrayOfTuples1, "[(1, \"two\", ►3◀︎, ►4◀︎, a.WithoutDescription(x: 5))]")
-
-  let arrayOfTuples2 =
-      [ (1, "two", WithoutDescription(3)),
-        (11, "twenty-two", WithoutDescription(33)),
-        (111, "two hundred twenty-two", WithoutDescription(333)) ]
-  printedIs(arrayOfTuples2, "[(1, \"two\", a.WithoutDescription(x: 3)), (11, \"twenty-two\", a.WithoutDescription(x: 33)), (111, \"two hundred twenty-two\", a.WithoutDescription(x: 333))]")
-
-  print("test_TuplePrinting done")
-}
-test_TuplePrinting()
-// CHECK: test_TuplePrinting done
-
-func test_ArbitraryStructPrinting() {
-  let arrayOfArbitraryStructs =
-    [ WithoutDescription(1), WithoutDescription(2), WithoutDescription(3) ]
-  printedIs(
-    arrayOfArbitraryStructs,
-    "[a.WithoutDescription(x: 1), a.WithoutDescription(x: 2), a.WithoutDescription(x: 3)]")
-  debugPrintedIs(
-    arrayOfArbitraryStructs,
-    "[a.WithoutDescription(x: 1), a.WithoutDescription(x: 2), a.WithoutDescription(x: 3)]")
-
-  printedIs(
-    EmptyStructWithoutDescription(),
-    "EmptyStructWithoutDescription()")
-  debugPrintedIs(
-    EmptyStructWithoutDescription(),
-    "a.EmptyStructWithoutDescription()")
-
-  printedIs(
-    ValuesWithoutDescription(1.25, "abc", [ 1, 2, 3 ]),
-    "ValuesWithoutDescription<Double, String, Array<Int>>(t: 1.25, u: \"abc\", v: [1, 2, 3])")
-  debugPrintedIs(
-    ValuesWithoutDescription(1.25, "abc", [ 1, 2, 3 ]),
-    "a.ValuesWithoutDescription<Swift.Double, Swift.String, Swift.Array<Swift.Int>>(t: 1.25, u: \"abc\", v: [1, 2, 3])")
-
-  print("test_ArbitraryStructPrinting done")
-}
-test_ArbitraryStructPrinting()
-// CHECK: test_ArbitraryStructPrinting done
-
-func test_MetatypePrinting() {
-  printedIs(Int.self, "Int")
-  debugPrintedIs(Int.self, "Swift.Int")
-
-  print("test_MetatypePrinting done")
-}
-test_MetatypePrinting()
-// CHECK: test_MetatypePrinting done
-
-func test_StringInterpolation() {
-  assertEquals("1", "\(1)")
-  assertEquals("2", "\(1 + 1)")
-  assertEquals("aaa1bbb2ccc", "aaa\(1)bbb\(2)ccc")
-
-  assertEquals("1.0", "\(1.0)")
-  assertEquals("1.5", "\(1.5)")
-  assertEquals("1e-12", "\(1.0 / (1000000000000))")
-
-  assertEquals("inf", "\(1 / 0.0)")
-  assertEquals("-inf", "\(-1 / 0.0)")
-  assertEquals("nan", "\(0 / 0.0)")
-
-  assertEquals("<[►1◀︎, ►2◀︎, ►3◀︎]>", "<\([ StructPrintable(1), StructPrintable(2), StructPrintable(3) ])>")
-  assertEquals("WithoutDescription(x: 1)", "\(WithoutDescription(1))")
-
-  print("test_StringInterpolation done")
-}
-test_StringInterpolation()
-// CHECK: test_StringInterpolation done
-
-struct MyString : StringLiteralConvertible, StringInterpolationConvertible {
-  init(str: String) {
-    value = str
-  }
-
-  var value: String
-
-  init(unicodeScalarLiteral value: String) {
-    self.init(str: value)
-  }
-
-  init(extendedGraphemeClusterLiteral value: String) {
-    self.init(str: value)
-  }
-
-  init(stringLiteral value: String) {
-    self.init(str: value)
-  }
-
-  init(stringInterpolation strings: MyString...) {
-    var result = ""
-    for s in strings {
-      result += s.value
-    }
-    self.init(str: result)
-  }
-
-  init<T>(stringInterpolationSegment expr: T) {
-    self.init(str: "<segment " + String(expr) + ">")
-  }
-}
-
-func test_CustomStringInterpolation() {
-  assertEquals("<segment aaa><segment 1><segment bbb>",
-               ("aaa\(1)bbb" as MyString).value)
-
-  print("test_CustomStringInterpolation done")
-}
-test_CustomStringInterpolation()
-// CHECK: test_CustomStringInterpolation done
-
-func test_StdoutUTF8Printing() {
-  print("\u{00B5}")
-// CHECK: {{^}}µ{{$}}
-
-  print("test_StdoutUTF8Printing done")
-=======
 PrintTests.test("StringInterpolation") {
   expectEqual("1", "\(1)")
   expectEqual("2", "\(1 + 1)")
@@ -918,7 +28,6 @@
   
   expectEqual("<[►1◀︎, ►2◀︎, ►3◀︎]>", "<\([ StructPrintable(1), StructPrintable(2), StructPrintable(3) ])>")
   expectEqual("WithoutDescription(x: 1)", "\(WithoutDescription(1))")
->>>>>>> d56b8ba4
 }
 
 PrintTests.test("StdoutUTF8") {
