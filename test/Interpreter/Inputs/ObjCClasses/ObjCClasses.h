--- conflicted
+++ resolved
@@ -116,10 +116,7 @@
 @interface OuterTypeInnerType : NSObject
 @property NSArray<OuterType *> *things;
 @end
-<<<<<<< HEAD
-=======
 
->>>>>>> aad14e3c
 NS_ASSUME_NONNULL_END
 
 #endif