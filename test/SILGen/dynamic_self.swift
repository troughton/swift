--- conflicted
+++ resolved
@@ -358,32 +358,20 @@
 class Generic<T> {
   // Examples where we have to add a special argument to capture Self's metadata
   func t1() -> Self {
-<<<<<<< HEAD
-    // CHECK-LABEL: sil private @_T012dynamic_self7GenericC2t1ACyxGXDyFAEXDSgycfU_ : $@convention(thin) <T> (@owned <τ_0_0> { var @sil_weak Optional<Generic<τ_0_0>> } <T>, @thick @dynamic_self Generic<T>.Type) -> @owned Optional<Generic<T>>
-=======
     // CHECK-LABEL: sil private @_T012dynamic_self7GenericC2t1ACyxGXDyFAEXDSgycfU_ : $@convention(thin) <T> (@guaranteed <τ_0_0> { var @sil_weak Optional<Generic<τ_0_0>> } <T>, @thick @dynamic_self Generic<T>.Type) -> @owned Optional<Generic<T>>
->>>>>>> aad14e3c
     _ = {[weak self] in self }
     return self
   }
 
   func t2() -> Self {
-<<<<<<< HEAD
-    // CHECK-LABEL: sil private @_T012dynamic_self7GenericC2t2ACyxGXDyFAEXD_AEXDtycfU_ : $@convention(thin) <T> (@owned (Generic<T>, Generic<T>), @thick @dynamic_self Generic<T>.Type) -> (@owned Generic<T>, @owned Generic<T>)
-=======
     // CHECK-LABEL: sil private @_T012dynamic_self7GenericC2t2ACyxGXDyFAEXD_AEXDtycfU_ : $@convention(thin) <T> (@guaranteed (Generic<T>, Generic<T>), @thick @dynamic_self Generic<T>.Type) -> (@owned Generic<T>, @owned Generic<T>)
->>>>>>> aad14e3c
     let selves = (self, self)
     _ = { selves }
     return self
   }
 
   func t3() -> Self {
-<<<<<<< HEAD
-    // CHECK-LABEL: sil private @_T012dynamic_self7GenericC2t3ACyxGXDyFAEXDycfU_ : $@convention(thin) <T> (@owned @sil_unowned Generic<T>, @thick @dynamic_self Generic<T>.Type) -> @owned Generic<T> 
-=======
     // CHECK-LABEL: sil private @_T012dynamic_self7GenericC2t3ACyxGXDyFAEXDycfU_ : $@convention(thin) <T> (@guaranteed @sil_unowned Generic<T>, @thick @dynamic_self Generic<T>.Type) -> @owned Generic<T> 
->>>>>>> aad14e3c
     _ = {[unowned self] in self }
     return self
   }
