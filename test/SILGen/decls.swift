// RUN: %target-swift-frontend -Xllvm -sil-full-demangle -parse-as-library -emit-silgen -enable-sil-ownership %s | %FileCheck %s

// CHECK-LABEL: sil hidden @_T05decls11void_returnyyF
// CHECK: = tuple
// CHECK: return
func void_return() {
}

// CHECK-LABEL: sil hidden @_T05decls14typealias_declyyF
func typealias_decl() {
  typealias a = Int
}

// CHECK-LABEL: sil hidden @_T05decls15simple_patternsyyF
func simple_patterns() {
  _ = 4
  var _ : Int
}

// CHECK-LABEL: sil hidden @_T05decls13named_patternSiyF
func named_pattern() -> Int {
  var local_var : Int = 4

  var defaulted_var : Int  // Defaults to zero initialization

  return local_var + defaulted_var
}

func MRV() -> (Int, Float, (), Double) {}

// CHECK-LABEL: sil hidden @_T05decls14tuple_patternsyyF
func tuple_patterns() {
  var (a, b) : (Int, Float)
  // CHECK: [[ABOX:%[0-9]+]] = alloc_box ${ var Int }
  // CHECK: [[AADDR:%[0-9]+]] = mark_uninitialized [var] [[ABOX]]
  // CHECK: [[PBA:%.*]] = project_box [[AADDR]]
  // CHECK: [[BBOX:%[0-9]+]] = alloc_box ${ var Float }
  // CHECK: [[BADDR:%[0-9]+]] = mark_uninitialized [var] [[BBOX]]
  // CHECK: [[PBB:%.*]] = project_box [[BADDR]]

  var (c, d) = (a, b)
  // CHECK: [[CADDR:%[0-9]+]] = alloc_box ${ var Int }
  // CHECK: [[PBC:%.*]] = project_box [[CADDR]]
  // CHECK: [[DADDR:%[0-9]+]] = alloc_box ${ var Float }
  // CHECK: [[PBD:%.*]] = project_box [[DADDR]]
  // CHECK: [[READA:%.*]] = begin_access [read] [unknown] [[PBA]] : $*Int
  // CHECK: copy_addr [[READA]] to [initialization] [[PBC]]
  // CHECK: [[READB:%.*]] = begin_access [read] [unknown] [[PBB]] : $*Float
  // CHECK: copy_addr [[READB]] to [initialization] [[PBD]]
  // CHECK: [[EADDR:%[0-9]+]] = alloc_box ${ var Int }
  // CHECK: [[PBE:%.*]] = project_box [[EADDR]]
  // CHECK: [[FADDR:%[0-9]+]] = alloc_box ${ var Float }
  // CHECK: [[PBF:%.*]] = project_box [[FADDR]]
  // CHECK: [[GADDR:%[0-9]+]] = alloc_box ${ var () }
  // CHECK: [[HADDR:%[0-9]+]] = alloc_box ${ var Double }
  // CHECK: [[PBH:%.*]] = project_box [[HADDR]]
  // CHECK: [[EFGH:%[0-9]+]] = apply
  // CHECK: [[E:%[0-9]+]] = tuple_extract {{.*}}, 0
  // CHECK: [[F:%[0-9]+]] = tuple_extract {{.*}}, 1
  // CHECK: [[H:%[0-9]+]] = tuple_extract {{.*}}, 2
  // CHECK: store [[E]] to [trivial] [[PBE]]
  // CHECK: store [[F]] to [trivial] [[PBF]]
  // CHECK: store [[H]] to [trivial] [[PBH]]
  var (e,f,g,h) : (Int, Float, (), Double) = MRV()

  // CHECK: [[IADDR:%[0-9]+]] = alloc_box ${ var Int }
  // CHECK: [[PBI:%.*]] = project_box [[IADDR]]
  // CHECK-NOT: alloc_box ${ var Float }
  // CHECK: [[READA:%.*]] = begin_access [read] [unknown] [[PBA]] : $*Int
  // CHECK: copy_addr [[READA]] to [initialization] [[PBI]]
  // CHECK: [[READB:%.*]] = begin_access [read] [unknown] [[PBB]] : $*Float
  // CHECK: [[B:%[0-9]+]] = load [trivial] [[READB]]
  // CHECK-NOT: store [[B]]
  var (i,_) = (a, b)

  // CHECK: [[JADDR:%[0-9]+]] = alloc_box ${ var Int }
  // CHECK: [[PBJ:%.*]] = project_box [[JADDR]]
  // CHECK-NOT: alloc_box ${ var Float }
  // CHECK: [[KADDR:%[0-9]+]] = alloc_box ${ var () }
  // CHECK-NOT: alloc_box ${ var Double }
  // CHECK: [[J_K_:%[0-9]+]] = apply
  // CHECK: [[J:%[0-9]+]] = tuple_extract {{.*}}, 0
  // CHECK: [[K:%[0-9]+]] = tuple_extract {{.*}}, 2
  // CHECK: store [[J]] to [trivial] [[PBJ]]
  var (j,_,k,_) : (Int, Float, (), Double) = MRV()
}

// CHECK-LABEL: sil hidden @_T05decls16simple_arguments{{[_0-9a-zA-Z]*}}F
// CHECK: bb0(%0 : @trivial $Int, %1 : @trivial $Int):
// CHECK: [[X:%[0-9]+]] = alloc_box ${ var Int }
// CHECK-NEXT: [[PBX:%.*]] = project_box [[X]]
// CHECK-NEXT: store %0 to [trivial] [[PBX]]
// CHECK-NEXT: [[Y:%[0-9]+]] = alloc_box ${ var Int }
// CHECK-NEXT: [[PBY:%[0-9]+]] = project_box [[Y]]
// CHECK-NEXT: store %1 to [trivial] [[PBY]]
func simple_arguments(x: Int, y: Int) -> Int {
  var x = x
  var y = y
  return x+y
}

// CHECK-LABEL: sil hidden @_T05decls14tuple_argument{{[_0-9a-zA-Z]*}}F
// CHECK: bb0(%0 : @trivial $Int, %1 : @trivial $Float):
// CHECK: [[UNIT:%[0-9]+]] = tuple ()
// CHECK: [[TUPLE:%[0-9]+]] = tuple (%0 : $Int, %1 : $Float, [[UNIT]] : $())
func tuple_argument(x: (Int, Float, ())) {
}

// CHECK-LABEL: sil hidden @_T05decls14inout_argument{{[_0-9a-zA-Z]*}}F
// CHECK: bb0(%0 : @trivial $*Int, %1 : @trivial $Int):
// CHECK: [[X_LOCAL:%[0-9]+]] = alloc_box ${ var Int }
// CHECK: [[PBX:%.*]] = project_box [[X_LOCAL]]
func inout_argument(x: inout Int, y: Int) {
  var y = y
  x = y
}

var global = 42

// CHECK-LABEL: sil hidden @_T05decls16load_from_global{{[_0-9a-zA-Z]*}}F
func load_from_global() -> Int {
  return global
  // CHECK: [[ACCESSOR:%[0-9]+]] = function_ref @_T05decls6globalSivau
  // CHECK: [[PTR:%[0-9]+]] = apply [[ACCESSOR]]()
  // CHECK: [[ADDR:%[0-9]+]] = pointer_to_address [[PTR]]
  // CHECK: [[READ:%.*]] = begin_access [read] [dynamic] [[ADDR]] : $*Int
  // CHECK: [[VALUE:%[0-9]+]] = load [trivial] [[READ]]
  // CHECK: return [[VALUE]]
}

// CHECK-LABEL: sil hidden @_T05decls15store_to_global{{[_0-9a-zA-Z]*}}F
func store_to_global(x: Int) {
  var x = x
  global = x
  // CHECK: [[XADDR:%[0-9]+]] = alloc_box ${ var Int }
  // CHECK: [[PBX:%.*]] = project_box [[XADDR]]
  // CHECK: [[ACCESSOR:%[0-9]+]] = function_ref @_T05decls6globalSivau
  // CHECK: [[PTR:%[0-9]+]] = apply [[ACCESSOR]]()
  // CHECK: [[ADDR:%[0-9]+]] = pointer_to_address [[PTR]]
  // CHECK: [[READ:%.*]] = begin_access [read] [unknown] [[PBX]] : $*Int
  // CHECK: [[COPY:%.*]] = load [trivial] [[READ]] : $*Int
  // CHECK: [[WRITE:%.*]] = begin_access [modify] [dynamic] [[ADDR]] : $*Int
  // CHECK: assign [[COPY]] to [[WRITE]] : $*Int
  // CHECK: end_access [[WRITE]] : $*Int
  // CHECK: return
}

struct S {
  var x:Int

  // CHECK-LABEL: sil hidden @_T05decls1SVACycfC
  init() {
    x = 219
  }

  init(a:Int, b:Int) {
    x = a + b
  }
}

// CHECK-LABEL: StructWithStaticVar.init
// rdar://15821990 - Don't emit default value for static var in instance init()
struct StructWithStaticVar {
  static var a : String = ""
  var b : String = ""

  init() {
  }
}

// Make sure unbound method references on class hierarchies are
// properly represented in the AST
<<<<<<< HEAD

class Base {
  func method1() -> Self { return self }
  func method2() -> Self { return self }
}

class Derived : Base {
  override func method2() -> Self { return self }
}

func generic<T>(arg: T) { }

func unboundMethodReferences() {
  generic(arg: Derived.method1)
  generic(arg: Derived.method2)

  _ = type(of: Derived.method1)
  _ = type(of: Derived.method2)
=======

class Base {
  func method1() -> Self { return self }
  func method2() -> Self { return self }
}

class Derived : Base {
  override func method2() -> Self { return self }
}

func generic<T>(arg: T) { }

func unboundMethodReferences() {
  generic(arg: Derived.method1)
  generic(arg: Derived.method2)

  _ = type(of: Derived.method1)
  _ = type(of: Derived.method2)
}

// CHECK-LABEL: sil_vtable EscapeKeywordsInDottedPaths
class EscapeKeywordsInDottedPaths {
  // CHECK: #EscapeKeywordsInDottedPaths.`switch`!getter.1
  var `switch`: String = ""
>>>>>>> aad14e3c
}<|MERGE_RESOLUTION|>--- conflicted
+++ resolved
@@ -170,26 +170,6 @@
 
 // Make sure unbound method references on class hierarchies are
 // properly represented in the AST
-<<<<<<< HEAD
-
-class Base {
-  func method1() -> Self { return self }
-  func method2() -> Self { return self }
-}
-
-class Derived : Base {
-  override func method2() -> Self { return self }
-}
-
-func generic<T>(arg: T) { }
-
-func unboundMethodReferences() {
-  generic(arg: Derived.method1)
-  generic(arg: Derived.method2)
-
-  _ = type(of: Derived.method1)
-  _ = type(of: Derived.method2)
-=======
 
 class Base {
   func method1() -> Self { return self }
@@ -214,5 +194,4 @@
 class EscapeKeywordsInDottedPaths {
   // CHECK: #EscapeKeywordsInDottedPaths.`switch`!getter.1
   var `switch`: String = ""
->>>>>>> aad14e3c
 }