--- conflicted
+++ resolved
@@ -1,8 +1,4 @@
-<<<<<<< HEAD
-// RUN: %target-swift-frontend -sdk %S/Inputs -I %S/Inputs -enable-source-import %s -emit-silgen -sil-serialize-witness-tables > %t.out
-=======
 // RUN: %target-swift-frontend -sdk %S/Inputs -I %S/Inputs -enable-source-import %s -emit-silgen -enable-sil-ownership > %t.out
->>>>>>> aad14e3c
 // RUN: %FileCheck -check-prefix=CHECK -check-prefix=CHECK-%target-ptrsize %s < %t.out
 // RUN: %FileCheck -check-prefix=NEGATIVE %s < %t.out
 
