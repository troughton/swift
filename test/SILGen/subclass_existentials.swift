// RUN: %target-swift-frontend -Xllvm -sil-full-demangle -emit-silgen -parse-as-library -primary-file %s -verify | %FileCheck %s
// RUN: %target-swift-frontend -emit-ir -parse-as-library -primary-file %s

// Note: we pass -verify above to ensure there are no spurious
// compiler warnings relating to casts.

protocol Q {}

class Base<T> : Q {
  required init(classInit: ()) {}
  func classSelfReturn() -> Self {
    return self
  }
  static func classSelfReturn() -> Self {
    return self.init(classInit: ())
  }
}

protocol P {
  init(protocolInit: ())
  func protocolSelfReturn() -> Self
  static func protocolSelfReturn() -> Self
}

class Derived : Base<Int>, P {
  required init(protocolInit: ()) {
    super.init(classInit: ())
  }

  required init(classInit: ()) {
    super.init(classInit: ())
  }

  func protocolSelfReturn() -> Self {
    return self
  }
  static func protocolSelfReturn() -> Self {
    return self.init(classInit: ())
  }
}

protocol R {}

// CHECK-LABEL: sil hidden @_T021subclass_existentials11conversionsyAA1P_AA4BaseCySiGXc8baseAndP_AA7DerivedC7derivedAA1R_AIXc0hF1RAaC_AFXcXp0eF5PTypeAIm0H4TypeAaK_AIXcXp0hF5RTypetF : $@convention(thin) (@owned Base<Int> & P, @owned Derived, @owned Derived & R, @thick (Base<Int> & P).Type, @thick Derived.Type, @thick (Derived & R).Type) -> () {

func conversions(
  baseAndP: Base<Int> & P,
  derived: Derived,
  derivedAndR: Derived & R,

  baseAndPType: (Base<Int> & P).Type,
  derivedType: Derived.Type,
  derivedAndRType: (Derived & R).Type) {

  // Values

  // CHECK: [[BORROWED:%.*]] = begin_borrow %0 : $Base<Int> & P
  // CHECK: [[PAYLOAD:%.*]] = open_existential_ref [[BORROWED]] : $Base<Int> & P
  // CHECK: [[REF:%.*]] = copy_value [[PAYLOAD]]
  // CHECK: [[BASE:%.*]] = upcast [[REF]] : $@opened("{{.*}}") Base<Int> & P to $Base<Int>
  // CHECK: destroy_value [[BASE]] : $Base<Int>
  // CHECK: end_borrow [[BORROWED]] from %0 : $Base<Int> & P
  let _: Base<Int> = baseAndP

  // CHECK: [[BORROW:%.*]] = begin_borrow %0 : $Base<Int> & P
  // CHECK: [[PAYLOAD:%.*]] = open_existential_ref [[BORROW]] : $Base<Int> & P
  // CHECK: [[RESULT:%.*]] = alloc_stack $P
  // CHECK: [[RESULT_PAYLOAD:%.*]] = init_existential_addr [[RESULT]] : $*P, $@opened("{{.*}}") Base<Int> & P
  // CHECK: [[REF:%.*]] = copy_value [[PAYLOAD]]
  // CHECK: store [[REF]] to [init] [[RESULT_PAYLOAD]]
  // CHECK: destroy_addr [[RESULT]] : $*P
  // CHECK: dealloc_stack [[RESULT]] : $*P
  // CHECK: end_borrow [[BORROW]] from %0 : $Base<Int> & P
  let _: P = baseAndP

  // CHECK: [[BORROW:%.*]] = begin_borrow %0 : $Base<Int> & P
  // CHECK: [[PAYLOAD:%.*]] = open_existential_ref [[BORROW]] : $Base<Int> & P
  // CHECK: [[RESULT:%.*]] = alloc_stack $Q
  // CHECK: [[RESULT_PAYLOAD:%.*]] = init_existential_addr [[RESULT]] : $*Q, $@opened("{{.*}}") Base<Int> & P
  // CHECK: [[REF:%.*]] = copy_value [[PAYLOAD]]
  // CHECK: store [[REF]] to [init] [[RESULT_PAYLOAD]]
  // CHECK: destroy_addr [[RESULT]] : $*Q
  // CHECK: dealloc_stack [[RESULT]] : $*Q
  // CHECK: end_borrow [[BORROW]] from %0 : $Base<Int> & P
  let _: Q = baseAndP

  // CHECK: [[BORROW:%.*]] = begin_borrow %2 : $Derived & R
  // CHECK: [[PAYLOAD:%.*]] = open_existential_ref [[BORROW]] : $Derived & R
  // CHECK: [[REF:%.*]] = copy_value [[PAYLOAD]]
  // CHECK: [[RESULT:%.*]] = init_existential_ref [[REF]] : $@opened("{{.*}}") Derived & R : $@opened("{{.*}}") Derived & R, $Base<Int> & P
  // CHECK: destroy_value [[RESULT]]
  // CHECK: end_borrow [[BORROW]] from %2 : $Derived & R
  let _: Base<Int> & P = derivedAndR

  // Metatypes

  // CHECK: [[PAYLOAD:%.*]] = open_existential_metatype %3 : $@thick (Base<Int> & P).Type to $@thick (@opened("{{.*}}") (Base<Int> & P)).Type
  // CHECK: [[RESULT:%.*]] = upcast [[PAYLOAD]] : $@thick (@opened("{{.*}}") (Base<Int> & P)).Type to $@thick Base<Int>.Type
  let _: Base<Int>.Type = baseAndPType

  // CHECK: [[PAYLOAD:%.*]] = open_existential_metatype %3 : $@thick (Base<Int> & P).Type to $@thick (@opened("{{.*}}") (Base<Int> & P)).Type
  // CHECK: [[RESULT:%.*]] = init_existential_metatype [[PAYLOAD]] : $@thick (@opened("{{.*}}") (Base<Int> & P)).Type, $@thick P.Type
  let _: P.Type = baseAndPType

  // CHECK: [[PAYLOAD:%.*]] = open_existential_metatype %3 : $@thick (Base<Int> & P).Type to $@thick (@opened("{{.*}}") (Base<Int> & P)).Type
  // CHECK: [[RESULT:%.*]] = init_existential_metatype [[PAYLOAD]] : $@thick (@opened("{{.*}}") (Base<Int> & P)).Type, $@thick Q.Type
  let _: Q.Type = baseAndPType

  // CHECK: [[RESULT:%.*]] = init_existential_metatype %4 : $@thick Derived.Type, $@thick (Base<Int> & P).Type
  let _: (Base<Int> & P).Type = derivedType

  // CHECK: [[PAYLOAD:%.*]] = open_existential_metatype %5 : $@thick (Derived & R).Type to $@thick (@opened("{{.*}}") (Derived & R)).Type
  // CHECK: [[RESULT:%.*]] = init_existential_metatype [[PAYLOAD]] : $@thick (@opened("{{.*}}") (Derived & R)).Type, $@thick (Base<Int> & P).Type
  let _: (Base<Int> & P).Type = derivedAndRType

  // CHECK: return
}

// CHECK-LABEL: sil hidden @_T021subclass_existentials11methodCallsyAA1P_AA4BaseCySiGXc8baseAndP_AaC_AFXcXp0fG5PTypetF : $@convention(thin) (@owned Base<Int> & P, @thick (Base<Int> & P).Type) -> () {

func methodCalls(
  baseAndP: Base<Int> & P,
  baseAndPType: (Base<Int> & P).Type) {

  // CHECK: [[BORROW:%.*]] = begin_borrow %0 : $Base<Int> & P
  // CHECK: [[PAYLOAD:%.*]] = open_existential_ref [[BORROW]] : $Base<Int> & P to $@opened("{{.*}}") Base<Int> & P
  // CHECK: [[REF:%.*]] = copy_value [[PAYLOAD]] : $@opened("{{.*}}") Base<Int> & P
  // CHECK: [[CLASS_REF:%.*]] = upcast [[REF]] : $@opened("{{.*}}") Base<Int> & P to $Base<Int>
  // CHECK: [[METHOD:%.*]] = class_method [[CLASS_REF]] : $Base<Int>, #Base.classSelfReturn!1 : <T> (Base<T>) -> () -> @dynamic_self Base<T>, $@convention(method) <τ_0_0> (@guaranteed Base<τ_0_0>) -> @owned Base<τ_0_0>
  // CHECK: [[RESULT_CLASS_REF:%.*]] = apply [[METHOD]]<Int>([[CLASS_REF]]) : $@convention(method) <τ_0_0> (@guaranteed Base<τ_0_0>) -> @owned Base<τ_0_0>
  // CHECK: destroy_value [[CLASS_REF]] : $Base<Int>
  // CHECK: [[RESULT_REF:%.*]] = unchecked_ref_cast [[RESULT_CLASS_REF]] : $Base<Int> to $@opened("{{.*}}") Base<Int> & P
  // CHECK: [[RESULT:%.*]] = init_existential_ref [[RESULT_REF]] : $@opened("{{.*}}") Base<Int> & P : $@opened("{{.*}}") Base<Int> & P, $Base<Int> & P
  // CHECK: destroy_value [[RESULT]] : $Base<Int> & P
  // CHECK: end_borrow [[BORROW]] from %0 : $Base<Int> & P
  let _: Base<Int> & P = baseAndP.classSelfReturn()

  // CHECK: [[BORROW:%.*]] = begin_borrow %0 : $Base<Int> & P
  // CHECK: [[PAYLOAD:%.*]] = open_existential_ref [[BORROW]] : $Base<Int> & P to $@opened("{{.*}}") Base<Int> & P
<<<<<<< HEAD
  // CHECK: [[METHOD:%.*]] = witness_method $@opened("{{.*}}") Base<Int> & P, #P.protocolSelfReturn!1 : <Self where Self : P> (Self) -> () -> @dynamic_self Self, %16 : $@opened("{{.*}}") Base<Int> & P : $@convention(witness_method) <τ_0_0 where τ_0_0 : P> (@in_guaranteed τ_0_0) -> @out τ_0_0
  // CHECK: [[RESULT_BOX:%.*]] = alloc_stack $@opened("{{.*}}") Base<Int> & P
  // CHECK: [[SELF_BOX:%.*]] = alloc_stack $@opened("{{.*}}") Base<Int> & P
  // CHECK: store_borrow [[PAYLOAD]] to [[SELF_BOX]] : $*@opened("{{.*}}") Base<Int> & P
  // CHECK: apply [[METHOD]]<@opened("{{.*}}") Base<Int> & P>([[RESULT_BOX]], [[SELF_BOX]]) : $@convention(witness_method) <τ_0_0 where τ_0_0 : P> (@in_guaranteed τ_0_0) -> @out τ_0_0
=======
  // CHECK: [[RESULT_BOX:%.*]] = alloc_stack $@opened("{{.*}}") Base<Int> & P
  // CHECK: [[SELF_BOX:%.*]] = alloc_stack $@opened("{{.*}}") Base<Int> & P
  // CHECK: store_borrow [[PAYLOAD]] to [[SELF_BOX]] : $*@opened("{{.*}}") Base<Int> & P
  // CHECK: [[METHOD:%.*]] = witness_method $@opened("{{.*}}") Base<Int> & P, #P.protocolSelfReturn!1 : <Self where Self : P> (Self) -> () -> @dynamic_self Self, [[PAYLOAD]] : $@opened("{{.*}}") Base<Int> & P : $@convention(witness_method: P) <τ_0_0 where τ_0_0 : P> (@in_guaranteed τ_0_0) -> @out τ_0_0
  // CHECK: apply [[METHOD]]<@opened("{{.*}}") Base<Int> & P>([[RESULT_BOX]], [[SELF_BOX]]) : $@convention(witness_method: P) <τ_0_0 where τ_0_0 : P> (@in_guaranteed τ_0_0) -> @out τ_0_0
>>>>>>> aad14e3c
  // CHECK: dealloc_stack [[SELF_BOX]] : $*@opened("{{.*}}") Base<Int> & P
  // CHECK: [[RESULT_REF:%.*]] = load [take] [[RESULT_BOX]] : $*@opened("{{.*}}") Base<Int> & P
  // CHECK: [[RESULT:%.*]] = init_existential_ref [[RESULT_REF]] : $@opened("{{.*}}") Base<Int> & P : $@opened("{{.*}}") Base<Int> & P, $Base<Int> & P
  // CHECK: destroy_value [[RESULT]] : $Base<Int> & P
  // CHECK: dealloc_stack [[RESULT_BOX]] : $*@opened("{{.*}}") Base<Int> & P
  // CHECK: end_borrow [[BORROW]] from %0 : $Base<Int> & P
  let _: Base<Int> & P = baseAndP.protocolSelfReturn()

  // CHECK: [[METATYPE:%.*]] = open_existential_metatype %1 : $@thick (Base<Int> & P).Type to $@thick (@opened("{{.*}}") (Base<Int> & P)).Type
  // CHECK: [[METATYPE_REF:%.*]] = upcast [[METATYPE]] : $@thick (@opened("{{.*}}") (Base<Int> & P)).Type to $@thick Base<Int>.Type
  // CHECK: [[METHOD:%.*]] = function_ref @_T021subclass_existentials4BaseC15classSelfReturnACyxGXDyFZ : $@convention(method) <τ_0_0> (@thick Base<τ_0_0>.Type) -> @owned Base<τ_0_0>
  // CHECK: [[RESULT_REF2:%.*]] = apply [[METHOD]]<Int>([[METATYPE_REF]])
  // CHECK: [[RESULT_REF:%.*]] = unchecked_ref_cast [[RESULT_REF2]] : $Base<Int> to $@opened("{{.*}}") (Base<Int> & P)
  // CHECK: [[RESULT:%.*]] = init_existential_ref [[RESULT_REF]] : $@opened("{{.*}}") (Base<Int> & P) : $@opened("{{.*}}") (Base<Int> & P), $Base<Int> & P
  // CHECK: destroy_value [[RESULT]]
  let _: Base<Int> & P = baseAndPType.classSelfReturn()

  // CHECK: [[METATYPE:%.*]] = open_existential_metatype %1 : $@thick (Base<Int> & P).Type to $@thick (@opened("{{.*}}") (Base<Int> & P)).Type
  // CHECK: [[RESULT:%.*]] = alloc_stack $@opened("{{.*}}") (Base<Int> & P)
  // CHECK: [[METHOD:%.*]] = witness_method $@opened("{{.*}}") (Base<Int> & P), #P.protocolSelfReturn!1 : <Self where Self : P> (Self.Type) -> () -> @dynamic_self Self, [[METATYPE]] : $@thick (@opened("{{.*}}") (Base<Int> & P)).Type : $@convention(witness_method: P) <τ_0_0 where τ_0_0 : P> (@thick τ_0_0.Type) -> @out τ_0_0
  // CHECK: apply [[METHOD]]<@opened("{{.*}}") (Base<Int> & P)>([[RESULT]], [[METATYPE]]) : $@convention(witness_method: P) <τ_0_0 where τ_0_0 : P> (@thick τ_0_0.Type) -> @out τ_0_0
  // CHECK: [[RESULT_REF:%.*]] = load [take] [[RESULT]] : $*@opened("{{.*}}") (Base<Int> & P)
  // CHECK: [[RESULT_VALUE:%.*]] = init_existential_ref [[RESULT_REF]] : $@opened("{{.*}}") (Base<Int> & P) : $@opened("{{.*}}") (Base<Int> & P), $Base<Int> & P
  // CHECK: destroy_value [[RESULT_VALUE]]
  // CHECK: dealloc_stack [[RESULT]]
  let _: Base<Int> & P = baseAndPType.protocolSelfReturn()

  // Partial applications
  let _: () -> (Base<Int> & P) = baseAndP.classSelfReturn
  let _: () -> (Base<Int> & P) = baseAndP.protocolSelfReturn

  let _: () -> (Base<Int> & P) = baseAndPType.classSelfReturn
  let _: () -> (Base<Int> & P) = baseAndPType.protocolSelfReturn

  let _: () -> (Base<Int> & P) = baseAndPType.init(classInit:)
  let _: () -> (Base<Int> & P) = baseAndPType.init(protocolInit:)

  // CHECK:      return
  // CHECK-NEXT: }
}

protocol PropertyP {
  var p: PropertyP & PropertyC { get set }

  subscript(key: Int) -> Int { get set }
}

class PropertyC {
  var c: PropertyP & PropertyC {
    get {
      return self as! PropertyP & PropertyC
    }
    set { }
  }

  subscript(key: (Int, Int)) -> Int {
    get {
      return 0
    } set { }
  }
}

// CHECK-LABEL: sil hidden @_T021subclass_existentials16propertyAccessesyAA9PropertyP_AA0E1CCXcF : $@convention(thin) (@owned PropertyC & PropertyP) -> () {
func propertyAccesses(_ x: PropertyP & PropertyC) {
  var xx = x
  xx.p.p = x
  xx.c.c = x

  propertyAccesses(xx.p)
  propertyAccesses(xx.c)

  _ = xx[1]
  xx[1] = 1
  xx[1] += 1

  _ = xx[(1, 2)]
  xx[(1, 2)] = 1
  xx[(1, 2)] += 1
}

// CHECK-LABEL: sil hidden @_T021subclass_existentials19functionConversionsyAA1P_AA4BaseCySiGXcyc07returnsE4AndP_AaC_AFXcXpyc0feG5PTypeAA7DerivedCyc0fI0AJmyc0fI4TypeAA1R_AJXcyc0fiG1RAaM_AJXcXpyc0fiG5RTypetF : $@convention(thin) (@owned @callee_guaranteed () -> @owned Base<Int> & P, @owned @callee_guaranteed () -> @thick (Base<Int> & P).Type, @owned @callee_guaranteed () -> @owned Derived, @owned @callee_guaranteed () -> @thick Derived.Type, @owned @callee_guaranteed () -> @owned Derived & R, @owned @callee_guaranteed () -> @thick (Derived & R).Type) -> () {
func functionConversions(
  returnsBaseAndP: @escaping () -> (Base<Int> & P),
  returnsBaseAndPType: @escaping () -> (Base<Int> & P).Type,
  returnsDerived: @escaping () -> Derived,
  returnsDerivedType: @escaping () -> Derived.Type,
  returnsDerivedAndR: @escaping () -> Derived & R,
  returnsDerivedAndRType: @escaping () -> (Derived & R).Type) {

  let _: () -> Base<Int> = returnsBaseAndP
  let _: () -> Base<Int>.Type = returnsBaseAndPType

  let _: () -> P = returnsBaseAndP
  let _: () -> P.Type = returnsBaseAndPType

  let _: () -> (Base<Int> & P) = returnsDerived
  let _: () -> (Base<Int> & P).Type = returnsDerivedType

  let _: () -> Base<Int> = returnsDerivedAndR
  let _: () -> Base<Int>.Type = returnsDerivedAndRType

  let _: () -> (Base<Int> & P) = returnsDerivedAndR
  let _: () -> (Base<Int> & P).Type = returnsDerivedAndRType

  let _: () -> P = returnsDerivedAndR
  let _: () -> P.Type = returnsDerivedAndRType

  // CHECK:      return %
  // CHECK-NEXT: }
}

// CHECK-LABEL: sil hidden @_T021subclass_existentials9downcastsyAA1P_AA4BaseCySiGXc8baseAndP_AA7DerivedC7derivedAaC_AFXcXp0eF5PTypeAIm0H4TypetF : $@convention(thin) (@owned Base<Int> & P, @owned Derived, @thick (Base<Int> & P).Type, @thick Derived.Type) -> () {
func downcasts(
  baseAndP: Base<Int> & P,
  derived: Derived,
  baseAndPType: (Base<Int> & P).Type,
  derivedType: Derived.Type) {

  // CHECK:      [[BORROWED:%.*]] = begin_borrow %0 : $Base<Int> & P
  // CHECK-NEXT: [[COPIED:%.*]] = copy_value [[BORROWED]] : $Base<Int> & P
  // CHECK-NEXT: checked_cast_br [[COPIED]] : $Base<Int> & P to $Derived
  let _ = baseAndP as? Derived

  // CHECK:      [[BORROWED:%.*]] = begin_borrow %0 : $Base<Int> & P
  // CHECK-NEXT: [[COPIED:%.*]] = copy_value [[BORROWED]] : $Base<Int> & P
  // CHECK-NEXT: unconditional_checked_cast [[COPIED]] : $Base<Int> & P to $Derived
  let _ = baseAndP as! Derived

  // CHECK:      [[BORROWED:%.*]] = begin_borrow %0 : $Base<Int> & P
  // CHECK-NEXT: [[COPIED:%.*]] = copy_value [[BORROWED]] : $Base<Int> & P
  // CHECK-NEXT: checked_cast_br [[COPIED]] : $Base<Int> & P to $Derived & R
  let _ = baseAndP as? (Derived & R)

  // CHECK:      [[BORROWED:%.*]] = begin_borrow %0 : $Base<Int> & P
  // CHECK-NEXT: [[COPIED:%.*]] = copy_value [[BORROWED]] : $Base<Int> & P
  // CHECK-NEXT: unconditional_checked_cast [[COPIED]] : $Base<Int> & P to $Derived & R
  let _ = baseAndP as! (Derived & R)

  // CHECK:      checked_cast_br %3 : $@thick Derived.Type to $@thick (Derived & R).Type
  let _ = derivedType as? (Derived & R).Type

  // CHECK:      unconditional_checked_cast %3 : $@thick Derived.Type to $@thick (Derived & R).Type
  let _ = derivedType as! (Derived & R).Type

  // CHECK:      checked_cast_br %2 : $@thick (Base<Int> & P).Type to $@thick Derived.Type
  let _ = baseAndPType as? Derived.Type

  // CHECK:      unconditional_checked_cast %2 : $@thick (Base<Int> & P).Type to $@thick Derived.Type
  let _ = baseAndPType as! Derived.Type

  // CHECK:      checked_cast_br %2 : $@thick (Base<Int> & P).Type to $@thick (Derived & R).Type
  let _ = baseAndPType as? (Derived & R).Type

  // CHECK:      unconditional_checked_cast %2 : $@thick (Base<Int> & P).Type to $@thick (Derived & R).Type
  let _ = baseAndPType as! (Derived & R).Type

  // CHECK:      return
  // CHECK-NEXT: }
}

// CHECK-LABEL: sil hidden @_T021subclass_existentials16archetypeUpcastsyq_9baseTAndP_q0_0E7IntAndPq1_7derivedtAA4BaseCyxGRb_AA1PR_AGySiGRb0_AaIR0_AA7DerivedCRb1_r2_lF : $@convention(thin) <T, BaseTAndP, BaseIntAndP, DerivedT where BaseTAndP : Base<T>, BaseTAndP : P, BaseIntAndP : Base<Int>, BaseIntAndP : P, DerivedT : Derived> (@owned BaseTAndP, @owned BaseIntAndP, @owned DerivedT) -> () {
func archetypeUpcasts<T,
                      BaseTAndP : Base<T> & P,
                      BaseIntAndP : Base<Int> & P,
                      DerivedT : Derived>(
  baseTAndP: BaseTAndP,
  baseIntAndP : BaseIntAndP,
  derived : DerivedT) {

  // CHECK:      [[BORROWED:%.*]] = begin_borrow %0 : $BaseTAndP
  // CHECK-NEXT: [[COPIED:%.*]] = copy_value [[BORROWED]] : $BaseTAndP
  // CHECK-NEXT: init_existential_ref [[COPIED]] : $BaseTAndP : $BaseTAndP, $Base<T> & P
  let _: Base<T> & P = baseTAndP

  // CHECK:      [[BORROWED:%.*]] = begin_borrow %1 : $BaseIntAndP
  // CHECK-NEXT: [[COPIED:%.*]] = copy_value [[BORROWED]] : $BaseIntAndP
  // CHECK-NEXT: init_existential_ref [[COPIED]] : $BaseIntAndP : $BaseIntAndP, $Base<Int> & P
  let _: Base<Int> & P = baseIntAndP

  // CHECK:      [[BORROWED:%.*]] = begin_borrow %2 : $DerivedT
  // CHECK-NEXT: [[COPIED:%.*]] = copy_value [[BORROWED]] : $DerivedT
  // CHECK-NEXT: init_existential_ref [[COPIED]] : $DerivedT : $DerivedT, $Base<Int> & P
  let _: Base<Int> & P = derived

  // CHECK:      return
  // CHECK-NEXT: }
}

// CHECK-LABEL: sil hidden @_T021subclass_existentials18archetypeDowncastsyx1s_q_1tq0_2ptq1_5baseTq2_0F3Intq3_0f6TAndP_C0q4_0fg5AndP_C0q5_08derived_C0AA1R_AA7DerivedCXc0ji2R_C0AA1P_AA4BaseCyq_GXc0fH10P_concreteAaO_AQySiGXc0fgi2P_M0tAaOR0_ARRb1_ATRb2_ARRb3_AaOR3_ATRb4_AaOR4_AMRb5_r6_lF : $@convention(thin) <S, T, PT, BaseT, BaseInt, BaseTAndP, BaseIntAndP, DerivedT where PT : P, BaseT : Base<T>, BaseInt : Base<Int>, BaseTAndP : Base<T>, BaseTAndP : P, BaseIntAndP : Base<Int>, BaseIntAndP : P, DerivedT : Derived> (@in S, @in T, @in PT, @owned BaseT, @owned BaseInt, @owned BaseTAndP, @owned BaseIntAndP, @owned DerivedT, @owned Derived & R, @owned Base<T> & P, @owned Base<Int> & P) -> () {
func archetypeDowncasts<S,
                        T,
                        PT : P,
                        BaseT : Base<T>,
                        BaseInt : Base<Int>,
                        BaseTAndP : Base<T> & P,
                        BaseIntAndP : Base<Int> & P,
                        DerivedT : Derived>(
  s: S,
  t: T,
  pt: PT,
  baseT : BaseT,
  baseInt : BaseInt,

  baseTAndP_archetype: BaseTAndP,
  baseIntAndP_archetype : BaseIntAndP,
  derived_archetype : DerivedT,
  derivedAndR_archetype : Derived & R,

  baseTAndP_concrete: Base<T> & P,
  baseIntAndP_concrete: Base<Int> & P) {

  // CHECK:      [[COPY:%.*]] = alloc_stack $S
  // CHECK-NEXT: copy_addr %0 to [initialization] [[COPY]] : $*S
  // CHECK-NEXT: [[RESULT:%.*]] = alloc_stack $Base<T> & P
  // CHECK-NEXT: checked_cast_addr_br take_always S in [[COPY]] : $*S to Base<T> & P in [[RESULT]] : $*Base<T> & P
  let _ = s as? (Base<T> & P)

  // CHECK:      [[COPY:%.*]] = alloc_stack $S
  // CHECK-NEXT: copy_addr %0 to [initialization] [[COPY]] : $*S
  // CHECK-NEXT: [[RESULT:%.*]] = alloc_stack $Base<T> & P
  // CHECK-NEXT: unconditional_checked_cast_addr S in [[COPY]] : $*S to Base<T> & P in [[RESULT]] : $*Base<T> & P
  let _ = s as! (Base<T> & P)

  // CHECK:      [[COPY:%.*]] = alloc_stack $S
  // CHECK-NEXT: copy_addr %0 to [initialization] [[COPY]] : $*S
  // CHECK-NEXT: [[RESULT:%.*]] = alloc_stack $Base<Int> & P
  // CHECK-NEXT: checked_cast_addr_br take_always S in [[COPY]] : $*S to Base<Int> & P in [[RESULT]] : $*Base<Int> & P
  let _ = s as? (Base<Int> & P)

  // CHECK:      [[COPY:%.*]] = alloc_stack $S
  // CHECK-NEXT: copy_addr %0 to [initialization] [[COPY]] : $*S
  // CHECK-NEXT: [[RESULT:%.*]] = alloc_stack $Base<Int> & P
  // CHECK-NEXT: unconditional_checked_cast_addr S in [[COPY]] : $*S to Base<Int> & P in [[RESULT]] : $*Base<Int> & P
  let _ = s as! (Base<Int> & P)

  // CHECK:      [[BORROWED:%.*]] = begin_borrow %5 : $BaseTAndP
  // CHECK-NEXT: [[COPIED:%.*]] = copy_value [[BORROWED]] : $BaseTAndP
  // CHECK-NEXT: checked_cast_br [[COPIED]] : $BaseTAndP to $Derived & R
  let _ = baseTAndP_archetype as? (Derived & R)

  // CHECK:      [[BORROWED:%.*]] = begin_borrow %5 : $BaseTAndP
  // CHECK-NEXT: [[COPIED:%.*]] = copy_value [[BORROWED]] : $BaseTAndP
  // CHECK-NEXT: unconditional_checked_cast [[COPIED]] : $BaseTAndP to $Derived & R
  let _ = baseTAndP_archetype as! (Derived & R)

  // CHECK:      [[BORROWED:%.*]] = begin_borrow %9 : $Base<T> & P
  // CHECK-NEXT: [[COPIED:%.*]] = copy_value [[BORROWED]] : $Base<T> & P
  // CHECK-NEXT: [[COPY:%.*]] = alloc_stack $Base<T> & P
  // CHECK-NEXT: store [[COPIED]] to [init] [[COPY]] : $*Base<T> & P
  // CHECK-NEXT: [[RESULT:%.*]] = alloc_stack $Optional<S>
  // CHECK-NEXT: [[PAYLOAD:%.*]] = init_enum_data_addr [[RESULT]] : $*Optional<S>, #Optional.some
  // CHECK-NEXT: checked_cast_addr_br take_always Base<T> & P in [[COPY]] : $*Base<T> & P to S in [[PAYLOAD]] : $*S
  let _ = baseTAndP_concrete as? S

  // CHECK:      [[COPY:%.*]] = alloc_stack $Base<T> & P
  // CHECK-NEXT: [[BORROWED:%.*]] = begin_borrow %9 : $Base<T> & P
  // CHECK-NEXT: [[COPIED:%.*]] = copy_value [[BORROWED]] : $Base<T> & P
  // CHECK-NEXT: store [[COPIED]] to [init] [[COPY]] : $*Base<T> & P
  // CHECK-NEXT: [[RESULT:%.*]] = alloc_stack $S
  // CHECK-NEXT: unconditional_checked_cast_addr Base<T> & P in [[COPY]] : $*Base<T> & P to S in [[RESULT]] : $*S
  let _ = baseTAndP_concrete as! S

  // CHECK:      [[BORROWED:%.*]] = begin_borrow %9 : $Base<T> & P
  // CHECK-NEXT: [[COPIED:%.*]] = copy_value [[BORROWED]] : $Base<T> & P
  // CHECK-NEXT: checked_cast_br [[COPIED]] : $Base<T> & P to $BaseT
  let _ = baseTAndP_concrete as? BaseT

  // CHECK:      [[BORROWED:%.*]] = begin_borrow %9 : $Base<T> & P
  // CHECK-NEXT: [[COPIED:%.*]] = copy_value [[BORROWED]] : $Base<T> & P
  // CHECK-NEXT: unconditional_checked_cast [[COPIED]] : $Base<T> & P to $BaseT
  let _ = baseTAndP_concrete as! BaseT

  // CHECK:      [[BORROWED:%.*]] = begin_borrow %9 : $Base<T> & P
  // CHECK-NEXT: [[COPIED:%.*]] = copy_value [[BORROWED]] : $Base<T> & P
  // CHECK-NEXT: checked_cast_br [[COPIED]] : $Base<T> & P to $BaseInt
  let _ = baseTAndP_concrete as? BaseInt

  // CHECK:      [[BORROWED:%.*]] = begin_borrow %9 : $Base<T> & P
  // CHECK-NEXT: [[COPIED:%.*]] = copy_value [[BORROWED]] : $Base<T> & P
  // CHECK-NEXT: unconditional_checked_cast [[COPIED]] : $Base<T> & P to $BaseInt
  let _ = baseTAndP_concrete as! BaseInt

  // CHECK:      [[BORROWED:%.*]] = begin_borrow %9 : $Base<T> & P
  // CHECK-NEXT: [[COPIED:%.*]] = copy_value [[BORROWED]] : $Base<T> & P
  // CHECK-NEXT: checked_cast_br [[COPIED]] : $Base<T> & P to $BaseTAndP
  let _ = baseTAndP_concrete as? BaseTAndP

  // CHECK:      [[BORROWED:%.*]] = begin_borrow %9 : $Base<T> & P
  // CHECK-NEXT: [[COPIED:%.*]] = copy_value [[BORROWED]] : $Base<T> & P
  // CHECK-NEXT: unconditional_checked_cast [[COPIED]] : $Base<T> & P to $BaseTAndP
  let _ = baseTAndP_concrete as! BaseTAndP

  // CHECK:      [[BORROWED:%.*]] = begin_borrow %6 : $BaseIntAndP
  // CHECK-NEXT: [[COPIED:%.*]] = copy_value [[BORROWED]] : $BaseIntAndP
  // CHECK-NEXT: checked_cast_br [[COPIED]] : $BaseIntAndP to $Derived & R
  let _ = baseIntAndP_archetype as? (Derived & R)

  // CHECK:      [[BORROWED:%.*]] = begin_borrow %6 : $BaseIntAndP
  // CHECK-NEXT: [[COPIED:%.*]] = copy_value [[BORROWED]] : $BaseIntAndP
  // CHECK-NEXT: unconditional_checked_cast [[COPIED]] : $BaseIntAndP to $Derived & R
  let _ = baseIntAndP_archetype as! (Derived & R)

  // CHECK:      [[BORROWED:%.*]] = begin_borrow %10 : $Base<Int> & P
  // CHECK-NEXT: [[COPIED:%.*]] = copy_value [[BORROWED]] : $Base<Int> & P
  // CHECK-NEXT: [[COPY:%.*]] = alloc_stack $Base<Int> & P
  // CHECK-NEXT: store [[COPIED]] to [init] [[COPY]] : $*Base<Int> & P
  // CHECK-NEXT: [[RESULT:%.*]] = alloc_stack $Optional<S>
  // CHECK-NEXT: [[PAYLOAD:%.*]] = init_enum_data_addr [[RESULT]] : $*Optional<S>, #Optional.some
  // CHECK-NEXT: checked_cast_addr_br take_always Base<Int> & P in [[COPY]] : $*Base<Int> & P to S in [[PAYLOAD]] : $*S
  let _ = baseIntAndP_concrete as? S

  // CHECK:      [[COPY:%.*]] = alloc_stack $Base<Int> & P
  // CHECK-NEXT: [[BORROWED:%.*]] = begin_borrow %10 : $Base<Int> & P
  // CHECK-NEXT: [[COPIED:%.*]] = copy_value [[BORROWED]] : $Base<Int> & P
  // CHECK-NEXT: store [[COPIED]] to [init] [[COPY]] : $*Base<Int> & P
  // CHECK-NEXT: [[RESULT:%.*]] = alloc_stack $S
  // CHECK-NEXT: unconditional_checked_cast_addr Base<Int> & P in [[COPY]] : $*Base<Int> & P to S in [[RESULT]] : $*S
  let _ = baseIntAndP_concrete as! S

  // CHECK:      [[BORROWED:%.*]] = begin_borrow %10 : $Base<Int> & P
  // CHECK-NEXT: [[COPIED:%.*]] = copy_value [[BORROWED]] : $Base<Int> & P
  // CHECK-NEXT: checked_cast_br [[COPIED]] : $Base<Int> & P to $DerivedT
  let _ = baseIntAndP_concrete as? DerivedT

  // CHECK:      [[BORROWED:%.*]] = begin_borrow %10 : $Base<Int> & P
  // CHECK-NEXT: [[COPIED:%.*]] = copy_value [[BORROWED]] : $Base<Int> & P
  // CHECK-NEXT: unconditional_checked_cast [[COPIED]] : $Base<Int> & P to $DerivedT
  let _ = baseIntAndP_concrete as! DerivedT

  // CHECK:      [[BORROWED:%.*]] = begin_borrow %10 : $Base<Int> & P
  // CHECK-NEXT: [[COPIED:%.*]] = copy_value [[BORROWED]] : $Base<Int> & P
  // CHECK-NEXT: checked_cast_br [[COPIED]] : $Base<Int> & P to $BaseT
  let _ = baseIntAndP_concrete as? BaseT

  // CHECK:      [[BORROWED:%.*]] = begin_borrow %10 : $Base<Int> & P
  // CHECK-NEXT: [[COPIED:%.*]] = copy_value [[BORROWED]] : $Base<Int> & P
  // CHECK-NEXT: unconditional_checked_cast [[COPIED]] : $Base<Int> & P to $BaseT
  let _ = baseIntAndP_concrete as! BaseT

  // CHECK:      [[BORROWED:%.*]] = begin_borrow %10 : $Base<Int> & P
  // CHECK-NEXT: [[COPIED:%.*]] = copy_value [[BORROWED]] : $Base<Int> & P
  // CHECK-NEXT: checked_cast_br [[COPIED]] : $Base<Int> & P to $BaseInt
  let _ = baseIntAndP_concrete as? BaseInt

  // CHECK:      [[BORROWED:%.*]] = begin_borrow %10 : $Base<Int> & P
  // CHECK-NEXT: [[COPIED:%.*]] = copy_value [[BORROWED]] : $Base<Int> & P
  // CHECK-NEXT: unconditional_checked_cast [[COPIED]] : $Base<Int> & P to $BaseInt
  let _ = baseIntAndP_concrete as! BaseInt

  // CHECK:      [[BORROWED:%.*]] = begin_borrow %10 : $Base<Int> & P
  // CHECK-NEXT: [[COPIED:%.*]] = copy_value [[BORROWED]] : $Base<Int> & P
  // CHECK-NEXT: checked_cast_br [[COPIED]] : $Base<Int> & P to $BaseTAndP
  let _ = baseIntAndP_concrete as? BaseTAndP

  // CHECK:      [[BORROWED:%.*]] = begin_borrow %10 : $Base<Int> & P
  // CHECK-NEXT: [[COPIED:%.*]] = copy_value [[BORROWED]] : $Base<Int> & P
  // CHECK-NEXT: unconditional_checked_cast [[COPIED]] : $Base<Int> & P to $BaseTAndP
  let _ = baseIntAndP_concrete as! BaseTAndP

  // CHECK:      return
  // CHECK-NEXT: }
}<|MERGE_RESOLUTION|>--- conflicted
+++ resolved
@@ -137,19 +137,11 @@
 
   // CHECK: [[BORROW:%.*]] = begin_borrow %0 : $Base<Int> & P
   // CHECK: [[PAYLOAD:%.*]] = open_existential_ref [[BORROW]] : $Base<Int> & P to $@opened("{{.*}}") Base<Int> & P
-<<<<<<< HEAD
-  // CHECK: [[METHOD:%.*]] = witness_method $@opened("{{.*}}") Base<Int> & P, #P.protocolSelfReturn!1 : <Self where Self : P> (Self) -> () -> @dynamic_self Self, %16 : $@opened("{{.*}}") Base<Int> & P : $@convention(witness_method) <τ_0_0 where τ_0_0 : P> (@in_guaranteed τ_0_0) -> @out τ_0_0
-  // CHECK: [[RESULT_BOX:%.*]] = alloc_stack $@opened("{{.*}}") Base<Int> & P
-  // CHECK: [[SELF_BOX:%.*]] = alloc_stack $@opened("{{.*}}") Base<Int> & P
-  // CHECK: store_borrow [[PAYLOAD]] to [[SELF_BOX]] : $*@opened("{{.*}}") Base<Int> & P
-  // CHECK: apply [[METHOD]]<@opened("{{.*}}") Base<Int> & P>([[RESULT_BOX]], [[SELF_BOX]]) : $@convention(witness_method) <τ_0_0 where τ_0_0 : P> (@in_guaranteed τ_0_0) -> @out τ_0_0
-=======
   // CHECK: [[RESULT_BOX:%.*]] = alloc_stack $@opened("{{.*}}") Base<Int> & P
   // CHECK: [[SELF_BOX:%.*]] = alloc_stack $@opened("{{.*}}") Base<Int> & P
   // CHECK: store_borrow [[PAYLOAD]] to [[SELF_BOX]] : $*@opened("{{.*}}") Base<Int> & P
   // CHECK: [[METHOD:%.*]] = witness_method $@opened("{{.*}}") Base<Int> & P, #P.protocolSelfReturn!1 : <Self where Self : P> (Self) -> () -> @dynamic_self Self, [[PAYLOAD]] : $@opened("{{.*}}") Base<Int> & P : $@convention(witness_method: P) <τ_0_0 where τ_0_0 : P> (@in_guaranteed τ_0_0) -> @out τ_0_0
   // CHECK: apply [[METHOD]]<@opened("{{.*}}") Base<Int> & P>([[RESULT_BOX]], [[SELF_BOX]]) : $@convention(witness_method: P) <τ_0_0 where τ_0_0 : P> (@in_guaranteed τ_0_0) -> @out τ_0_0
->>>>>>> aad14e3c
   // CHECK: dealloc_stack [[SELF_BOX]] : $*@opened("{{.*}}") Base<Int> & P
   // CHECK: [[RESULT_REF:%.*]] = load [take] [[RESULT_BOX]] : $*@opened("{{.*}}") Base<Int> & P
   // CHECK: [[RESULT:%.*]] = init_existential_ref [[RESULT_REF]] : $@opened("{{.*}}") Base<Int> & P : $@opened("{{.*}}") Base<Int> & P, $Base<Int> & P
