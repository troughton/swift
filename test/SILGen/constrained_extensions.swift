<<<<<<< HEAD
// RUN: %target-swift-frontend -emit-silgen -primary-file %s | %FileCheck %s
=======
// RUN: %target-swift-frontend -emit-silgen -enable-sil-ownership -primary-file %s | %FileCheck %s
>>>>>>> aad14e3c
// RUN: %target-swift-frontend -emit-sil -O -primary-file %s > /dev/null
// RUN: %target-swift-frontend -emit-ir -primary-file %s > /dev/null

extension Array where Element == Int {
  // CHECK-LABEL: sil @_T0Sa22constrained_extensionsSiRszlESaySiGyt1x_tcfC : $@convention(method) (@thin Array<Int>.Type) -> @owned Array<Int>
  public init(x: ()) {
    self.init()
  }

<<<<<<< HEAD
  // CHECK-LABEL: sil @_T0Sa22constrained_extensionsSiRszlE16instancePropertySifg : $@convention(method) (@guaranteed Array<Int>) -> Int
  // CHECK-LABEL: sil @_T0Sa22constrained_extensionsSiRszlE16instancePropertySifs : $@convention(method) (Int, @inout Array<Int>) -> ()
  // CHECK-LABEL: sil shared [transparent] [serialized] @_T0Sa22constrained_extensionsSiRszlE16instancePropertySifmytfU_ : $@convention(method) (Builtin.RawPointer, @inout Builtin.UnsafeValueBuffer, @inout Array<Int>, @thick Array<Int>.Type) -> ()
  // CHECK-LABEL: sil [transparent] [serialized] @_T0Sa22constrained_extensionsSiRszlE16instancePropertySifm : $@convention(method) (Builtin.RawPointer, @inout Builtin.UnsafeValueBuffer, @inout Array<Int>) -> (Builtin.RawPointer, Optional<Builtin.RawPointer>)
=======
  // CHECK-LABEL: sil @_T0Sa22constrained_extensionsSiRszlE16instancePropertySivg : $@convention(method) (@guaranteed Array<Int>) -> Int
  // CHECK-LABEL: sil @_T0Sa22constrained_extensionsSiRszlE16instancePropertySivs : $@convention(method) (Int, @inout Array<Int>) -> ()
  // CHECK-LABEL: sil shared [transparent] [serialized] @_T0Sa22constrained_extensionsSiRszlE16instancePropertySivmytfU_ : $@convention(method) (Builtin.RawPointer, @inout Builtin.UnsafeValueBuffer, @inout Array<Int>, @thick Array<Int>.Type) -> ()
  // CHECK-LABEL: sil [transparent] [serialized] @_T0Sa22constrained_extensionsSiRszlE16instancePropertySivm : $@convention(method) (Builtin.RawPointer, @inout Builtin.UnsafeValueBuffer, @inout Array<Int>) -> (Builtin.RawPointer, Optional<Builtin.RawPointer>)
>>>>>>> aad14e3c

  public var instanceProperty: Element {
    get {
      return self[0]
    }
    set {
      self[0] = newValue
    }
  }

  // CHECK-LABEL: sil @_T0Sa22constrained_extensionsSiRszlE14instanceMethodSiyF : $@convention(method) (@guaranteed Array<Int>) -> Int
  public func instanceMethod() -> Element {
    return instanceProperty
  }

  // CHECK-LABEL: sil @_T0Sa22constrained_extensionsSiRszlE14instanceMethodS2i1e_tF : $@convention(method) (Int, @guaranteed Array<Int>) -> Int
  public func instanceMethod(e: Element) -> Element {
    return e
  }

  // CHECK-LABEL: sil @_T0Sa22constrained_extensionsSiRszlE14staticPropertySivgZ : $@convention(method) (@thin Array<Int>.Type) -> Int
  public static var staticProperty: Element {
    return Array(x: ()).instanceProperty
  }

  // CHECK-LABEL: sil @_T0Sa22constrained_extensionsSiRszlE12staticMethodSiyFZ : $@convention(method) (@thin Array<Int>.Type) -> Int
  public static func staticMethod() -> Element {
    return staticProperty
  }

  // CHECK-LABEL: sil @_T0Sa22constrained_extensionsSiRszlE12staticMethodS2iSg1e_tFZfA_ : $@convention(thin) () -> Optional<Int>
  // CHECK-LABEL: sil @_T0Sa22constrained_extensionsSiRszlE12staticMethodS2iSg1e_tFZ : $@convention(method) (Optional<Int>, @thin Array<Int>.Type) -> Int
  public static func staticMethod(e: Element? = nil) -> Element {
    return e!
  }

  // CHECK-LABEL: sil @_T0Sa22constrained_extensionsSiRszlESiyt_tcig : $@convention(method) (@guaranteed Array<Int>) -> Int
  public subscript(i: ()) -> Element {
    return self[0]
  }

  // CHECK-LABEL: sil @_T0Sa22constrained_extensionsSiRszlE21inoutAccessOfPropertyyyF : $@convention(method) (@inout Array<Int>) -> ()
  public mutating func inoutAccessOfProperty() {
    func increment(x: inout Element) {
      x += 1
    }

    increment(x: &instanceProperty)
  }
}

extension Dictionary where Key == Int {
  // CHECK-LABEL: sil @_T0s10DictionaryV22constrained_extensionsSiRszrlEABySiq_Gyt1x_tcfC : $@convention(method) <Key, Value where Key == Int> (@thin Dictionary<Int, Value>.Type) -> @owned Dictionary<Int, Value> {
  public init(x: ()) {
    self.init()
  }

<<<<<<< HEAD
  // CHECK-LABEL: sil @_T0s10DictionaryV22constrained_extensionsSiRszr0_lE16instancePropertyq_fg : $@convention(method) <Key, Value where Key == Int> (@guaranteed Dictionary<Int, Value>) -> @out Value
  // CHECK-LABEL: sil @_T0s10DictionaryV22constrained_extensionsSiRszr0_lE16instancePropertyq_fs : $@convention(method) <Key, Value where Key == Int> (@in Value, @inout Dictionary<Int, Value>) -> ()
  // CHECK-LABEL: sil shared [transparent] [serialized] @_T0s10DictionaryV22constrained_extensionsSiRszr0_lE16instancePropertyq_fmytfU_ : $@convention(method) <Key, Value where Key == Int> (Builtin.RawPointer, @inout Builtin.UnsafeValueBuffer, @inout Dictionary<Int, Value>, @thick Dictionary<Int, Value>.Type) -> ()
  // CHECK-LABEL: sil [transparent] [serialized] @_T0s10DictionaryV22constrained_extensionsSiRszr0_lE16instancePropertyq_fm : $@convention(method) <Key, Value where Key == Int> (Builtin.RawPointer, @inout Builtin.UnsafeValueBuffer, @inout Dictionary<Int, Value>) -> (Builtin.RawPointer, Optional<Builtin.RawPointer>)
=======
  // CHECK-LABEL: sil @_T0s10DictionaryV22constrained_extensionsSiRszrlE16instancePropertyq_vg : $@convention(method) <Key, Value where Key == Int> (@guaranteed Dictionary<Int, Value>) -> @out Value
  // CHECK-LABEL: sil @_T0s10DictionaryV22constrained_extensionsSiRszrlE16instancePropertyq_vs : $@convention(method) <Key, Value where Key == Int> (@in Value, @inout Dictionary<Int, Value>) -> ()
  // CHECK-LABEL: sil shared [transparent] [serialized] @_T0s10DictionaryV22constrained_extensionsSiRszrlE16instancePropertyq_vmytfU_ : $@convention(method) <Key, Value where Key == Int> (Builtin.RawPointer, @inout Builtin.UnsafeValueBuffer, @inout Dictionary<Int, Value>, @thick Dictionary<Int, Value>.Type) -> ()
  // CHECK-LABEL: sil [transparent] [serialized] @_T0s10DictionaryV22constrained_extensionsSiRszrlE16instancePropertyq_vm : $@convention(method) <Key, Value where Key == Int> (Builtin.RawPointer, @inout Builtin.UnsafeValueBuffer, @inout Dictionary<Int, Value>) -> (Builtin.RawPointer, Optional<Builtin.RawPointer>)
>>>>>>> aad14e3c
  public var instanceProperty: Value {
    get {
      return self[0]!
    }
    set {
      self[0] = newValue
    }
  }

  // CHECK-LABEL: sil @_T0s10DictionaryV22constrained_extensionsSiRszrlE14instanceMethodq_yF : $@convention(method) <Key, Value where Key == Int> (@guaranteed Dictionary<Int, Value>) -> @out Value
  public func instanceMethod() -> Value {
    return instanceProperty
  }

  // CHECK-LABEL: sil @_T0s10DictionaryV22constrained_extensionsSiRszrlE14instanceMethodq_q_1v_tF : $@convention(method) <Key, Value where Key == Int> (@in Value, @guaranteed Dictionary<Int, Value>) -> @out Value
  public func instanceMethod(v: Value) -> Value {
    return v
  }

  // CHECK-LABEL: sil @_T0s10DictionaryV22constrained_extensionsSiRszrlE12staticMethodSiyFZ : $@convention(method) <Key, Value where Key == Int> (@thin Dictionary<Int, Value>.Type) -> Int
  public static func staticMethod() -> Key {
    return staticProperty
  }

  // CHECK-LABEL: sil @_T0s10DictionaryV22constrained_extensionsSiRszrlE14staticPropertySivgZ : $@convention(method) <Key, Value where Key == Int> (@thin Dictionary<Int, Value>.Type) -> Int
  public static var staticProperty: Key {
    return 0
  }

  // CHECK-LABEL: sil @_T0s10DictionaryV22constrained_extensionsSiRszrlE12staticMethodq_SiSg1k_q_Sg1vtFZfA_ : $@convention(thin) <Key, Value where Key == Int> () -> Optional<Int>
  // CHECK-LABEL: sil @_T0s10DictionaryV22constrained_extensionsSiRszrlE12staticMethodq_SiSg1k_q_Sg1vtFZfA0_ : $@convention(thin) <Key, Value where Key == Int> () -> @out Optional<Value>
  // CHECK-LABEL: sil @_T0s10DictionaryV22constrained_extensionsSiRszrlE12staticMethodq_SiSg1k_q_Sg1vtFZ : $@convention(method) <Key, Value where Key == Int> (Optional<Int>, @in Optional<Value>, @thin Dictionary<Int, Value>.Type) -> @out Value
  public static func staticMethod(k: Key? = nil, v: Value? = nil) -> Value {
    return v!
  }

  // CHECK-LABEL: sil @_T0s10DictionaryV22constrained_extensionsSiRszrlE17callsStaticMethodq_yFZ : $@convention(method) <Key, Value where Key == Int> (@thin Dictionary<Int, Value>.Type) -> @out Value
  public static func callsStaticMethod() -> Value {
    return staticMethod()
  }

  // CHECK-LABEL: sil @_T0s10DictionaryV22constrained_extensionsSiRszrlE16callsConstructorq_yFZ : $@convention(method) <Key, Value where Key == Int> (@thin Dictionary<Int, Value>.Type) -> @out Value
  public static func callsConstructor() -> Value {
    return Dictionary(x: ()).instanceMethod()
  }

  // CHECK-LABEL: sil @_T0s10DictionaryV22constrained_extensionsSiRszrlEq_yt_tcig : $@convention(method) <Key, Value where Key == Int> (@guaranteed Dictionary<Int, Value>) -> @out Value
  public subscript(i: ()) -> Value {
    return self[0]!
  }

  // CHECK-LABEL: sil @_T0s10DictionaryV22constrained_extensionsSiRszrlE21inoutAccessOfPropertyyyF : $@convention(method) <Key, Value where Key == Int> (@inout Dictionary<Int, Value>) -> ()
  public mutating func inoutAccessOfProperty() {
    func increment(x: inout Value) { }

    increment(x: &instanceProperty)
  }
}

public class GenericClass<X, Y> {}

extension GenericClass where Y == () {
<<<<<<< HEAD
  // CHECK-LABEL: sil @_T022constrained_extensions12GenericClassCAAytRs_r0_lE5valuexfg : $@convention(method) <X, Y where Y == ()> (@guaranteed GenericClass<X, ()>) -> @out X
  // CHECK-LABEL: sil @_T022constrained_extensions12GenericClassCAAytRs_r0_lE5valuexfs : $@convention(method) <X, Y where Y == ()> (@in X, @guaranteed GenericClass<X, ()>) -> ()
  // CHECK-LABEL: sil shared [transparent] [serialized] @_T022constrained_extensions12GenericClassCAAytRs_r0_lE5valuexfmytfU_ : $@convention(method) <X, Y where Y == ()> (Builtin.RawPointer, @inout Builtin.UnsafeValueBuffer, @inout GenericClass<X, ()>, @thick GenericClass<X, ()>.Type) -> ()
  // CHECK-LABEL: sil [transparent] [serialized] @_T022constrained_extensions12GenericClassCAAytRs_r0_lE5valuexfm : $@convention(method) <X, Y where Y == ()> (Builtin.RawPointer, @inout Builtin.UnsafeValueBuffer, @guaranteed GenericClass<X, ()>) -> (Builtin.RawPointer, Optional<Builtin.RawPointer>)
=======
  // CHECK-LABEL: sil @_T022constrained_extensions12GenericClassCAAytRs_rlE5valuexvg : $@convention(method) <X, Y where Y == ()> (@guaranteed GenericClass<X, ()>) -> @out X
  // CHECK-LABEL: sil @_T022constrained_extensions12GenericClassCAAytRs_rlE5valuexvs : $@convention(method) <X, Y where Y == ()> (@in X, @guaranteed GenericClass<X, ()>) -> ()
  // CHECK-LABEL: sil shared [transparent] [serialized] @_T022constrained_extensions12GenericClassCAAytRs_rlE5valuexvmytfU_ : $@convention(method) <X, Y where Y == ()> (Builtin.RawPointer, @inout Builtin.UnsafeValueBuffer, @inout GenericClass<X, ()>, @thick GenericClass<X, ()>.Type) -> ()
  // CHECK-LABEL: sil [transparent] [serialized] @_T022constrained_extensions12GenericClassCAAytRs_rlE5valuexvm : $@convention(method) <X, Y where Y == ()> (Builtin.RawPointer, @inout Builtin.UnsafeValueBuffer, @guaranteed GenericClass<X, ()>) -> (Builtin.RawPointer, Optional<Builtin.RawPointer>)
>>>>>>> aad14e3c
  public var value: X {
    get { while true {} }
    set {}
  }

<<<<<<< HEAD
  // CHECK-LABEL: sil @_T022constrained_extensions12GenericClassCAAytRs_r0_lE5emptyytfg : $@convention(method) <X, Y where Y == ()> (@guaranteed GenericClass<X, ()>) -> ()
  // CHECK-LABEL: sil @_T022constrained_extensions12GenericClassCAAytRs_r0_lE5emptyytfs : $@convention(method) <X, Y where Y == ()> (@guaranteed GenericClass<X, ()>) -> ()
  // CHECK-LABEL: sil shared [transparent] [serialized] @_T022constrained_extensions12GenericClassCAAytRs_r0_lE5emptyytfmytfU_ : $@convention(method) <X, Y where Y == ()> (Builtin.RawPointer, @inout Builtin.UnsafeValueBuffer, @inout GenericClass<X, ()>, @thick GenericClass<X, ()>.Type) -> ()
  // CHECK-LABEL: sil [transparent] [serialized] @_T022constrained_extensions12GenericClassCAAytRs_r0_lE5emptyytfm : $@convention(method) <X, Y where Y == ()> (Builtin.RawPointer, @inout Builtin.UnsafeValueBuffer, @guaranteed GenericClass<X, ()>) -> (Builtin.RawPointer, Optional<Builtin.RawPointer>)
=======
  // CHECK-LABEL: sil @_T022constrained_extensions12GenericClassCAAytRs_rlE5emptyytvg : $@convention(method) <X, Y where Y == ()> (@guaranteed GenericClass<X, ()>) -> ()
  // CHECK-LABEL: sil @_T022constrained_extensions12GenericClassCAAytRs_rlE5emptyytvs : $@convention(method) <X, Y where Y == ()> (@guaranteed GenericClass<X, ()>) -> ()
  // CHECK-LABEL: sil shared [transparent] [serialized] @_T022constrained_extensions12GenericClassCAAytRs_rlE5emptyytvmytfU_ : $@convention(method) <X, Y where Y == ()> (Builtin.RawPointer, @inout Builtin.UnsafeValueBuffer, @inout GenericClass<X, ()>, @thick GenericClass<X, ()>.Type) -> ()
  // CHECK-LABEL: sil [transparent] [serialized] @_T022constrained_extensions12GenericClassCAAytRs_rlE5emptyytvm : $@convention(method) <X, Y where Y == ()> (Builtin.RawPointer, @inout Builtin.UnsafeValueBuffer, @guaranteed GenericClass<X, ()>) -> (Builtin.RawPointer, Optional<Builtin.RawPointer>)
>>>>>>> aad14e3c
  public var empty: Y {
    get { return () }
    set {}
  }

<<<<<<< HEAD
  // CHECK-LABEL: sil @_T022constrained_extensions12GenericClassCAAytRs_r0_lE9subscriptxyt_tcfg : $@convention(method) <X, Y where Y == ()> (@guaranteed GenericClass<X, ()>) -> @out X
  // CHECK-LABEL: sil @_T022constrained_extensions12GenericClassCAAytRs_r0_lE9subscriptxyt_tcfs : $@convention(method) <X, Y where Y == ()> (@in X, @guaranteed GenericClass<X, ()>) -> ()
  // CHECK-LABEL: sil shared [transparent] [serialized] @_T022constrained_extensions12GenericClassCAAytRs_r0_lE9subscriptxyt_tcfmytfU_ : $@convention(method) <X, Y where Y == ()> (Builtin.RawPointer, @inout Builtin.UnsafeValueBuffer, @inout GenericClass<X, ()>, @thick GenericClass<X, ()>.Type) -> ()
  // CHECK-LABEL: sil [transparent] [serialized] @_T022constrained_extensions12GenericClassCAAytRs_r0_lE9subscriptxyt_tcfm : $@convention(method) <X, Y where Y == ()> (Builtin.RawPointer, @inout Builtin.UnsafeValueBuffer, @guaranteed GenericClass<X, ()>) -> (Builtin.RawPointer, Optional<Builtin.RawPointer>)
=======
  // CHECK-LABEL: sil @_T022constrained_extensions12GenericClassCAAytRs_rlExyt_tcig : $@convention(method) <X, Y where Y == ()> (@guaranteed GenericClass<X, ()>) -> @out X
  // CHECK-LABEL: sil @_T022constrained_extensions12GenericClassCAAytRs_rlExyt_tcis : $@convention(method) <X, Y where Y == ()> (@in X, @guaranteed GenericClass<X, ()>) -> ()
  // CHECK-LABEL: sil shared [transparent] [serialized] @_T022constrained_extensions12GenericClassCAAytRs_rlExyt_tcimytfU_ : $@convention(method) <X, Y where Y == ()> (Builtin.RawPointer, @inout Builtin.UnsafeValueBuffer, @inout GenericClass<X, ()>, @thick GenericClass<X, ()>.Type) -> ()
  // CHECK-LABEL: sil [transparent] [serialized] @_T022constrained_extensions12GenericClassCAAytRs_rlExyt_tcim : $@convention(method) <X, Y where Y == ()> (Builtin.RawPointer, @inout Builtin.UnsafeValueBuffer, @guaranteed GenericClass<X, ()>) -> (Builtin.RawPointer, Optional<Builtin.RawPointer>)
>>>>>>> aad14e3c
  public subscript(_: Y) -> X {
    get { while true {} }
    set {}
  }

<<<<<<< HEAD
  // CHECK-LABEL: sil @_T022constrained_extensions12GenericClassCAAytRs_r0_lE9subscriptyxcfg : $@convention(method) <X, Y where Y == ()> (@in X, @guaranteed GenericClass<X, ()>) -> ()
  // CHECK-LABEL: sil @_T022constrained_extensions12GenericClassCAAytRs_r0_lE9subscriptyxcfs : $@convention(method) <X, Y where Y == ()> (@in X, @guaranteed GenericClass<X, ()>) -> ()
  // CHECK-LABEL: sil shared [transparent] [serialized] @_T022constrained_extensions12GenericClassCAAytRs_r0_lE9subscriptyxcfmytfU_ : $@convention(method) <X, Y where Y == ()> (Builtin.RawPointer, @inout Builtin.UnsafeValueBuffer, @inout GenericClass<X, ()>, @thick GenericClass<X, ()>.Type) -> ()
  // CHECK-LABEL: sil [transparent] [serialized] @_T022constrained_extensions12GenericClassCAAytRs_r0_lE9subscriptyxcfm : $@convention(method) <X, Y where Y == ()> (Builtin.RawPointer, @inout Builtin.UnsafeValueBuffer, @in X, @guaranteed GenericClass<X, ()>) -> (Builtin.RawPointer, Optional<Builtin.RawPointer>)
=======
  // CHECK-LABEL: sil @_T022constrained_extensions12GenericClassCAAytRs_rlEyxcig : $@convention(method) <X, Y where Y == ()> (@in X, @guaranteed GenericClass<X, ()>) -> ()
  // CHECK-LABEL: sil @_T022constrained_extensions12GenericClassCAAytRs_rlEyxcis : $@convention(method) <X, Y where Y == ()> (@in X, @guaranteed GenericClass<X, ()>) -> ()
  // CHECK-LABEL: sil shared [transparent] [serialized] @_T022constrained_extensions12GenericClassCAAytRs_rlEyxcimytfU_ : $@convention(method) <X, Y where Y == ()> (Builtin.RawPointer, @inout Builtin.UnsafeValueBuffer, @inout GenericClass<X, ()>, @thick GenericClass<X, ()>.Type) -> ()
  // CHECK-LABEL: sil [transparent] [serialized] @_T022constrained_extensions12GenericClassCAAytRs_rlEyxcim : $@convention(method) <X, Y where Y == ()> (Builtin.RawPointer, @inout Builtin.UnsafeValueBuffer, @in X, @guaranteed GenericClass<X, ()>) -> (Builtin.RawPointer, Optional<Builtin.RawPointer>)
>>>>>>> aad14e3c
  public subscript(_: X) -> Y {
    get { while true {} }
    set {}
  }
}

protocol VeryConstrained {}

struct AnythingGoes<T> {
  // CHECK-LABEL: sil hidden [transparent] @_T022constrained_extensions12AnythingGoesV13meaningOfLifexSgvpfi : $@convention(thin) <T> () -> @out Optional<T>
  var meaningOfLife: T? = nil
}

extension AnythingGoes where T : VeryConstrained {
  // CHECK-LABEL: sil hidden @_T022constrained_extensions12AnythingGoesVA2A15VeryConstrainedRzlEACyxGyt13fromExtension_tcfC : $@convention(method) <T where T : VeryConstrained> (@thin AnythingGoes<T>.Type) -> @out AnythingGoes<T> {

  // CHECK: [[INIT:%.*]] = function_ref @_T022constrained_extensions12AnythingGoesV13meaningOfLifexSgvpfi : $@convention(thin) <τ_0_0> () -> @out Optional<τ_0_0>
  // CHECK: [[RESULT:%.*]] = alloc_stack $Optional<T>
  // CHECK: apply [[INIT]]<T>([[RESULT]]) : $@convention(thin) <τ_0_0> () -> @out Optional<τ_0_0>
  // CHECK: return
  init(fromExtension: ()) {}
}

extension Array where Element == Int {
  struct Nested {
    // CHECK-LABEL: sil hidden [transparent] @_T0Sa22constrained_extensionsSiRszlE6NestedV1eSiSgvpfi : $@convention(thin) () -> Optional<Int>
    var e: Element? = nil

    // CHECK-LABEL: sil hidden @_T0Sa22constrained_extensionsSiRszlE6NestedV10hasDefaultySiSg1e_tFfA_ : $@convention(thin) () -> Optional<Int>
    // CHECK-LABEL: sil hidden @_T0Sa22constrained_extensionsSiRszlE6NestedV10hasDefaultySiSg1e_tF : $@convention(method) (Optional<Int>, @inout Array<Int>.Nested) -> ()
    mutating func hasDefault(e: Element? = nil) {
      self.e = e
    }
  }
}

extension Array where Element == AnyObject {
  class NestedClass {
    // CHECK-LABEL: sil hidden @_T0Sa22constrained_extensionsyXlRszlE11NestedClassCfd : $@convention(method) (@guaranteed Array<AnyObject>.NestedClass) -> @owned Builtin.NativeObject
    // CHECK-LABEL: sil hidden @_T0Sa22constrained_extensionsyXlRszlE11NestedClassCfD : $@convention(method) (@owned Array<AnyObject>.NestedClass) -> ()
    deinit { }

    // CHECK-LABEL: sil hidden @_T0Sa22constrained_extensionsyXlRszlE11NestedClassCACyyXl_GycfC : $@convention(method) (@thick Array<AnyObject>.NestedClass.Type) -> @owned Array<AnyObject>.NestedClass
    // CHECK-LABEL: sil hidden @_T0Sa22constrained_extensionsyXlRszlE11NestedClassCACyyXl_Gycfc : $@convention(method) (@owned Array<AnyObject>.NestedClass) -> @owned Array<AnyObject>.NestedClass
  }

  class DerivedClass : NestedClass {
    // CHECK-LABEL: sil hidden [transparent] @_T0Sa22constrained_extensionsyXlRszlE12DerivedClassC1eyXlSgvpfi : $@convention(thin) () -> @owned Optional<AnyObject>
    // CHECK-LABEL: sil hidden @_T0Sa22constrained_extensionsyXlRszlE12DerivedClassCfE : $@convention(method) (@guaranteed Array<AnyObject>.DerivedClass) -> ()
    var e: Element? = nil
  }
}

func referenceNestedTypes() {
  _ = Array<AnyObject>.NestedClass()
  _ = Array<AnyObject>.DerivedClass()
}<|MERGE_RESOLUTION|>--- conflicted
+++ resolved
@@ -1,8 +1,4 @@
-<<<<<<< HEAD
-// RUN: %target-swift-frontend -emit-silgen -primary-file %s | %FileCheck %s
-=======
 // RUN: %target-swift-frontend -emit-silgen -enable-sil-ownership -primary-file %s | %FileCheck %s
->>>>>>> aad14e3c
 // RUN: %target-swift-frontend -emit-sil -O -primary-file %s > /dev/null
 // RUN: %target-swift-frontend -emit-ir -primary-file %s > /dev/null
 
@@ -12,17 +8,10 @@
     self.init()
   }
 
-<<<<<<< HEAD
-  // CHECK-LABEL: sil @_T0Sa22constrained_extensionsSiRszlE16instancePropertySifg : $@convention(method) (@guaranteed Array<Int>) -> Int
-  // CHECK-LABEL: sil @_T0Sa22constrained_extensionsSiRszlE16instancePropertySifs : $@convention(method) (Int, @inout Array<Int>) -> ()
-  // CHECK-LABEL: sil shared [transparent] [serialized] @_T0Sa22constrained_extensionsSiRszlE16instancePropertySifmytfU_ : $@convention(method) (Builtin.RawPointer, @inout Builtin.UnsafeValueBuffer, @inout Array<Int>, @thick Array<Int>.Type) -> ()
-  // CHECK-LABEL: sil [transparent] [serialized] @_T0Sa22constrained_extensionsSiRszlE16instancePropertySifm : $@convention(method) (Builtin.RawPointer, @inout Builtin.UnsafeValueBuffer, @inout Array<Int>) -> (Builtin.RawPointer, Optional<Builtin.RawPointer>)
-=======
   // CHECK-LABEL: sil @_T0Sa22constrained_extensionsSiRszlE16instancePropertySivg : $@convention(method) (@guaranteed Array<Int>) -> Int
   // CHECK-LABEL: sil @_T0Sa22constrained_extensionsSiRszlE16instancePropertySivs : $@convention(method) (Int, @inout Array<Int>) -> ()
   // CHECK-LABEL: sil shared [transparent] [serialized] @_T0Sa22constrained_extensionsSiRszlE16instancePropertySivmytfU_ : $@convention(method) (Builtin.RawPointer, @inout Builtin.UnsafeValueBuffer, @inout Array<Int>, @thick Array<Int>.Type) -> ()
   // CHECK-LABEL: sil [transparent] [serialized] @_T0Sa22constrained_extensionsSiRszlE16instancePropertySivm : $@convention(method) (Builtin.RawPointer, @inout Builtin.UnsafeValueBuffer, @inout Array<Int>) -> (Builtin.RawPointer, Optional<Builtin.RawPointer>)
->>>>>>> aad14e3c
 
   public var instanceProperty: Element {
     get {
@@ -80,17 +69,10 @@
     self.init()
   }
 
-<<<<<<< HEAD
-  // CHECK-LABEL: sil @_T0s10DictionaryV22constrained_extensionsSiRszr0_lE16instancePropertyq_fg : $@convention(method) <Key, Value where Key == Int> (@guaranteed Dictionary<Int, Value>) -> @out Value
-  // CHECK-LABEL: sil @_T0s10DictionaryV22constrained_extensionsSiRszr0_lE16instancePropertyq_fs : $@convention(method) <Key, Value where Key == Int> (@in Value, @inout Dictionary<Int, Value>) -> ()
-  // CHECK-LABEL: sil shared [transparent] [serialized] @_T0s10DictionaryV22constrained_extensionsSiRszr0_lE16instancePropertyq_fmytfU_ : $@convention(method) <Key, Value where Key == Int> (Builtin.RawPointer, @inout Builtin.UnsafeValueBuffer, @inout Dictionary<Int, Value>, @thick Dictionary<Int, Value>.Type) -> ()
-  // CHECK-LABEL: sil [transparent] [serialized] @_T0s10DictionaryV22constrained_extensionsSiRszr0_lE16instancePropertyq_fm : $@convention(method) <Key, Value where Key == Int> (Builtin.RawPointer, @inout Builtin.UnsafeValueBuffer, @inout Dictionary<Int, Value>) -> (Builtin.RawPointer, Optional<Builtin.RawPointer>)
-=======
   // CHECK-LABEL: sil @_T0s10DictionaryV22constrained_extensionsSiRszrlE16instancePropertyq_vg : $@convention(method) <Key, Value where Key == Int> (@guaranteed Dictionary<Int, Value>) -> @out Value
   // CHECK-LABEL: sil @_T0s10DictionaryV22constrained_extensionsSiRszrlE16instancePropertyq_vs : $@convention(method) <Key, Value where Key == Int> (@in Value, @inout Dictionary<Int, Value>) -> ()
   // CHECK-LABEL: sil shared [transparent] [serialized] @_T0s10DictionaryV22constrained_extensionsSiRszrlE16instancePropertyq_vmytfU_ : $@convention(method) <Key, Value where Key == Int> (Builtin.RawPointer, @inout Builtin.UnsafeValueBuffer, @inout Dictionary<Int, Value>, @thick Dictionary<Int, Value>.Type) -> ()
   // CHECK-LABEL: sil [transparent] [serialized] @_T0s10DictionaryV22constrained_extensionsSiRszrlE16instancePropertyq_vm : $@convention(method) <Key, Value where Key == Int> (Builtin.RawPointer, @inout Builtin.UnsafeValueBuffer, @inout Dictionary<Int, Value>) -> (Builtin.RawPointer, Optional<Builtin.RawPointer>)
->>>>>>> aad14e3c
   public var instanceProperty: Value {
     get {
       return self[0]!
@@ -153,65 +135,37 @@
 public class GenericClass<X, Y> {}
 
 extension GenericClass where Y == () {
-<<<<<<< HEAD
-  // CHECK-LABEL: sil @_T022constrained_extensions12GenericClassCAAytRs_r0_lE5valuexfg : $@convention(method) <X, Y where Y == ()> (@guaranteed GenericClass<X, ()>) -> @out X
-  // CHECK-LABEL: sil @_T022constrained_extensions12GenericClassCAAytRs_r0_lE5valuexfs : $@convention(method) <X, Y where Y == ()> (@in X, @guaranteed GenericClass<X, ()>) -> ()
-  // CHECK-LABEL: sil shared [transparent] [serialized] @_T022constrained_extensions12GenericClassCAAytRs_r0_lE5valuexfmytfU_ : $@convention(method) <X, Y where Y == ()> (Builtin.RawPointer, @inout Builtin.UnsafeValueBuffer, @inout GenericClass<X, ()>, @thick GenericClass<X, ()>.Type) -> ()
-  // CHECK-LABEL: sil [transparent] [serialized] @_T022constrained_extensions12GenericClassCAAytRs_r0_lE5valuexfm : $@convention(method) <X, Y where Y == ()> (Builtin.RawPointer, @inout Builtin.UnsafeValueBuffer, @guaranteed GenericClass<X, ()>) -> (Builtin.RawPointer, Optional<Builtin.RawPointer>)
-=======
   // CHECK-LABEL: sil @_T022constrained_extensions12GenericClassCAAytRs_rlE5valuexvg : $@convention(method) <X, Y where Y == ()> (@guaranteed GenericClass<X, ()>) -> @out X
   // CHECK-LABEL: sil @_T022constrained_extensions12GenericClassCAAytRs_rlE5valuexvs : $@convention(method) <X, Y where Y == ()> (@in X, @guaranteed GenericClass<X, ()>) -> ()
   // CHECK-LABEL: sil shared [transparent] [serialized] @_T022constrained_extensions12GenericClassCAAytRs_rlE5valuexvmytfU_ : $@convention(method) <X, Y where Y == ()> (Builtin.RawPointer, @inout Builtin.UnsafeValueBuffer, @inout GenericClass<X, ()>, @thick GenericClass<X, ()>.Type) -> ()
   // CHECK-LABEL: sil [transparent] [serialized] @_T022constrained_extensions12GenericClassCAAytRs_rlE5valuexvm : $@convention(method) <X, Y where Y == ()> (Builtin.RawPointer, @inout Builtin.UnsafeValueBuffer, @guaranteed GenericClass<X, ()>) -> (Builtin.RawPointer, Optional<Builtin.RawPointer>)
->>>>>>> aad14e3c
   public var value: X {
     get { while true {} }
     set {}
   }
 
-<<<<<<< HEAD
-  // CHECK-LABEL: sil @_T022constrained_extensions12GenericClassCAAytRs_r0_lE5emptyytfg : $@convention(method) <X, Y where Y == ()> (@guaranteed GenericClass<X, ()>) -> ()
-  // CHECK-LABEL: sil @_T022constrained_extensions12GenericClassCAAytRs_r0_lE5emptyytfs : $@convention(method) <X, Y where Y == ()> (@guaranteed GenericClass<X, ()>) -> ()
-  // CHECK-LABEL: sil shared [transparent] [serialized] @_T022constrained_extensions12GenericClassCAAytRs_r0_lE5emptyytfmytfU_ : $@convention(method) <X, Y where Y == ()> (Builtin.RawPointer, @inout Builtin.UnsafeValueBuffer, @inout GenericClass<X, ()>, @thick GenericClass<X, ()>.Type) -> ()
-  // CHECK-LABEL: sil [transparent] [serialized] @_T022constrained_extensions12GenericClassCAAytRs_r0_lE5emptyytfm : $@convention(method) <X, Y where Y == ()> (Builtin.RawPointer, @inout Builtin.UnsafeValueBuffer, @guaranteed GenericClass<X, ()>) -> (Builtin.RawPointer, Optional<Builtin.RawPointer>)
-=======
   // CHECK-LABEL: sil @_T022constrained_extensions12GenericClassCAAytRs_rlE5emptyytvg : $@convention(method) <X, Y where Y == ()> (@guaranteed GenericClass<X, ()>) -> ()
   // CHECK-LABEL: sil @_T022constrained_extensions12GenericClassCAAytRs_rlE5emptyytvs : $@convention(method) <X, Y where Y == ()> (@guaranteed GenericClass<X, ()>) -> ()
   // CHECK-LABEL: sil shared [transparent] [serialized] @_T022constrained_extensions12GenericClassCAAytRs_rlE5emptyytvmytfU_ : $@convention(method) <X, Y where Y == ()> (Builtin.RawPointer, @inout Builtin.UnsafeValueBuffer, @inout GenericClass<X, ()>, @thick GenericClass<X, ()>.Type) -> ()
   // CHECK-LABEL: sil [transparent] [serialized] @_T022constrained_extensions12GenericClassCAAytRs_rlE5emptyytvm : $@convention(method) <X, Y where Y == ()> (Builtin.RawPointer, @inout Builtin.UnsafeValueBuffer, @guaranteed GenericClass<X, ()>) -> (Builtin.RawPointer, Optional<Builtin.RawPointer>)
->>>>>>> aad14e3c
   public var empty: Y {
     get { return () }
     set {}
   }
 
-<<<<<<< HEAD
-  // CHECK-LABEL: sil @_T022constrained_extensions12GenericClassCAAytRs_r0_lE9subscriptxyt_tcfg : $@convention(method) <X, Y where Y == ()> (@guaranteed GenericClass<X, ()>) -> @out X
-  // CHECK-LABEL: sil @_T022constrained_extensions12GenericClassCAAytRs_r0_lE9subscriptxyt_tcfs : $@convention(method) <X, Y where Y == ()> (@in X, @guaranteed GenericClass<X, ()>) -> ()
-  // CHECK-LABEL: sil shared [transparent] [serialized] @_T022constrained_extensions12GenericClassCAAytRs_r0_lE9subscriptxyt_tcfmytfU_ : $@convention(method) <X, Y where Y == ()> (Builtin.RawPointer, @inout Builtin.UnsafeValueBuffer, @inout GenericClass<X, ()>, @thick GenericClass<X, ()>.Type) -> ()
-  // CHECK-LABEL: sil [transparent] [serialized] @_T022constrained_extensions12GenericClassCAAytRs_r0_lE9subscriptxyt_tcfm : $@convention(method) <X, Y where Y == ()> (Builtin.RawPointer, @inout Builtin.UnsafeValueBuffer, @guaranteed GenericClass<X, ()>) -> (Builtin.RawPointer, Optional<Builtin.RawPointer>)
-=======
   // CHECK-LABEL: sil @_T022constrained_extensions12GenericClassCAAytRs_rlExyt_tcig : $@convention(method) <X, Y where Y == ()> (@guaranteed GenericClass<X, ()>) -> @out X
   // CHECK-LABEL: sil @_T022constrained_extensions12GenericClassCAAytRs_rlExyt_tcis : $@convention(method) <X, Y where Y == ()> (@in X, @guaranteed GenericClass<X, ()>) -> ()
   // CHECK-LABEL: sil shared [transparent] [serialized] @_T022constrained_extensions12GenericClassCAAytRs_rlExyt_tcimytfU_ : $@convention(method) <X, Y where Y == ()> (Builtin.RawPointer, @inout Builtin.UnsafeValueBuffer, @inout GenericClass<X, ()>, @thick GenericClass<X, ()>.Type) -> ()
   // CHECK-LABEL: sil [transparent] [serialized] @_T022constrained_extensions12GenericClassCAAytRs_rlExyt_tcim : $@convention(method) <X, Y where Y == ()> (Builtin.RawPointer, @inout Builtin.UnsafeValueBuffer, @guaranteed GenericClass<X, ()>) -> (Builtin.RawPointer, Optional<Builtin.RawPointer>)
->>>>>>> aad14e3c
   public subscript(_: Y) -> X {
     get { while true {} }
     set {}
   }
 
-<<<<<<< HEAD
-  // CHECK-LABEL: sil @_T022constrained_extensions12GenericClassCAAytRs_r0_lE9subscriptyxcfg : $@convention(method) <X, Y where Y == ()> (@in X, @guaranteed GenericClass<X, ()>) -> ()
-  // CHECK-LABEL: sil @_T022constrained_extensions12GenericClassCAAytRs_r0_lE9subscriptyxcfs : $@convention(method) <X, Y where Y == ()> (@in X, @guaranteed GenericClass<X, ()>) -> ()
-  // CHECK-LABEL: sil shared [transparent] [serialized] @_T022constrained_extensions12GenericClassCAAytRs_r0_lE9subscriptyxcfmytfU_ : $@convention(method) <X, Y where Y == ()> (Builtin.RawPointer, @inout Builtin.UnsafeValueBuffer, @inout GenericClass<X, ()>, @thick GenericClass<X, ()>.Type) -> ()
-  // CHECK-LABEL: sil [transparent] [serialized] @_T022constrained_extensions12GenericClassCAAytRs_r0_lE9subscriptyxcfm : $@convention(method) <X, Y where Y == ()> (Builtin.RawPointer, @inout Builtin.UnsafeValueBuffer, @in X, @guaranteed GenericClass<X, ()>) -> (Builtin.RawPointer, Optional<Builtin.RawPointer>)
-=======
   // CHECK-LABEL: sil @_T022constrained_extensions12GenericClassCAAytRs_rlEyxcig : $@convention(method) <X, Y where Y == ()> (@in X, @guaranteed GenericClass<X, ()>) -> ()
   // CHECK-LABEL: sil @_T022constrained_extensions12GenericClassCAAytRs_rlEyxcis : $@convention(method) <X, Y where Y == ()> (@in X, @guaranteed GenericClass<X, ()>) -> ()
   // CHECK-LABEL: sil shared [transparent] [serialized] @_T022constrained_extensions12GenericClassCAAytRs_rlEyxcimytfU_ : $@convention(method) <X, Y where Y == ()> (Builtin.RawPointer, @inout Builtin.UnsafeValueBuffer, @inout GenericClass<X, ()>, @thick GenericClass<X, ()>.Type) -> ()
   // CHECK-LABEL: sil [transparent] [serialized] @_T022constrained_extensions12GenericClassCAAytRs_rlEyxcim : $@convention(method) <X, Y where Y == ()> (Builtin.RawPointer, @inout Builtin.UnsafeValueBuffer, @in X, @guaranteed GenericClass<X, ()>) -> (Builtin.RawPointer, Optional<Builtin.RawPointer>)
->>>>>>> aad14e3c
   public subscript(_: X) -> Y {
     get { while true {} }
     set {}
