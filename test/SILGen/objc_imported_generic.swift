--- conflicted
+++ resolved
@@ -1,8 +1,4 @@
-<<<<<<< HEAD
-// RUN: %target-swift-frontend(mock-sdk: %clang-importer-sdk) -emit-silgen -sil-serialize-witness-tables %s | %FileCheck %s
-=======
 // RUN: %target-swift-frontend(mock-sdk: %clang-importer-sdk) -emit-silgen %s -enable-sil-ownership | %FileCheck %s
->>>>>>> aad14e3c
 // For integration testing, ensure we get through IRGen too.
 // RUN: %target-swift-frontend(mock-sdk: %clang-importer-sdk) -emit-ir -verify -DIRGEN_INTEGRATION_TEST %s
 
@@ -93,15 +89,9 @@
 }
 
 // CHECK-LABEL: sil @_T021objc_imported_generic0C13BlockBridging{{[_0-9a-zA-Z]*}}F
-<<<<<<< HEAD
-// CHECK:         [[BLOCK_TO_FUNC:%.*]] = function_ref @_T0xxIyBya_xxIxxo_21objc_imported_generic7AnsibleRzlTR
-// CHECK:         partial_apply [[BLOCK_TO_FUNC]]<T>
-// CHECK:         [[FUNC_TO_BLOCK:%.*]] = function_ref @_T0xxIxxo_xxIyBya_21objc_imported_generic7AnsibleRzlTR
-=======
 // CHECK:         [[BLOCK_TO_FUNC:%.*]] = function_ref @_T0xxIeyBya_xxIegxo_21objc_imported_generic7AnsibleRzlTR
 // CHECK:         partial_apply [callee_guaranteed] [[BLOCK_TO_FUNC]]<T>
 // CHECK:         [[FUNC_TO_BLOCK:%.*]] = function_ref @_T0xxIegxo_xxIeyBya_21objc_imported_generic7AnsibleRzlTR
->>>>>>> aad14e3c
 // CHECK:         init_block_storage_header {{.*}} invoke [[FUNC_TO_BLOCK]]<T>
 
 // CHECK-LABEL: sil @_T021objc_imported_generic20arraysOfGenericParam{{[_0-9a-zA-Z]*}}F
