<<<<<<< HEAD
// RUN: %target-swift-frontend -emit-silgen -sil-serialize-witness-tables %s | %FileCheck %s
// RUN: %target-swift-frontend -emit-ir %s
=======
// RUN: %target-swift-frontend -emit-silgen -enable-sil-ownership %s | %FileCheck %s
// RUN: %target-swift-frontend -enable-sil-ownership -emit-ir %s
>>>>>>> aad14e3c

protocol Fooable {
  associatedtype Bar

  func foo<T: Fooable where T.Bar == Self.Bar>(x x: T) -> Self.Bar
}

struct X {}

// Ensure that the protocol witness for requirements with same-type constraints
// is set correctly. <rdar://problem/16369105>
// CHECK-LABEL: sil private [transparent] [thunk] @_T017witness_same_type3FooVAA7FooableA2aDP3foo3BarQzqd__1x_tAaDRd__AGQyd__AHRSlFTW : $@convention(witness_method: Fooable) <τ_0_0 where τ_0_0 : Fooable, τ_0_0.Bar == X> (@in τ_0_0, @in_guaranteed Foo) -> @out X
struct Foo: Fooable {
  typealias Bar = X

  func foo<T: Fooable where T.Bar == X>(x x: T) -> X { return X() }
}

// rdar://problem/19049566
// CHECK-LABEL: sil shared [transparent] [serialized] [thunk] @_T017witness_same_type14LazySequenceOfVyxq_Gs0E0AAsAEP12makeIterator0H0QzyFTW : $@convention(witness_method: Sequence) <τ_0_0, τ_0_1 where τ_0_0 : Sequence, τ_0_1 == τ_0_0.Element> (@in_guaranteed LazySequenceOf<τ_0_0, τ_0_1>) -> @out AnyIterator<τ_0_1>
public struct LazySequenceOf<SS : Sequence, A where SS.Iterator.Element == A> : Sequence {
  public func makeIterator() -> AnyIterator<A> { 
    var opt: AnyIterator<A>?
    return opt!
  }
	public subscript(i : Int) -> A { 
    get { 
      var opt: A?
      return opt!
    } 
  }
}<|MERGE_RESOLUTION|>--- conflicted
+++ resolved
@@ -1,10 +1,5 @@
-<<<<<<< HEAD
-// RUN: %target-swift-frontend -emit-silgen -sil-serialize-witness-tables %s | %FileCheck %s
-// RUN: %target-swift-frontend -emit-ir %s
-=======
 // RUN: %target-swift-frontend -emit-silgen -enable-sil-ownership %s | %FileCheck %s
 // RUN: %target-swift-frontend -enable-sil-ownership -emit-ir %s
->>>>>>> aad14e3c
 
 protocol Fooable {
   associatedtype Bar
