// RUN: %empty-directory(%t)
// RUN: %target-swift-frontend -I %t -emit-module -emit-module-path=%t/resilient_struct.swiftmodule -module-name resilient_struct %S/../Inputs/resilient_struct.swift
// RUN: %target-swift-frontend -I %t -emit-module -emit-module-path=%t/resilient_class.swiftmodule -module-name resilient_class %S/../Inputs/resilient_class.swift
// RUN: %target-swift-frontend -emit-silgen -parse-as-library -I %t %s | %FileCheck %s

import resilient_class

public class Parent {
  public final var finalProperty: String {
    return "Parent.finalProperty"
  }

  public var property: String {
    return "Parent.property"
  }

  public final class var finalClassProperty: String {
    return "Parent.finalProperty"
  }

  public class var classProperty: String {
    return "Parent.property"
  }

  public func methodOnlyInParent() {}
  public final func finalMethodOnlyInParent() {}
  public func method() {}

  public final class func finalClassMethodOnlyInParent() {}
  public class func classMethod() {}
}

public class Child : Parent {
  // CHECK-LABEL: sil @_T05super5ChildC8propertySSvg : $@convention(method) (@guaranteed Child) -> @owned String {
  // CHECK:       bb0([[SELF:%.*]] : $Child):
  // CHECK:         [[SELF_COPY:%.*]] = copy_value [[SELF]]
  // CHECK:         [[CASTED_SELF_COPY:%[0-9]+]] = upcast [[SELF_COPY]] : $Child to $Parent
  // CHECK:         [[SUPER_METHOD:%[0-9]+]] = function_ref @_T05super6ParentC8propertySSvg : $@convention(method) (@guaranteed Parent) -> @owned String
  // CHECK:         [[RESULT:%.*]] = apply [[SUPER_METHOD]]([[CASTED_SELF_COPY]])
  // CHECK:         destroy_value [[CASTED_SELF_COPY]]
  // CHECK:         return [[RESULT]]
  public override var property: String {
    return super.property
  }

  // CHECK-LABEL: sil @_T05super5ChildC13otherPropertySSvg : $@convention(method) (@guaranteed Child) -> @owned String {
  // CHECK:       bb0([[SELF:%.*]] : $Child):
  // CHECK:         [[COPIED_SELF:%.*]] = copy_value [[SELF]]
  // CHECK:         [[CASTED_SELF_COPY:%[0-9]+]] = upcast [[COPIED_SELF]] : $Child to $Parent
  // CHECK:         [[SUPER_METHOD:%[0-9]+]] = function_ref @_T05super6ParentC13finalPropertySSvg
  // CHECK:         [[RESULT:%.*]] = apply [[SUPER_METHOD]]([[CASTED_SELF_COPY]])
  // CHECK:         destroy_value [[CASTED_SELF_COPY]]
  // CHECK:         return [[RESULT]]
  public var otherProperty: String {
    return super.finalProperty
  }
}

public class Grandchild : Child {
  // CHECK-LABEL: sil @_T05super10GrandchildC06onlyInB0yyF
  public func onlyInGrandchild() {
    // CHECK: function_ref @_T05super6ParentC012methodOnlyInB0yyF : $@convention(method) (@guaranteed Parent) -> ()
    super.methodOnlyInParent()
    // CHECK: function_ref @_T05super6ParentC017finalMethodOnlyInB0yyF
    super.finalMethodOnlyInParent()
  }

  // CHECK-LABEL: sil @_T05super10GrandchildC6methodyyF
  public override func method() {
    // CHECK: function_ref @_T05super6ParentC6methodyyF : $@convention(method) (@guaranteed Parent) -> ()
    super.method()
  }
}

public class GreatGrandchild : Grandchild {
  // CHECK-LABEL: sil @_T05super15GreatGrandchildC6methodyyF
  public override func method() {
    // CHECK: function_ref @_T05super10GrandchildC6methodyyF : $@convention(method) (@guaranteed Grandchild) -> ()
    super.method()
  }
}

public class ChildToResilientParent : ResilientOutsideParent {
  // CHECK-LABEL: sil @_T05super22ChildToResilientParentC6methodyyF : $@convention(method) (@guaranteed ChildToResilientParent) -> ()
  public override func method() {
<<<<<<< HEAD
    // CHECK: [[COPY:%.*]] = copy_value %0
    // CHECK: super_method [[COPY]] : $ChildToResilientParent, #ResilientOutsideParent.method!1 : (ResilientOutsideParent) -> () -> (), $@convention(method) (@guaranteed ResilientOutsideParent) -> ()
    // CHECK: return
=======
    // CHECK: bb0([[SELF:%.*]] : $ChildToResilientParent):
    // CHECK:   [[COPY_SELF:%.*]] = copy_value [[SELF]]
    // CHECK:   [[UPCAST_SELF:%.*]] = upcast [[COPY_SELF]]
    // CHECK:   [[BORROW_UPCAST_SELF:%.*]] = begin_borrow [[UPCAST_SELF]]
    // CHECK:   [[CAST_BORROW_BACK_TO_BASE:%.*]] = unchecked_ref_cast [[BORROW_UPCAST_SELF]]
    // CHECK:   [[FUNC:%.*]] = super_method [[CAST_BORROW_BACK_TO_BASE]] : $ChildToResilientParent, #ResilientOutsideParent.method!1 : (ResilientOutsideParent) -> () -> (), $@convention(method) (@guaranteed ResilientOutsideParent) -> ()
    // CHECK:   end_borrow [[BORROW_UPCAST_SELF]] from [[UPCAST_SELF]]
    // CHECK:   apply [[FUNC]]([[UPCAST_SELF]])
>>>>>>> aad14e3c
    super.method()
  }
  // CHECK: } // end sil function '_T05super22ChildToResilientParentC6methodyyF'

  // CHECK-LABEL: sil @_T05super22ChildToResilientParentC11classMethodyyFZ : $@convention(method) (@thick ChildToResilientParent.Type) -> ()
  public override class func classMethod() {
<<<<<<< HEAD
    // CHECK: super_method %0 : $@thick ChildToResilientParent.Type, #ResilientOutsideParent.classMethod!1 : (ResilientOutsideParent.Type) -> () -> (), $@convention(method) (@thick ResilientOutsideParent.Type) -> ()
    // CHECK: return
    super.classMethod()
  }

  // CHECK-LABEL: sil @_T05super22ChildToResilientParentC11returnsSelfACXDyFZ : $@convention(method) (@thick ChildToResilientParent.Type) -> @owned ChildToResilientParent
  public class func returnsSelf() -> Self {
    // CHECK: super_method %0 : $@thick ChildToResilientParent.Type, #ResilientOutsideParent.classMethod!1 : (ResilientOutsideParent.Type) -> () -> ()
    // CHECK: unreachable
=======
    // CHECK: bb0([[METASELF:%.*]] : $@thick ChildToResilientParent.Type):
    // CHECK:   [[UPCAST_METASELF:%.*]] = upcast [[METASELF]]
    // CHECK:   [[FUNC:%.*]] = super_method [[SELF]] : $@thick ChildToResilientParent.Type, #ResilientOutsideParent.classMethod!1 : (ResilientOutsideParent.Type) -> () -> (), $@convention(method) (@thick ResilientOutsideParent.Type) -> ()
    // CHECK:   apply [[FUNC]]([[UPCAST_METASELF]])
>>>>>>> aad14e3c
    super.classMethod()
  }
  // CHECK: } // end sil function '_T05super22ChildToResilientParentC11classMethodyyFZ'

  // CHECK-LABEL: sil @_T05super22ChildToResilientParentC11returnsSelfACXDyFZ : $@convention(method) (@thick ChildToResilientParent.Type) -> @owned ChildToResilientParent
  public class func returnsSelf() -> Self {
    // CHECK: bb0([[METASELF:%.*]] : $@thick ChildToResilientParent.Type):
    // CHECK:   [[CAST_METASELF:%.*]] = unchecked_trivial_bit_cast [[METASELF]] : $@thick ChildToResilientParent.Type to $@thick @dynamic_self ChildToResilientParent.Type
    // CHECK:   [[UPCAST_CAST_METASELF:%.*]] = upcast [[CAST_METASELF]] : $@thick @dynamic_self ChildToResilientParent.Type to $@thick ResilientOutsideParent.Type
    // CHECK:   [[FUNC:%.*]] = super_method [[METASELF]] : $@thick ChildToResilientParent.Type, #ResilientOutsideParent.classMethod!1 : (ResilientOutsideParent.Type) -> () -> ()
    // CHECK:   apply [[FUNC]]([[UPCAST_CAST_METASELF]])
    // CHECK: unreachable
    super.classMethod()
  }
  // CHECK: } // end sil function '_T05super22ChildToResilientParentC11returnsSelfACXDyFZ'
}

public class ChildToFixedParent : OutsideParent {
  // CHECK-LABEL: sil @_T05super18ChildToFixedParentC6methodyyF : $@convention(method) (@guaranteed ChildToFixedParent) -> ()
  public override func method() {
<<<<<<< HEAD
    // CHECK: [[COPY:%.*]] = copy_value %0
    // CHECK: super_method [[COPY]] : $ChildToFixedParent, #OutsideParent.method!1 : (OutsideParent) -> () -> (), $@convention(method) (@guaranteed OutsideParent) -> ()
    // CHECK: return
=======
    // CHECK: bb0([[SELF:%.*]] : $ChildToFixedParent):
    // CHECK:   [[COPY_SELF:%.*]] = copy_value [[SELF]]
    // CHECK:   [[UPCAST_COPY_SELF:%.*]] = upcast [[COPY_SELF]]
    // CHECK:   [[BORROWED_UPCAST_COPY_SELF:%.*]] = begin_borrow [[UPCAST_COPY_SELF]]
    // CHECK:   [[DOWNCAST_BORROWED_UPCAST_COPY_SELF:%.*]] = unchecked_ref_cast [[BORROWED_UPCAST_COPY_SELF]] : $OutsideParent to $ChildToFixedParent
    // CHECK:   [[FUNC:%.*]] = super_method [[DOWNCAST_BORROWED_UPCAST_COPY_SELF]] : $ChildToFixedParent, #OutsideParent.method!1 : (OutsideParent) -> () -> (), $@convention(method) (@guaranteed OutsideParent) -> ()
    // CHECK:   end_borrow [[BORROWED_UPCAST_COPY_SELF]] from [[UPCAST_COPY_SELF]]
    // CHECK:   apply [[FUNC]]([[UPCAST_COPY_SELF]])
>>>>>>> aad14e3c
    super.method()
  }
  // CHECK: } // end sil function '_T05super18ChildToFixedParentC6methodyyF'

  // CHECK-LABEL: sil @_T05super18ChildToFixedParentC11classMethodyyFZ : $@convention(method) (@thick ChildToFixedParent.Type) -> ()
  public override class func classMethod() {
<<<<<<< HEAD
    // CHECK: super_method %0 : $@thick ChildToFixedParent.Type, #OutsideParent.classMethod!1 : (OutsideParent.Type) -> () -> (), $@convention(method) (@thick OutsideParent.Type) -> ()
    // CHECK: return
    super.classMethod()
  }

  // CHECK-LABEL: sil @_T05super18ChildToFixedParentC11returnsSelfACXDyFZ : $@convention(method) (@thick ChildToFixedParent.Type) -> @owned ChildToFixedParent
  public class func returnsSelf() -> Self {
    // CHECK: super_method %0 : $@thick ChildToFixedParent.Type, #OutsideParent.classMethod!1 : (OutsideParent.Type) -> () -> ()
    // CHECK: unreachable
=======
    // CHECK: bb0([[SELF:%.*]] : $@thick ChildToFixedParent.Type):
    // CHECK:   [[UPCAST_SELF:%.*]] = upcast [[SELF]]
    // CHECK:   [[FUNC:%.*]] = super_method [[SELF]] : $@thick ChildToFixedParent.Type, #OutsideParent.classMethod!1 : (OutsideParent.Type) -> () -> (), $@convention(method) (@thick OutsideParent.Type) -> ()
    // CHECK:   apply [[FUNC]]([[UPCAST_SELF]])
>>>>>>> aad14e3c
    super.classMethod()
  }
  // CHECK: } // end sil function '_T05super18ChildToFixedParentC11classMethodyyFZ'

  // CHECK-LABEL: sil @_T05super18ChildToFixedParentC11returnsSelfACXDyFZ : $@convention(method) (@thick ChildToFixedParent.Type) -> @owned ChildToFixedParent
  public class func returnsSelf() -> Self {
    // CHECK: bb0([[SELF:%.*]] : $@thick ChildToFixedParent.Type):
    // CHECK:   [[FIRST_CAST:%.*]] = unchecked_trivial_bit_cast [[SELF]]
    // CHECK:   [[SECOND_CAST:%.*]] = upcast [[FIRST_CAST]]
    // CHECK:   [[FUNC:%.*]] = super_method [[SELF]] : $@thick ChildToFixedParent.Type, #OutsideParent.classMethod!1 : (OutsideParent.Type) -> () -> ()
    // CHECK:   apply [[FUNC]]([[SECOND_CAST]])
    // CHECK:   unreachable
    super.classMethod()
  }
  // CHECK: } // end sil function '_T05super18ChildToFixedParentC11returnsSelfACXDyFZ'
}

public extension ResilientOutsideChild {
  public func callSuperMethod() {
    super.method()
  }

  public class func callSuperClassMethod() {
    super.classMethod()
  }
}

public class GenericBase<T> {
  public func method() {}
}

public class GenericDerived<T> : GenericBase<T> {
  public override func method() {
    // CHECK-LABEL: sil private @_T05super14GenericDerivedC6methodyyFyycfU_ : $@convention(thin) <T> (@guaranteed GenericDerived<T>) -> ()
    // CHECK: upcast {{.*}} : $GenericDerived<T> to $GenericBase<T>
    // CHECK: return
    {
      super.method()
    }()
    // CHECK: } // end sil function '_T05super14GenericDerivedC6methodyyFyycfU_'

    // CHECK-LABEL: sil private @_T05super14GenericDerivedC6methodyyF13localFunctionL_yylF : $@convention(thin) <T> (@guaranteed GenericDerived<T>) -> ()
    // CHECK: upcast {{.*}} : $GenericDerived<T> to $GenericBase<T>
    // CHECK: return
    // CHECK: } // end sil function '_T05super14GenericDerivedC6methodyyF13localFunctionL_yylF'
    func localFunction() {
      super.method()
    }
    localFunction()

    // CHECK-LABEL: sil private @_T05super14GenericDerivedC6methodyyF15genericFunctionL_yqd__r__lF : $@convention(thin) <T><U> (@in U, @guaranteed GenericDerived<T>) -> ()
    // CHECK: upcast {{.*}} : $GenericDerived<T> to $GenericBase<T>
    // CHECK: return
    func genericFunction<U>(_: U) {
      super.method()
    }
    // CHECK: } // end sil function '_T05super14GenericDerivedC6methodyyF15genericFunctionL_yqd__r__lF'
    genericFunction(0)
  }
}<|MERGE_RESOLUTION|>--- conflicted
+++ resolved
@@ -83,11 +83,6 @@
 public class ChildToResilientParent : ResilientOutsideParent {
   // CHECK-LABEL: sil @_T05super22ChildToResilientParentC6methodyyF : $@convention(method) (@guaranteed ChildToResilientParent) -> ()
   public override func method() {
-<<<<<<< HEAD
-    // CHECK: [[COPY:%.*]] = copy_value %0
-    // CHECK: super_method [[COPY]] : $ChildToResilientParent, #ResilientOutsideParent.method!1 : (ResilientOutsideParent) -> () -> (), $@convention(method) (@guaranteed ResilientOutsideParent) -> ()
-    // CHECK: return
-=======
     // CHECK: bb0([[SELF:%.*]] : $ChildToResilientParent):
     // CHECK:   [[COPY_SELF:%.*]] = copy_value [[SELF]]
     // CHECK:   [[UPCAST_SELF:%.*]] = upcast [[COPY_SELF]]
@@ -96,29 +91,16 @@
     // CHECK:   [[FUNC:%.*]] = super_method [[CAST_BORROW_BACK_TO_BASE]] : $ChildToResilientParent, #ResilientOutsideParent.method!1 : (ResilientOutsideParent) -> () -> (), $@convention(method) (@guaranteed ResilientOutsideParent) -> ()
     // CHECK:   end_borrow [[BORROW_UPCAST_SELF]] from [[UPCAST_SELF]]
     // CHECK:   apply [[FUNC]]([[UPCAST_SELF]])
->>>>>>> aad14e3c
     super.method()
   }
   // CHECK: } // end sil function '_T05super22ChildToResilientParentC6methodyyF'
 
   // CHECK-LABEL: sil @_T05super22ChildToResilientParentC11classMethodyyFZ : $@convention(method) (@thick ChildToResilientParent.Type) -> ()
   public override class func classMethod() {
-<<<<<<< HEAD
-    // CHECK: super_method %0 : $@thick ChildToResilientParent.Type, #ResilientOutsideParent.classMethod!1 : (ResilientOutsideParent.Type) -> () -> (), $@convention(method) (@thick ResilientOutsideParent.Type) -> ()
-    // CHECK: return
-    super.classMethod()
-  }
-
-  // CHECK-LABEL: sil @_T05super22ChildToResilientParentC11returnsSelfACXDyFZ : $@convention(method) (@thick ChildToResilientParent.Type) -> @owned ChildToResilientParent
-  public class func returnsSelf() -> Self {
-    // CHECK: super_method %0 : $@thick ChildToResilientParent.Type, #ResilientOutsideParent.classMethod!1 : (ResilientOutsideParent.Type) -> () -> ()
-    // CHECK: unreachable
-=======
     // CHECK: bb0([[METASELF:%.*]] : $@thick ChildToResilientParent.Type):
     // CHECK:   [[UPCAST_METASELF:%.*]] = upcast [[METASELF]]
     // CHECK:   [[FUNC:%.*]] = super_method [[SELF]] : $@thick ChildToResilientParent.Type, #ResilientOutsideParent.classMethod!1 : (ResilientOutsideParent.Type) -> () -> (), $@convention(method) (@thick ResilientOutsideParent.Type) -> ()
     // CHECK:   apply [[FUNC]]([[UPCAST_METASELF]])
->>>>>>> aad14e3c
     super.classMethod()
   }
   // CHECK: } // end sil function '_T05super22ChildToResilientParentC11classMethodyyFZ'
@@ -139,11 +121,6 @@
 public class ChildToFixedParent : OutsideParent {
   // CHECK-LABEL: sil @_T05super18ChildToFixedParentC6methodyyF : $@convention(method) (@guaranteed ChildToFixedParent) -> ()
   public override func method() {
-<<<<<<< HEAD
-    // CHECK: [[COPY:%.*]] = copy_value %0
-    // CHECK: super_method [[COPY]] : $ChildToFixedParent, #OutsideParent.method!1 : (OutsideParent) -> () -> (), $@convention(method) (@guaranteed OutsideParent) -> ()
-    // CHECK: return
-=======
     // CHECK: bb0([[SELF:%.*]] : $ChildToFixedParent):
     // CHECK:   [[COPY_SELF:%.*]] = copy_value [[SELF]]
     // CHECK:   [[UPCAST_COPY_SELF:%.*]] = upcast [[COPY_SELF]]
@@ -152,29 +129,16 @@
     // CHECK:   [[FUNC:%.*]] = super_method [[DOWNCAST_BORROWED_UPCAST_COPY_SELF]] : $ChildToFixedParent, #OutsideParent.method!1 : (OutsideParent) -> () -> (), $@convention(method) (@guaranteed OutsideParent) -> ()
     // CHECK:   end_borrow [[BORROWED_UPCAST_COPY_SELF]] from [[UPCAST_COPY_SELF]]
     // CHECK:   apply [[FUNC]]([[UPCAST_COPY_SELF]])
->>>>>>> aad14e3c
     super.method()
   }
   // CHECK: } // end sil function '_T05super18ChildToFixedParentC6methodyyF'
 
   // CHECK-LABEL: sil @_T05super18ChildToFixedParentC11classMethodyyFZ : $@convention(method) (@thick ChildToFixedParent.Type) -> ()
   public override class func classMethod() {
-<<<<<<< HEAD
-    // CHECK: super_method %0 : $@thick ChildToFixedParent.Type, #OutsideParent.classMethod!1 : (OutsideParent.Type) -> () -> (), $@convention(method) (@thick OutsideParent.Type) -> ()
-    // CHECK: return
-    super.classMethod()
-  }
-
-  // CHECK-LABEL: sil @_T05super18ChildToFixedParentC11returnsSelfACXDyFZ : $@convention(method) (@thick ChildToFixedParent.Type) -> @owned ChildToFixedParent
-  public class func returnsSelf() -> Self {
-    // CHECK: super_method %0 : $@thick ChildToFixedParent.Type, #OutsideParent.classMethod!1 : (OutsideParent.Type) -> () -> ()
-    // CHECK: unreachable
-=======
     // CHECK: bb0([[SELF:%.*]] : $@thick ChildToFixedParent.Type):
     // CHECK:   [[UPCAST_SELF:%.*]] = upcast [[SELF]]
     // CHECK:   [[FUNC:%.*]] = super_method [[SELF]] : $@thick ChildToFixedParent.Type, #OutsideParent.classMethod!1 : (OutsideParent.Type) -> () -> (), $@convention(method) (@thick OutsideParent.Type) -> ()
     // CHECK:   apply [[FUNC]]([[UPCAST_SELF]])
->>>>>>> aad14e3c
     super.classMethod()
   }
   // CHECK: } // end sil function '_T05super18ChildToFixedParentC11classMethodyyFZ'
