// RUN: %target-swift-frontend -emit-silgen -enable-sil-ownership %s | %FileCheck %s

protocol UID {
    func uid() -> Int
    var clsid: Int { get set }
    var iid: Int { get }
}

extension UID {
    var nextCLSID: Int {
      get { return clsid + 1 }
      set { clsid = newValue - 1 }
    }
}

protocol ObjectUID : class, UID {}

extension ObjectUID {
    var secondNextCLSID: Int {
      get { return clsid + 2 }
      set { }
    }
}


class Base {}

// CHECK-LABEL: sil hidden @_T025protocol_class_refinement12getObjectUID{{[_0-9a-zA-Z]*}}F
func getObjectUID<T: ObjectUID>(x: T) -> (Int, Int, Int, Int) {
  var x = x
  // CHECK: [[XBOX:%.*]] = alloc_box $<τ_0_0 where τ_0_0 : ObjectUID> { var τ_0_0 } <T>
  // CHECK: [[PB:%.*]] = project_box [[XBOX]]
  // -- call x.uid()
  // CHECK: [[GET_UID:%.*]] = witness_method $T, #UID.uid!1
  // CHECK: [[READ:%.*]] = begin_access [read] [unknown] [[PB]] : $*T
  // CHECK: [[X:%.*]] = load [copy] [[READ]]
  // CHECK: [[X_TMP:%.*]] = alloc_stack
  // CHECK: store [[X]] to [init] [[X_TMP]]
  // CHECK: [[UID:%.*]] = apply [[GET_UID]]<T>([[X_TMP]])
  // CHECK: [[X2:%.*]] = load [take] [[X_TMP]]
  // CHECK: destroy_value [[X2]]
  // -- call set x.clsid
  // CHECK: [[WRITE:%.*]] = begin_access [modify] [unknown] [[PB]] : $*T
  // CHECK: [[SET_CLSID:%.*]] = witness_method $T, #UID.clsid!setter.1
  // CHECK: apply [[SET_CLSID]]<T>([[UID]], [[WRITE]])
  x.clsid = x.uid()

  // -- call x.uid()
  // CHECK: [[GET_UID:%.*]] = witness_method $T, #UID.uid!1
  // CHECK: [[READ:%.*]] = begin_access [read] [unknown] [[PB]] : $*T
  // CHECK: [[X:%.*]] = load [copy] [[READ]]
  // CHECK: [[X_TMP:%.*]] = alloc_stack
  // CHECK: store [[X]] to [init] [[X_TMP]]
  // CHECK: [[UID:%.*]] = apply [[GET_UID]]<T>([[X_TMP]])
  // CHECK: [[X2:%.*]] = load [take] [[X_TMP]]
  // CHECK: destroy_value [[X2]]
  // -- call nextCLSID from protocol ext
  // CHECK: [[WRITE:%.*]] = begin_access [modify] [unknown] [[PB]] : $*T
  // CHECK: [[SET_NEXTCLSID:%.*]] = function_ref @_T025protocol_class_refinement3UIDPAAE9nextCLSIDSivs
  // CHECK: apply [[SET_NEXTCLSID]]<T>([[UID]], [[WRITE]])
  x.nextCLSID = x.uid()

  // -- call x.uid()
  // CHECK: [[READ1:%.*]] = begin_access [read] [unknown] [[PB]] : $*T
  // CHECK: [[X1:%.*]] = load [copy] [[READ1]]
<<<<<<< HEAD
  // CHECK: [[GET_UID:%.*]] = witness_method $T, #UID.uid!1
=======
  // CHECK: [[BORROWED_X1:%.*]] = begin_borrow [[X1]]
>>>>>>> aad14e3c
  // CHECK: [[READ:%.*]] = begin_access [read] [unknown] [[PB]] : $*T
  // CHECK: [[X:%.*]] = load [copy] [[READ]]
  // CHECK: [[X_TMP:%.*]] = alloc_stack
  // CHECK: store [[X]] to [init] [[X_TMP]]

<<<<<<< HEAD
=======
  // CHECK: [[GET_UID:%.*]] = witness_method $T, #UID.uid!1
>>>>>>> aad14e3c
  // CHECK: [[UID:%.*]] = apply [[GET_UID]]<T>([[X_TMP]])
  // CHECK: [[X2:%.*]] = load [take] [[X_TMP]]
  // CHECK: destroy_value [[X2]]
  // -- call secondNextCLSID from class-constrained protocol ext
  // CHECK: [[SET_SECONDNEXT:%.*]] = function_ref @_T025protocol_class_refinement9ObjectUIDPAAE15secondNextCLSIDSivs
  // CHECK: apply [[SET_SECONDNEXT]]<T>([[UID]], [[BORROWED_X1]])
  // CHECK: end_borrow [[BORROWED_X1]] from [[X1]]
  // CHECK: destroy_value [[X1]]
  x.secondNextCLSID = x.uid()
  return (x.iid, x.clsid, x.nextCLSID, x.secondNextCLSID)

  // CHECK: return
}

// CHECK-LABEL: sil hidden @_T025protocol_class_refinement16getBaseObjectUID{{[_0-9a-zA-Z]*}}F
func getBaseObjectUID<T: UID where T: Base>(x: T) -> (Int, Int, Int) {
  var x = x
  // CHECK: [[XBOX:%.*]] = alloc_box $<τ_0_0 where τ_0_0 : Base, τ_0_0 : UID> { var τ_0_0 } <T>
  // CHECK: [[PB:%.*]] = project_box [[XBOX]]
  // -- call x.uid()
  // CHECK: [[GET_UID:%.*]] = witness_method $T, #UID.uid!1
  // CHECK: [[READ:%.*]] = begin_access [read] [unknown] [[PB]] : $*T
  // CHECK: [[X:%.*]] = load [copy] [[READ]]
  // CHECK: [[X_TMP:%.*]] = alloc_stack
  // CHECK: store [[X]] to [init] [[X_TMP]]
  // CHECK: [[UID:%.*]] = apply [[GET_UID]]<T>([[X_TMP]])
  // CHECK: [[X2:%.*]] = load [take] [[X_TMP]]
  // CHECK: destroy_value [[X2]]
  // -- call set x.clsid
  // CHECK: [[WRITE:%.*]] = begin_access [modify] [unknown] [[PB]] : $*T
  // CHECK: [[SET_CLSID:%.*]] = witness_method $T, #UID.clsid!setter.1
  // CHECK: apply [[SET_CLSID]]<T>([[UID]], [[WRITE]])
  x.clsid = x.uid()

  // -- call x.uid()
  // CHECK: [[GET_UID:%.*]] = witness_method $T, #UID.uid!1
  // CHECK: [[READ:%.*]] = begin_access [read] [unknown] [[PB]] : $*T
  // CHECK: [[X:%.*]] = load [copy] [[READ]]
  // CHECK: [[X_TMP:%.*]] = alloc_stack
  // CHECK: store [[X]] to [init] [[X_TMP]]
  // CHECK: [[UID:%.*]] = apply [[GET_UID]]<T>([[X_TMP]])
  // CHECK: [[X2:%.*]] = load [take] [[X_TMP]]
  // CHECK: destroy_value [[X2]]
  // -- call nextCLSID from protocol ext
  // CHECK: [[WRITE:%.*]] = begin_access [modify] [unknown] [[PB]] : $*T
  // CHECK: [[SET_NEXTCLSID:%.*]] = function_ref @_T025protocol_class_refinement3UIDPAAE9nextCLSIDSivs
  // CHECK: apply [[SET_NEXTCLSID]]<T>([[UID]], [[WRITE]])
  x.nextCLSID = x.uid()
  return (x.iid, x.clsid, x.nextCLSID)

  // CHECK: return
}<|MERGE_RESOLUTION|>--- conflicted
+++ resolved
@@ -31,11 +31,11 @@
   // CHECK: [[XBOX:%.*]] = alloc_box $<τ_0_0 where τ_0_0 : ObjectUID> { var τ_0_0 } <T>
   // CHECK: [[PB:%.*]] = project_box [[XBOX]]
   // -- call x.uid()
-  // CHECK: [[GET_UID:%.*]] = witness_method $T, #UID.uid!1
   // CHECK: [[READ:%.*]] = begin_access [read] [unknown] [[PB]] : $*T
   // CHECK: [[X:%.*]] = load [copy] [[READ]]
   // CHECK: [[X_TMP:%.*]] = alloc_stack
   // CHECK: store [[X]] to [init] [[X_TMP]]
+  // CHECK: [[GET_UID:%.*]] = witness_method $T, #UID.uid!1
   // CHECK: [[UID:%.*]] = apply [[GET_UID]]<T>([[X_TMP]])
   // CHECK: [[X2:%.*]] = load [take] [[X_TMP]]
   // CHECK: destroy_value [[X2]]
@@ -46,11 +46,11 @@
   x.clsid = x.uid()
 
   // -- call x.uid()
-  // CHECK: [[GET_UID:%.*]] = witness_method $T, #UID.uid!1
   // CHECK: [[READ:%.*]] = begin_access [read] [unknown] [[PB]] : $*T
   // CHECK: [[X:%.*]] = load [copy] [[READ]]
   // CHECK: [[X_TMP:%.*]] = alloc_stack
   // CHECK: store [[X]] to [init] [[X_TMP]]
+  // CHECK: [[GET_UID:%.*]] = witness_method $T, #UID.uid!1
   // CHECK: [[UID:%.*]] = apply [[GET_UID]]<T>([[X_TMP]])
   // CHECK: [[X2:%.*]] = load [take] [[X_TMP]]
   // CHECK: destroy_value [[X2]]
@@ -63,20 +63,13 @@
   // -- call x.uid()
   // CHECK: [[READ1:%.*]] = begin_access [read] [unknown] [[PB]] : $*T
   // CHECK: [[X1:%.*]] = load [copy] [[READ1]]
-<<<<<<< HEAD
-  // CHECK: [[GET_UID:%.*]] = witness_method $T, #UID.uid!1
-=======
   // CHECK: [[BORROWED_X1:%.*]] = begin_borrow [[X1]]
->>>>>>> aad14e3c
   // CHECK: [[READ:%.*]] = begin_access [read] [unknown] [[PB]] : $*T
   // CHECK: [[X:%.*]] = load [copy] [[READ]]
   // CHECK: [[X_TMP:%.*]] = alloc_stack
   // CHECK: store [[X]] to [init] [[X_TMP]]
 
-<<<<<<< HEAD
-=======
   // CHECK: [[GET_UID:%.*]] = witness_method $T, #UID.uid!1
->>>>>>> aad14e3c
   // CHECK: [[UID:%.*]] = apply [[GET_UID]]<T>([[X_TMP]])
   // CHECK: [[X2:%.*]] = load [take] [[X_TMP]]
   // CHECK: destroy_value [[X2]]
@@ -97,11 +90,11 @@
   // CHECK: [[XBOX:%.*]] = alloc_box $<τ_0_0 where τ_0_0 : Base, τ_0_0 : UID> { var τ_0_0 } <T>
   // CHECK: [[PB:%.*]] = project_box [[XBOX]]
   // -- call x.uid()
-  // CHECK: [[GET_UID:%.*]] = witness_method $T, #UID.uid!1
   // CHECK: [[READ:%.*]] = begin_access [read] [unknown] [[PB]] : $*T
   // CHECK: [[X:%.*]] = load [copy] [[READ]]
   // CHECK: [[X_TMP:%.*]] = alloc_stack
   // CHECK: store [[X]] to [init] [[X_TMP]]
+  // CHECK: [[GET_UID:%.*]] = witness_method $T, #UID.uid!1
   // CHECK: [[UID:%.*]] = apply [[GET_UID]]<T>([[X_TMP]])
   // CHECK: [[X2:%.*]] = load [take] [[X_TMP]]
   // CHECK: destroy_value [[X2]]
@@ -112,11 +105,11 @@
   x.clsid = x.uid()
 
   // -- call x.uid()
-  // CHECK: [[GET_UID:%.*]] = witness_method $T, #UID.uid!1
   // CHECK: [[READ:%.*]] = begin_access [read] [unknown] [[PB]] : $*T
   // CHECK: [[X:%.*]] = load [copy] [[READ]]
   // CHECK: [[X_TMP:%.*]] = alloc_stack
   // CHECK: store [[X]] to [init] [[X_TMP]]
+  // CHECK: [[GET_UID:%.*]] = witness_method $T, #UID.uid!1
   // CHECK: [[UID:%.*]] = apply [[GET_UID]]<T>([[X_TMP]])
   // CHECK: [[X2:%.*]] = load [take] [[X_TMP]]
   // CHECK: destroy_value [[X2]]
