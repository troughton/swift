// RUN: %target-swift-frontend -emit-silgen -enable-sil-ownership -disable-objc-attr-requires-foundation-module %s -module-name failable_initializers | %FileCheck %s

// High-level tests that silgen properly emits code for failable and thorwing
// initializers.

////
// Structs with failable initializers
////

protocol Pachyderm {
  init()
}

class Canary : Pachyderm {
  required init() {}
}

// <rdar://problem/20941576> SILGen crash: Failable struct init cannot delegate to another failable initializer
struct TrivialFailableStruct {
  init?(blah: ()) { }
  init?(wibble: ()) {
    self.init(blah: wibble)
  }
}

struct FailableStruct {
  let x, y: Canary

  init(noFail: ()) {
    x = Canary()
    y = Canary()
  }

  init?(failBeforeInitialization: ()) {
    return nil
  }

  init?(failAfterPartialInitialization: ()) {
    x = Canary()
    return nil
  }

  init?(failAfterFullInitialization: ()) {
    x = Canary()
    y = Canary()
    return nil
  }

  init?(failAfterWholeObjectInitializationByAssignment: ()) {
    self = FailableStruct(noFail: ())
    return nil
  }

  init?(failAfterWholeObjectInitializationByDelegation: ()) {
    self.init(noFail: ())
    return nil
  }

  // Optional to optional
  init?(failDuringDelegation: ()) {
    self.init(failBeforeInitialization: ())
  }

  // IUO to optional
  init!(failDuringDelegation2: ()) {
    self.init(failBeforeInitialization: ())! // unnecessary-but-correct '!'
  }

  // IUO to IUO
  init!(failDuringDelegation3: ()) {
    self.init(failDuringDelegation2: ())! // unnecessary-but-correct '!'
  }

  // non-optional to optional
  init(failDuringDelegation4: ()) {
    self.init(failBeforeInitialization: ())! // necessary '!'
  }

  // non-optional to IUO
  init(failDuringDelegation5: ()) {
    self.init(failDuringDelegation2: ())! // unnecessary-but-correct '!'
  }
}

extension FailableStruct {
  init?(failInExtension: ()) {
    self.init(failInExtension: failInExtension)
  }

  init?(assignInExtension: ()) {
    self = FailableStruct(noFail: ())
  }
}

struct FailableAddrOnlyStruct<T : Pachyderm> {
  var x, y: T

  init(noFail: ()) {
    x = T()
    y = T()
  }

  init?(failBeforeInitialization: ()) {
    return nil
  }

  init?(failAfterPartialInitialization: ()) {
    x = T()
    return nil
  }

  init?(failAfterFullInitialization: ()) {
    x = T()
    y = T()
    return nil
  }

  init?(failAfterWholeObjectInitializationByAssignment: ()) {
    self = FailableAddrOnlyStruct(noFail: ())
    return nil
  }

  init?(failAfterWholeObjectInitializationByDelegation: ()) {
    self.init(noFail: ())
    return nil
  }

  // Optional to optional
  init?(failDuringDelegation: ()) {
    self.init(failBeforeInitialization: ())
  }

  // IUO to optional
  init!(failDuringDelegation2: ()) {
    self.init(failBeforeInitialization: ())! // unnecessary-but-correct '!'
  }

  // non-optional to optional
  init(failDuringDelegation3: ()) {
    self.init(failBeforeInitialization: ())! // necessary '!'
  }

  // non-optional to IUO
  init(failDuringDelegation4: ()) {
    self.init(failDuringDelegation2: ())! // unnecessary-but-correct '!'
  }
}

extension FailableAddrOnlyStruct {
  init?(failInExtension: ()) {
    self.init(failBeforeInitialization: failInExtension)
  }

  init?(assignInExtension: ()) {
    self = FailableAddrOnlyStruct(noFail: ())
  }
}

////
// Structs with throwing initializers
////

func unwrap(_ x: Int) throws -> Int { return x }

struct ThrowStruct {
  var x: Canary

  init(fail: ()) throws { x = Canary() }

  init(noFail: ()) { x = Canary() }

  init(failBeforeDelegation: Int) throws {
    try unwrap(failBeforeDelegation)
    self.init(noFail: ())
  }

  init(failBeforeOrDuringDelegation: Int) throws {
    try unwrap(failBeforeOrDuringDelegation)
    try self.init(fail: ())
  }

  init(failBeforeOrDuringDelegation2: Int) throws {
    try self.init(failBeforeDelegation: unwrap(failBeforeOrDuringDelegation2))
  }

  init(failDuringDelegation: Int) throws {
    try self.init(fail: ())
  }

  init(failAfterDelegation: Int) throws {
    self.init(noFail: ())
    try unwrap(failAfterDelegation)
  }

  init(failDuringOrAfterDelegation: Int) throws {
    try self.init(fail: ())
    try unwrap(failDuringOrAfterDelegation)
  }

  init(failBeforeOrAfterDelegation: Int) throws {
    try unwrap(failBeforeOrAfterDelegation)
    self.init(noFail: ())
    try unwrap(failBeforeOrAfterDelegation)
  }

  init?(throwsToOptional: Int) {
    try? self.init(failDuringDelegation: throwsToOptional)
  }

  init(throwsToIUO: Int) {
    try! self.init(failDuringDelegation: throwsToIUO)
  }

  init?(throwsToOptionalThrows: Int) throws {
    try? self.init(fail: ())
  }

  init(throwsOptionalToThrows: Int) throws {
    self.init(throwsToOptional: throwsOptionalToThrows)!
  }

  init?(throwsOptionalToOptional: Int) {
    try! self.init(throwsToOptionalThrows: throwsOptionalToOptional)
  }

  init(failBeforeSelfReplacement: Int) throws {
    try unwrap(failBeforeSelfReplacement)
    self = ThrowStruct(noFail: ())
  }

  init(failDuringSelfReplacement: Int) throws {
    try self = ThrowStruct(fail: ())
  }

  init(failAfterSelfReplacement: Int) throws {
    self = ThrowStruct(noFail: ())
    try unwrap(failAfterSelfReplacement)
  }
}

extension ThrowStruct {
  init(failInExtension: ()) throws {
    try self.init(fail: failInExtension)
  }

  init(assignInExtension: ()) throws {
    try self = ThrowStruct(fail: ())
  }
}

struct ThrowAddrOnlyStruct<T : Pachyderm> {
  var x : T

  init(fail: ()) throws { x = T() }

  init(noFail: ()) { x = T() }

  init(failBeforeDelegation: Int) throws {
    try unwrap(failBeforeDelegation)
    self.init(noFail: ())
  }

  init(failBeforeOrDuringDelegation: Int) throws {
    try unwrap(failBeforeOrDuringDelegation)
    try self.init(fail: ())
  }

  init(failBeforeOrDuringDelegation2: Int) throws {
    try self.init(failBeforeDelegation: unwrap(failBeforeOrDuringDelegation2))
  }

  init(failDuringDelegation: Int) throws {
    try self.init(fail: ())
  }

  init(failAfterDelegation: Int) throws {
    self.init(noFail: ())
    try unwrap(failAfterDelegation)
  }

  init(failDuringOrAfterDelegation: Int) throws {
    try self.init(fail: ())
    try unwrap(failDuringOrAfterDelegation)
  }

  init(failBeforeOrAfterDelegation: Int) throws {
    try unwrap(failBeforeOrAfterDelegation)
    self.init(noFail: ())
    try unwrap(failBeforeOrAfterDelegation)
  }

  init?(throwsToOptional: Int) {
    try? self.init(failDuringDelegation: throwsToOptional)
  }

  init(throwsToIUO: Int) {
    try! self.init(failDuringDelegation: throwsToIUO)
  }

  init?(throwsToOptionalThrows: Int) throws {
    try? self.init(fail: ())
  }

  init(throwsOptionalToThrows: Int) throws {
    self.init(throwsToOptional: throwsOptionalToThrows)!
  }

  init?(throwsOptionalToOptional: Int) {
    try! self.init(throwsOptionalToThrows: throwsOptionalToOptional)
  }

  init(failBeforeSelfReplacement: Int) throws {
    try unwrap(failBeforeSelfReplacement)
    self = ThrowAddrOnlyStruct(noFail: ())
  }

  init(failAfterSelfReplacement: Int) throws {
    self = ThrowAddrOnlyStruct(noFail: ())
    try unwrap(failAfterSelfReplacement)
  }
}

extension ThrowAddrOnlyStruct {
  init(failInExtension: ()) throws {
    try self.init(fail: failInExtension)
  }

  init(assignInExtension: ()) throws {
    self = ThrowAddrOnlyStruct(noFail: ())
  }
}

////
// Classes
////

////
// Classes with failable initializers
////

class FailableBaseClass {
  var member: Canary

  init(noFail: ()) {
    member = Canary()
  }

  init?(failBeforeFullInitialization: ()) {
    return nil
  }

  init?(failAfterFullInitialization: ()) {
    member = Canary()
    return nil
  }

  convenience init?(failBeforeDelegation: ()) {
    return nil
  }

  // CHECK-LABEL: sil hidden @_T021failable_initializers17FailableBaseClassCACSgyt19failAfterDelegation_tcfc : $@convention(method) (@owned FailableBaseClass) -> @owned Optional<FailableBaseClass> {
  // CHECK: bb0([[OLD_SELF:%.*]] : @owned $FailableBaseClass):
  // CHECK:   [[SELF_BOX:%.*]] = alloc_box ${ var FailableBaseClass }, let, name "self"
  // CHECK:   [[MARKED_SELF_BOX:%.*]] = mark_uninitialized [delegatingself] [[SELF_BOX]]
  // CHECK:   [[PB_BOX:%.*]] = project_box [[MARKED_SELF_BOX]]
  // CHECK:   store [[OLD_SELF]] to [init] [[PB_BOX]]
  // CHECK:   [[TAKE_SELF:%.*]] = load [take] [[PB_BOX]]
  // CHECK:   [[NEW_SELF:%.*]] = apply {{.*}}([[TAKE_SELF]]) : $@convention(method) (@owned FailableBaseClass) -> @owned FailableBaseClass
  // CHECK:   destroy_value [[MARKED_SELF_BOX]]
  // CHECK:   [[RESULT:%.*]] = enum $Optional<FailableBaseClass>, #Optional.none!enumelt
  // CHECK:   br bb2([[RESULT]] : $Optional<FailableBaseClass>)
  // CHECK: bb2([[RESULT:%.*]] : @owned $Optional<FailableBaseClass>):
  // CHECK:   return [[RESULT]]
  // CHECK: } // end sil function '_T021failable_initializers17FailableBaseClassCACSgyt19failAfterDelegation_tcfc
  convenience init?(failAfterDelegation: ()) {
    self.init(noFail: ())
    return nil
  }

  // Optional to optional
  //
  // CHECK-LABEL: sil hidden @_T021failable_initializers17FailableBaseClassCACSgyt20failDuringDelegation_tcfc : $@convention(method) (@owned FailableBaseClass) -> @owned Optional<FailableBaseClass> {
  // CHECK: bb0([[OLD_SELF:%.*]] : @owned $FailableBaseClass):
  // CHECK:   [[SELF_BOX:%.*]] = alloc_box ${ var FailableBaseClass }, let, name "self"
  // CHECK:   [[MARKED_SELF_BOX:%.*]] = mark_uninitialized [delegatingself] [[SELF_BOX]]
  // CHECK:   [[PB_BOX:%.*]] = project_box [[MARKED_SELF_BOX]]
  // CHECK:   store [[OLD_SELF]] to [init] [[PB_BOX]]
  // CHECK:   [[TAKE_SELF:%.*]] = load [take] [[PB_BOX]]
  // CHECK:   [[NEW_SELF:%.*]] = apply {{.*}}([[TAKE_SELF]]) : $@convention(method) (@owned FailableBaseClass) -> @owned Optional<FailableBaseClass>
  // CHECK:   cond_br {{.*}}, [[SUCC_BB:bb[0-9]+]], [[FAIL_BB:bb[0-9]+]]
  //
  // CHECK: [[FAIL_BB:bb[0-9]+]]:
  // CHECK:   destroy_value [[NEW_SELF]]
  // CHECK:   br [[FAIL_EPILOG_BB:bb[0-9]+]]
  //
  // CHECK: [[SUCC_BB]]:
  // CHECK:   [[UNWRAPPED_NEW_SELF:%.*]] = unchecked_enum_data [[NEW_SELF]] : $Optional<FailableBaseClass>, #Optional.some!enumelt.1
  // CHECK:   store [[UNWRAPPED_NEW_SELF]] to [init] [[PB_BOX]]
  // CHECK:   [[RESULT:%.*]] = load [copy] [[PB_BOX]]
  // CHECK:   [[WRAPPED_RESULT:%.*]] = enum $Optional<FailableBaseClass>, #Optional.some!enumelt.1, [[RESULT]]
  // CHECK:   destroy_value [[MARKED_SELF_BOX]]
  // CHECK:   br [[EPILOG_BB:bb[0-9]+]]([[WRAPPED_RESULT]]
  //
  // CHECK: [[FAIL_EPILOG_BB]]:
  // CHECK:   destroy_value [[MARKED_SELF_BOX]]
  // CHECK:   [[WRAPPED_RESULT:%.*]] = enum $Optional<FailableBaseClass>, #Optional.none!enumelt
  // CHECK:   br [[EPILOG_BB]]([[WRAPPED_RESULT]]
  //
  // CHECK: [[EPILOG_BB]]([[WRAPPED_RESULT:%.*]] : @owned $Optional<FailableBaseClass>):
  // CHECK:   return [[WRAPPED_RESULT]]
  convenience init?(failDuringDelegation: ()) {
    self.init(failBeforeFullInitialization: ())
  }

  // IUO to optional
  //
  // CHECK-LABEL: sil hidden @_T021failable_initializers17FailableBaseClassCSQyACGyt21failDuringDelegation2_tcfc : $@convention(method) (@owned FailableBaseClass) -> @owned Optional<FailableBaseClass> {
  // CHECK: bb0([[OLD_SELF:%.*]] : @owned $FailableBaseClass):
  // CHECK:   [[SELF_BOX:%.*]] = alloc_box ${ var FailableBaseClass }, let, name "self"
  // CHECK:   [[MARKED_SELF_BOX:%.*]] = mark_uninitialized [delegatingself] [[SELF_BOX]]
  // CHECK:   [[PB_BOX:%.*]] = project_box [[MARKED_SELF_BOX]]
  // CHECK:   store [[OLD_SELF]] to [init] [[PB_BOX]]
  // CHECK-NEXT:   [[TAKE_SELF:%.*]] = load [take] [[PB_BOX]]
  // CHECK-NOT: [[OLD_SELF]]
  // CHECK-NOT: copy_value
  // CHECK:   [[NEW_SELF:%.*]] = apply {{.*}}([[TAKE_SELF]]) : $@convention(method) (@owned FailableBaseClass) -> @owned Optional<FailableBaseClass>
  // CHECK:   switch_enum [[NEW_SELF]] : $Optional<FailableBaseClass>, case #Optional.some!enumelt.1: [[SUCC_BB:bb[0-9]+]], case #Optional.none!enumelt: [[FAIL_BB:bb[0-9]+]]
  //
  // CHECK: [[FAIL_BB]]:
  // CHECK:   unreachable
  //
  // CHECK: [[SUCC_BB]]([[RESULT:%.*]] : @owned $FailableBaseClass):
  // CHECK:   store [[RESULT]] to [init] [[PB_BOX]]
  // CHECK:   [[RESULT:%.*]] = load [copy] [[PB_BOX]]
  // CHECK:   [[WRAPPED_RESULT:%.*]] = enum $Optional<FailableBaseClass>, #Optional.some!enumelt.1, [[RESULT]] : $FailableBaseClass
  // CHECK:   destroy_value [[MARKED_SELF_BOX]]
  // CHECK:   br [[EPILOG_BB:bb[0-9]+]]([[WRAPPED_RESULT]]
  //
  // CHECK: [[EPILOG_BB]]([[WRAPPED_RESULT:%.*]] : @owned $Optional<FailableBaseClass>):
  // CHECK:   return [[WRAPPED_RESULT]]
  // CHECK: } // end sil function '_T021failable_initializers17FailableBaseClassCSQyACGyt21failDuringDelegation2_tcfc'
  convenience init!(failDuringDelegation2: ()) {
    self.init(failBeforeFullInitialization: ())! // unnecessary-but-correct '!'
  }

  // IUO to IUO
  convenience init!(noFailDuringDelegation: ()) {
    self.init(failDuringDelegation2: ())! // unnecessary-but-correct '!'
  }

  // non-optional to optional
  convenience init(noFailDuringDelegation2: ()) {
    self.init(failBeforeFullInitialization: ())! // necessary '!'
  }
}

extension FailableBaseClass {
  convenience init?(failInExtension: ()) throws {
    self.init(failBeforeFullInitialization: failInExtension)
  }
}

// Chaining to failable initializers in a superclass
class FailableDerivedClass : FailableBaseClass {
  var otherMember: Canary

  // CHECK-LABEL: sil hidden @_T021failable_initializers20FailableDerivedClassCACSgyt27derivedFailBeforeDelegation_tcfc : $@convention(method) (@owned FailableDerivedClass) -> @owned Optional<FailableDerivedClass> {
  // CHECK: bb0([[OLD_SELF:%.*]] : @owned $FailableDerivedClass):
  // CHECK:   [[SELF_BOX:%.*]] = alloc_box ${ var FailableDerivedClass }, let, name "self"
  // CHECK:   [[MARKED_SELF_BOX:%.*]] = mark_uninitialized [derivedself] [[SELF_BOX]]
  // CHECK:   [[PB_BOX:%.*]] = project_box [[MARKED_SELF_BOX]]
  // CHECK:   store [[OLD_SELF]] to [init] [[PB_BOX]]
  // CHECK-NEXT: br bb1
  //
  // CHECK: bb1:
  // CHECK-NEXT: destroy_value [[MARKED_SELF_BOX]]
  // CHECK-NEXT: [[RESULT:%.*]] = enum $Optional<FailableDerivedClass>, #Optional.none!enumelt
  // CHECK-NEXT: br bb2([[RESULT]]
  //
  // CHECK: bb2([[RESULT:%.*]] : @owned $Optional<FailableDerivedClass>):
  // CHECK-NEXT: return [[RESULT]]
  init?(derivedFailBeforeDelegation: ()) {
    return nil
  }

  // CHECK-LABEL: sil hidden @_T021failable_initializers20FailableDerivedClassCACSgyt27derivedFailDuringDelegation_tcfc : $@convention(method) (@owned FailableDerivedClass) -> @owned Optional<FailableDerivedClass> {
  // CHECK: bb0([[OLD_SELF:%.*]] : @owned $FailableDerivedClass):
  init?(derivedFailDuringDelegation: ()) {
    // First initialize the lvalue for self.
    // CHECK:   [[SELF_BOX:%.*]] = alloc_box ${ var FailableDerivedClass }, let, name "self"
    // CHECK:   [[MARKED_SELF_BOX:%.*]] = mark_uninitialized [derivedself] [[SELF_BOX]]
    // CHECK:   [[PB_BOX:%.*]] = project_box [[MARKED_SELF_BOX]]
    // CHECK:   store [[OLD_SELF]] to [init] [[PB_BOX]]
    //
    // Then assign canary to other member using a borrow.
    // CHECK:   [[BORROWED_SELF:%.*]] = load_borrow [[PB_BOX]]
    // CHECK:   [[CANARY_VALUE:%.*]] = apply
    // CHECK:   [[CANARY_GEP:%.*]] = ref_element_addr [[BORROWED_SELF]]
    // CHECK:   [[WRITE:%.*]] = begin_access [modify] [dynamic] [[CANARY_GEP]] : $*Canary
    // CHECK:   assign [[CANARY_VALUE]] to [[WRITE]]
    self.otherMember = Canary()

    // Finally, begin the super init sequence.
    // CHECK:   [[LOADED_SELF:%.*]] = load [take] [[PB_BOX]]
    // CHECK:   [[UPCAST_SELF:%.*]] = upcast [[LOADED_SELF]]
    // CHECK:   [[OPT_NEW_SELF:%.*]] = apply {{.*}}([[UPCAST_SELF]]) : $@convention(method) (@owned FailableBaseClass) -> @owned Optional<FailableBaseClass>
    // CHECK:   [[IS_NIL:%.*]] = select_enum [[OPT_NEW_SELF]]
    // CHECK:   cond_br [[IS_NIL]], [[SUCC_BB:bb[0-9]+]], [[FAIL_BB:bb[0-9]+]]
    //
    // And then return nil making sure that we do not insert any extra values anywhere.
    // CHECK: [[SUCC_BB]]:
    // CHECK:   [[NEW_SELF:%.*]] = unchecked_enum_data [[OPT_NEW_SELF]]
    // CHECK:   [[DOWNCAST_NEW_SELF:%.*]] = unchecked_ref_cast [[NEW_SELF]]
    // CHECK:   store [[DOWNCAST_NEW_SELF]] to [init] [[PB_BOX]]
    // CHECK:   [[RESULT:%.*]] = load [copy] [[PB_BOX]]
    // CHECK:   [[WRAPPED_RESULT:%.*]] = enum $Optional<FailableDerivedClass>, #Optional.some!enumelt.1, [[RESULT]]
    // CHECK:   destroy_value [[MARKED_SELF_BOX]]
    // CHECK:   br [[EPILOG_BB:bb[0-9]+]]([[WRAPPED_RESULT]]
    //
    // CHECK: [[FAIL_BB]]:
    // CHECK:   destroy_value [[MARKED_SELF_BOX]]
    super.init(failBeforeFullInitialization: ())
  }

  init?(derivedFailAfterDelegation: ()) {
    self.otherMember = Canary()
    super.init(noFail: ())
    return nil
  }

  // non-optional to IUO
  init(derivedNoFailDuringDelegation: ()) {
    self.otherMember = Canary()
    super.init(failAfterFullInitialization: ())! // necessary '!'
  }

  // IUO to IUO
  init!(derivedFailDuringDelegation2: ()) {
    self.otherMember = Canary()
    super.init(failAfterFullInitialization: ())! // unnecessary-but-correct '!'
  }
}

extension FailableDerivedClass {
  convenience init?(derivedFailInExtension: ()) throws {
    self.init(derivedFailDuringDelegation: derivedFailInExtension)
  }
}

////
// Classes with throwing initializers
////

class ThrowBaseClass {
  required init() throws {}
  required init(throwingCanary: Canary) throws {}
  init(canary: Canary) {}
  init(noFail: ()) {}
<<<<<<< HEAD
=======
  init(fail: Int) throws {}
>>>>>>> aad14e3c
  init(noFail: Int) {}
}

class ThrowDerivedClass : ThrowBaseClass {
  var canary: Canary?

  required init(throwingCanary: Canary) throws {
  }

  required init() throws {
    try super.init()
  }

  override init(noFail: ()) {
    try! super.init()
  }

  override init(fail: Int) throws {}
  override init(noFail: Int) {}

  // ---- Delegating to super

  // CHECK-LABEL: sil hidden @_T021failable_initializers17ThrowDerivedClassCACSi30delegatingFailBeforeDelegation_tKcfc : $@convention(method) (Int, @owned ThrowDerivedClass) -> (@owned ThrowDerivedClass, @error Error) {
  // CHECK: bb0(
  // First initialize.
  // CHECK:   [[REF:%.*]] = alloc_box ${ var ThrowDerivedClass }, let, name "self"
  // CHECK:   [[MARK_UNINIT:%.*]] = mark_uninitialized [derivedself] [[REF]] : ${ var ThrowDerivedClass }
  // CHECK:   [[PROJ:%.*]] = project_box [[MARK_UNINIT]]
  // CHECK:   store {{%.*}} to [init] [[PROJ]]
  //
  // Then initialize the canary with nil. We are able to borrow the initialized self to avoid retain/release overhead.
  // CHECK:   [[CANARY_FUNC:%.*]] = function_ref @_T021failable_initializers17ThrowDerivedClassC6canaryAA6CanaryCSgvpfi :
  // CHECK:   [[OPT_CANARY:%.*]] = apply [[CANARY_FUNC]]()
  // CHECK:   [[SELF:%.*]] = load_borrow [[PROJ]]
  // CHECK:   [[CANARY_ADDR:%.*]] = ref_element_addr [[SELF]]
  // CHECK:   [[CANARY_ACCESS:%.*]] = begin_access [modify] [dynamic] [[CANARY_ADDR]]
  // CHECK:   assign [[OPT_CANARY]] to [[CANARY_ACCESS]]
  // CHECK:   end_access [[CANARY_ACCESS]]
  // CHECK:   end_borrow [[SELF]] from [[PROJ]]
  //
  // Now we perform the unwrap.
  // CHECK:   [[UNWRAP_FN:%.*]] = function_ref @_T021failable_initializers6unwrapS2iKF : $@convention(thin)
  // CHECK:   try_apply [[UNWRAP_FN]]({{%.*}}) : $@convention(thin) (Int) -> (Int, @error Error), normal [[NORMAL_BB:bb[0-9]+]], error [[ERROR_BB:bb[0-9]+]]
  //
  // CHECK: [[NORMAL_BB]](
  // CHECK:   [[SELF:%.*]] = load [take] [[PROJ]]
  // CHECK:   [[SELF_BASE:%.*]] = upcast [[SELF]] : $ThrowDerivedClass to $ThrowBaseClass
  // CHECK:   [[BASE_INIT_FN:%.*]] = function_ref @_T021failable_initializers14ThrowBaseClassCACyt6noFail_tcfc : $@convention(method)
  // CHECK:   [[SELF_INIT_BASE:%.*]] = apply [[BASE_INIT_FN]]([[SELF_BASE]])
  // CHECK:   [[SELF:%.*]] = unchecked_ref_cast [[SELF_INIT_BASE]] : $ThrowBaseClass to $ThrowDerivedClass
  // CHECK:   store [[SELF]] to [init] [[PROJ]]
  // CHECK:   [[SELF:%.*]] = load [copy] [[PROJ]]
  // CHECK:   destroy_value [[MARK_UNINIT]]
  // CHECK:   return [[SELF]]
  //
  // Finally the error BB. We do not touch self since self is still in the
  // box implying that destroying MARK_UNINIT will destroy it for us.
  // CHECK: [[ERROR_BB]]([[ERROR:%.*]] : @owned $Error):
  // CHECK:   destroy_value [[MARK_UNINIT]]
  // CHECK:   throw [[ERROR]]
  // CHECK: } // end sil function '_T021failable_initializers17ThrowDerivedClassCACSi30delegatingFailBeforeDelegation_tKcfc'
  init(delegatingFailBeforeDelegation : Int) throws {
    try unwrap(delegatingFailBeforeDelegation)
    super.init(noFail: ())
  }

  // CHECK-LABEL: sil hidden @_T021failable_initializers17ThrowDerivedClassCACSi41delegatingFailDuringDelegationArgEmission_tKcfc : $@convention(method) (Int, @owned ThrowDerivedClass) -> (@owned ThrowDerivedClass, @error Error) {
  // CHECK: bb0(
  // First initialize.
  // CHECK:   [[REF:%.*]] = alloc_box ${ var ThrowDerivedClass }, let, name "self"
  // CHECK:   [[MARK_UNINIT:%.*]] = mark_uninitialized [derivedself] [[REF]] : ${ var ThrowDerivedClass }
  // CHECK:   [[PROJ:%.*]] = project_box [[MARK_UNINIT]]
  // CHECK:   store {{%.*}} to [init] [[PROJ]]
  //
  // Then initialize the canary with nil. We are able to borrow the initialized self to avoid retain/release overhead.
  // CHECK:   [[CANARY_FUNC:%.*]] = function_ref @_T021failable_initializers17ThrowDerivedClassC6canaryAA6CanaryCSgvpfi :
  // CHECK:   [[OPT_CANARY:%.*]] = apply [[CANARY_FUNC]]()
  // CHECK:   [[SELF:%.*]] = load_borrow [[PROJ]]
  // CHECK:   [[CANARY_ADDR:%.*]] = ref_element_addr [[SELF]]
  // CHECK:   [[CANARY_ACCESS:%.*]] = begin_access [modify] [dynamic] [[CANARY_ADDR]]
  // CHECK:   assign [[OPT_CANARY]] to [[CANARY_ACCESS]]
  // CHECK:   end_access [[CANARY_ACCESS]]
  // CHECK:   end_borrow [[SELF]] from [[PROJ]]
  //
  // Now we begin argument emission where we perform the unwrap.
  // CHECK:   [[SELF:%.*]] = load [take] [[PROJ]]
  // CHECK:   [[BASE_SELF:%.*]] = upcast [[SELF]] : $ThrowDerivedClass to $ThrowBaseClass
  // CHECK:   [[UNWRAP_FN:%.*]] = function_ref @_T021failable_initializers6unwrapS2iKF : $@convention(thin)
  // CHECK:   try_apply [[UNWRAP_FN]]({{%.*}}) : $@convention(thin) (Int) -> (Int, @error Error), normal [[NORMAL_BB:bb[0-9]+]], error [[ERROR_BB:bb[0-9]+]]
  //
  // Now we emit the call to the initializer. Notice how we return self back to
  // its memory locatio nbefore any other work is done.
  // CHECK: [[NORMAL_BB]](
  // CHECK:   [[INIT_FN:%.*]] = function_ref @_T021failable_initializers14ThrowBaseClassCACSi6noFail_tcfc : $@convention(method)
  // CHECK:   [[BASE_SELF_INIT:%.*]] = apply [[INIT_FN]]({{%.*}}, [[BASE_SELF]])
  // CHECK:   [[SELF:%.*]] = unchecked_ref_cast [[BASE_SELF_INIT]] : $ThrowBaseClass to $ThrowDerivedClass
  // CHECK:   store [[SELF]] to [init] [[PROJ]]
  //
  // Handle the return value.
  // CHECK:   [[SELF:%.*]] = load [copy] [[PROJ]]
  // CHECK:   destroy_value [[MARK_UNINIT]]
  // CHECK:   return [[SELF]]
  //
  // When the error is thrown, we need to:
  // 1. Store self back into the "conceptually" uninitialized box.
  // 2. destroy the box.
  // 3. Perform the rethrow.
  // CHECK: [[ERROR_BB]]([[ERROR:%.*]] : @owned $Error):
  // CHECK:   [[SELF:%.*]] = unchecked_ref_cast [[BASE_SELF]] : $ThrowBaseClass to $ThrowDerivedClass
  // CHECK:   store [[SELF]] to [init] [[PROJ]]
  // CHECK:   destroy_value [[MARK_UNINIT]]
  // CHECK:   throw [[ERROR]]
  // CHECK: } // end sil function '_T021failable_initializers17ThrowDerivedClassCACSi41delegatingFailDuringDelegationArgEmission_tKcfc'
  init(delegatingFailDuringDelegationArgEmission : Int) throws {
    super.init(noFail: try unwrap(delegatingFailDuringDelegationArgEmission))
  }

  // CHECK-LABEL: sil hidden @_T021failable_initializers17ThrowDerivedClassCACSi34delegatingFailDuringDelegationCall_tKcfc : $@convention(method) (Int, @owned ThrowDerivedClass) -> (@owned ThrowDerivedClass, @error Error) {
  // CHECK: bb0(
  // First initialize.
  // CHECK:   [[REF:%.*]] = alloc_box ${ var ThrowDerivedClass }, let, name "self"
  // CHECK:   [[MARK_UNINIT:%.*]] = mark_uninitialized [derivedself] [[REF]] : ${ var ThrowDerivedClass }
  // CHECK:   [[PROJ:%.*]] = project_box [[MARK_UNINIT]]
  // CHECK:   store {{%.*}} to [init] [[PROJ]]
  //
  // Call the initializer.
  // CHECK:   [[SELF:%.*]] = load [take] [[PROJ]]
  // CHECK:   [[BASE_SELF:%.*]] = upcast [[SELF]] : $ThrowDerivedClass to $ThrowBaseClass
  // CHECK:   [[INIT_FN:%.*]] = function_ref @_T021failable_initializers14ThrowBaseClassCACyKcfc : $@convention(method)
  // CHECK:   try_apply [[INIT_FN]]([[BASE_SELF]]) : $@convention(method) (@owned ThrowBaseClass) -> (@owned ThrowBaseClass, @error Error), normal [[NORMAL_BB:bb[0-9]+]], error [[ERROR_BB:bb[0-9]+]]
  //
  // Insert the return statement into the normal block...
  // CHECK: [[NORMAL_BB]]([[BASE_SELF_INIT:%.*]] : @owned $ThrowBaseClass):
  // CHECK:   [[OUT_SELF:%.*]] = unchecked_ref_cast [[BASE_SELF_INIT]] : $ThrowBaseClass to $ThrowDerivedClass
  // CHECK:   store [[OUT_SELF]] to [init] [[PROJ]]
  // CHECK:   [[RESULT:%.*]] = load [copy] [[PROJ]]
  // CHECK:   destroy_value [[MARK_UNINIT]]
  // CHECK:   return [[RESULT]]
  //
  // ... and destroy the box in the error block.
  // CHECK: [[ERROR_BB]]([[ERROR:%.*]] : @owned $Error):
  // CHECK-NEXT:   destroy_value [[MARK_UNINIT]]
  // CHECK-NEXT:   throw [[ERROR]]
  // CHECK: } // end sil function '_T021failable_initializers17ThrowDerivedClassCACSi34delegatingFailDuringDelegationCall_tKcfc'
  init(delegatingFailDuringDelegationCall : Int) throws {
    try super.init()
  }

  // CHECK-LABEL: sil hidden @_T021failable_initializers17ThrowDerivedClassCACSi29delegatingFailAfterDelegation_tKcfc : $@convention(method) (Int, @owned ThrowDerivedClass) -> (@owned ThrowDerivedClass, @error Error) {
  // CHECK: bb0(
  // First initialize.
  // CHECK:   [[REF:%.*]] = alloc_box ${ var ThrowDerivedClass }, let, name "self"
  // CHECK:   [[MARK_UNINIT:%.*]] = mark_uninitialized [derivedself] [[REF]] : ${ var ThrowDerivedClass }
  // CHECK:   [[PROJ:%.*]] = project_box [[MARK_UNINIT]]
  // CHECK:   store {{%.*}} to [init] [[PROJ]]
  //
  // Call the initializer and then store the new self back into its memory slot.
  // CHECK:   [[SELF:%.*]] = load [take] [[PROJ]]
  // CHECK:   [[BASE_SELF:%.*]] = upcast [[SELF]] : $ThrowDerivedClass to $ThrowBaseClass
  // CHECK:   [[INIT_FN:%.*]] = function_ref @_T021failable_initializers14ThrowBaseClassCACyt6noFail_tcfc : $@convention(method)
  // CHECK:   [[NEW_SELF:%.*]] = apply [[INIT_FN]]([[BASE_SELF]]) : $@convention(method) (@owned ThrowBaseClass) -> @owned ThrowBaseClass
  // CHECK:   [[NEW_SELF_CAST:%.*]] = unchecked_ref_cast [[NEW_SELF]] : $ThrowBaseClass to $ThrowDerivedClass
  // CHECK:   store [[NEW_SELF_CAST]] to [init] [[PROJ]]
  //
  // Finally perform the unwrap.
  // CHECK:   [[UNWRAP_FN:%.*]] = function_ref @_T021failable_initializers6unwrapS2iKF : $@convention(thin) (Int) -> (Int, @error Error)
  // CHECK:   try_apply [[UNWRAP_FN]]({{%.*}}) : $@convention(thin) (Int) -> (Int, @error Error), normal [[NORMAL_BB:bb[0-9]+]], error [[ERROR_BB:bb[0-9]+]]
  //
  // Insert the return statement into the normal block...
  // CHECK: [[NORMAL_BB]](
  // CHECK:   [[RESULT:%.*]] = load [copy] [[PROJ]]
  // CHECK:   destroy_value [[MARK_UNINIT]]
  // CHECK:   return [[RESULT]]
  //
  // ... and destroy the box in the error block.
  // CHECK: [[ERROR_BB]]([[ERROR:%.*]] : @owned $Error):
  // CHECK-NEXT:   destroy_value [[MARK_UNINIT]]
  // CHECK-NEXT:   throw [[ERROR]]
  // CHECK: } // end sil function '_T021failable_initializers17ThrowDerivedClassCACSi29delegatingFailAfterDelegation_tKcfc'
  init(delegatingFailAfterDelegation : Int) throws {
    super.init(noFail: ())
    try unwrap(delegatingFailAfterDelegation)
  }

  // CHECK-LABEL: sil hidden @_T021failable_initializers17ThrowDerivedClassCACSi30delegatingFailBeforeDelegation_Si0fg6DuringI11ArgEmissiontKcfc : $@convention(method) (Int, Int, @owned ThrowDerivedClass) -> (@owned ThrowDerivedClass, @error Error) {
  // Create our box.
  // CHECK:   [[REF:%.*]] = alloc_box ${ var ThrowDerivedClass }, let, name "self"
  // CHECK:   [[MARK_UNINIT:%.*]] = mark_uninitialized [derivedself] [[REF]] : ${ var ThrowDerivedClass }
  // CHECK:   [[PROJ:%.*]] = project_box [[MARK_UNINIT]]
  //
  // Perform the unwrap.
  // CHECK:   [[UNWRAP_FN:%.*]] = function_ref @_T021failable_initializers6unwrapS2iKF : $@convention(thin) (Int) -> (Int, @error Error)
  // CHECK:   try_apply [[UNWRAP_FN]]({{%.*}}) : $@convention(thin) (Int) -> (Int, @error Error), normal [[UNWRAP_NORMAL_BB:bb[0-9]+]], error [[UNWRAP_ERROR_BB:bb[0-9]+]]
  //
  // Now we begin argument emission where we perform another unwrap.
  // CHECK: [[UNWRAP_NORMAL_BB]](
  // CHECK:   [[SELF:%.*]] = load [take] [[PROJ]]
  // CHECK:   [[SELF_CAST:%.*]] = upcast [[SELF]] : $ThrowDerivedClass to $ThrowBaseClass
  // CHECK:   [[UNWRAP_FN2:%.*]] = function_ref @_T021failable_initializers6unwrapS2iKF : $@convention(thin) (Int) -> (Int, @error Error)
  // CHECK:   try_apply [[UNWRAP_FN2]]({{%.*}}) : $@convention(thin) (Int) -> (Int, @error Error), normal [[UNWRAP_NORMAL_BB2:bb[0-9]+]], error [[UNWRAP_ERROR_BB2:bb[0-9]+]]
  //
  // Then since this example has a
  // CHECK: [[UNWRAP_NORMAL_BB2]]([[INT:%.*]] : @trivial $Int):
  // CHECK:   [[INIT_FN2:%.*]] = function_ref @_T021failable_initializers14ThrowBaseClassCACSi6noFail_tcfc : $@convention(method) (Int, @owned ThrowBaseClass) -> @owned ThrowBaseClass
  // CHECK:   [[NEW_SELF_CAST:%.*]] = apply [[INIT_FN2]]([[INT]], [[SELF_CAST]]) : $@convention(method) (Int, @owned ThrowBaseClass) -> @owned ThrowBaseClass
  // CHECK:   [[NEW_SELF:%.*]] = unchecked_ref_cast [[NEW_SELF_CAST]] : $ThrowBaseClass to $ThrowDerivedClass
  // CHECK:   store [[NEW_SELF]] to [init] [[PROJ]]
  // CHECK:   [[RESULT:%.*]] = load [copy] [[PROJ]]
  // CHECK:   destroy_value [[MARK_UNINIT]]
  // CHECK:   return [[RESULT]]
  //
  // ... and destroy the box in the error block.
  // CHECK: [[UNWRAP_ERROR_BB]]([[ERROR:%.*]] : @owned $Error):
  // CHECK:   br [[ERROR_JOIN:bb[0-9]+]]([[ERROR]]
  //
  // CHECK: [[UNWRAP_ERROR_BB2]]([[ERROR:%.*]] : @owned $Error):
  // CHECK:   [[SELF_CASTED_BACK:%.*]] = unchecked_ref_cast [[SELF_CAST]] : $ThrowBaseClass to $ThrowDerivedClass
  // CHECK:   store [[SELF_CASTED_BACK]] to [init] [[PROJ]]
  // CHECK:   br [[ERROR_JOIN]]([[ERROR]]
  //
  // CHECK: [[ERROR_JOIN]]([[ERROR_PHI:%.*]] : @owned $Error):
  // CHECK:   destroy_value [[MARK_UNINIT]]
  // CHECK:   throw [[ERROR_PHI]]
  // CHECK: } // end sil function '_T021failable_initializers17ThrowDerivedClassCACSi30delegatingFailBeforeDelegation_Si0fg6DuringI11ArgEmissiontKcfc'
  init(delegatingFailBeforeDelegation : Int, delegatingFailDuringDelegationArgEmission : Int) throws {
    try unwrap(delegatingFailBeforeDelegation)
    super.init(noFail: try unwrap(delegatingFailDuringDelegationArgEmission))
  }

  init(delegatingFailBeforeDelegation : Int, delegatingFailDuringDelegationCall : Int) throws {
    try unwrap(delegatingFailBeforeDelegation)
    try super.init()
  }

  init(delegatingFailBeforeDelegation : Int, delegatingFailAfterDelegation : Int) throws {
    try unwrap(delegatingFailBeforeDelegation)
    super.init(noFail: ())
    try unwrap(delegatingFailAfterDelegation)
  }

  init(delegatingFailDuringDelegationArgEmission : Int, delegatingFailDuringDelegationCall : Int) throws {
    try super.init(fail: try unwrap(delegatingFailDuringDelegationArgEmission))
  }

  init(delegatingFailDuringDelegationArgEmission : Int, delegatingFailAfterDelegation : Int) throws {
    super.init(noFail: try unwrap(delegatingFailDuringDelegationArgEmission))
    try unwrap(delegatingFailAfterDelegation)
  }

  init(delegatingFailDuringDelegationCall : Int, delegatingFailAfterDelegation : Int) throws {
    try super.init()
    try unwrap(delegatingFailAfterDelegation)
  }

<<<<<<< HEAD
  // CHECK-LABEL: sil hidden @_T021failable_initializers17ThrowDerivedClassCACSi41delegatingFailDuringDelegationArgEmission_tKcfc : $@convention(method) (Int, @owned ThrowDerivedClass) -> (@owned ThrowDerivedClass, @error Error) {
  // CHECK: bb0(
  // First initialize.
  // CHECK:   [[REF:%.*]] = alloc_box ${ var ThrowDerivedClass }, let, name "self"
  // CHECK:   [[MARK_UNINIT:%.*]] = mark_uninitialized [derivedself] [[REF]] : ${ var ThrowDerivedClass }
  // CHECK:   [[PROJ:%.*]] = project_box [[MARK_UNINIT]]
  // CHECK:   store {{%.*}} to [init] [[PROJ]]
  //
  // Then initialize the canary with nil. We are able to borrow the initialized self to avoid retain/release overhead.
  // CHECK:   [[CANARY_FUNC:%.*]] = function_ref @_T021failable_initializers17ThrowDerivedClassC6canaryAA6CanaryCSgvfi :
  // CHECK:   [[OPT_CANARY:%.*]] = apply [[CANARY_FUNC]]()
  // CHECK:   [[SELF:%.*]] = load_borrow [[PROJ]]
  // CHECK:   [[CANARY_ADDR:%.*]] = ref_element_addr [[SELF]]
  // CHECK:   [[CANARY_ACCESS:%.*]] = begin_access [modify] [dynamic] [[CANARY_ADDR]]
  // CHECK:   assign [[OPT_CANARY]] to [[CANARY_ACCESS]]
  // CHECK:   end_access [[CANARY_ACCESS]]
  // CHECK:   end_borrow [[SELF]] from [[PROJ]]
  //
  // Now we begin argument emission where we perform the unwrap.
  // CHECK:   [[SELF:%.*]] = load [take] [[PROJ]]
  // CHECK:   [[BASE_SELF:%.*]] = upcast [[SELF]] : $ThrowDerivedClass to $ThrowBaseClass
  // CHECK:   [[INIT_FN:%.*]] = function_ref @_T021failable_initializers14ThrowBaseClassCACSi6noFail_tcfc : $@convention(method)
  // CHECK:   [[UNWRAP_FN:%.*]] = function_ref @_T021failable_initializers6unwrapS2iKF : $@convention(thin)
  // CHECK:   try_apply [[UNWRAP_FN]]({{%.*}}) : $@convention(thin) (Int) -> (Int, @error Error), normal [[NORMAL_BB:bb[0-9]+]], error [[ERROR_BB:bb[0-9]+]]
  //
  // Now we emit the call to the initializer. Notice how we return self back to
  // its memory locatio nbefore any other work is done.
  // CHECK: [[NORMAL_BB]](
  // CHECK:   [[BASE_SELF_INIT:%.*]] = apply [[INIT_FN]]({{%.*}}, [[BASE_SELF]])
  // CHECK:   [[SELF:%.*]] = unchecked_ref_cast [[BASE_SELF_INIT]] : $ThrowBaseClass to $ThrowDerivedClass
  // CHECK:   store [[SELF]] to [init] [[PROJ]]
  //
  // Handle the return value.
  // CHECK:   [[SELF:%.*]] = load [copy] [[PROJ]]
  // CHECK:   destroy_value [[MARK_UNINIT]]
  // CHECK:   return [[SELF]]
  //
  // When the error is thrown, we need to:
  // 1. Store self back into the "conceptually" uninitialized box.
  // 2. destroy the box.
  // 3. Perform the rethrow.
  // CHECK: [[ERROR_BB]]([[ERROR:%.*]] : $Error):
  // CHECK:   [[SELF:%.*]] = unchecked_ref_cast [[BASE_SELF]] : $ThrowBaseClass to $ThrowDerivedClass
  // CHECK:   store [[SELF]] to [init] [[PROJ]]
  // CHECK:   destroy_value [[MARK_UNINIT]]
  // CHECK:   throw [[ERROR]]
  // CHECK: } // end sil function '_T021failable_initializers17ThrowDerivedClassCACSi41delegatingFailDuringDelegationArgEmission_tKcfc'
  init(delegatingFailDuringDelegationArgEmission : Int) throws {
    super.init(noFail: try unwrap(delegatingFailDuringDelegationArgEmission))
  }

  convenience init(noFail2: ()) {
    try! self.init()
=======
  init(delegatingFailBeforeDelegation : Int, delegatingFailDuringDelegationArgEmission : Int, delegatingFailDuringDelegationCall : Int) throws {
    try unwrap(delegatingFailBeforeDelegation)
    try super.init(fail: try unwrap(delegatingFailDuringDelegationArgEmission))
>>>>>>> aad14e3c
  }

  init(delegatingFailBeforeDelegation : Int, delegatingFailDuringDelegationArgEmission : Int, delegatingFailAfterDelegation : Int) throws {
    try unwrap(delegatingFailBeforeDelegation)
    super.init(noFail: try unwrap(delegatingFailDuringDelegationArgEmission))
    try unwrap(delegatingFailAfterDelegation)
  }

  init(delegatingFailBeforeDelegation : Int, delegatingFailDuringDelegationCall : Int, delegatingFailAfterDelegation : Int) throws {
    try unwrap(delegatingFailBeforeDelegation)
    try super.init()
    try unwrap(delegatingFailAfterDelegation)
  }

  init(delegatingFailDuringDelegationArgEmission : Int, delegatingFailDuringDelegationCall : Int, delegatingFailAfterDelegation : Int) throws {
    try super.init(fail: try unwrap(delegatingFailDuringDelegationArgEmission))
    try unwrap(delegatingFailAfterDelegation)
  }

  init(delegatingFailBeforeDelegation : Int, delegatingFailDuringDelegationArgEmission : Int, delegatingFailDuringDelegationCall : Int, delegatingFailAfterDelegation : Int) throws {
    try unwrap(delegatingFailBeforeDelegation)
    try super.init(fail: try unwrap(delegatingFailDuringDelegationArgEmission))
    try unwrap(delegatingFailAfterDelegation)
  }

  // ---- Delegating to other self method.

  convenience init(chainingFailBeforeDelegation : Int) throws {
    try unwrap(chainingFailBeforeDelegation)
    self.init(noFail: ())
  }

  convenience init(chainingFailDuringDelegationArgEmission : Int) throws {
    self.init(noFail: try unwrap(chainingFailDuringDelegationArgEmission))
  }

  convenience init(chainingFailDuringDelegationCall : Int) throws {
    try self.init()
  }

  convenience init(chainingFailAfterDelegation : Int) throws {
    self.init(noFail: ())
    try unwrap(chainingFailAfterDelegation)
  }

  convenience init(chainingFailBeforeDelegation : Int, chainingFailDuringDelegationArgEmission : Int) throws {
    try unwrap(chainingFailBeforeDelegation)
    self.init(noFail: try unwrap(chainingFailDuringDelegationArgEmission))
  }

  convenience init(chainingFailBeforeDelegation : Int, chainingFailDuringDelegationCall : Int) throws {
    try unwrap(chainingFailBeforeDelegation)
    try self.init()
  }

  convenience init(chainingFailBeforeDelegation : Int, chainingFailAfterDelegation : Int) throws {
    try unwrap(chainingFailBeforeDelegation)
    self.init(noFail: ())
    try unwrap(chainingFailAfterDelegation)
  }

  // CHECK-LABEL: sil hidden @_T021failable_initializers17ThrowDerivedClassCACSi39chainingFailDuringDelegationArgEmission_Si0fghI4CalltKcfc : $@convention(method) (Int, Int, @owned ThrowDerivedClass) -> (@owned ThrowDerivedClass, @error Error) {
  // CHECK: bb0({{.*}}, [[OLD_SELF:%.*]] : @owned $ThrowDerivedClass):
  // CHECK:   [[SELF_BOX:%.*]] = alloc_box ${ var ThrowDerivedClass }, let, name "self"
  // CHECK:   [[MARKED_SELF_BOX:%.*]] = mark_uninitialized [delegatingself] [[SELF_BOX]]
  // CHECK:   [[PB_BOX:%.*]] = project_box [[MARKED_SELF_BOX]]
  // CHECK:   store [[OLD_SELF]] to [init] [[PB_BOX]]
  // CHECK:   [[MOVE_ONLY_SELF:%.*]] = load [take] [[PB_BOX]]
  // CHECK:   try_apply {{.*}}({{.*}}) : $@convention(thin) (Int) -> (Int, @error Error), normal [[SUCC_BB1:bb[0-9]+]], error [[ERROR_BB1:bb[0-9]+]]
  //
  // CHECK: [[SUCC_BB1]](
  // CHECK:   try_apply {{.*}}({{.*}}, [[MOVE_ONLY_SELF]]) : $@convention(method) (Int, @owned ThrowDerivedClass) -> (@owned ThrowDerivedClass, @error Error), normal [[SUCC_BB2:bb[0-9]+]], error [[ERROR_BB2:bb[0-9]+]]
  //
  // CHECK: [[SUCC_BB2]]([[NEW_SELF:%.*]] : @owned $ThrowDerivedClass):
  // CHECK-NEXT: store [[NEW_SELF]] to [init] [[PB_BOX]]
  // CHECK-NEXT: [[RESULT:%.*]] = load [copy] [[PB_BOX]]
  // CHECK-NEXT: destroy_value [[MARKED_SELF_BOX]]
  // CHECK-NEXT: return [[RESULT]]
  //
  // CHECK: [[ERROR_BB1]]([[ERROR:%.*]] : @owned $Error):
  // CHECK-NEXT: store [[MOVE_ONLY_SELF]] to [init] [[PB_BOX]]
  // CHECK-NEXT: br [[THROWING_BB:bb[0-9]+]]([[ERROR]]
  //
  // CHECK: [[ERROR_BB2]]([[ERROR:%.*]] : @owned $Error):
  // CHECK-NEXT: br [[THROWING_BB]]([[ERROR]]
  //
  // CHECK: [[THROWING_BB]]([[ERROR:%.*]] : @owned $Error):
  // CHECK-NEXT: destroy_value [[MARKED_SELF_BOX]]
  // CHECK-NEXT: throw [[ERROR]]
  convenience init(chainingFailDuringDelegationArgEmission : Int, chainingFailDuringDelegationCall : Int) throws {
    try self.init(fail: try unwrap(chainingFailDuringDelegationArgEmission))
  }

  convenience init(chainingFailDuringDelegationArgEmission : Int, chainingFailAfterDelegation : Int) throws {
    self.init(noFail: try unwrap(chainingFailDuringDelegationArgEmission))
    try unwrap(chainingFailAfterDelegation)
  }

  // CHECK-LABEL: sil hidden @_T021failable_initializers17ThrowDerivedClassCACSi32chainingFailDuringDelegationCall_Si0fg5AfterI0tKcfc : $@convention(method) (Int, Int, @owned ThrowDerivedClass) -> (@owned ThrowDerivedClass, @error Error) {
  // CHECK: bb0({{.*}}, [[OLD_SELF:%.*]] : @owned $ThrowDerivedClass):
  // CHECK:   [[SELF_BOX:%.*]] = alloc_box ${ var ThrowDerivedClass }, let, name "self"
  // CHECK:   [[MARKED_SELF_BOX:%.*]] = mark_uninitialized [delegatingself] [[SELF_BOX]]
  // CHECK:   [[PB_BOX:%.*]] = project_box [[MARKED_SELF_BOX]]
  // CHECK:   store [[OLD_SELF]] to [init] [[PB_BOX]]
  // CHECK:   [[MOVE_ONLY_SELF:%.*]] = load [take] [[PB_BOX]]
  // CHECK:   try_apply {{.*}}([[MOVE_ONLY_SELF]]) : $@convention(method) (@owned ThrowDerivedClass) -> (@owned ThrowDerivedClass, @error Error), normal [[SUCC_BB1:bb[0-9]+]], error [[ERROR_BB1:bb[0-9]+]]
  //
  // CHECK: [[SUCC_BB1]]([[NEW_SELF:%.*]] : @owned $ThrowDerivedClass):
  // CHECK-NEXT:   store [[NEW_SELF]] to [init] [[PB_BOX]]
  // CHECK-NEXT:   // function_ref
  // CHECK-NEXT:   function_ref @
  // CHECK-NEXT:   try_apply {{.*}}({{.*}}) : $@convention(thin) (Int) -> (Int, @error Error), normal [[SUCC_BB2:bb[0-9]+]], error [[ERROR_BB2:bb[0-9]+]]
  //
  // CHECK: [[SUCC_BB2]](
  // CHECK-NEXT: [[RESULT:%.*]] = load [copy] [[PB_BOX]]
  // CHECK-NEXT: destroy_value [[MARKED_SELF_BOX]]
  // CHECK-NEXT: return [[RESULT]]
  //
  // CHECK: [[ERROR_BB1]]([[ERROR:%.*]] : @owned $Error):
  // CHECK-NEXT: br [[THROWING_BB:bb[0-9]+]]([[ERROR]]
  //
  // CHECK: [[ERROR_BB2]]([[ERROR:%.*]] : @owned $Error):
  // CHECK-NEXT: br [[THROWING_BB]]([[ERROR]]
  //
  // CHECK: [[THROWING_BB]]([[ERROR:%.*]] : @owned $Error):
  // CHECK-NEXT: destroy_value [[MARKED_SELF_BOX]]
  // CHECK-NEXT: throw [[ERROR]]
  // CHECK: } // end sil function '_T021failable_initializers17ThrowDerivedClassCACSi28chainingFailBeforeDelegation_Si0fg6DuringI11ArgEmissionSi0fgjI4CalltKcfC'
  convenience init(chainingFailDuringDelegationCall : Int, chainingFailAfterDelegation : Int) throws {
    try self.init()
    try unwrap(chainingFailAfterDelegation)
  }

  convenience init(chainingFailBeforeDelegation : Int, chainingFailDuringDelegationArgEmission : Int, chainingFailDuringDelegationCall : Int) throws {
    try unwrap(chainingFailBeforeDelegation)
    try self.init(fail: try unwrap(chainingFailDuringDelegationArgEmission))
  }

  convenience init(chainingFailBeforeDelegation : Int, chainingFailDuringDelegationArgEmission : Int, chainingFailAfterDelegation : Int) throws {
    try unwrap(chainingFailBeforeDelegation)
    self.init(noFail: try unwrap(chainingFailDuringDelegationArgEmission))
    try unwrap(chainingFailAfterDelegation)
  }

  convenience init(chainingFailBeforeDelegation : Int, chainingFailDuringDelegationCall : Int, chainingFailAfterDelegation : Int) throws {
    try unwrap(chainingFailBeforeDelegation)
    try self.init()
    try unwrap(chainingFailAfterDelegation)
  }

  convenience init(chainingFailDuringDelegationArgEmission : Int, chainingFailDuringDelegationCall : Int, chainingFailAfterDelegation : Int) throws {
    try self.init(fail: try unwrap(chainingFailDuringDelegationArgEmission))
    try unwrap(chainingFailAfterDelegation)
  }

  convenience init(chainingFailBeforeDelegation : Int, chainingFailDuringDelegationArgEmission : Int, chainingFailDuringDelegationCall : Int, chainingFailAfterDelegation : Int) throws {
    try unwrap(chainingFailBeforeDelegation)
    try self.init(fail: try unwrap(chainingFailDuringDelegationArgEmission))
    try unwrap(chainingFailAfterDelegation)
  }
}

////
// Enums with failable initializers
////

enum FailableEnum {
  case A

  init?(a: Int64) { self = .A }

  init!(b: Int64) {
    self.init(a: b)! // unnecessary-but-correct '!'
  }

  init(c: Int64) {
    self.init(a: c)! // necessary '!'
  }

  init(d: Int64) {
    self.init(b: d)! // unnecessary-but-correct '!'
  }
}

////
// Protocols and protocol extensions
////

// Delegating to failable initializers from a protocol extension to a
// protocol.
protocol P1 {
  init?(p1: Int64)
}

extension P1 {
  init!(p1a: Int64) {
    self.init(p1: p1a)! // unnecessary-but-correct '!'
  }

  init(p1b: Int64) {
    self.init(p1: p1b)! // necessary '!'
  }
}

protocol P2 : class {
  init?(p2: Int64)
}

extension P2 {
  init!(p2a: Int64) {
    self.init(p2: p2a)! // unnecessary-but-correct '!'
  }

  init(p2b: Int64) {
    self.init(p2: p2b)! // necessary '!'
  }
}

@objc protocol P3 {
  init?(p3: Int64)
}

extension P3 {
  init!(p3a: Int64) {
    self.init(p3: p3a)! // unnecessary-but-correct '!'
  }

  init(p3b: Int64) {
    self.init(p3: p3b)! // necessary '!'
  }
}

// Delegating to failable initializers from a protocol extension to a
// protocol extension.
extension P1 {
  init?(p1c: Int64) {
    self.init(p1: p1c)
  }

  init!(p1d: Int64) {
    self.init(p1c: p1d)! // unnecessary-but-correct '!'
  }

  init(p1e: Int64) {
    self.init(p1c: p1e)! // necessary '!'
  }
}

extension P2 {
  init?(p2c: Int64) {
    self.init(p2: p2c)
  }

  init!(p2d: Int64) {
    self.init(p2c: p2d)! // unnecessary-but-correct '!'
  }

  init(p2e: Int64) {
    self.init(p2c: p2e)! // necessary '!'
  }
}

////
// type(of: self) with uninitialized self
////

func use(_ a : Any) {}

class DynamicTypeBase {
  var x: Int

  init() {
    use(type(of: self))
    x = 0
  }

  convenience init(a : Int) {
    use(type(of: self))
    self.init()
  }
}

class DynamicTypeDerived : DynamicTypeBase {
  override init() {
    use(type(of: self))
    super.init()
  }

  convenience init(a : Int) {
    use(type(of: self))
    self.init()
  }
}

struct DynamicTypeStruct {
  var x: Int

  init() {
    use(type(of: self))
    x = 0
  }

  init(a : Int) {
    use(type(of: self))
    self.init()
  }
}<|MERGE_RESOLUTION|>--- conflicted
+++ resolved
@@ -556,10 +556,7 @@
   required init(throwingCanary: Canary) throws {}
   init(canary: Canary) {}
   init(noFail: ()) {}
-<<<<<<< HEAD
-=======
   init(fail: Int) throws {}
->>>>>>> aad14e3c
   init(noFail: Int) {}
 }
 
@@ -814,65 +811,9 @@
     try unwrap(delegatingFailAfterDelegation)
   }
 
-<<<<<<< HEAD
-  // CHECK-LABEL: sil hidden @_T021failable_initializers17ThrowDerivedClassCACSi41delegatingFailDuringDelegationArgEmission_tKcfc : $@convention(method) (Int, @owned ThrowDerivedClass) -> (@owned ThrowDerivedClass, @error Error) {
-  // CHECK: bb0(
-  // First initialize.
-  // CHECK:   [[REF:%.*]] = alloc_box ${ var ThrowDerivedClass }, let, name "self"
-  // CHECK:   [[MARK_UNINIT:%.*]] = mark_uninitialized [derivedself] [[REF]] : ${ var ThrowDerivedClass }
-  // CHECK:   [[PROJ:%.*]] = project_box [[MARK_UNINIT]]
-  // CHECK:   store {{%.*}} to [init] [[PROJ]]
-  //
-  // Then initialize the canary with nil. We are able to borrow the initialized self to avoid retain/release overhead.
-  // CHECK:   [[CANARY_FUNC:%.*]] = function_ref @_T021failable_initializers17ThrowDerivedClassC6canaryAA6CanaryCSgvfi :
-  // CHECK:   [[OPT_CANARY:%.*]] = apply [[CANARY_FUNC]]()
-  // CHECK:   [[SELF:%.*]] = load_borrow [[PROJ]]
-  // CHECK:   [[CANARY_ADDR:%.*]] = ref_element_addr [[SELF]]
-  // CHECK:   [[CANARY_ACCESS:%.*]] = begin_access [modify] [dynamic] [[CANARY_ADDR]]
-  // CHECK:   assign [[OPT_CANARY]] to [[CANARY_ACCESS]]
-  // CHECK:   end_access [[CANARY_ACCESS]]
-  // CHECK:   end_borrow [[SELF]] from [[PROJ]]
-  //
-  // Now we begin argument emission where we perform the unwrap.
-  // CHECK:   [[SELF:%.*]] = load [take] [[PROJ]]
-  // CHECK:   [[BASE_SELF:%.*]] = upcast [[SELF]] : $ThrowDerivedClass to $ThrowBaseClass
-  // CHECK:   [[INIT_FN:%.*]] = function_ref @_T021failable_initializers14ThrowBaseClassCACSi6noFail_tcfc : $@convention(method)
-  // CHECK:   [[UNWRAP_FN:%.*]] = function_ref @_T021failable_initializers6unwrapS2iKF : $@convention(thin)
-  // CHECK:   try_apply [[UNWRAP_FN]]({{%.*}}) : $@convention(thin) (Int) -> (Int, @error Error), normal [[NORMAL_BB:bb[0-9]+]], error [[ERROR_BB:bb[0-9]+]]
-  //
-  // Now we emit the call to the initializer. Notice how we return self back to
-  // its memory locatio nbefore any other work is done.
-  // CHECK: [[NORMAL_BB]](
-  // CHECK:   [[BASE_SELF_INIT:%.*]] = apply [[INIT_FN]]({{%.*}}, [[BASE_SELF]])
-  // CHECK:   [[SELF:%.*]] = unchecked_ref_cast [[BASE_SELF_INIT]] : $ThrowBaseClass to $ThrowDerivedClass
-  // CHECK:   store [[SELF]] to [init] [[PROJ]]
-  //
-  // Handle the return value.
-  // CHECK:   [[SELF:%.*]] = load [copy] [[PROJ]]
-  // CHECK:   destroy_value [[MARK_UNINIT]]
-  // CHECK:   return [[SELF]]
-  //
-  // When the error is thrown, we need to:
-  // 1. Store self back into the "conceptually" uninitialized box.
-  // 2. destroy the box.
-  // 3. Perform the rethrow.
-  // CHECK: [[ERROR_BB]]([[ERROR:%.*]] : $Error):
-  // CHECK:   [[SELF:%.*]] = unchecked_ref_cast [[BASE_SELF]] : $ThrowBaseClass to $ThrowDerivedClass
-  // CHECK:   store [[SELF]] to [init] [[PROJ]]
-  // CHECK:   destroy_value [[MARK_UNINIT]]
-  // CHECK:   throw [[ERROR]]
-  // CHECK: } // end sil function '_T021failable_initializers17ThrowDerivedClassCACSi41delegatingFailDuringDelegationArgEmission_tKcfc'
-  init(delegatingFailDuringDelegationArgEmission : Int) throws {
-    super.init(noFail: try unwrap(delegatingFailDuringDelegationArgEmission))
-  }
-
-  convenience init(noFail2: ()) {
-    try! self.init()
-=======
   init(delegatingFailBeforeDelegation : Int, delegatingFailDuringDelegationArgEmission : Int, delegatingFailDuringDelegationCall : Int) throws {
     try unwrap(delegatingFailBeforeDelegation)
     try super.init(fail: try unwrap(delegatingFailDuringDelegationArgEmission))
->>>>>>> aad14e3c
   }
 
   init(delegatingFailBeforeDelegation : Int, delegatingFailDuringDelegationArgEmission : Int, delegatingFailAfterDelegation : Int) throws {
