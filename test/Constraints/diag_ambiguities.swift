// RUN: %target-typecheck-verify-swift -verify-ignore-unknown

func f0(_ i: Int, _ d: Double) {} // expected-note{{found this candidate}}
func f0(_ d: Double, _ i: Int) {} // expected-note{{found this candidate}}

f0(1, 2) // expected-error{{ambiguous use of 'f0'}}

func f1(_ i: Int16) {} // expected-note{{found this candidate}}
func f1(_ i: Int32) {} // expected-note{{found this candidate}}

f1(0) // expected-error{{ambiguous use of 'f1'}}

infix operator +++

func +++(i: Int, d: Double) {} // expected-note{{found this candidate}}
func +++(d: Double, i: Int) {} // expected-note{{found this candidate}}

1 +++ 2 // expected-error{{ambiguous use of operator '+++'}}

class C {
  init(_ action: (Int) -> ()) {} // expected-note{{found this candidate}}
  init(_ action: (Int, Int) -> ()) {} // expected-note{{found this candidate}}
}

func g(_ x: Int) -> () {} // expected-note{{found this candidate}}
func g(_ x: Int, _ y: Int) -> () {} // expected-note{{found this candidate}}
C(g) // expected-error{{ambiguous use of 'g'}}

func h<T>(_ x: T) -> () {}
C(h) // expected-error{{ambiguous use of 'init'}}

func rdar29691909_callee(_ o: AnyObject?) -> Any? { return o } // expected-note {{found this candidate}}
func rdar29691909_callee(_ o: AnyObject) -> Any { return o } // expected-note {{found this candidate}}

func rdar29691909(o: AnyObject) -> Any? {
  return rdar29691909_callee(o) // expected-error{{ambiguous use of 'rdar29691909_callee'}}
}

func rdar29907555(_ value: Any!) -> String {
  return "\(value)" // no error
}

struct SR3715 {
  var overloaded: Int!

  func overloaded(_ x: Int) {}
  func overloaded(_ x: Float) {}

  func take(_ a: [Any]) {}

  func test() {
    take([overloaded]) // no error
  }
}

// rdar://35116378 - Here the ambiguity is in the pre-check pass; make sure
// we emit a diagnostic instead of crashing.
struct Movie {}

<<<<<<< HEAD
protocol P {
  associatedtype itemType
  var items: [itemType] { get set }
}

class MoviesViewController : P {
=======
class MoviesViewController {
  typealias itemType = Movie // expected-note {{'itemType' declared here}}
>>>>>>> aad14e3c
  let itemType = [Movie].self // expected-note {{'itemType' declared here}}
  var items: [Movie] = [Movie]()

  func loadData() {
    _ = itemType // expected-error {{ambiguous use of 'itemType'}}
  }
}<|MERGE_RESOLUTION|>--- conflicted
+++ resolved
@@ -1,4 +1,4 @@
-// RUN: %target-typecheck-verify-swift -verify-ignore-unknown
+// RUN: %target-typecheck-verify-swift
 
 func f0(_ i: Int, _ d: Double) {} // expected-note{{found this candidate}}
 func f0(_ d: Double, _ i: Int) {} // expected-note{{found this candidate}}
@@ -57,17 +57,8 @@
 // we emit a diagnostic instead of crashing.
 struct Movie {}
 
-<<<<<<< HEAD
-protocol P {
-  associatedtype itemType
-  var items: [itemType] { get set }
-}
-
-class MoviesViewController : P {
-=======
 class MoviesViewController {
   typealias itemType = Movie // expected-note {{'itemType' declared here}}
->>>>>>> aad14e3c
   let itemType = [Movie].self // expected-note {{'itemType' declared here}}
   var items: [Movie] = [Movie]()
 
