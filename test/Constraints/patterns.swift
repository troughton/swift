--- conflicted
+++ resolved
@@ -164,11 +164,7 @@
 }
 
 switch ("foo" as String?) {
-<<<<<<< HEAD
-case "what": break // expected-error{{expression pattern of type 'String' cannot match values of type 'String?'}} {{12-12=?}}
-=======
 case "what": break
->>>>>>> aad14e3c
 default: break
 }
 
@@ -338,8 +334,6 @@
   case .bar: // expected-error {{enum case 'bar' not found in type 'S_32241441.E_32241441?'}} {{12-12=?}}
     break;
   }
-<<<<<<< HEAD
-=======
 }
 
 
@@ -356,5 +350,4 @@
   } catch let error { // expected-warning{{'catch' block is unreachable because no errors are thrown in 'do' block}}
     if case One.E.SomeError = error {} // expected-error{{generic enum type 'One.E' is ambiguous without explicit generic parameters when matching value of type 'Error'}}
   }
->>>>>>> aad14e3c
 }