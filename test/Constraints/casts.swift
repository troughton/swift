--- conflicted
+++ resolved
@@ -208,11 +208,7 @@
 _ = seven as Int // expected-error {{cannot convert value of type 'Double' to type 'Int' in coercion}}
 
 func rdar29894174(v: B?) {
-<<<<<<< HEAD
-  let _ = [v].flatMap { $0 as? D }
-=======
   let _ = [v].compactMap { $0 as? D }
->>>>>>> aad14e3c
 }
 
 // When re-typechecking a solution with an 'is' cast applied,
