// RUN: %target-typecheck-verify-swift

protocol P {
  associatedtype SomeType
}

protocol P2 { 
  func wonka()
}

extension Int : P {
  typealias SomeType = Int
}

extension Double : P {
  typealias SomeType = Double
}

func f0(_ x: Int, 
        _ y: Float) { }

func f1(_: @escaping (Int, Float) -> Int) { }

func f2(_: (_: (Int) -> Int)) -> Int {}

func f3(_: @escaping (_: @escaping (Int) -> Float) -> Int) {}

func f4(_ x: Int) -> Int { }

func f5<T : P2>(_ : T) { }

func f6<T : P, U : P>(_ t: T, _ u: U) where T.SomeType == U.SomeType {}

var i : Int
var d : Double

// Check the various forms of diagnostics the type checker can emit.

// Tuple size mismatch.
f1(
   f4 // expected-error {{cannot convert value of type '(Int) -> Int' to expected argument type '(Int, Float) -> Int'}}
   ) 

// Tuple element unused.
f0(i, i,
   i) // expected-error{{extra argument in call}}


// Position mismatch
f5(f4)  // expected-error {{argument type '(Int) -> Int' does not conform to expected type 'P2'}}

// Tuple element not convertible.
f0(i,
   d  // expected-error {{cannot convert value of type 'Double' to expected argument type 'Float'}}
   )

// Function result not a subtype.
f1(
   f0 // expected-error {{cannot convert value of type '(Int, Float) -> ()' to expected argument type '(Int, Float) -> Int'}}
   )

f3(
   f2 // expected-error {{cannot convert value of type '(@escaping ((Int) -> Int)) -> Int' to expected argument type '(@escaping (Int) -> Float) -> Int'}}
   )

f4(i, d) // expected-error {{extra argument in call}}

// Missing member.
i.wobble() // expected-error{{value of type 'Int' has no member 'wobble'}}

// Generic member does not conform.
extension Int {
  func wibble<T: P2>(_ x: T, _ y: T) -> T { return x }
  func wubble<T>(_ x: (Int) -> T) -> T { return x(self) }
}
i.wibble(3, 4) // expected-error {{argument type 'Int' does not conform to expected type 'P2'}}

// Generic member args correct, but return type doesn't match.
struct A : P2 {
  func wonka() {}
}
let a = A()
for j in i.wibble(a, a) { // expected-error {{type 'A' does not conform to protocol 'Sequence'}}
}

// Generic as part of function/tuple types
func f6<T:P2>(_ g: (Void) -> T) -> (c: Int, i: T) { // expected-warning {{when calling this function in Swift 4 or later, you must pass a '()' tuple; did you mean for the input type to be '()'?}} {{20-26=()}}
  return (c: 0, i: g())
}

func f7() -> (c: Int, v: A) {
  let g: (Void) -> A = { return A() } // expected-warning {{when calling this function in Swift 4 or later, you must pass a '()' tuple; did you mean for the input type to be '()'?}} {{10-16=()}}
  return f6(g) // expected-error {{cannot convert return expression of type '(c: Int, i: A)' to return type '(c: Int, v: A)'}}
}

func f8<T:P2>(_ n: T, _ f: @escaping (T) -> T) {}
f8(3, f4) // expected-error {{in argument type '(Int) -> Int', 'Int' does not conform to expected type 'P2'}}
typealias Tup = (Int, Double)
func f9(_ x: Tup) -> Tup { return x }
f8((1,2.0), f9) // expected-error {{in argument type '(Tup) -> Tup' (aka '((Int, Double)) -> (Int, Double)'), 'Tup' (aka '(Int, Double)') does not conform to expected type 'P2'}}

// <rdar://problem/19658691> QoI: Incorrect diagnostic for calling nonexistent members on literals
1.doesntExist(0)  // expected-error {{value of type 'Int' has no member 'doesntExist'}}
[1, 2, 3].doesntExist(0)  // expected-error {{value of type '[Int]' has no member 'doesntExist'}}
"awfawf".doesntExist(0)   // expected-error {{value of type 'String' has no member 'doesntExist'}}

// Does not conform to protocol.
f5(i)  // expected-error {{argument type 'Int' does not conform to expected type 'P2'}}

// Make sure we don't leave open existentials when diagnosing.
// <rdar://problem/20598568>
func pancakes(_ p: P2) {
  f4(p.wonka) // expected-error{{cannot convert value of type '() -> ()' to expected argument type 'Int'}}
  f4(p.wonka()) // expected-error{{cannot convert value of type '()' to expected argument type 'Int'}}
}

protocol Shoes {
  static func select(_ subject: Shoes) -> Self
}

// Here the opaque value has type (metatype_type (archetype_type ... ))
func f(_ x: Shoes, asType t: Shoes.Type) {
  return t.select(x) // expected-error{{unexpected non-void return value in void function}}
}

precedencegroup Starry {
  associativity: left
  higherThan: MultiplicationPrecedence
}

infix operator **** : Starry

func ****(_: Int, _: String) { }
i **** i // expected-error{{cannot convert value of type 'Int' to expected argument type 'String'}}

infix operator ***~ : Starry

func ***~(_: Int, _: String) { }
i ***~ i // expected-error{{cannot convert value of type 'Int' to expected argument type 'String'}}

@available(*, unavailable, message: "call the 'map()' method on the sequence")
public func myMap<C : Collection, T>( // expected-note {{'myMap' has been explicitly marked unavailable here}}
  _ source: C, _ transform: (C.Iterator.Element) -> T
) -> [T] {
  fatalError("unavailable function can't be called")
}

@available(*, unavailable, message: "call the 'map()' method on the optional value")
public func myMap<T, U>(_ x: T?, _ f: (T) -> U) -> U? {
  fatalError("unavailable function can't be called")
}

// <rdar://problem/20142523>
func rdar20142523() {
  myMap(0..<10, { x in // expected-error{{'myMap' is unavailable: call the 'map()' method on the sequence}}
    ()
    return x
  })
}

// <rdar://problem/21080030> Bad diagnostic for invalid method call in boolean expression: (_, ExpressibleByIntegerLiteral)' is not convertible to 'ExpressibleByIntegerLiteral
func rdar21080030() {
  var s = "Hello"
  if s.count() == 0 {} // expected-error{{cannot call value of non-function type 'Int'}}{{13-15=}}
}

// <rdar://problem/21248136> QoI: problem with return type inference mis-diagnosed as invalid arguments
func r21248136<T>() -> T { preconditionFailure() } // expected-note 2 {{in call to function 'r21248136()'}}

r21248136()            // expected-error {{generic parameter 'T' could not be inferred}}
let _ = r21248136()    // expected-error {{generic parameter 'T' could not be inferred}}


// <rdar://problem/16375647> QoI: Uncallable funcs should be compile time errors
func perform<T>() {}  // expected-error {{generic parameter 'T' is not used in function signature}}

// <rdar://problem/17080659> Error Message QOI - wrong return type in an overload
func recArea(_ h: Int, w : Int) {
  return h * w  // expected-error {{unexpected non-void return value in void function}}
}

// <rdar://problem/17224804> QoI: Error In Ternary Condition is Wrong
func r17224804(_ monthNumber : Int) {
  // expected-error @+2 {{binary operator '+' cannot be applied to operands of type 'String' and 'Int'}}
  // expected-note @+1 {{overloads for '+' exist with these partially matching parameter lists: (Int, Int), (String, String), (UnsafeMutablePointer<Pointee>, Int), (UnsafePointer<Pointee>, Int)}}
  let monthString = (monthNumber <= 9) ? ("0" + monthNumber) : String(monthNumber)
}

// <rdar://problem/17020197> QoI: Operand of postfix '!' should have optional type; type is 'Int?'
func r17020197(_ x : Int?, y : Int) {
  if x! {  }  // expected-error {{'Int' is not convertible to 'Bool'}}

  // <rdar://problem/12939553> QoI: diagnostic for using an integer in a condition is utterly terrible
  if y {}    // expected-error {{'Int' is not convertible to 'Bool'}}
}

// <rdar://problem/20714480> QoI: Boolean expr not treated as Bool type when function return type is different
func validateSaveButton(_ text: String) {
  return (text.count > 0) ? true : false  // expected-error {{unexpected non-void return value in void function}}
}

// <rdar://problem/20201968> QoI: poor diagnostic when calling a class method via a metatype
class r20201968C {
  func blah() {
    r20201968C.blah()  // expected-error {{instance member 'blah' cannot be used on type 'r20201968C'; did you mean to use a value of this type instead?}}
  }
}


// <rdar://problem/21459429> QoI: Poor compilation error calling assert
func r21459429(_ a : Int) {
  assert(a != nil, "ASSERT COMPILATION ERROR")
  // expected-warning @-1 {{comparing non-optional value of type 'Int' to nil always returns true}}
}


// <rdar://problem/21362748> [WWDC Lab] QoI: cannot subscript a value of type '[Int]?' with an index of type 'Int'
struct StructWithOptionalArray {
  var array: [Int]?
}

func testStructWithOptionalArray(_ foo: StructWithOptionalArray) -> Int {
  return foo.array[0]  // expected-error {{value of optional type '[Int]?' not unwrapped; did you mean to use '!' or '?'?}} {{19-19=!}}
}


// <rdar://problem/19774755> Incorrect diagnostic for unwrapping non-optional bridged types
var invalidForceUnwrap = Int()! // expected-error {{cannot force unwrap value of non-optional type 'Int'}} {{31-32=}}


// <rdar://problem/20905802> Swift using incorrect diagnostic sometimes on String().asdf
String().asdf  // expected-error {{value of type 'String' has no member 'asdf'}}


// <rdar://problem/21553065> Spurious diagnostic: '_' can only appear in a pattern or on the left side of an assignment
protocol r21553065Protocol {}
class r21553065Class<T : AnyObject> {}
_ = r21553065Class<r21553065Protocol>()  // expected-error {{'r21553065Protocol' is not convertible to 'AnyObject'}}

// Type variables not getting erased with nested closures
struct Toe {
  let toenail: Nail // expected-error {{use of undeclared type 'Nail'}}

  func clip() {
    toenail.inspect { x in
      toenail.inspect { y in }
    }
  }
}

// <rdar://problem/21447318> dot'ing through a partially applied member produces poor diagnostic
class r21447318 {
  var x = 42
  func doThing() -> r21447318 { return self }
}

func test21447318(_ a : r21447318, b : () -> r21447318) {
  a.doThing.doThing()  // expected-error {{method 'doThing' was used as a property; add () to call it}} {{12-12=()}}
  
  b.doThing() // expected-error {{function 'b' was used as a property; add () to call it}} {{4-4=()}}
}

// <rdar://problem/20409366> Diagnostics for init calls should print the class name
class r20409366C {
  init(a : Int) {}
  init?(a : r20409366C) {
    let req = r20409366C(a: 42)?  // expected-error {{cannot use optional chaining on non-optional value of type 'r20409366C'}} {{32-33=}}
  }
}


// <rdar://problem/18800223> QoI: wrong compiler error when swift ternary operator branches don't match
func r18800223(_ i : Int) {
  // 20099385
  _ = i == 0 ? "" : i  // expected-error {{result values in '? :' expression have mismatching types 'String' and 'Int'}}

  // 19648528
  _ = true ? [i] : i // expected-error {{result values in '? :' expression have mismatching types '[Int]' and 'Int'}}

  
  var buttonTextColor: String?
  _ = (buttonTextColor != nil) ? 42 : {$0}; // expected-error {{type of expression is ambiguous without more context}}
}

// <rdar://problem/21883806> Bogus "'_' can only appear in a pattern or on the left side of an assignment" is back
_ = { $0 }  // expected-error {{unable to infer closure type in the current context}}



_ = 4()   // expected-error {{cannot call value of non-function type 'Int'}}{{6-8=}}
_ = 4(1)  // expected-error {{cannot call value of non-function type 'Int'}}


// <rdar://problem/21784170> Incongruous `unexpected trailing closure` error in `init` function which is cast and called without trailing closure.
func rdar21784170() {
  let initial = (1.0 as Double, 2.0 as Double)
  (Array.init as (Double...) -> Array<Double>)(initial as (Double, Double)) // expected-error {{cannot convert value of type '(Double, Double)' to expected argument type 'Double'}}
}

// <rdar://problem/21829141> BOGUS: unexpected trailing closure
func expect<T, U>(_: T) -> (U.Type) -> Int { return { a in 0 } }
func expect<T, U>(_: T, _: Int = 1) -> (U.Type) -> String { return { a in "String" } }
let expectType1 = expect(Optional(3))(Optional<Int>.self)
let expectType1Check: Int = expectType1

// <rdar://problem/19804707> Swift Enum Scoping Oddity
func rdar19804707() {
  enum Op {
    case BinaryOperator((Double, Double) -> Double)
  }
  var knownOps : Op
  knownOps = Op.BinaryOperator({$1 - $0})
  knownOps = Op.BinaryOperator(){$1 - $0}
  knownOps = Op.BinaryOperator{$1 - $0}

  knownOps = .BinaryOperator({$1 - $0})

  // rdar://19804707 - trailing closures for contextual member references.
  knownOps = .BinaryOperator(){$1 - $0}
  knownOps = .BinaryOperator{$1 - $0}

  _ = knownOps
}


func f7(_ a: Int) -> (_ b: Int) -> Int {
  return { b in a+b }
}

_ = f7(1)(1)
f7(1.0)(2)       // expected-error {{cannot convert value of type 'Double' to expected argument type 'Int'}}

f7(1)(1.0)       // expected-error {{cannot convert value of type 'Double' to expected argument type 'Int'}}
f7(1)(b: 1.0)    // expected-error{{extraneous argument label 'b:' in call}}   

let f8 = f7(2)
_ = f8(1)
f8(10)          // expected-warning {{result of call is unused, but produces 'Int'}}
f8(1.0)         // expected-error {{cannot convert value of type 'Double' to expected argument type 'Int'}}
f8(b: 1.0)         // expected-error {{extraneous argument label 'b:' in call}}


class CurriedClass {
  func method1() {}
  func method2(_ a: Int) -> (_ b : Int) -> () { return { b in () } }
  func method3(_ a: Int, b : Int) {}  // expected-note 5 {{'method3(_:b:)' declared here}}
}

let c = CurriedClass()
_ = c.method1
c.method1(1)         // expected-error {{argument passed to call that takes no arguments}}
_ = c.method2(1)
_ = c.method2(1.0)   // expected-error {{cannot convert value of type 'Double' to expected argument type 'Int'}}
c.method2(1)(2)
c.method2(1)(c: 2)   // expected-error {{extraneous argument label 'c:' in call}}
c.method2(1)(c: 2.0) // expected-error {{extraneous argument label 'c:' in call}}
c.method2(1)(2.0) // expected-error {{cannot convert value of type 'Double' to expected argument type 'Int'}}
c.method2(1.0)(2) // expected-error {{cannot convert value of type 'Double' to expected argument type 'Int'}}
c.method2(1.0)(2.0) // expected-error {{cannot convert value of type 'Double' to expected argument type 'Int'}}

CurriedClass.method1(c)()
_ = CurriedClass.method1(c)
CurriedClass.method1(c)(1)         // expected-error {{argument passed to call that takes no arguments}}
CurriedClass.method1(2.0)(1)       // expected-error {{instance member 'method1' cannot be used on type 'CurriedClass'; did you mean to use a value of this type instead?}}

CurriedClass.method2(c)(32)(b: 1) // expected-error{{extraneous argument label 'b:' in call}}
_ = CurriedClass.method2(c)
_ = CurriedClass.method2(c)(32)
_ = CurriedClass.method2(1,2)      // expected-error {{instance member 'method2' cannot be used on type 'CurriedClass'; did you mean to use a value of this type instead?}}
CurriedClass.method2(c)(1.0)(b: 1) // expected-error {{cannot convert value of type 'Double' to expected argument type 'Int'}}
CurriedClass.method2(c)(1)(1.0) // expected-error {{cannot convert value of type 'Double' to expected argument type 'Int'}}
CurriedClass.method2(c)(2)(c: 1.0) // expected-error {{extraneous argument label 'c:'}}

CurriedClass.method3(c)(32, b: 1)
_ = CurriedClass.method3(c)
_ = CurriedClass.method3(c)(1, 2)        // expected-error {{missing argument label 'b:' in call}} {{32-32=b: }}
_ = CurriedClass.method3(c)(1, b: 2)(32) // expected-error {{cannot call value of non-function type '()'}}
_ = CurriedClass.method3(1, 2)           // expected-error {{instance member 'method3' cannot be used on type 'CurriedClass'; did you mean to use a value of this type instead?}}
CurriedClass.method3(c)(1.0, b: 1)       // expected-error {{cannot convert value of type 'Double' to expected argument type 'Int'}}
CurriedClass.method3(c)(1)               // expected-error {{missing argument for parameter 'b' in call}}

CurriedClass.method3(c)(c: 1.0)          // expected-error {{missing argument for parameter 'b' in call}}


extension CurriedClass {
  func f() {
    method3(1, b: 2)
    method3()            // expected-error {{missing argument for parameter #1 in call}}
    method3(42)          // expected-error {{missing argument for parameter 'b' in call}}
    method3(self)        // expected-error {{missing argument for parameter 'b' in call}}
  }
}

extension CurriedClass {
  func m1(_ a : Int, b : Int) {}
  
  func m2(_ a : Int) {}
}

// <rdar://problem/23718816> QoI: "Extra argument" error when accidentally currying a method
CurriedClass.m1(2, b: 42)   // expected-error {{instance member 'm1' cannot be used on type 'CurriedClass'; did you mean to use a value of this type instead?}}


// <rdar://problem/22108559> QoI: Confusing error message when calling an instance method as a class method
CurriedClass.m2(12)  // expected-error {{instance member 'm2' cannot be used on type 'CurriedClass'; did you mean to use a value of this type instead?}}




// <rdar://problem/20491794> Error message does not tell me what the problem is
enum Color {
  case Red
  case Unknown(description: String)

  static func rainbow() -> Color {}
  
  static func overload(a : Int) -> Color {}
  static func overload(b : Int) -> Color {}
  
  static func frob(_ a : Int, b : inout Int) -> Color {}
}
let _: (Int, Color) = [1,2].map({ ($0, .Unknown("")) }) // expected-error {{'map' produces '[T]', not the expected contextual result type '(Int, Color)'}}
let _: [(Int, Color)] = [1,2].map({ ($0, .Unknown("")) })// expected-error {{missing argument label 'description:' in call}} {{51-51=description: }}
let _: [Color] = [1,2].map { _ in .Unknown("") }// expected-error {{missing argument label 'description:' in call}} {{44-44=description: }}

let _: (Int) -> (Int, Color) = { ($0, .Unknown("")) } // expected-error {{missing argument label 'description:' in call}} {{48-48=description: }}
let _: Color = .Unknown("") // expected-error {{missing argument label 'description:' in call}} {{25-25=description: }}
let _: Color = .Unknown // expected-error {{member 'Unknown' expects argument of type '(description: String)'}}
let _: Color = .Unknown(42) // expected-error {{missing argument label 'description:' in call}}
let _ : Color = .rainbow(42)  // expected-error {{argument passed to call that takes no arguments}}

let _ : (Int, Float) = (42.0, 12)  // expected-error {{cannot convert value of type 'Double' to specified type 'Int'}}

let _ : Color = .rainbow  // expected-error {{member 'rainbow' is a function; did you mean to call it?}} {{25-25=()}}

let _: Color = .overload(a : 1.0)  // expected-error {{cannot convert value of type 'Double' to expected argument type 'Int'}}
let _: Color = .overload(1.0)  // expected-error {{ambiguous reference to member 'overload'}}
// expected-note @-1 {{overloads for 'overload' exist with these partially matching parameter lists: (a: Int), (b: Int)}}
let _: Color = .overload(1)  // expected-error {{ambiguous reference to member 'overload'}}
// expected-note @-1 {{overloads for 'overload' exist with these partially matching parameter lists: (a: Int), (b: Int)}}
let _: Color = .frob(1.0, &i) // expected-error {{missing argument label 'b:' in call}}
let _: Color = .frob(1.0, b: &i) // expected-error {{cannot convert value of type 'Double' to expected argument type 'Int'}}
let _: Color = .frob(1, i)  // expected-error {{missing argument label 'b:' in call}}
let _: Color = .frob(1, b: i)  // expected-error {{passing value of type 'Int' to an inout parameter requires explicit '&'}}
let _: Color = .frob(1, &d) // expected-error {{missing argument label 'b:' in call}}
let _: Color = .frob(1, b: &d) // expected-error {{cannot convert value of type 'Double' to expected argument type 'Int'}}
var someColor : Color = .red // expected-error {{enum type 'Color' has no case 'red'; did you mean 'Red'}}
someColor = .red  // expected-error {{enum type 'Color' has no case 'red'; did you mean 'Red'}}

func testTypeSugar(_ a : Int) {
  typealias Stride = Int

  let x = Stride(a)
  x+"foo"            // expected-error {{binary operator '+' cannot be applied to operands of type 'Stride' (aka 'Int') and 'String'}}
// expected-note @-1 {{overloads for '+' exist with these partially matching parameter lists: (Int, Int), (String, String), (Int, UnsafeMutablePointer<Pointee>), (Int, UnsafePointer<Pointee>)}}
}

// <rdar://problem/21974772> SegFault in FailureDiagnosis::visitInOutExpr
func r21974772(_ y : Int) {
  let x = &(1.0 + y)  // expected-error {{binary operator '+' cannot be applied to operands of type 'Double' and 'Int'}}
   //expected-note @-1 {{overloads for '+' exist with these partially matching parameter lists: }}
}

// <rdar://problem/22020088> QoI: missing member diagnostic on optional gives worse error message than existential/bound generic/etc
protocol r22020088P {}

func r22020088Foo<T>(_ t: T) {}

func r22020088bar(_ p: r22020088P?) {
  r22020088Foo(p.fdafs)  // expected-error {{value of type 'r22020088P?' has no member 'fdafs'}}
}

// <rdar://problem/22288575> QoI: poor diagnostic involving closure, bad parameter label, and mismatch return type
func f(_ arguments: [String]) -> [ArraySlice<String>] {
  return arguments.split(maxSplits: 1, omittingEmptySubsequences: false, whereSeparator: { $0 == "--" })
}



struct AOpts : OptionSet {
  let rawValue : Int
}

class B {
  func function(_ x : Int8, a : AOpts) {}
  func f2(_ a : AOpts) {}
  static func f1(_ a : AOpts) {}
}


func test(_ a : B) {
  B.f1(nil)    // expected-error {{nil is not compatible with expected argument type 'AOpts'}}
  a.function(42, a: nil) //expected-error {{nil is not compatible with expected argument type 'AOpts'}}
  a.function(42, nil) //expected-error {{missing argument label 'a:' in call}}
  a.f2(nil)  // expected-error {{nil is not compatible with expected argument type 'AOpts'}}
}

// <rdar://problem/21684487> QoI: invalid operator use inside a closure reported as a problem with the closure
typealias MyClosure = ([Int]) -> Bool
func r21684487() {
  var closures = Array<MyClosure>()
  let testClosure = {(list: [Int]) -> Bool in return true}
  
  let closureIndex = closures.index{$0 === testClosure} // expected-error {{cannot check reference equality of functions; operands here have types '_' and '([Int]) -> Bool'}}
}

// <rdar://problem/18397777> QoI: special case comparisons with nil
func r18397777(_ d : r21447318?) {
  let c = r21447318()

  if c != nil { // expected-warning {{comparing non-optional value of type 'r21447318' to nil always returns true}}
  }
  
  if d {  // expected-error {{optional type 'r21447318?' cannot be used as a boolean; test for '!= nil' instead}} {{6-6=(}} {{7-7= != nil)}}
  }
  
  if !d { // expected-error {{optional type 'r21447318?' cannot be used as a boolean; test for '!= nil' instead}} {{7-7=(}} {{8-8= != nil)}}

  }

  if !Optional(c) { // expected-error {{optional type 'Optional<r21447318>' cannot be used as a boolean; test for '!= nil' instead}} {{7-7=(}} {{18-18= != nil)}}
  }
}


// <rdar://problem/22255907> QoI: bad diagnostic if spurious & in argument list
func r22255907_1<T>(_ a : T, b : Int) {}
func r22255907_2<T>(_ x : Int, a : T, b: Int) {}

func reachabilityForInternetConnection() {
  var variable: Int = 42
  r22255907_1(&variable, b: 2.1) // expected-error {{'&' used with non-inout argument of type 'Int'}} {{15-16=}}
  r22255907_2(1, a: &variable, b: 2.1)// expected-error {{'&' used with non-inout argument of type 'Int'}} {{21-22=}}
}

// <rdar://problem/21601687> QoI: Using "=" instead of "==" in if statement leads to incorrect error message
if i = 6 { } // expected-error {{use of '=' in a boolean context, did you mean '=='?}} {{6-7===}}

_ = (i = 6) ? 42 : 57 // expected-error {{use of '=' in a boolean context, did you mean '=='?}} {{8-9===}}


// <rdar://problem/22263468> QoI: Not producing specific argument conversion diagnostic for tuple init
func r22263468(_ a : String?) {
  typealias MyTuple = (Int, String)
  _ = MyTuple(42, a) // expected-error {{value of optional type 'String?' not unwrapped; did you mean to use '!' or '?'?}} {{20-20=!}}
}


// rdar://22470302 - Crash with parenthesized call result.
class r22470302Class {
  func f() {}
}

func r22470302(_ c: r22470302Class) {
  print((c.f)(c))  // expected-error {{argument passed to call that takes no arguments}}
}



// <rdar://problem/21928143> QoI: Pointfree reference to generic initializer in generic context does not compile
extension String {
  @available(*, unavailable, message: "calling this is unwise")
  func unavail<T : Sequence> // expected-note 2 {{'unavail' has been explicitly marked unavailable here}}
    (_ a : T) -> String where T.Iterator.Element == String {}
}
extension Array {
  func g() -> String {
    return "foo".unavail([""])  // expected-error {{'unavail' is unavailable: calling this is unwise}}
  }
  
  func h() -> String {
    return "foo".unavail([0])  // expected-error {{'unavail' is unavailable: calling this is unwise}}
  }
}

// <rdar://problem/22519983> QoI: Weird error when failing to infer archetype
func safeAssign<T: RawRepresentable>(_ lhs: inout T) -> Bool {}
// expected-note @-1 {{in call to function 'safeAssign'}}
let a = safeAssign // expected-error {{generic parameter 'T' could not be inferred}}

// <rdar://problem/21692808> QoI: Incorrect 'add ()' fixit with trailing closure
struct Radar21692808<Element> {
  init(count: Int, value: Element) {}
}
func radar21692808() -> Radar21692808<Int> {
  return Radar21692808<Int>(count: 1) { // expected-error {{cannot invoke initializer for type 'Radar21692808<Int>' with an argument list of type '(count: Int, () -> Int)'}}
    // expected-note @-1 {{expected an argument list of type '(count: Int, value: Element)'}}
    return 1
  }
}

// <rdar://problem/17557899> - This shouldn't suggest calling with ().
func someOtherFunction() {}
func someFunction() -> () {
  // Producing an error suggesting that this
  return someOtherFunction  // expected-error {{unexpected non-void return value in void function}}
}

// <rdar://problem/23560128> QoI: trying to mutate an optional dictionary result produces bogus diagnostic
func r23560128() {
  var a : (Int,Int)?
  a.0 = 42  // expected-error {{value of optional type '(Int, Int)?' not unwrapped; did you mean to use '!' or '?'?}} {{4-4=?}}
}

// <rdar://problem/21890157> QoI: wrong error message when accessing properties on optional structs without unwrapping
struct ExampleStruct21890157 {
  var property = "property"
}
var example21890157: ExampleStruct21890157?
example21890157.property = "confusing"  // expected-error {{value of optional type 'ExampleStruct21890157?' not unwrapped; did you mean to use '!' or '?'?}} {{16-16=?}}


struct UnaryOp {}

_ = -UnaryOp() // expected-error {{unary operator '-' cannot be applied to an operand of type 'UnaryOp'}}
// expected-note @-1 {{overloads for '-' exist with these partially matching parameter lists: (Float), (Double)}}


// <rdar://problem/23433271> Swift compiler segfault in failure diagnosis
func f23433271(_ x : UnsafePointer<Int>) {}
func segfault23433271(_ a : UnsafeMutableRawPointer) {
  f23433271(a[0])  // expected-error {{type 'UnsafeMutableRawPointer' has no subscript members}}
}



// <rdar://problem/23272739> Poor diagnostic due to contextual constraint
func r23272739(_ contentType: String) {
  let actualAcceptableContentTypes: Set<String> = []
  return actualAcceptableContentTypes.contains(contentType)  // expected-error {{unexpected non-void return value in void function}}
}

// <rdar://problem/23641896> QoI: Strings in Swift cannot be indexed directly with integer offsets
func r23641896() {
  var g = "Hello World"
  g.replaceSubrange(0...2, with: "ce")  // expected-error {{cannot convert value of type 'CountableClosedRange<Int>' to expected argument type 'Range<String.Index>'}}

  _ = g[12]  // expected-error {{'subscript' is unavailable: cannot subscript String with an Int, see the documentation comment for discussion}}

}


// <rdar://problem/23718859> QoI: Incorrectly flattening ((Int,Int)) argument list to (Int,Int) when printing note
func test17875634() {
  var match: [(Int, Int)] = []
  var row = 1
  var col = 2
  
  match.append(row, col)  // expected-error {{instance method 'append' expects a single parameter of type '(Int, Int)'}} {{16-16=(}} {{24-24=)}}
}

// <https://github.com/apple/swift/pull/1205> Improved diagnostics for enums with associated values
enum AssocTest {
  case one(Int)
}

if AssocTest.one(1) == AssocTest.one(1) {} // expected-error{{binary operator '==' cannot be applied to two 'AssocTest' operands}}
// expected-note @-1 {{binary operator '==' cannot be synthesized for enums with associated values}}


// <rdar://problem/24251022> Swift 2: Bad Diagnostic Message When Adding Different Integer Types
func r24251022() {
  var a = 1
  var b: UInt32 = 2
  _ = a + b // expected-warning {{deprecated}}
  a += a + // expected-error {{binary operator '+=' cannot be applied to operands of type 'Int' and 'UInt32'}} expected-note {{overloads for '+=' exist}}
    b
}

func overloadSetResultType(_ a : Int, b : Int) -> Int {
  // https://twitter.com/_jlfischer/status/712337382175952896
  // TODO: <rdar://problem/27391581> QoI: Nonsensical "binary operator '&&' cannot be applied to two 'Bool' operands"
  return a == b && 1 == 2  // expected-error {{cannot convert return expression of type 'Bool' to return type 'Int'}}
}

postfix operator +++
postfix func +++ <T>(_: inout T) -> T { fatalError() }

// <rdar://problem/21523291> compiler error message for mutating immutable field is incorrect
func r21523291(_ bytes : UnsafeMutablePointer<UInt8>) {
  let i = 42   // expected-note {{change 'let' to 'var' to make it mutable}}
  _ = bytes[i+++]  // expected-error {{cannot pass immutable value as inout argument: 'i' is a 'let' constant}}
}


// SR-1594: Wrong error description when using === on non-class types
class SR1594 {
  func sr1594(bytes : UnsafeMutablePointer<Int>, _ i : Int?) {
    _ = (i === nil) // expected-error {{value of type 'Int?' cannot be compared by reference; did you mean to compare by value?}} {{12-15===}}
    _ = (bytes === nil) // expected-error {{type 'UnsafeMutablePointer<Int>' is not optional, value can never be nil}}
    _ = (self === nil) // expected-warning {{comparing non-optional value of type 'AnyObject' to nil always returns false}}
    _ = (i !== nil) // expected-error {{value of type 'Int?' cannot be compared by reference; did you mean to compare by value?}} {{12-15=!=}}
    _ = (bytes !== nil) // expected-error {{type 'UnsafeMutablePointer<Int>' is not optional, value can never be nil}}
    _ = (self !== nil) // expected-warning {{comparing non-optional value of type 'AnyObject' to nil always returns true}}
  }
}

func nilComparison(i: Int, o: AnyObject) {
  _ = i == nil // expected-warning {{comparing non-optional value of type 'Int' to nil always returns false}}
  _ = nil == i // expected-warning {{comparing non-optional value of type 'Int' to nil always returns false}}
  _ = i != nil // expected-warning {{comparing non-optional value of type 'Int' to nil always returns true}}
  _ = nil != i // expected-warning {{comparing non-optional value of type 'Int' to nil always returns true}}
  
  // FIXME(integers): uncomment these tests once the < is no longer ambiguous
  // _ = i < nil  // _xpected-error {{type 'Int' is not optional, value can never be nil}}
  // _ = nil < i  // _xpected-error {{type 'Int' is not optional, value can never be nil}}
  // _ = i <= nil // _xpected-error {{type 'Int' is not optional, value can never be nil}}
  // _ = nil <= i // _xpected-error {{type 'Int' is not optional, value can never be nil}}
  // _ = i > nil  // _xpected-error {{type 'Int' is not optional, value can never be nil}}
  // _ = nil > i  // _xpected-error {{type 'Int' is not optional, value can never be nil}}
  // _ = i >= nil // _xpected-error {{type 'Int' is not optional, value can never be nil}}
  // _ = nil >= i // _xpected-error {{type 'Int' is not optional, value can never be nil}}

  _ = o === nil // expected-warning {{comparing non-optional value of type 'AnyObject' to nil always returns false}}
  _ = o !== nil // expected-warning {{comparing non-optional value of type 'AnyObject' to nil always returns true}}
}

func secondArgumentNotLabeled(a: Int, _ b: Int) { }
secondArgumentNotLabeled(10, 20)
// expected-error@-1 {{missing argument label 'a' in call}}

// <rdar://problem/23709100> QoI: incorrect ambiguity error due to implicit conversion
func testImplConversion(a : Float?) -> Bool {}
func testImplConversion(a : Int?) -> Bool {
  let someInt = 42
  let a : Int = testImplConversion(someInt) // expected-error {{argument labels '(_:)' do not match any available overloads}}
  // expected-note @-1 {{overloads for 'testImplConversion' exist with these partially matching parameter lists: (a: Float?), (a: Int?)}}
}

// <rdar://problem/23752537> QoI: Bogus error message: Binary operator '&&' cannot be applied to two 'Bool' operands
class Foo23752537 {
  var title: String?
  var message: String?
}

extension Foo23752537 {
  func isEquivalent(other: Foo23752537) {
    // TODO: <rdar://problem/27391581> QoI: Nonsensical "binary operator '&&' cannot be applied to two 'Bool' operands"
    // expected-error @+1 {{unexpected non-void return value in void function}}
    return (self.title != other.title && self.message != other.message)
  }
}

// <rdar://problem/27391581> QoI: Nonsensical "binary operator '&&' cannot be applied to two 'Bool' operands"
func rdar27391581(_ a : Int, b : Int) -> Int {
  return a == b && b != 0
  // expected-error @-1 {{cannot convert return expression of type 'Bool' to return type 'Int'}}
}

// <rdar://problem/22276040> QoI: not great error message with "withUnsafePointer" sametype constraints
func read2(_ p: UnsafeMutableRawPointer, maxLength: Int) {}
func read<T : BinaryInteger>() -> T? {
  var buffer : T 
  let n = withUnsafePointer(to: &buffer) { (p) in
    read2(UnsafePointer(p), maxLength: MemoryLayout<T>.size) // expected-error {{cannot convert value of type 'UnsafePointer<_>' to expected argument type 'UnsafeMutableRawPointer'}}
  }
}

func f23213302() {
  var s = Set<Int>()
  s.subtract(1) // expected-error {{cannot convert value of type 'Int' to expected argument type 'Set<Int>'}}
}

// <rdar://problem/24202058> QoI: Return of call to overloaded function in void-return context
func rdar24202058(a : Int) {
  return a <= 480 // expected-error {{unexpected non-void return value in void function}}
}

// SR-1752: Warning about unused result with ternary operator

struct SR1752 {
  func foo() {}
}

let sr1752: SR1752?

true ? nil : sr1752?.foo() // don't generate a warning about unused result since foo returns Void

// <rdar://problem/27891805> QoI: FailureDiagnosis doesn't look through 'try'
struct rdar27891805 {
  init(contentsOf: String, encoding: String) throws {}
  init(contentsOf: String, usedEncoding: inout String) throws {}
  init<T>(_ t: T) {}
}

try rdar27891805(contentsOfURL: nil, usedEncoding: nil)
// expected-error@-1 {{argument labels '(contentsOfURL:, usedEncoding:)' do not match any available overloads}}
// expected-note@-2 {{overloads for 'rdar27891805' exist with these partially matching parameter lists: (contentsOf: String, encoding: String), (contentsOf: String, usedEncoding: inout String)}}

// Make sure RawRepresentable fix-its don't crash in the presence of type variables
class NSCache<K, V> {
  func object(forKey: K) -> V? {}
}

class CacheValue {
  func value(x: Int) -> Int {} // expected-note {{found this candidate}}
  func value(y: String) -> String {} // expected-note {{found this candidate}}
}

func valueForKey<K>(_ key: K) -> CacheValue? {
  let cache = NSCache<K, CacheValue>()
  return cache.object(forKey: key)?.value // expected-error {{ambiguous reference to member 'value(x:)'}}
}

// SR-2242: poor diagnostic when argument label is omitted

func r27212391(x: Int, _ y: Int) {
  let _: Int = x + y
}

func r27212391(a: Int, x: Int, _ y: Int) {
  let _: Int = a + x + y
}

r27212391(3, 5)             // expected-error {{missing argument label 'x' in call}}
r27212391(3, y: 5)          // expected-error {{missing argument label 'x' in call}}
r27212391(3, x: 5)          // expected-error {{argument 'x' must precede unnamed argument #1}} {{11-11=x: 5, }} {{12-18=}}
r27212391(y: 3, x: 5)       // expected-error {{argument 'x' must precede argument 'y'}} {{11-11=x: 5, }} {{15-21=}}
r27212391(y: 3, 5)          // expected-error {{incorrect argument label in call (have 'y:_:', expected 'x:_:')}}
r27212391(x: 3, x: 5)       // expected-error {{extraneous argument label 'x:' in call}}
r27212391(a: 1, 3, y: 5)    // expected-error {{missing argument label 'x' in call}}
r27212391(1, x: 3, y: 5)    // expected-error {{missing argument label 'a' in call}}
r27212391(a: 1, y: 3, x: 5) // expected-error {{argument 'x' must precede argument 'y'}} {{17-17=x: 5, }} {{21-27=}}
r27212391(a: 1, 3, x: 5)    // expected-error {{argument 'x' must precede unnamed argument #2}} {{17-17=x: 5, }} {{18-24=}}

// SR-1255
func foo1255_1() {
  return true || false // expected-error {{unexpected non-void return value in void function}}
}
func foo1255_2() -> Int {
  return true || false // expected-error {{cannot convert return expression of type 'Bool' to return type 'Int'}}
}

// SR-2505: "Call arguments did not match up" assertion

// Here we're simulating the busted Swift 3 behavior -- see
// test/Constraints/diagnostics_swift4.swift for the correct
// behavior.

func sr_2505(_ a: Any) {} // expected-note {{}}
sr_2505()          // expected-error {{missing argument for parameter #1 in call}}
sr_2505(a: 1)      // FIXME: emit a warning saying this becomes an error in Swift 4
sr_2505(1, 2)      // expected-error {{extra argument in call}}
sr_2505(a: 1, 2)   // expected-error {{extra argument in call}}

struct C_2505 {
  init(_ arg: Any) {
  }
}

protocol P_2505 {
}

extension C_2505 {
  init<T>(from: [T]) where T: P_2505 {
  }
}

class C2_2505: P_2505 {
}

// FIXME: emit a warning saying this becomes an error in Swift 4
let c_2505 = C_2505(arg: [C2_2505()])

// Diagnostic message for initialization with binary operations as right side
let foo1255_3: String = 1 + 2 + 3 // expected-error {{cannot convert value of type 'Int' to specified type 'String'}}
let foo1255_4: Dictionary<String, String> = ["hello": 1 + 2] // expected-error {{cannot convert value of type 'Int' to expected dictionary value type 'String'}}
let foo1255_5: Dictionary<String, String> = [(1 + 2): "world"] // expected-error {{cannot convert value of type 'Int' to expected dictionary key type 'String'}}
let foo1255_6: [String] = [1 + 2 + 3] // expected-error {{cannot convert value of type 'Int' to expected element type 'String'}}

// SR-2208
struct Foo2208 {
  func bar(value: UInt) {}
}

func test2208() {
  let foo = Foo2208()
  let a: Int = 1
  let b: Int = 2
  let result = a / b
  foo.bar(value: a / b)  // expected-error {{cannot convert value of type 'Int' to expected argument type 'UInt'}}
  foo.bar(value: result) // expected-error {{cannot convert value of type 'Int' to expected argument type 'UInt'}}
  foo.bar(value: UInt(result)) // Ok
}

// SR-2164: Erroneous diagnostic when unable to infer generic type

struct SR_2164<A, B> { // expected-note 3 {{'B' declared as parameter to type 'SR_2164'}} expected-note 2 {{'A' declared as parameter to type 'SR_2164'}} expected-note * {{generic type 'SR_2164' declared here}}
  init(a: A) {}
  init(b: B) {}
  init(c: Int) {}
  init(_ d: A) {}
  init(e: A?) {}
}

struct SR_2164_Array<A, B> { // expected-note {{'B' declared as parameter to type 'SR_2164_Array'}} expected-note * {{generic type 'SR_2164_Array' declared here}}
  init(_ a: [A]) {}
}

struct SR_2164_Dict<A: Hashable, B> { // expected-note {{'B' declared as parameter to type 'SR_2164_Dict'}} expected-note * {{generic type 'SR_2164_Dict' declared here}}
  init(a: [A: Double]) {}
}

SR_2164(a: 0) // expected-error {{generic parameter 'B' could not be inferred}} expected-note {{explicitly specify the generic arguments to fix this issue}}
SR_2164(b: 1) // expected-error {{generic parameter 'A' could not be inferred}} expected-note {{explicitly specify the generic arguments to fix this issue}}
SR_2164(c: 2) // expected-error {{generic parameter 'A' could not be inferred}} expected-note {{explicitly specify the generic arguments to fix this issue}}
SR_2164(3) // expected-error {{generic parameter 'B' could not be inferred}} expected-note {{explicitly specify the generic arguments to fix this issue}}
SR_2164_Array([4]) // expected-error {{generic parameter 'B' could not be inferred}} expected-note {{explicitly specify the generic arguments to fix this issue}}
SR_2164(e: 5) // expected-error {{generic parameter 'B' could not be inferred}} expected-note {{explicitly specify the generic arguments to fix this issue}}
SR_2164_Dict(a: ["pi": 3.14]) // expected-error {{generic parameter 'B' could not be inferred}} expected-note {{explicitly specify the generic arguments to fix this issue}}
SR_2164<Int>(a: 0) // expected-error {{generic type 'SR_2164' specialized with too few type parameters (got 1, but expected 2)}}
SR_2164<Int>(b: 1) // expected-error {{generic type 'SR_2164' specialized with too few type parameters (got 1, but expected 2)}}
let _ = SR_2164<Int, Bool>(a: 0)    // Ok
let _ = SR_2164<Int, Bool>(b: true) // Ok
SR_2164<Int, Bool, Float>(a: 0) // expected-error {{generic type 'SR_2164' specialized with too many type parameters (got 3, but expected 2)}}
SR_2164<Int, Bool, Float>(b: 0) // expected-error {{generic type 'SR_2164' specialized with too many type parameters (got 3, but expected 2)}}

// <rdar://problem/29850459> Swift compiler misreports type error in ternary expression

let r29850459_flag = true
let r29850459_a: Int = 0
let r29850459_b: Int = 1
func r29850459() -> Bool { return false }
let _ = (r29850459_flag ? r29850459_a : r29850459_b) + 42.0 // expected-error {{binary operator '+' cannot be applied to operands of type 'Int' and 'Double'}}
// expected-note@-1 {{overloads for '+' exist with these partially matching parameter lists: (Double, Double), (Int, Int), (Int, UnsafeMutablePointer<Pointee>), (Int, UnsafePointer<Pointee>)}}
let _ = ({ true }() ? r29850459_a : r29850459_b) + 42.0 // expected-error {{binary operator '+' cannot be applied to operands of type 'Int' and 'Double'}}
// expected-note@-1 {{overloads for '+' exist with these partially matching parameter lists: (Double, Double), (Int, Int), (Int, UnsafeMutablePointer<Pointee>), (Int, UnsafePointer<Pointee>)}}
let _ = (r29850459() ? r29850459_a : r29850459_b) + 42.0 // expected-error {{binary operator '+' cannot be applied to operands of type 'Int' and 'Double'}}
// expected-note@-1 {{overloads for '+' exist with these partially matching parameter lists: (Double, Double), (Int, Int), (Int, UnsafeMutablePointer<Pointee>), (Int, UnsafePointer<Pointee>)}}
let _ = ((r29850459_flag || r29850459()) ? r29850459_a : r29850459_b) + 42.0 // expected-error {{binary operator '+' cannot be applied to operands of type 'Int' and 'Double'}}
// expected-note@-1 {{overloads for '+' exist with these partially matching parameter lists: (Double, Double), (Int, Int), (Int, UnsafeMutablePointer<Pointee>), (Int, UnsafePointer<Pointee>)}}

// Ambiguous overload inside a trailing closure

func ambiguousCall() -> Int {} // expected-note {{found this candidate}}
func ambiguousCall() -> Float {} // expected-note {{found this candidate}}

func takesClosure(fn: () -> ()) {}

takesClosure() { ambiguousCall() } // expected-error {{ambiguous use of 'ambiguousCall()'}}

// SR-4692: Useless diagnostics calling non-static method

class SR_4692_a {
  private static func foo(x: Int, y: Bool) {
    self.bar(x: x)
    // expected-error@-1 {{instance member 'bar' cannot be used on type 'SR_4692_a'}}
  }

  private func bar(x: Int) {
  }
}

class SR_4692_b {
  static func a() {
    self.f(x: 3, y: true)
    // expected-error@-1 {{instance member 'f' cannot be used on type 'SR_4692_b'}}
  }

  private func f(a: Int, b: Bool, c: String) {
    self.f(x: a, y: b)
  }

  private func f(x: Int, y: Bool) {
  }
}

// rdar://problem/32101765 - Keypath diagnostics are not actionable/helpful

struct R32101765 { let prop32101765 = 0 }
let _: KeyPath<R32101765, Float> = \.prop32101765
// expected-error@-1 {{key path value type 'Int' cannot be converted to contextual type 'Float'}}
let _: KeyPath<R32101765, Float> = \R32101765.prop32101765
// expected-error@-1 {{key path value type 'Int' cannot be converted to contextual type 'Float'}}
let _: KeyPath<R32101765, Float> = \.prop32101765.unknown
// expected-error@-1 {{type 'Int' has no member 'unknown'}}
let _: KeyPath<R32101765, Float> = \R32101765.prop32101765.unknown
// expected-error@-1 {{type 'Int' has no member 'unknown'}}

<<<<<<< HEAD
=======
// rdar://problem/32390726 - Bad Diagnostic: Don't suggest `var` to `let` when binding inside for-statement
for var i in 0..<10 { // expected-warning {{variable 'i' was never mutated; consider changing to 'let' constant}} {{5-9=}}
  _ = i + 1
}

>>>>>>> aad14e3c
// rdar://problem/32726044 - shrink reduced domains too far

public protocol P_32726044 {}

extension Int: P_32726044 {}
extension Float: P_32726044 {}

public func *(lhs: P_32726044, rhs: P_32726044) -> Double {
  fatalError()
}

func rdar32726044() -> Float {
  var f: Float = 0
  f = Float(1) * 100 // Ok
  let _: Float = Float(42) + 0 // Ok
  return f
}

// SR-5045 - Attempting to return result of reduce(_:_:) in a method with no return produces ambiguous error
func sr5045() {
  let doubles: [Double] = [1, 2, 3]
  return doubles.reduce(0, +)
  // expected-error@-1 {{unexpected non-void return value in void function}}
}

// rdar://problem/32934129 - QoI: misleading diagnostic
class L_32934129<T : Comparable> {
  init(_ value: T) { self.value = value }
  init(_ value: T, _ next: L_32934129<T>?) {
    self.value = value
    self.next = next
  }

  var value: T
  var next: L_32934129<T>? = nil

  func length() -> Int {
    func inner(_ list: L_32934129<T>?, _ count: Int) {
    guard let list = list else { return count } // expected-error {{unexpected non-void return value in void function}}
      return inner(list.next, count + 1)
    }

    return inner(self, 0) // expected-error {{cannot convert return expression of type '()' to return type 'Int'}}
  }
}

// rdar://problem/31671195 - QoI: erroneous diagnostic - cannot call value of non-function type

class C_31671195 {
  var name: Int { fatalError() }
  func name(_: Int) { fatalError() }
}
C_31671195().name(UInt(0))
// expected-error@-1 {{cannot convert value of type 'UInt' to expected argument type 'Int'}}


// rdar://problem/28456467 - QoI: erroneous diagnostic - cannot call value of non-function type

class AST_28456467 {
  var hasStateDef: Bool { return false }
}

protocol Expr_28456467 {}

class ListExpr_28456467 : AST_28456467, Expr_28456467 {
  let elems: [Expr_28456467]

  init(_ elems:[Expr_28456467] ) {
    self.elems = elems
  }

  override var hasStateDef: Bool {
    return elems.first(where: { $0.hasStateDef }) != nil
    // expected-error@-1 {{value of type 'Expr_28456467' has no member 'hasStateDef'}}
  }
}

// rdar://problem/31849281 - Let's play "bump the argument"

struct rdar31849281 { var foo, a, b, c: Int }
_ = rdar31849281(a: 101, b: 102, c: 103, foo: 104) // expected-error {{argument 'foo' must precede argument 'a'}} {{18-18=foo: 104, }} {{40-50=}}

_ = rdar31849281(a: 101, c: 103, b: 102, foo: 104) // expected-error {{argument 'foo' must precede argument 'a'}} {{18-18=foo: 104, }} {{40-50=}}
_ = rdar31849281(foo: 104, a: 101, c: 103, b: 102) // expected-error {{argument 'b' must precede argument 'c'}} {{36-36=b: 102, }} {{42-50=}}

_ = rdar31849281(b: 102, c: 103, a: 101, foo: 104) // expected-error {{argument 'foo' must precede argument 'b'}} {{18-18=foo: 104, }} {{40-50=}}
_ = rdar31849281(foo: 104, b: 102, c: 103, a: 101) // expected-error {{argument 'a' must precede argument 'b'}} {{28-28=a: 101, }} {{42-50=}}

func var_31849281(_ a: Int, _ b: Int..., c: Int) {}
var_31849281(1, c: 10, 3, 4, 5, 6, 7, 8, 9) // expected-error {{unnamed argument #3 must precede argument 'c'}} {{17-17=3, 4, 5, 6, 7, 8, 9, }} {{22-43=}}

func fun_31849281(a: (Bool) -> Bool, b: (Int) -> (String), c: [Int?]) {}
fun_31849281(c: [nil, 42], a: { !$0 }, b: { (num: Int) -> String in return "\(num)" })
// expected-error @-1 {{argument 'a' must precede argument 'c'}} {{14-14=a: { !$0 }, }} {{26-38=}}
fun_31849281(a: { !$0 }, c: [nil, 42], b: { (num: Int) -> String in return String(describing: num) })
// expected-error @-1 {{argument 'b' must precede argument 'c'}} {{26-26=b: { (num: Int) -> String in return String(describing: num) }, }} {{38-101=}}
fun_31849281(a: { !$0 }, c: [nil, 42], b: { "\($0)" })
// expected-error @-1 {{argument 'b' must precede argument 'c'}} {{26-26=b: { "\\($0)" }, }} {{38-54=}}

func f_31849281(x: Int, y: Int, z: Int) {}
f_31849281(42, y: 10, x: 20) // expected-error {{argument 'x' must precede unnamed argument #1}} {{12-12=x: 20, }} {{21-28=}}

<<<<<<< HEAD
=======
func sr5081() {
  var a = ["1", "2", "3", "4", "5"]
  var b = [String]()
  b = a[2...4] // expected-error {{cannot assign value of type 'ArraySlice<String>' to type '[String]'}}
}

func rdar17170728() {
  var i: Int? = 1
  var j: Int?
  var k: Int? = 2

  let _ = [i, j, k].reduce(0 as Int?) {
    $0 && $1 ? $0! + $1! : ($0 ? $0! : ($1 ? $1! : nil))
    // expected-error@-1 {{type of expression is ambiguous without more context}}
  }
}

>>>>>>> aad14e3c
// https://bugs.swift.org/browse/SR-5934 - failure to emit diagnostic for bad
// generic constraints
func elephant<T, U>(_: T) where T : Collection, T.Element == U, T.Element : Hashable {}
// expected-note@-1 {{in call to function 'elephant'}}

func platypus<T>(a: [T]) {
    _ = elephant(a) // expected-error {{generic parameter 'U' could not be inferred}}
<<<<<<< HEAD
=======
}

// Another case of the above.
func badTypes() {
  let sequence:AnySequence<[Int]> = AnySequence() { AnyIterator() { [3] }}
  let array = [Int](sequence)
  // expected-error@-1 {{type of expression is ambiguous without more context}}
  // FIXME: terrible diagnostic
>>>>>>> aad14e3c
}<|MERGE_RESOLUTION|>--- conflicted
+++ resolved
@@ -977,14 +977,11 @@
 let _: KeyPath<R32101765, Float> = \R32101765.prop32101765.unknown
 // expected-error@-1 {{type 'Int' has no member 'unknown'}}
 
-<<<<<<< HEAD
-=======
 // rdar://problem/32390726 - Bad Diagnostic: Don't suggest `var` to `let` when binding inside for-statement
 for var i in 0..<10 { // expected-warning {{variable 'i' was never mutated; consider changing to 'let' constant}} {{5-9=}}
   _ = i + 1
 }
 
->>>>>>> aad14e3c
 // rdar://problem/32726044 - shrink reduced domains too far
 
 public protocol P_32726044 {}
@@ -1087,8 +1084,6 @@
 func f_31849281(x: Int, y: Int, z: Int) {}
 f_31849281(42, y: 10, x: 20) // expected-error {{argument 'x' must precede unnamed argument #1}} {{12-12=x: 20, }} {{21-28=}}
 
-<<<<<<< HEAD
-=======
 func sr5081() {
   var a = ["1", "2", "3", "4", "5"]
   var b = [String]()
@@ -1106,7 +1101,6 @@
   }
 }
 
->>>>>>> aad14e3c
 // https://bugs.swift.org/browse/SR-5934 - failure to emit diagnostic for bad
 // generic constraints
 func elephant<T, U>(_: T) where T : Collection, T.Element == U, T.Element : Hashable {}
@@ -1114,8 +1108,6 @@
 
 func platypus<T>(a: [T]) {
     _ = elephant(a) // expected-error {{generic parameter 'U' could not be inferred}}
-<<<<<<< HEAD
-=======
 }
 
 // Another case of the above.
@@ -1124,5 +1116,4 @@
   let array = [Int](sequence)
   // expected-error@-1 {{type of expression is ambiguous without more context}}
   // FIXME: terrible diagnostic
->>>>>>> aad14e3c
 }