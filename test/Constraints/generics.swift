--- conflicted
+++ resolved
@@ -479,8 +479,6 @@
         f(models: arr)
         g(models: arr)
     }
-<<<<<<< HEAD
-=======
 }
 
 // rdar://problem/24329052 - QoI: call argument archetypes not lining up leads to ambiguity errors
@@ -542,5 +540,4 @@
 
   foo(x) // Ok
   bar(y, "ultimate question", 42) // Ok
->>>>>>> aad14e3c
 }