// RUN: %target-typecheck-verify-swift -swift-version 4

////
// Members of structs
////

struct X {
  func f0(_ i: Int) -> X { }

  func f1(_ i: Int) { }

  mutating func f1(_ f: Float) { }

  func f2<T>(_ x: T) -> T { }
}

struct Y<T> {
  func f0(_: T) -> T {}
  func f1<U>(_ x: U, y: T) -> (T, U) {}
}

var i : Int
var x : X
var yf : Y<Float>

func g0(_: (inout X) -> (Float) -> ()) {}

_ = x.f0(i)
x.f0(i).f1(i)

g0(X.f1)

_ = x.f0(x.f2(1))
_ = x.f0(1).f2(i)
_ = yf.f0(1)
_ = yf.f1(i, y: 1)

// Members referenced from inside the struct
struct Z {
  var i : Int
  func getI() -> Int { return i }
  mutating func incI() {}

  func curried(_ x: Int) -> (Int) -> Int { return { y in x + y } }

  subscript (k : Int) -> Int {
    get {
      return i + k
    }
    mutating
    set {
      i -= k
    }
  }
}

struct GZ<T> {
  var i : T
  func getI() -> T { return i }

  func f1<U>(_ a: T, b: U) -> (T, U) { 
    return (a, b)
  }
  
  func f2() {
    var f : Float
    var t = f1(i, b: f)
    f = t.1

    var zi = Z.i; // expected-error{{instance member 'i' cannot be used on type 'Z'}}
    var zj = Z.asdfasdf  // expected-error {{type 'Z' has no member 'asdfasdf'}}
  }
}

var z = Z(i: 0)
var getI = z.getI
var incI = z.incI // expected-error{{partial application of 'mutating'}}
var zi = z.getI()
var zcurried1 = z.curried
var zcurried2 = z.curried(0)
var zcurriedFull = z.curried(0)(1)

////
// Members of modules
////

// Module
Swift.print(3, terminator: "")

////
// Unqualified references
////

////
// Members of literals
////

// FIXME: Crappy diagnostic
"foo".lower() // expected-error{{value of type 'String' has no member 'lower'}}
var tmp = "foo".debugDescription

////
// Members of enums
////

enum W {
  case Omega

  func foo(_ x: Int) {}
  func curried(_ x: Int) -> (Int) -> () {}
}

var w = W.Omega
var foo = w.foo
var fooFull : () = w.foo(0)
var wcurried1 = w.curried
var wcurried2 = w.curried(0)
var wcurriedFull : () = w.curried(0)(1)

// Member of enum type
func enumMetatypeMember(_ opt: Int?) {
  opt.none // expected-error{{enum element 'none' cannot be referenced as an instance member}}
}

////
// Nested types
////

// Reference a Type member. <rdar://problem/15034920>
class G<T> {
  class In {
    class func foo() {}
  }
}

func goo() {
  G<Int>.In.foo()
}

////
// Misc ambiguities
////

// <rdar://problem/15537772>
struct DefaultArgs {
  static func f(_ a: Int = 0) -> DefaultArgs {
    return DefaultArgs()
  }
  init() {
    self = .f()
  }
}

class InstanceOrClassMethod {
  func method() -> Bool { return true }
  class func method(_ other: InstanceOrClassMethod) -> Bool { return false }
}

func testPreferClassMethodToCurriedInstanceMethod(_ obj: InstanceOrClassMethod) {
  let result = InstanceOrClassMethod.method(obj)
  let _: Bool = result // no-warning
  let _: () -> Bool = InstanceOrClassMethod.method(obj)
}

protocol Numeric {
  static func +(x: Self, y: Self) -> Self
}

func acceptBinaryFunc<T>(_ x: T, _ fn: (T, T) -> T) { }

func testNumeric<T : Numeric>(_ x: T) {
  acceptBinaryFunc(x, +)
}

/* FIXME: We can't check this directly, but it can happen with
multiple modules.

class PropertyOrMethod {
  func member() -> Int { return 0 }
  let member = false

  class func methodOnClass(_ obj: PropertyOrMethod) -> Int { return 0 }
  let methodOnClass = false
}

func testPreferPropertyToMethod(_ obj: PropertyOrMethod) {
  let result = obj.member
  let resultChecked: Bool = result
  let called = obj.member()
  let calledChecked: Int = called
  let curried = obj.member as () -> Int

  let methodOnClass = PropertyOrMethod.methodOnClass
  let methodOnClassChecked: (PropertyOrMethod) -> Int = methodOnClass
}
*/

struct Foo { var foo: Int }

protocol ExtendedWithMutatingMethods { }
extension ExtendedWithMutatingMethods {
  mutating func mutatingMethod() {}
  var mutableProperty: Foo {
    get { }
    set { }
  }
  var nonmutatingProperty: Foo {
    get { }
    nonmutating set { }
  }
  var mutatingGetProperty: Foo {
    mutating get { }
    set { }
  }
}

class ClassExtendedWithMutatingMethods: ExtendedWithMutatingMethods {}
class SubclassExtendedWithMutatingMethods: ClassExtendedWithMutatingMethods {}

func testClassExtendedWithMutatingMethods(_ c: ClassExtendedWithMutatingMethods, // expected-note* {{}}
                                     sub: SubclassExtendedWithMutatingMethods) { // expected-note* {{}}
  c.mutatingMethod() // expected-error{{cannot use mutating member on immutable value: 'c' is a 'let' constant}}
  c.mutableProperty = Foo(foo: 0) // expected-error{{cannot assign to property}}
  c.mutableProperty.foo = 0 // expected-error{{cannot assign to property}}
  c.nonmutatingProperty = Foo(foo: 0)
  c.nonmutatingProperty.foo = 0
  c.mutatingGetProperty = Foo(foo: 0) // expected-error{{cannot use mutating}}
  c.mutatingGetProperty.foo = 0 // expected-error{{cannot use mutating}}
  _ = c.mutableProperty
  _ = c.mutableProperty.foo
  _ = c.nonmutatingProperty
  _ = c.nonmutatingProperty.foo
  // FIXME: diagnostic nondeterministically says "member" or "getter"
  _ = c.mutatingGetProperty // expected-error{{cannot use mutating}}
  _ = c.mutatingGetProperty.foo // expected-error{{cannot use mutating}}

  sub.mutatingMethod() // expected-error{{cannot use mutating member on immutable value: 'sub' is a 'let' constant}}
  sub.mutableProperty = Foo(foo: 0) // expected-error{{cannot assign to property}}
  sub.mutableProperty.foo = 0 // expected-error{{cannot assign to property}}
  sub.nonmutatingProperty = Foo(foo: 0)
  sub.nonmutatingProperty.foo = 0
  sub.mutatingGetProperty = Foo(foo: 0) // expected-error{{cannot use mutating}}
  sub.mutatingGetProperty.foo = 0 // expected-error{{cannot use mutating}}
  _ = sub.mutableProperty
  _ = sub.mutableProperty.foo
  _ = sub.nonmutatingProperty
  _ = sub.nonmutatingProperty.foo
  _ = sub.mutatingGetProperty // expected-error{{cannot use mutating}}
  _ = sub.mutatingGetProperty.foo // expected-error{{cannot use mutating}}

  var mutableC = c
  mutableC.mutatingMethod()
  mutableC.mutableProperty = Foo(foo: 0)
  mutableC.mutableProperty.foo = 0
  mutableC.nonmutatingProperty = Foo(foo: 0)
  mutableC.nonmutatingProperty.foo = 0
  mutableC.mutatingGetProperty = Foo(foo: 0)
  mutableC.mutatingGetProperty.foo = 0
  _ = mutableC.mutableProperty
  _ = mutableC.mutableProperty.foo
  _ = mutableC.nonmutatingProperty
  _ = mutableC.nonmutatingProperty.foo
  _ = mutableC.mutatingGetProperty
  _ = mutableC.mutatingGetProperty.foo

  var mutableSub = sub
  mutableSub.mutatingMethod()
  mutableSub.mutableProperty = Foo(foo: 0)
  mutableSub.mutableProperty.foo = 0
  mutableSub.nonmutatingProperty = Foo(foo: 0)
  mutableSub.nonmutatingProperty.foo = 0
  _ = mutableSub.mutableProperty
  _ = mutableSub.mutableProperty.foo
  _ = mutableSub.nonmutatingProperty
  _ = mutableSub.nonmutatingProperty.foo
  _ = mutableSub.mutatingGetProperty
  _ = mutableSub.mutatingGetProperty.foo
}

// <rdar://problem/18879585> QoI: error message for attempted access to instance properties in static methods are bad.
enum LedModules: Int {
  case WS2811_1x_5V
}

extension LedModules {
  static var watts: Double {
    return [0.30][self.rawValue] // expected-error {{instance member 'rawValue' cannot be used on type 'LedModules'}}
  }
}


// <rdar://problem/15117741> QoI: calling a static function on an instance produces a non-helpful diagnostic
class r15117741S {
  static func g() {}
}
func test15117741(_ s: r15117741S) {
  s.g() // expected-error {{static member 'g' cannot be used on instance of type 'r15117741S'}}
}


// <rdar://problem/22491394> References to unavailable decls sometimes diagnosed as ambiguous
struct UnavailMember {
  @available(*, unavailable)
  static var XYZ : X { get {} } // expected-note {{'XYZ' has been explicitly marked unavailable here}}
}

let _ : [UnavailMember] = [.XYZ] // expected-error {{'XYZ' is unavailable}}
let _ : [UnavailMember] = [.ABC] // expected-error {{type 'UnavailMember' has no member 'ABC'}}


// <rdar://problem/22490787> QoI: Poor error message iterating over property with non-sequence type that defines an Iterator type alias
struct S22490787 {
  typealias Iterator = AnyIterator<Int>
}

func f22490787() {
  var path: S22490787 = S22490787()
  
  for p in path {  // expected-error {{type 'S22490787' does not conform to protocol 'Sequence'}}
  }
}

// <rdar://problem/23942743> [QoI] Bad diagnostic when errors inside enum constructor
enum r23942743 {
  case Tomato(cloud: String)
}
let _ = .Tomato(cloud: .none)  // expected-error {{reference to member 'Tomato' cannot be resolved without a contextual type}}



// SR-650: REGRESSION: Assertion failed: (baseTy && "Couldn't find appropriate context"), function getMemberSubstitutions
enum SomeErrorType {
  case StandaloneError
  case UnderlyingError(String)

  static func someErrorFromString(_ str: String) -> SomeErrorType? {
    if str == "standalone" { return .StandaloneError }
    if str == "underlying" { return .UnderlyingError }  // expected-error {{member 'UnderlyingError' expects argument of type 'String'}}
    return nil
  }
}

// SR-2193: QoI: better diagnostic when a decl exists, but is not a type

enum SR_2193_Error: Error {
  case Boom
}

do {
  throw SR_2193_Error.Boom
} catch let e as SR_2193_Error.Boom { // expected-error {{enum element 'Boom' is not a member type of 'SR_2193_Error'}}
}

// rdar://problem/25341015
extension Sequence {
  func r25341015_1() -> Int {
    return max(1, 2) // expected-error {{use of 'max' refers to instance method 'max(by:)' rather than global function 'max' in module 'Swift'}} expected-note {{use 'Swift.' to reference the global function in module 'Swift'}}
  }
}

class C_25341015 {
  static func baz(_ x: Int, _ y: Int) {} // expected-note {{'baz' declared here}}
  func baz() {}
  func qux() {
    baz(1, 2) // expected-error {{use of 'baz' refers to instance method 'baz()' rather than static method 'baz' in class 'C_25341015'}} expected-note {{use 'C_25341015.' to reference the static method}}
  }
}

struct S_25341015 {
  static func foo(_ x: Int, y: Int) {} // expected-note {{'foo(_:y:)' declared here}}

  func foo(z: Int) {}
  func bar() {
    foo(1, y: 2) // expected-error {{use of 'foo' refers to instance method 'foo(z:)' rather than static method 'foo(_:y:)' in struct 'S_25341015'}} expected-note {{use 'S_25341015.' to reference the static method}}
  }
}

func r25341015() {
  func baz(_ x: Int, _ y: Int) {}
  class Bar {
    func baz() {}
    func qux() {
      baz(1, 2) // expected-error {{argument passed to call that takes no arguments}}
    }
  }
}

func r25341015_local(x: Int, y: Int) {}
func r25341015_inner() {
  func r25341015_local() {}
  r25341015_local(x: 1, y: 2) // expected-error {{argument passed to call that takes no arguments}}
}

// rdar://problem/32854314 - Emit shadowing diagnostics even if argument types do not much completely

func foo_32854314() -> Double {
  return 42
}

func bar_32854314() -> Int {
  return 0
}

extension Array where Element == Int {
  func foo() {
    let _ = min(foo_32854314(), bar_32854314()) // expected-note {{use 'Swift.' to reference the global function in module 'Swift'}} {{13-13=Swift.}}
    // expected-error@-1 {{use of 'min' nearly matches global function 'min' in module 'Swift' rather than instance method 'min()'}}
  }

  func foo(_ x: Int, _ y: Double) {
    let _ = min(x, y) // expected-note {{use 'Swift.' to reference the global function in module 'Swift'}} {{13-13=Swift.}}
    // expected-error@-1 {{use of 'min' nearly matches global function 'min' in module 'Swift' rather than instance method 'min()'}}
  }

  func bar() {
    let _ = min(1.0, 2) // expected-note {{use 'Swift.' to reference the global function in module 'Swift'}} {{13-13=Swift.}}
    // expected-error@-1 {{use of 'min' nearly matches global function 'min' in module 'Swift' rather than instance method 'min()'}}
  }
<<<<<<< HEAD
=======
}

// Crash in diagnoseImplicitSelfErrors()

struct Aardvark {
  var snout: Int

  mutating func burrow() {
    dig(&snout, .y) // expected-error {{type 'Int' has no member 'y'}}
  }

  func dig(_: inout Int, _: Int) {}
}

func rdar33914444() {
  struct A {
    enum R<E: Error> {
      case e(E)
      // expected-note@-1  {{did you mean 'e'}}
    }

    struct S {
      enum E: Error {
        case e1
      }

      let e: R<E>
    }
  }

  _ = A.S(e: .e1)
  // expected-error@-1 {{type 'A.R<A.S.E>' has no member 'e1'}}
}

// SR-5324: Better diagnostic when instance member of outer type is referenced from nested type

struct Outer {
  var outer: Int

  struct Inner {
    var inner: Int

    func sum() -> Int {
      return inner + outer
      // expected-error@-1 {{instance member 'outer' of type 'Outer' cannot be used on instance of nested type 'Outer.Inner'}}
    }
  }
>>>>>>> aad14e3c
}<|MERGE_RESOLUTION|>--- conflicted
+++ resolved
@@ -416,8 +416,6 @@
     let _ = min(1.0, 2) // expected-note {{use 'Swift.' to reference the global function in module 'Swift'}} {{13-13=Swift.}}
     // expected-error@-1 {{use of 'min' nearly matches global function 'min' in module 'Swift' rather than instance method 'min()'}}
   }
-<<<<<<< HEAD
-=======
 }
 
 // Crash in diagnoseImplicitSelfErrors()
@@ -465,5 +463,4 @@
       // expected-error@-1 {{instance member 'outer' of type 'Outer' cannot be used on instance of nested type 'Outer.Inner'}}
     }
   }
->>>>>>> aad14e3c
 }