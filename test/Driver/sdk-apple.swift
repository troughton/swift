// XFAIL: freebsd, linux

// Test SDK detection for immediate mode.
// RUN: %empty-directory(%t)
// RUN: %empty-directory(%t/usr/bin)

// RUN: cp %S/Inputs/xcrun-bad.sh %t/usr/bin/xcrun
// RUN: env PATH=%t/usr/bin %swift_driver_plain -deprecated-integrated-repl -### | %FileCheck -check-prefix=NOSDK %s
// RUN: env PATH=%t/usr/bin %swift_driver_plain -### %s | %FileCheck -check-prefix=NOSDK %s

// NOSDK-NOT: -sdk

// RUN: cp %S/Inputs/xcrun.sh %t/usr/bin/xcrun
// RUN: env PATH=%t/usr/bin %swift_driver_plain -deprecated-integrated-repl -### | %FileCheck -check-prefix=XCRUN-SDK %s
// RUN: env PATH=%t/usr/bin %swift_driver_plain -### %s | %FileCheck -check-prefix=XCRUN-SDK %s

// XCRUN-SDK: -sdk /path/to/sdk

// RUN: cp %S/Inputs/xcrun-empty.sh %t/usr/bin/xcrun
// RUN: env PATH=%t/usr/bin %swift_driver_plain -deprecated-integrated-repl -### | %FileCheck -check-prefix=ROOT-SDK %s
// RUN: env PATH=%t/usr/bin %swift_driver_plain -### %s | %FileCheck -check-prefix=ROOT-SDK %s

// ROOT-SDK: -sdk /{{ |$}}

<<<<<<< HEAD
// RUN: rm -rf %t && mkdir -p %t
// RUN: mkdir -p %t/MacOSX10.8.sdk && not %swift_driver -sdk %t/MacOSX10.8.sdk -### 2>&1 | %FileCheck -check-prefix=SDK-TOO-OLD %s
// RUN: mkdir -p %t/MacOSX10.9.sdk && not %swift_driver -sdk %t/MacOSX10.9.sdk -### 2>&1 | %FileCheck -check-prefix=SDK-TOO-OLD %s
// RUN: mkdir -p %t/MacOSX10.9.Internal.sdk && not %swift_driver -sdk %t/MacOSX10.9.Internal.sdk -### 2>&1 | %FileCheck -check-prefix=SDK-TOO-OLD %s
// RUN: mkdir -p %t/MacOSX10.10.sdk && not %swift_driver -sdk %t/MacOSX10.10.sdk -### 2>&1 | %FileCheck -check-prefix=SDK-TOO-OLD %s
// RUN: mkdir -p %t/MacOSX10.10.Internal.sdk && not %swift_driver -sdk %t/MacOSX10.10.Internal.sdk -### 2>&1 | %FileCheck -check-prefix=SDK-TOO-OLD %s
// RUN: mkdir -p %t/MacOSX10.11.sdk && not %swift_driver -sdk %t/MacOSX10.11.sdk -### 2>&1 | %FileCheck -check-prefix=SDK-TOO-OLD %s
// RUN: mkdir -p %t/MacOSX10.11.Internal.sdk && not %swift_driver -sdk %t/MacOSX10.11.Internal.sdk -### 2>&1 | %FileCheck -check-prefix=SDK-TOO-OLD %s
// RUN: mkdir -p %t/MacOSX10.12.sdk && not %swift_driver -sdk %t/MacOSX10.12.sdk -### 2>&1 | %FileCheck -check-prefix=SDK-TOO-OLD %s
// RUN: mkdir -p %t/MacOSX10.12.Internal.sdk && not %swift_driver -sdk %t/MacOSX10.12.Internal.sdk -### 2>&1 | %FileCheck -check-prefix=SDK-TOO-OLD %s
// RUN: mkdir -p %t/MacOSX10.13.sdk && %swift_driver -sdk %t/MacOSX10.13.sdk -### 2>&1 | %FileCheck -check-prefix=SDK-OKAY %s
// RUN: mkdir -p %t/MacOSX10.13.Internal.sdk && %swift_driver -sdk %t/MacOSX10.13.Internal.sdk -### 2>&1 | %FileCheck -check-prefix=SDK-OKAY %s
// RUN: mkdir -p %t/OSX50.sdk && %swift_driver -sdk %t/OSX50.sdk -### 2>&1 | %FileCheck -check-prefix=SDK-OKAY %s
=======
// RUN: %empty-directory(%t)
// RUN: %empty-directory(%t/MacOSX10.8.sdk) && not %swift_driver -sdk %t/MacOSX10.8.sdk -### 2>&1 | %FileCheck -check-prefix=SDK-TOO-OLD %s
// RUN: %empty-directory(%t/MacOSX10.9.sdk) && not %swift_driver -sdk %t/MacOSX10.9.sdk -### 2>&1 | %FileCheck -check-prefix=SDK-TOO-OLD %s
// RUN: %empty-directory(%t/MacOSX10.9.Internal.sdk) && not %swift_driver -sdk %t/MacOSX10.9.Internal.sdk -### 2>&1 | %FileCheck -check-prefix=SDK-TOO-OLD %s
// RUN: %empty-directory(%t/MacOSX10.10.sdk) && not %swift_driver -sdk %t/MacOSX10.10.sdk -### 2>&1 | %FileCheck -check-prefix=SDK-TOO-OLD %s
// RUN: %empty-directory(%t/MacOSX10.10.Internal.sdk) && not %swift_driver -sdk %t/MacOSX10.10.Internal.sdk -### 2>&1 | %FileCheck -check-prefix=SDK-TOO-OLD %s
// RUN: %empty-directory(%t/MacOSX10.11.sdk) && not %swift_driver -sdk %t/MacOSX10.11.sdk -### 2>&1 | %FileCheck -check-prefix=SDK-TOO-OLD %s
// RUN: %empty-directory(%t/MacOSX10.11.Internal.sdk) && not %swift_driver -sdk %t/MacOSX10.11.Internal.sdk -### 2>&1 | %FileCheck -check-prefix=SDK-TOO-OLD %s
// RUN: %empty-directory(%t/MacOSX10.12.sdk) && not %swift_driver -sdk %t/MacOSX10.12.sdk -### 2>&1 | %FileCheck -check-prefix=SDK-TOO-OLD %s
// RUN: %empty-directory(%t/MacOSX10.12.Internal.sdk) && not %swift_driver -sdk %t/MacOSX10.12.Internal.sdk -### 2>&1 | %FileCheck -check-prefix=SDK-TOO-OLD %s
// RUN: %empty-directory(%t/MacOSX10.13.sdk) && %swift_driver -sdk %t/MacOSX10.13.sdk -### 2>&1 | %FileCheck -check-prefix=SDK-OKAY %s
// RUN: %empty-directory(%t/MacOSX10.13.Internal.sdk) && %swift_driver -sdk %t/MacOSX10.13.Internal.sdk -### 2>&1 | %FileCheck -check-prefix=SDK-OKAY %s
// RUN: %empty-directory(%t/OSX50.sdk) && %swift_driver -sdk %t/OSX50.sdk -### 2>&1 | %FileCheck -check-prefix=SDK-OKAY %s
>>>>>>> aad14e3c

// RUN: not %swift_driver -sdk %t/MacOSX10.9.sdk/ -### 2>&1 | %FileCheck -check-prefix=SDK-TOO-OLD %s
// RUN: not %swift_driver -sdk %t/MacOSX10.9.Internal.sdk/ -### 2>&1 | %FileCheck -check-prefix=SDK-TOO-OLD %s
// RUN: not %swift_driver -sdk %t/MacOSX10.10.sdk/ -### 2>&1 | %FileCheck -check-prefix=SDK-TOO-OLD %s
// RUN: not %swift_driver -sdk %t/MacOSX10.10.Internal.sdk/ -### 2>&1 | %FileCheck -check-prefix=SDK-TOO-OLD %s
// RUN: not %swift_driver -sdk %t/MacOSX10.11.sdk/ -### 2>&1 | %FileCheck -check-prefix=SDK-TOO-OLD %s
// RUN: not %swift_driver -sdk %t/MacOSX10.11.Internal.sdk/ -### 2>&1 | %FileCheck -check-prefix=SDK-TOO-OLD %s
// RUN: not %swift_driver -sdk %t/MacOSX10.12.sdk/ -### 2>&1 | %FileCheck -check-prefix=SDK-TOO-OLD %s
// RUN: not %swift_driver -sdk %t/MacOSX10.12.Internal.sdk/ -### 2>&1 | %FileCheck -check-prefix=SDK-TOO-OLD %s
// RUN: %swift_driver -sdk %t/MacOSX10.13.sdk/ -### 2>&1 | %FileCheck -check-prefix=SDK-OKAY %s
// RUN: %swift_driver -sdk %t/MacOSX10.13.Internal.sdk/ -### 2>&1 | %FileCheck -check-prefix=SDK-OKAY %s

<<<<<<< HEAD
// RUN: mkdir -p %t/iPhoneOS7.0.sdk && not %swift_driver -sdk %t/iPhoneOS7.0.sdk -target x86_64-apple-ios7 -### 2>&1 | %FileCheck -check-prefix=SDK-TOO-OLD %s
// RUN: mkdir -p %t/iPhoneOS7.0.Internal.sdk && not %swift_driver -sdk %t/iPhoneOS7.0.Internal.sdk -target x86_64-apple-ios7 -### 2>&1 | %FileCheck -check-prefix=SDK-TOO-OLD %s
// RUN: mkdir -p %t/iPhoneOS8.0.sdk && not %swift_driver -sdk %t/iPhoneOS8.0.sdk -target x86_64-apple-ios7 -### 2>&1 | %FileCheck -check-prefix=SDK-TOO-OLD %s
// RUN: mkdir -p %t/iPhoneOS8.0.Internal.sdk && not %swift_driver -sdk %t/iPhoneOS8.0.Internal.sdk -target x86_64-apple-ios7 -### 2>&1 | %FileCheck -check-prefix=SDK-TOO-OLD %s
// RUN: mkdir -p %t/iPhoneOS9.0.sdk && not %swift_driver -sdk %t/iPhoneOS9.0.sdk -target x86_64-apple-ios7 -### 2>&1 | %FileCheck -check-prefix=SDK-TOO-OLD %s
// RUN: mkdir -p %t/iPhoneOS10.0.sdk && not %swift_driver -sdk %t/iPhoneOS10.0.sdk -target x86_64-apple-ios7 -### 2>&1 | %FileCheck -check-prefix=SDK-TOO-OLD %s
// RUN: mkdir -p %t/iPhoneOS11.0.sdk && %swift_driver -sdk %t/iPhoneOS11.0.sdk -target x86_64-apple-ios7 -### 2>&1 | %FileCheck -check-prefix=SDK-OKAY %s

// RUN: mkdir -p %t/tvOS8.0.sdk && not %swift_driver -sdk %t/tvOS8.0.sdk -target x86_64-apple-tvos9 -### 2>&1 | %FileCheck -check-prefix=SDK-TOO-OLD %s
// RUN: mkdir -p %t/tvOS8.0.Internal.sdk && not %swift_driver -sdk %t/tvOS8.0.Internal.sdk -target x86_64-apple-tvos9 -### 2>&1 | %FileCheck -check-prefix=SDK-TOO-OLD %s
// RUN: mkdir -p %t/tvOS9.0.sdk && not %swift_driver -sdk %t/tvOS9.0.sdk -target x86_64-apple-tvos9 -### 2>&1 | %FileCheck -check-prefix=SDK-TOO-OLD %s
// RUN: mkdir -p %t/tvOS10.0.sdk && not %swift_driver -sdk %t/tvOS10.0.sdk -target x86_64-apple-tvos9 -### 2>&1 | %FileCheck -check-prefix=SDK-TOO-OLD %s
// RUN: mkdir -p %t/tvOS11.0.sdk && %swift_driver -sdk %t/tvOS11.0.sdk -target x86_64-apple-tvos9 -### 2>&1 | %FileCheck -check-prefix=SDK-OKAY %s

// RUN: mkdir -p %t/watchOS1.0.sdk && not %swift_driver -sdk %t/watchOS1.0.sdk -target x86_64-apple-watchos2 -### 2>&1 | %FileCheck -check-prefix=SDK-TOO-OLD %s
// RUN: mkdir -p %t/watchOS1.0.Internal.sdk && not %swift_driver -sdk %t/watchOS1.0.Internal.sdk -target x86_64-apple-watchos2 -### 2>&1 | %FileCheck -check-prefix=SDK-TOO-OLD %s
// RUN: mkdir -p %t/watchOS2.0.sdk && not %swift_driver -sdk %t/watchOS2.0.sdk -target x86_64-apple-watchos2 -### 2>&1 | %FileCheck -check-prefix=SDK-TOO-OLD %s
// RUN: mkdir -p %t/watchOS3.0.sdk && not %swift_driver -sdk %t/watchOS3.0.sdk -target x86_64-apple-watchos2 -### 2>&1 | %FileCheck -check-prefix=SDK-TOO-OLD %s
// RUN: mkdir -p %t/watchOS4.0.sdk && %swift_driver -sdk %t/watchOS4.0.sdk -target x86_64-apple-watchos2 -### 2>&1 | %FileCheck -check-prefix=SDK-OKAY %s

// RUN: mkdir -p %t/iPhoneSimulator7.0.sdk && not %swift_driver -sdk %t/iPhoneSimulator7.0.sdk -target x86_64-apple-ios7 -### 2>&1 | %FileCheck -check-prefix=SDK-TOO-OLD %s
// RUN: mkdir -p %t/iPhoneSimulator8.0.sdk && not %swift_driver -sdk %t/iPhoneSimulator8.0.sdk -target x86_64-apple-ios7 -### 2>&1 | %FileCheck -check-prefix=SDK-TOO-OLD %s
// RUN: mkdir -p %t/AppleTVSimulator8.0.sdk && not %swift_driver -sdk %t/AppleTVSimulator8.0.sdk -target x86_64-apple-tvos9 -### 2>&1 | %FileCheck -check-prefix=SDK-TOO-OLD %s
// RUN: mkdir -p %t/WatchSimulator1.0.sdk && not %swift_driver -sdk %t/WatchSimulator1.0.sdk -target i386-apple-watchos2 -### 2>&1 | %FileCheck -check-prefix=SDK-TOO-OLD %s

// RUN: mkdir -p %t/iPhoneOS.sdk && %swift_driver -sdk %t/iPhoneOS.sdk -target x86_64-apple-ios7 -### 2>&1 | %FileCheck -check-prefix=SDK-OKAY %s
// RUN: mkdir -p %t/tvOS.sdk && %swift_driver -sdk %t/tvOS.sdk -target x86_64-apple-tvos9 -### 2>&1 | %FileCheck -check-prefix=SDK-OKAY %s
// RUN: mkdir -p %t/watchOS.sdk && %swift_driver -sdk %t/watchOS.sdk -target x86_64-apple-watchos2 -### 2>&1 | %FileCheck -check-prefix=SDK-OKAY %s

// RUN: mkdir -p %t/custom-sdk && %swift_driver -sdk %t/custom-sdk -### 2>&1 | %FileCheck -check-prefix=SDK-OKAY %s
=======
// RUN: %empty-directory(%t/iPhoneOS7.0.sdk) && not %swift_driver -sdk %t/iPhoneOS7.0.sdk -target x86_64-apple-ios7 -### 2>&1 | %FileCheck -check-prefix=SDK-TOO-OLD %s
// RUN: %empty-directory(%t/iPhoneOS7.0.Internal.sdk) && not %swift_driver -sdk %t/iPhoneOS7.0.Internal.sdk -target x86_64-apple-ios7 -### 2>&1 | %FileCheck -check-prefix=SDK-TOO-OLD %s
// RUN: %empty-directory(%t/iPhoneOS8.0.sdk) && not %swift_driver -sdk %t/iPhoneOS8.0.sdk -target x86_64-apple-ios7 -### 2>&1 | %FileCheck -check-prefix=SDK-TOO-OLD %s
// RUN: %empty-directory(%t/iPhoneOS8.0.Internal.sdk) && not %swift_driver -sdk %t/iPhoneOS8.0.Internal.sdk -target x86_64-apple-ios7 -### 2>&1 | %FileCheck -check-prefix=SDK-TOO-OLD %s
// RUN: %empty-directory(%t/iPhoneOS9.0.sdk) && not %swift_driver -sdk %t/iPhoneOS9.0.sdk -target x86_64-apple-ios7 -### 2>&1 | %FileCheck -check-prefix=SDK-TOO-OLD %s
// RUN: %empty-directory(%t/iPhoneOS10.0.sdk) && not %swift_driver -sdk %t/iPhoneOS10.0.sdk -target x86_64-apple-ios7 -### 2>&1 | %FileCheck -check-prefix=SDK-TOO-OLD %s
// RUN: %empty-directory(%t/iPhoneOS11.0.sdk) && %swift_driver -sdk %t/iPhoneOS11.0.sdk -target x86_64-apple-ios7 -### 2>&1 | %FileCheck -check-prefix=SDK-OKAY %s

// RUN: %empty-directory(%t/tvOS8.0.sdk) && not %swift_driver -sdk %t/tvOS8.0.sdk -target x86_64-apple-tvos9 -### 2>&1 | %FileCheck -check-prefix=SDK-TOO-OLD %s
// RUN: %empty-directory(%t/tvOS8.0.Internal.sdk) && not %swift_driver -sdk %t/tvOS8.0.Internal.sdk -target x86_64-apple-tvos9 -### 2>&1 | %FileCheck -check-prefix=SDK-TOO-OLD %s
// RUN: %empty-directory(%t/tvOS9.0.sdk) && not %swift_driver -sdk %t/tvOS9.0.sdk -target x86_64-apple-tvos9 -### 2>&1 | %FileCheck -check-prefix=SDK-TOO-OLD %s
// RUN: %empty-directory(%t/tvOS10.0.sdk) && not %swift_driver -sdk %t/tvOS10.0.sdk -target x86_64-apple-tvos9 -### 2>&1 | %FileCheck -check-prefix=SDK-TOO-OLD %s
// RUN: %empty-directory(%t/tvOS11.0.sdk) && %swift_driver -sdk %t/tvOS11.0.sdk -target x86_64-apple-tvos9 -### 2>&1 | %FileCheck -check-prefix=SDK-OKAY %s

// RUN: %empty-directory(%t/watchOS1.0.sdk) && not %swift_driver -sdk %t/watchOS1.0.sdk -target x86_64-apple-watchos2 -### 2>&1 | %FileCheck -check-prefix=SDK-TOO-OLD %s
// RUN: %empty-directory(%t/watchOS1.0.Internal.sdk) && not %swift_driver -sdk %t/watchOS1.0.Internal.sdk -target x86_64-apple-watchos2 -### 2>&1 | %FileCheck -check-prefix=SDK-TOO-OLD %s
// RUN: %empty-directory(%t/watchOS2.0.sdk) && not %swift_driver -sdk %t/watchOS2.0.sdk -target x86_64-apple-watchos2 -### 2>&1 | %FileCheck -check-prefix=SDK-TOO-OLD %s
// RUN: %empty-directory(%t/watchOS3.0.sdk) && not %swift_driver -sdk %t/watchOS3.0.sdk -target x86_64-apple-watchos2 -### 2>&1 | %FileCheck -check-prefix=SDK-TOO-OLD %s
// RUN: %empty-directory(%t/watchOS4.0.sdk) && %swift_driver -sdk %t/watchOS4.0.sdk -target x86_64-apple-watchos2 -### 2>&1 | %FileCheck -check-prefix=SDK-OKAY %s

// RUN: %empty-directory(%t/iPhoneSimulator7.0.sdk) && not %swift_driver -sdk %t/iPhoneSimulator7.0.sdk -target x86_64-apple-ios7 -### 2>&1 | %FileCheck -check-prefix=SDK-TOO-OLD %s
// RUN: %empty-directory(%t/iPhoneSimulator8.0.sdk) && not %swift_driver -sdk %t/iPhoneSimulator8.0.sdk -target x86_64-apple-ios7 -### 2>&1 | %FileCheck -check-prefix=SDK-TOO-OLD %s
// RUN: %empty-directory(%t/AppleTVSimulator8.0.sdk) && not %swift_driver -sdk %t/AppleTVSimulator8.0.sdk -target x86_64-apple-tvos9 -### 2>&1 | %FileCheck -check-prefix=SDK-TOO-OLD %s
// RUN: %empty-directory(%t/WatchSimulator1.0.sdk) && not %swift_driver -sdk %t/WatchSimulator1.0.sdk -target i386-apple-watchos2 -### 2>&1 | %FileCheck -check-prefix=SDK-TOO-OLD %s

// RUN: %empty-directory(%t/iPhoneOS.sdk) && %swift_driver -sdk %t/iPhoneOS.sdk -target x86_64-apple-ios7 -### 2>&1 | %FileCheck -check-prefix=SDK-OKAY %s
// RUN: %empty-directory(%t/tvOS.sdk) && %swift_driver -sdk %t/tvOS.sdk -target x86_64-apple-tvos9 -### 2>&1 | %FileCheck -check-prefix=SDK-OKAY %s
// RUN: %empty-directory(%t/watchOS.sdk) && %swift_driver -sdk %t/watchOS.sdk -target x86_64-apple-watchos2 -### 2>&1 | %FileCheck -check-prefix=SDK-OKAY %s

// RUN: %empty-directory(%t/custom-sdk) && %swift_driver -sdk %t/custom-sdk -### 2>&1 | %FileCheck -check-prefix=SDK-OKAY %s
>>>>>>> aad14e3c

// SDK-TOO-OLD: error: Swift does not support the SDK '{{.+}}.sdk'{{$}}
// SDK-OKAY: -sdk {{.*}}/{{[^/ ]+}}sdk<|MERGE_RESOLUTION|>--- conflicted
+++ resolved
@@ -22,21 +22,6 @@
 
 // ROOT-SDK: -sdk /{{ |$}}
 
-<<<<<<< HEAD
-// RUN: rm -rf %t && mkdir -p %t
-// RUN: mkdir -p %t/MacOSX10.8.sdk && not %swift_driver -sdk %t/MacOSX10.8.sdk -### 2>&1 | %FileCheck -check-prefix=SDK-TOO-OLD %s
-// RUN: mkdir -p %t/MacOSX10.9.sdk && not %swift_driver -sdk %t/MacOSX10.9.sdk -### 2>&1 | %FileCheck -check-prefix=SDK-TOO-OLD %s
-// RUN: mkdir -p %t/MacOSX10.9.Internal.sdk && not %swift_driver -sdk %t/MacOSX10.9.Internal.sdk -### 2>&1 | %FileCheck -check-prefix=SDK-TOO-OLD %s
-// RUN: mkdir -p %t/MacOSX10.10.sdk && not %swift_driver -sdk %t/MacOSX10.10.sdk -### 2>&1 | %FileCheck -check-prefix=SDK-TOO-OLD %s
-// RUN: mkdir -p %t/MacOSX10.10.Internal.sdk && not %swift_driver -sdk %t/MacOSX10.10.Internal.sdk -### 2>&1 | %FileCheck -check-prefix=SDK-TOO-OLD %s
-// RUN: mkdir -p %t/MacOSX10.11.sdk && not %swift_driver -sdk %t/MacOSX10.11.sdk -### 2>&1 | %FileCheck -check-prefix=SDK-TOO-OLD %s
-// RUN: mkdir -p %t/MacOSX10.11.Internal.sdk && not %swift_driver -sdk %t/MacOSX10.11.Internal.sdk -### 2>&1 | %FileCheck -check-prefix=SDK-TOO-OLD %s
-// RUN: mkdir -p %t/MacOSX10.12.sdk && not %swift_driver -sdk %t/MacOSX10.12.sdk -### 2>&1 | %FileCheck -check-prefix=SDK-TOO-OLD %s
-// RUN: mkdir -p %t/MacOSX10.12.Internal.sdk && not %swift_driver -sdk %t/MacOSX10.12.Internal.sdk -### 2>&1 | %FileCheck -check-prefix=SDK-TOO-OLD %s
-// RUN: mkdir -p %t/MacOSX10.13.sdk && %swift_driver -sdk %t/MacOSX10.13.sdk -### 2>&1 | %FileCheck -check-prefix=SDK-OKAY %s
-// RUN: mkdir -p %t/MacOSX10.13.Internal.sdk && %swift_driver -sdk %t/MacOSX10.13.Internal.sdk -### 2>&1 | %FileCheck -check-prefix=SDK-OKAY %s
-// RUN: mkdir -p %t/OSX50.sdk && %swift_driver -sdk %t/OSX50.sdk -### 2>&1 | %FileCheck -check-prefix=SDK-OKAY %s
-=======
 // RUN: %empty-directory(%t)
 // RUN: %empty-directory(%t/MacOSX10.8.sdk) && not %swift_driver -sdk %t/MacOSX10.8.sdk -### 2>&1 | %FileCheck -check-prefix=SDK-TOO-OLD %s
 // RUN: %empty-directory(%t/MacOSX10.9.sdk) && not %swift_driver -sdk %t/MacOSX10.9.sdk -### 2>&1 | %FileCheck -check-prefix=SDK-TOO-OLD %s
@@ -50,7 +35,6 @@
 // RUN: %empty-directory(%t/MacOSX10.13.sdk) && %swift_driver -sdk %t/MacOSX10.13.sdk -### 2>&1 | %FileCheck -check-prefix=SDK-OKAY %s
 // RUN: %empty-directory(%t/MacOSX10.13.Internal.sdk) && %swift_driver -sdk %t/MacOSX10.13.Internal.sdk -### 2>&1 | %FileCheck -check-prefix=SDK-OKAY %s
 // RUN: %empty-directory(%t/OSX50.sdk) && %swift_driver -sdk %t/OSX50.sdk -### 2>&1 | %FileCheck -check-prefix=SDK-OKAY %s
->>>>>>> aad14e3c
 
 // RUN: not %swift_driver -sdk %t/MacOSX10.9.sdk/ -### 2>&1 | %FileCheck -check-prefix=SDK-TOO-OLD %s
 // RUN: not %swift_driver -sdk %t/MacOSX10.9.Internal.sdk/ -### 2>&1 | %FileCheck -check-prefix=SDK-TOO-OLD %s
@@ -63,38 +47,6 @@
 // RUN: %swift_driver -sdk %t/MacOSX10.13.sdk/ -### 2>&1 | %FileCheck -check-prefix=SDK-OKAY %s
 // RUN: %swift_driver -sdk %t/MacOSX10.13.Internal.sdk/ -### 2>&1 | %FileCheck -check-prefix=SDK-OKAY %s
 
-<<<<<<< HEAD
-// RUN: mkdir -p %t/iPhoneOS7.0.sdk && not %swift_driver -sdk %t/iPhoneOS7.0.sdk -target x86_64-apple-ios7 -### 2>&1 | %FileCheck -check-prefix=SDK-TOO-OLD %s
-// RUN: mkdir -p %t/iPhoneOS7.0.Internal.sdk && not %swift_driver -sdk %t/iPhoneOS7.0.Internal.sdk -target x86_64-apple-ios7 -### 2>&1 | %FileCheck -check-prefix=SDK-TOO-OLD %s
-// RUN: mkdir -p %t/iPhoneOS8.0.sdk && not %swift_driver -sdk %t/iPhoneOS8.0.sdk -target x86_64-apple-ios7 -### 2>&1 | %FileCheck -check-prefix=SDK-TOO-OLD %s
-// RUN: mkdir -p %t/iPhoneOS8.0.Internal.sdk && not %swift_driver -sdk %t/iPhoneOS8.0.Internal.sdk -target x86_64-apple-ios7 -### 2>&1 | %FileCheck -check-prefix=SDK-TOO-OLD %s
-// RUN: mkdir -p %t/iPhoneOS9.0.sdk && not %swift_driver -sdk %t/iPhoneOS9.0.sdk -target x86_64-apple-ios7 -### 2>&1 | %FileCheck -check-prefix=SDK-TOO-OLD %s
-// RUN: mkdir -p %t/iPhoneOS10.0.sdk && not %swift_driver -sdk %t/iPhoneOS10.0.sdk -target x86_64-apple-ios7 -### 2>&1 | %FileCheck -check-prefix=SDK-TOO-OLD %s
-// RUN: mkdir -p %t/iPhoneOS11.0.sdk && %swift_driver -sdk %t/iPhoneOS11.0.sdk -target x86_64-apple-ios7 -### 2>&1 | %FileCheck -check-prefix=SDK-OKAY %s
-
-// RUN: mkdir -p %t/tvOS8.0.sdk && not %swift_driver -sdk %t/tvOS8.0.sdk -target x86_64-apple-tvos9 -### 2>&1 | %FileCheck -check-prefix=SDK-TOO-OLD %s
-// RUN: mkdir -p %t/tvOS8.0.Internal.sdk && not %swift_driver -sdk %t/tvOS8.0.Internal.sdk -target x86_64-apple-tvos9 -### 2>&1 | %FileCheck -check-prefix=SDK-TOO-OLD %s
-// RUN: mkdir -p %t/tvOS9.0.sdk && not %swift_driver -sdk %t/tvOS9.0.sdk -target x86_64-apple-tvos9 -### 2>&1 | %FileCheck -check-prefix=SDK-TOO-OLD %s
-// RUN: mkdir -p %t/tvOS10.0.sdk && not %swift_driver -sdk %t/tvOS10.0.sdk -target x86_64-apple-tvos9 -### 2>&1 | %FileCheck -check-prefix=SDK-TOO-OLD %s
-// RUN: mkdir -p %t/tvOS11.0.sdk && %swift_driver -sdk %t/tvOS11.0.sdk -target x86_64-apple-tvos9 -### 2>&1 | %FileCheck -check-prefix=SDK-OKAY %s
-
-// RUN: mkdir -p %t/watchOS1.0.sdk && not %swift_driver -sdk %t/watchOS1.0.sdk -target x86_64-apple-watchos2 -### 2>&1 | %FileCheck -check-prefix=SDK-TOO-OLD %s
-// RUN: mkdir -p %t/watchOS1.0.Internal.sdk && not %swift_driver -sdk %t/watchOS1.0.Internal.sdk -target x86_64-apple-watchos2 -### 2>&1 | %FileCheck -check-prefix=SDK-TOO-OLD %s
-// RUN: mkdir -p %t/watchOS2.0.sdk && not %swift_driver -sdk %t/watchOS2.0.sdk -target x86_64-apple-watchos2 -### 2>&1 | %FileCheck -check-prefix=SDK-TOO-OLD %s
-// RUN: mkdir -p %t/watchOS3.0.sdk && not %swift_driver -sdk %t/watchOS3.0.sdk -target x86_64-apple-watchos2 -### 2>&1 | %FileCheck -check-prefix=SDK-TOO-OLD %s
-// RUN: mkdir -p %t/watchOS4.0.sdk && %swift_driver -sdk %t/watchOS4.0.sdk -target x86_64-apple-watchos2 -### 2>&1 | %FileCheck -check-prefix=SDK-OKAY %s
-
-// RUN: mkdir -p %t/iPhoneSimulator7.0.sdk && not %swift_driver -sdk %t/iPhoneSimulator7.0.sdk -target x86_64-apple-ios7 -### 2>&1 | %FileCheck -check-prefix=SDK-TOO-OLD %s
-// RUN: mkdir -p %t/iPhoneSimulator8.0.sdk && not %swift_driver -sdk %t/iPhoneSimulator8.0.sdk -target x86_64-apple-ios7 -### 2>&1 | %FileCheck -check-prefix=SDK-TOO-OLD %s
-// RUN: mkdir -p %t/AppleTVSimulator8.0.sdk && not %swift_driver -sdk %t/AppleTVSimulator8.0.sdk -target x86_64-apple-tvos9 -### 2>&1 | %FileCheck -check-prefix=SDK-TOO-OLD %s
-// RUN: mkdir -p %t/WatchSimulator1.0.sdk && not %swift_driver -sdk %t/WatchSimulator1.0.sdk -target i386-apple-watchos2 -### 2>&1 | %FileCheck -check-prefix=SDK-TOO-OLD %s
-
-// RUN: mkdir -p %t/iPhoneOS.sdk && %swift_driver -sdk %t/iPhoneOS.sdk -target x86_64-apple-ios7 -### 2>&1 | %FileCheck -check-prefix=SDK-OKAY %s
-// RUN: mkdir -p %t/tvOS.sdk && %swift_driver -sdk %t/tvOS.sdk -target x86_64-apple-tvos9 -### 2>&1 | %FileCheck -check-prefix=SDK-OKAY %s
-// RUN: mkdir -p %t/watchOS.sdk && %swift_driver -sdk %t/watchOS.sdk -target x86_64-apple-watchos2 -### 2>&1 | %FileCheck -check-prefix=SDK-OKAY %s
-
-// RUN: mkdir -p %t/custom-sdk && %swift_driver -sdk %t/custom-sdk -### 2>&1 | %FileCheck -check-prefix=SDK-OKAY %s
-=======
 // RUN: %empty-directory(%t/iPhoneOS7.0.sdk) && not %swift_driver -sdk %t/iPhoneOS7.0.sdk -target x86_64-apple-ios7 -### 2>&1 | %FileCheck -check-prefix=SDK-TOO-OLD %s
 // RUN: %empty-directory(%t/iPhoneOS7.0.Internal.sdk) && not %swift_driver -sdk %t/iPhoneOS7.0.Internal.sdk -target x86_64-apple-ios7 -### 2>&1 | %FileCheck -check-prefix=SDK-TOO-OLD %s
 // RUN: %empty-directory(%t/iPhoneOS8.0.sdk) && not %swift_driver -sdk %t/iPhoneOS8.0.sdk -target x86_64-apple-ios7 -### 2>&1 | %FileCheck -check-prefix=SDK-TOO-OLD %s
@@ -125,7 +77,6 @@
 // RUN: %empty-directory(%t/watchOS.sdk) && %swift_driver -sdk %t/watchOS.sdk -target x86_64-apple-watchos2 -### 2>&1 | %FileCheck -check-prefix=SDK-OKAY %s
 
 // RUN: %empty-directory(%t/custom-sdk) && %swift_driver -sdk %t/custom-sdk -### 2>&1 | %FileCheck -check-prefix=SDK-OKAY %s
->>>>>>> aad14e3c
 
 // SDK-TOO-OLD: error: Swift does not support the SDK '{{.+}}.sdk'{{$}}
 // SDK-OKAY: -sdk {{.*}}/{{[^/ ]+}}sdk