// RUN: not %swift -repl %s 2>&1 | %FileCheck -check-prefix=REPL_NO_FILES %s
// RUN: not %swift_driver -sdk "" -repl %s 2>&1 | %FileCheck -check-prefix=REPL_NO_FILES %s
// RUN: not %swift_driver -sdk "" -lldb-repl %s 2>&1 | %FileCheck -check-prefix=REPL_NO_FILES %s
// RUN: not %swift_driver -sdk "" -deprecated-integrated-repl %s 2>&1 | %FileCheck -check-prefix=REPL_NO_FILES %s

// REPL_NO_FILES: REPL mode requires no input files

// RUN: rm -rf %t
// RUN: mkdir -p %t/usr/bin
// RUN: %hardlink-or-copy(from: %swift_driver_plain, to: %t/usr/bin/swift)

// RUN: %t/usr/bin/swift -sdk "" -deprecated-integrated-repl -### | %FileCheck -check-prefix=INTEGRATED %s

// INTEGRATED: swift -frontend -repl
// INTEGRATED: -module-name REPL


<<<<<<< HEAD
// RUN: %swift_driver -lldb-repl -### | %FileCheck -check-prefix=LLDB %s
// RUN: %swift_driver -lldb-repl -D A -DB -D C -DD -L /path/to/libraries -L /path/to/more/libraries -F /path/to/frameworks -lsomelib -framework SomeFramework -sdk / -I "this folder" -module-name Test -target %target-triple -### | %FileCheck -check-prefix=LLDB-OPTS %s
=======
// RUN: %swift_driver -sdk "" -lldb-repl -### | %FileCheck -check-prefix=LLDB %s
// RUN: %swift_driver -sdk "" -lldb-repl -D A -DB -D C -DD -L /path/to/libraries -L /path/to/more/libraries -F /path/to/frameworks -lsomelib -framework SomeFramework -sdk / -I "this folder" -module-name Test -target %target-triple -### | %FileCheck -check-prefix=LLDB-OPTS %s
>>>>>>> aad14e3c

// LLDB: lldb{{"?}} {{"?}}--repl=
// LLDB-NOT: -module-name
// LLDB-NOT: -target

// LLDB-OPTS: lldb{{"?}} "--repl=
// LLDB-OPTS-DAG: -target {{[^ ]+}}
// LLDB-OPTS-DAG: -D A -D B -D C -D D
// LLDB-OPTS-DAG: -sdk /
// LLDB-OPTS-DAG: -L /path/to/libraries
// LLDB-OPTS-DAG: -L /path/to/more/libraries
// LLDB-OPTS-DAG: -F /path/to/frameworks
// LLDB-OPTS-DAG: -lsomelib
// LLDB-OPTS-DAG: -framework SomeFramework
// LLDB-OPTS-DAG: -I \"this folder\"
// LLDB-OPTS: "


// Test LLDB detection, first in a clean environment, then in one that looks
// like the Xcode installation environment. We use hard links to make sure
// the Swift driver really thinks it's been moved.

// RUN: %t/usr/bin/swift -sdk "" -repl -### | %FileCheck -check-prefix=INTEGRATED %s
// RUN: %t/usr/bin/swift -sdk "" -### | %FileCheck -check-prefix=INTEGRATED %s

// RUN: touch %t/usr/bin/lldb
// RUN: chmod +x %t/usr/bin/lldb
// RUN: %t/usr/bin/swift -sdk "" -repl -### | %FileCheck -check-prefix=LLDB %s
// RUN: %t/usr/bin/swift -sdk "" -### | %FileCheck -check-prefix=LLDB %s<|MERGE_RESOLUTION|>--- conflicted
+++ resolved
@@ -15,13 +15,8 @@
 // INTEGRATED: -module-name REPL
 
 
-<<<<<<< HEAD
-// RUN: %swift_driver -lldb-repl -### | %FileCheck -check-prefix=LLDB %s
-// RUN: %swift_driver -lldb-repl -D A -DB -D C -DD -L /path/to/libraries -L /path/to/more/libraries -F /path/to/frameworks -lsomelib -framework SomeFramework -sdk / -I "this folder" -module-name Test -target %target-triple -### | %FileCheck -check-prefix=LLDB-OPTS %s
-=======
 // RUN: %swift_driver -sdk "" -lldb-repl -### | %FileCheck -check-prefix=LLDB %s
 // RUN: %swift_driver -sdk "" -lldb-repl -D A -DB -D C -DD -L /path/to/libraries -L /path/to/more/libraries -F /path/to/frameworks -lsomelib -framework SomeFramework -sdk / -I "this folder" -module-name Test -target %target-triple -### | %FileCheck -check-prefix=LLDB-OPTS %s
->>>>>>> aad14e3c
 
 // LLDB: lldb{{"?}} {{"?}}--repl=
 // LLDB-NOT: -module-name
