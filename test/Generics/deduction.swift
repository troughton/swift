--- conflicted
+++ resolved
@@ -321,11 +321,7 @@
 
 infix operator +&
 func +&<R, S>(lhs: inout R, rhs: S) where R : RangeReplaceableCollection, S : Sequence, R.Element == S.Element {}
-<<<<<<< HEAD
-// expected-note@-1 {{candidate requires that the types 'String' and 'String.Element' (aka 'Character') be equivalent (requirement specified as 'R.Element' == 'S.Element' [with R = [String], S = String])}}
-=======
 // expected-note@-1 {{candidate requires that the types 'String' and 'Character' be equivalent (requirement specified as 'R.Element' == 'S.Element' [with R = [String], S = String])}}
->>>>>>> aad14e3c
 
 func rdar33477726_1() {
   var arr: [String] = []
@@ -334,21 +330,13 @@
 }
 
 func rdar33477726_2<R, S>(_: R, _: S) where R: Sequence, S == R.Element {}
-<<<<<<< HEAD
-// expected-note@-1 {{candidate requires that the types 'Int' and 'String.Element' (aka 'Character') be equivalent (requirement specified as 'S' == 'R.Element' [with R = String, S = Int])}}
-=======
 // expected-note@-1 {{candidate requires that the types 'Int' and 'Character' be equivalent (requirement specified as 'S' == 'R.Element' [with R = String, S = Int])}}
->>>>>>> aad14e3c
 rdar33477726_2("answer", 42)
 // expected-error@-1 {{cannot invoke 'rdar33477726_2(_:_:)' with an argument list of type '(String, Int)'}}
 
 prefix operator +-
 prefix func +-<T>(_: T) where T: Sequence, T.Element == Int {}
-<<<<<<< HEAD
-// expected-note@-1 {{candidate requires that the types 'String.Element' (aka 'Character') and 'Int' be equivalent (requirement specified as 'T.Element' == 'Int' [with T = String])}}
-=======
 // expected-note@-1 {{candidate requires that the types 'Character' and 'Int' be equivalent (requirement specified as 'T.Element' == 'Int' [with T = String])}}
->>>>>>> aad14e3c
 
 +-"hello"
 // expected-error@-1 {{unary operator '+-(_:)' cannot be applied to an operand of type 'String'}}