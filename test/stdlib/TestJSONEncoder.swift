// Copyright (c) 2014 - 2017 Apple Inc. and the Swift project authors
// Licensed under Apache License v2.0 with Runtime Library Exception
//
// See https://swift.org/LICENSE.txt for license information
// See https://swift.org/CONTRIBUTORS.txt for the list of Swift project authors
//
//===----------------------------------------------------------------------===//
//
// RUN: %target-run-simple-swift
// REQUIRES: executable_test
// REQUIRES: objc_interop

import Swift
import Foundation

// MARK: - Test Suite

#if FOUNDATION_XCTEST
import XCTest
class TestJSONEncoderSuper : XCTestCase { }
#else
import StdlibUnittest
class TestJSONEncoderSuper { }
#endif

class TestJSONEncoder : TestJSONEncoderSuper {
  // MARK: - Encoding Top-Level Empty Types
  func testEncodingTopLevelEmptyStruct() {
    let empty = EmptyStruct()
    _testRoundTrip(of: empty, expectedJSON: _jsonEmptyDictionary)
  }

  func testEncodingTopLevelEmptyClass() {
    let empty = EmptyClass()
    _testRoundTrip(of: empty, expectedJSON: _jsonEmptyDictionary)
  }

  // MARK: - Encoding Top-Level Single-Value Types
  func testEncodingTopLevelSingleValueEnum() {
    _testEncodeFailure(of: Switch.off)
    _testEncodeFailure(of: Switch.on)

    _testRoundTrip(of: TopLevelWrapper(Switch.off))
    _testRoundTrip(of: TopLevelWrapper(Switch.on))
  }

  func testEncodingTopLevelSingleValueStruct() {
    _testEncodeFailure(of: Timestamp(3141592653))
    _testRoundTrip(of: TopLevelWrapper(Timestamp(3141592653)))
  }

  func testEncodingTopLevelSingleValueClass() {
    _testEncodeFailure(of: Counter())
    _testRoundTrip(of: TopLevelWrapper(Counter()))
  }

  // MARK: - Encoding Top-Level Structured Types
  func testEncodingTopLevelStructuredStruct() {
    // Address is a struct type with multiple fields.
    let address = Address.testValue
    _testRoundTrip(of: address)
  }

  func testEncodingTopLevelStructuredClass() {
    // Person is a class with multiple fields.
    let expectedJSON = "{\"name\":\"Johnny Appleseed\",\"email\":\"appleseed@apple.com\"}".data(using: .utf8)!
    let person = Person.testValue
    _testRoundTrip(of: person, expectedJSON: expectedJSON)
  }

  func testEncodingTopLevelStructuredSingleStruct() {
    // Numbers is a struct which encodes as an array through a single value container.
    let numbers = Numbers.testValue
    _testRoundTrip(of: numbers)
  }

  func testEncodingTopLevelStructuredSingleClass() {
    // Mapping is a class which encodes as a dictionary through a single value container.
    let mapping = Mapping.testValue
    _testRoundTrip(of: mapping)
  }

  func testEncodingTopLevelDeepStructuredType() {
    // Company is a type with fields which are Codable themselves.
    let company = Company.testValue
    _testRoundTrip(of: company)
  }

  func testEncodingClassWhichSharesEncoderWithSuper() {
    // Employee is a type which shares its encoder & decoder with its superclass, Person.
    let employee = Employee.testValue
    _testRoundTrip(of: employee)
  }

  func testEncodingTopLevelNullableType() {
    // EnhancedBool is a type which encodes either as a Bool or as nil.
    _testEncodeFailure(of: EnhancedBool.true)
    _testEncodeFailure(of: EnhancedBool.false)
    _testEncodeFailure(of: EnhancedBool.fileNotFound)

    _testRoundTrip(of: TopLevelWrapper(EnhancedBool.true), expectedJSON: "{\"value\":true}".data(using: .utf8)!)
    _testRoundTrip(of: TopLevelWrapper(EnhancedBool.false), expectedJSON: "{\"value\":false}".data(using: .utf8)!)
    _testRoundTrip(of: TopLevelWrapper(EnhancedBool.fileNotFound), expectedJSON: "{\"value\":null}".data(using: .utf8)!)
  }

  // MARK: - Output Formatting Tests
  func testEncodingOutputFormattingDefault() {
    let expectedJSON = "{\"name\":\"Johnny Appleseed\",\"email\":\"appleseed@apple.com\"}".data(using: .utf8)!
    let person = Person.testValue
    _testRoundTrip(of: person, expectedJSON: expectedJSON)
  }

  func testEncodingOutputFormattingPrettyPrinted() {
    let expectedJSON = "{\n  \"name\" : \"Johnny Appleseed\",\n  \"email\" : \"appleseed@apple.com\"\n}".data(using: .utf8)!
    let person = Person.testValue
    _testRoundTrip(of: person, expectedJSON: expectedJSON, outputFormatting: [.prettyPrinted])
  }

  func testEncodingOutputFormattingSortedKeys() {
    if #available(OSX 10.13, iOS 11.0, watchOS 4.0, tvOS 11.0, *) {
      let expectedJSON = "{\"email\":\"appleseed@apple.com\",\"name\":\"Johnny Appleseed\"}".data(using: .utf8)!
      let person = Person.testValue
      _testRoundTrip(of: person, expectedJSON: expectedJSON, outputFormatting: [.sortedKeys])
    }
  }

  func testEncodingOutputFormattingPrettyPrintedSortedKeys() {
    if #available(OSX 10.13, iOS 11.0, watchOS 4.0, tvOS 11.0, *) {
      let expectedJSON = "{\n  \"email\" : \"appleseed@apple.com\",\n  \"name\" : \"Johnny Appleseed\"\n}".data(using: .utf8)!
      let person = Person.testValue
      _testRoundTrip(of: person, expectedJSON: expectedJSON, outputFormatting: [.prettyPrinted, .sortedKeys])
    }
  }

  // MARK: - Date Strategy Tests
  func testEncodingDate() {
    // We can't encode a top-level Date, so it'll be wrapped in a dictionary.
    _testRoundTrip(of: TopLevelWrapper(Date()))

    // Optional dates should encode the same way.
    _testRoundTrip(of: OptionalTopLevelWrapper(Date()))
  }

  func testEncodingDateSecondsSince1970() {
    // Cannot encode an arbitrary number of seconds since we've lost precision since 1970.
    let seconds = 1000.0
    let expectedJSON = "{\"value\":1000}".data(using: .utf8)!

    // We can't encode a top-level Date, so it'll be wrapped in a dictionary.
    _testRoundTrip(of: TopLevelWrapper(Date(timeIntervalSince1970: seconds)),
                   expectedJSON: expectedJSON,
                   dateEncodingStrategy: .secondsSince1970,
                   dateDecodingStrategy: .secondsSince1970)

    // Optional dates should encode the same way.
    _testRoundTrip(of: OptionalTopLevelWrapper(Date(timeIntervalSince1970: seconds)),
                   expectedJSON: expectedJSON,
                   dateEncodingStrategy: .secondsSince1970,
                   dateDecodingStrategy: .secondsSince1970)
  }

  func testEncodingDateMillisecondsSince1970() {
    // Cannot encode an arbitrary number of seconds since we've lost precision since 1970.
    let seconds = 1000.0
    let expectedJSON = "{\"value\":1000000}".data(using: .utf8)!

    // We can't encode a top-level Date, so it'll be wrapped in a dictionary.
    _testRoundTrip(of: TopLevelWrapper(Date(timeIntervalSince1970: seconds)),
                   expectedJSON: expectedJSON,
                   dateEncodingStrategy: .millisecondsSince1970,
                   dateDecodingStrategy: .millisecondsSince1970)

    // Optional dates should encode the same way.
    _testRoundTrip(of: OptionalTopLevelWrapper(Date(timeIntervalSince1970: seconds)),
                   expectedJSON: expectedJSON,
                   dateEncodingStrategy: .millisecondsSince1970,
                   dateDecodingStrategy: .millisecondsSince1970)
  }

  func testEncodingDateISO8601() {
    if #available(OSX 10.12, iOS 10.0, watchOS 3.0, tvOS 10.0, *) {
      let formatter = ISO8601DateFormatter()
      formatter.formatOptions = .withInternetDateTime

      let timestamp = Date(timeIntervalSince1970: 1000)
      let expectedJSON = "{\"value\":\"\(formatter.string(from: timestamp))\"}".data(using: .utf8)!

      // We can't encode a top-level Date, so it'll be wrapped in a dictionary.
      _testRoundTrip(of: TopLevelWrapper(timestamp),
                     expectedJSON: expectedJSON,
                     dateEncodingStrategy: .iso8601,
                     dateDecodingStrategy: .iso8601)


      // Optional dates should encode the same way.
      _testRoundTrip(of: OptionalTopLevelWrapper(timestamp),
                     expectedJSON: expectedJSON,
                     dateEncodingStrategy: .iso8601,
                     dateDecodingStrategy: .iso8601)
    }
  }

  func testEncodingDateFormatted() {
    let formatter = DateFormatter()
    formatter.dateStyle = .full
    formatter.timeStyle = .full

    let timestamp = Date(timeIntervalSince1970: 1000)
    let expectedJSON = "{\"value\":\"\(formatter.string(from: timestamp))\"}".data(using: .utf8)!

    // We can't encode a top-level Date, so it'll be wrapped in a dictionary.
    _testRoundTrip(of: TopLevelWrapper(timestamp),
                   expectedJSON: expectedJSON,
                   dateEncodingStrategy: .formatted(formatter),
                   dateDecodingStrategy: .formatted(formatter))

    // Optional dates should encode the same way.
    _testRoundTrip(of: OptionalTopLevelWrapper(timestamp),
                   expectedJSON: expectedJSON,
                   dateEncodingStrategy: .formatted(formatter),
                   dateDecodingStrategy: .formatted(formatter))
  }

  func testEncodingDateCustom() {
    let timestamp = Date()

    // We'll encode a number instead of a date.
    let encode = { (_ data: Date, _ encoder: Encoder) throws -> Void in
      var container = encoder.singleValueContainer()
      try container.encode(42)
    }
    let decode = { (_: Decoder) throws -> Date in return timestamp }

    // We can't encode a top-level Date, so it'll be wrapped in a dictionary.
    let expectedJSON = "{\"value\":42}".data(using: .utf8)!
    _testRoundTrip(of: TopLevelWrapper(timestamp),
                   expectedJSON: expectedJSON,
                   dateEncodingStrategy: .custom(encode),
                   dateDecodingStrategy: .custom(decode))

    // Optional dates should encode the same way.
    _testRoundTrip(of: OptionalTopLevelWrapper(timestamp),
                   expectedJSON: expectedJSON,
                   dateEncodingStrategy: .custom(encode),
                   dateDecodingStrategy: .custom(decode))
  }

  func testEncodingDateCustomEmpty() {
    let timestamp = Date()

    // Encoding nothing should encode an empty keyed container ({}).
    let encode = { (_: Date, _: Encoder) throws -> Void in }
    let decode = { (_: Decoder) throws -> Date in return timestamp }

    // We can't encode a top-level Date, so it'll be wrapped in a dictionary.
    let expectedJSON = "{\"value\":{}}".data(using: .utf8)!
    _testRoundTrip(of: TopLevelWrapper(timestamp),
                   expectedJSON: expectedJSON,
                   dateEncodingStrategy: .custom(encode),
                   dateDecodingStrategy: .custom(decode))

    // Optional dates should encode the same way.
    _testRoundTrip(of: OptionalTopLevelWrapper(timestamp),
                   expectedJSON: expectedJSON,
                   dateEncodingStrategy: .custom(encode),
                   dateDecodingStrategy: .custom(decode))
  }

  // MARK: - Data Strategy Tests
  func testEncodingData() {
    let data = Data(bytes: [0xDE, 0xAD, 0xBE, 0xEF])

    // We can't encode a top-level Data, so it'll be wrapped in a dictionary.
    let expectedJSON = "{\"value\":[222,173,190,239]}".data(using: .utf8)!
    _testRoundTrip(of: TopLevelWrapper(data),
                   expectedJSON: expectedJSON,
                   dataEncodingStrategy: .deferredToData,
                   dataDecodingStrategy: .deferredToData)

    // Optional data should encode the same way.
    _testRoundTrip(of: OptionalTopLevelWrapper(data),
                   expectedJSON: expectedJSON,
                   dataEncodingStrategy: .deferredToData,
                   dataDecodingStrategy: .deferredToData)
  }

  func testEncodingDataBase64() {
    let data = Data(bytes: [0xDE, 0xAD, 0xBE, 0xEF])

    // We can't encode a top-level Data, so it'll be wrapped in a dictionary.
    let expectedJSON = "{\"value\":\"3q2+7w==\"}".data(using: .utf8)!
    _testRoundTrip(of: TopLevelWrapper(data), expectedJSON: expectedJSON)

    // Optional data should encode the same way.
    _testRoundTrip(of: OptionalTopLevelWrapper(data), expectedJSON: expectedJSON)
  }

  func testEncodingDataCustom() {
    // We'll encode a number instead of data.
    let encode = { (_ data: Data, _ encoder: Encoder) throws -> Void in
      var container = encoder.singleValueContainer()
      try container.encode(42)
    }
    let decode = { (_: Decoder) throws -> Data in return Data() }

    // We can't encode a top-level Data, so it'll be wrapped in a dictionary.
    let expectedJSON = "{\"value\":42}".data(using: .utf8)!
    _testRoundTrip(of: TopLevelWrapper(Data()),
                   expectedJSON: expectedJSON,
                   dataEncodingStrategy: .custom(encode),
                   dataDecodingStrategy: .custom(decode))

    // Optional data should encode the same way.
    _testRoundTrip(of: OptionalTopLevelWrapper(Data()),
                   expectedJSON: expectedJSON,
                   dataEncodingStrategy: .custom(encode),
                   dataDecodingStrategy: .custom(decode))
  }

  func testEncodingDataCustomEmpty() {
    // Encoding nothing should encode an empty keyed container ({}).
    let encode = { (_: Data, _: Encoder) throws -> Void in }
    let decode = { (_: Decoder) throws -> Data in return Data() }

    // We can't encode a top-level Data, so it'll be wrapped in a dictionary.
    let expectedJSON = "{\"value\":{}}".data(using: .utf8)!
    _testRoundTrip(of: TopLevelWrapper(Data()),
                   expectedJSON: expectedJSON,
                   dataEncodingStrategy: .custom(encode),
                   dataDecodingStrategy: .custom(decode))

    // Optional Data should encode the same way.
    _testRoundTrip(of: OptionalTopLevelWrapper(Data()),
                   expectedJSON: expectedJSON,
                   dataEncodingStrategy: .custom(encode),
                   dataDecodingStrategy: .custom(decode))
  }

  // MARK: - Non-Conforming Floating Point Strategy Tests
  func testEncodingNonConformingFloats() {
    _testEncodeFailure(of: TopLevelWrapper(Float.infinity))
    _testEncodeFailure(of: TopLevelWrapper(-Float.infinity))
    _testEncodeFailure(of: TopLevelWrapper(Float.nan))

    _testEncodeFailure(of: TopLevelWrapper(Double.infinity))
    _testEncodeFailure(of: TopLevelWrapper(-Double.infinity))
    _testEncodeFailure(of: TopLevelWrapper(Double.nan))

    // Optional Floats/Doubles should encode the same way.
    _testEncodeFailure(of: OptionalTopLevelWrapper(Float.infinity))
    _testEncodeFailure(of: OptionalTopLevelWrapper(-Float.infinity))
    _testEncodeFailure(of: OptionalTopLevelWrapper(Float.nan))

    _testEncodeFailure(of: OptionalTopLevelWrapper(Double.infinity))
    _testEncodeFailure(of: OptionalTopLevelWrapper(-Double.infinity))
    _testEncodeFailure(of: OptionalTopLevelWrapper(Double.nan))
  }

  func testEncodingNonConformingFloatStrings() {
    let encodingStrategy: JSONEncoder.NonConformingFloatEncodingStrategy = .convertToString(positiveInfinity: "INF", negativeInfinity: "-INF", nan: "NaN")
    let decodingStrategy: JSONDecoder.NonConformingFloatDecodingStrategy = .convertFromString(positiveInfinity: "INF", negativeInfinity: "-INF", nan: "NaN")

    _testRoundTrip(of: TopLevelWrapper(Float.infinity),
                   expectedJSON: "{\"value\":\"INF\"}".data(using: .utf8)!,
                   nonConformingFloatEncodingStrategy: encodingStrategy,
                   nonConformingFloatDecodingStrategy: decodingStrategy)
    _testRoundTrip(of: TopLevelWrapper(-Float.infinity),
                   expectedJSON: "{\"value\":\"-INF\"}".data(using: .utf8)!,
                   nonConformingFloatEncodingStrategy: encodingStrategy,
                   nonConformingFloatDecodingStrategy: decodingStrategy)

    // Since Float.nan != Float.nan, we have to use a placeholder that'll encode NaN but actually round-trip.
    _testRoundTrip(of: TopLevelWrapper(FloatNaNPlaceholder()),
                   expectedJSON: "{\"value\":\"NaN\"}".data(using: .utf8)!,
                   nonConformingFloatEncodingStrategy: encodingStrategy,
                   nonConformingFloatDecodingStrategy: decodingStrategy)

    _testRoundTrip(of: TopLevelWrapper(Double.infinity),
                   expectedJSON: "{\"value\":\"INF\"}".data(using: .utf8)!,
                   nonConformingFloatEncodingStrategy: encodingStrategy,
                   nonConformingFloatDecodingStrategy: decodingStrategy)
    _testRoundTrip(of: TopLevelWrapper(-Double.infinity),
                   expectedJSON: "{\"value\":\"-INF\"}".data(using: .utf8)!,
                   nonConformingFloatEncodingStrategy: encodingStrategy,
                   nonConformingFloatDecodingStrategy: decodingStrategy)

    // Since Double.nan != Double.nan, we have to use a placeholder that'll encode NaN but actually round-trip.
    _testRoundTrip(of: TopLevelWrapper(DoubleNaNPlaceholder()),
                   expectedJSON: "{\"value\":\"NaN\"}".data(using: .utf8)!,
                   nonConformingFloatEncodingStrategy: encodingStrategy,
                   nonConformingFloatDecodingStrategy: decodingStrategy)

    // Optional Floats and Doubles should encode the same way.
    _testRoundTrip(of: OptionalTopLevelWrapper(Float.infinity),
                   expectedJSON: "{\"value\":\"INF\"}".data(using: .utf8)!,
                   nonConformingFloatEncodingStrategy: encodingStrategy,
                   nonConformingFloatDecodingStrategy: decodingStrategy)
    _testRoundTrip(of: OptionalTopLevelWrapper(-Float.infinity),
                   expectedJSON: "{\"value\":\"-INF\"}".data(using: .utf8)!,
                   nonConformingFloatEncodingStrategy: encodingStrategy,
                   nonConformingFloatDecodingStrategy: decodingStrategy)
    _testRoundTrip(of: OptionalTopLevelWrapper(Double.infinity),
                   expectedJSON: "{\"value\":\"INF\"}".data(using: .utf8)!,
<<<<<<< HEAD
                   nonConformingFloatEncodingStrategy: encodingStrategy,
                   nonConformingFloatDecodingStrategy: decodingStrategy)
    _testRoundTrip(of: OptionalTopLevelWrapper(-Double.infinity),
                   expectedJSON: "{\"value\":\"-INF\"}".data(using: .utf8)!,
=======
>>>>>>> aad14e3c
                   nonConformingFloatEncodingStrategy: encodingStrategy,
                   nonConformingFloatDecodingStrategy: decodingStrategy)
    _testRoundTrip(of: OptionalTopLevelWrapper(-Double.infinity),
                   expectedJSON: "{\"value\":\"-INF\"}".data(using: .utf8)!,
                   nonConformingFloatEncodingStrategy: encodingStrategy,
                   nonConformingFloatDecodingStrategy: decodingStrategy)
  }

  // MARK: - Key Strategy Tests
  private struct EncodeMe : Encodable {
    var keyName: String
    func encode(to coder: Encoder) throws {
      var c = coder.container(keyedBy: _TestKey.self)
      try c.encode("test", forKey: _TestKey(stringValue: keyName)!)
    }
  }

  func testEncodingKeyStrategySnake() {
    let toSnakeCaseTests = [
      ("simpleOneTwo", "simple_one_two"),
      ("myURL", "my_url"),
      ("singleCharacterAtEndX", "single_character_at_end_x"),
      ("thisIsAnXMLProperty", "this_is_an_xml_property"),
      ("single", "single"), // no underscore
      ("", ""), // don't die on empty string
      ("a", "a"), // single character
      ("aA", "a_a"), // two characters
      ("version4Thing", "version4_thing"), // numerics
      ("partCAPS", "part_caps"), // only insert underscore before first all caps
      ("partCAPSLowerAGAIN", "part_caps_lower_again"), // switch back and forth caps.
      ("manyWordsInThisThing", "many_words_in_this_thing"), // simple lowercase + underscore + more
      ("asdfĆqer", "asdf_ćqer"),
      ("already_snake_case", "already_snake_case"),
      ("dataPoint22", "data_point22"),
      ("dataPoint22Word", "data_point22_word"),
      ("_oneTwoThree", "_one_two_three"),
      ("oneTwoThree_", "one_two_three_"),
      ("__oneTwoThree", "__one_two_three"),
      ("oneTwoThree__", "one_two_three__"),
      ("_oneTwoThree_", "_one_two_three_"),
      ("__oneTwoThree", "__one_two_three"),
      ("__oneTwoThree__", "__one_two_three__"),
      ("_test", "_test"),
      ("_test_", "_test_"),
      ("__test", "__test"),
      ("test__", "test__"),
      ("m͉̟̹y̦̳G͍͚͎̳r̤͉̤͕ͅea̲͕t͇̥̼͖U͇̝̠R͙̻̥͓̣L̥̖͎͓̪̫ͅR̩͖̩eq͈͓u̞e̱s̙t̤̺ͅ", "m͉̟̹y̦̳_g͍͚͎̳r̤͉̤͕ͅea̲͕t͇̥̼͖_u͇̝̠r͙̻̥͓̣l̥̖͎͓̪̫ͅ_r̩͖̩eq͈͓u̞e̱s̙t̤̺ͅ"), // because Itai wanted to test this
      ("🐧🐟", "🐧🐟") // fishy emoji example?
    ]

    for test in toSnakeCaseTests {
      let expected = "{\"\(test.1)\":\"test\"}"
      let encoded = EncodeMe(keyName: test.0)
      
      let encoder = JSONEncoder()
      encoder.keyEncodingStrategy = .convertToSnakeCase
      let resultData = try! encoder.encode(encoded)
      let resultString = String(bytes: resultData, encoding: .utf8)
      
      expectEqual(expected, resultString)
    }
  }
  
  func testEncodingKeyStrategyCustom() {
    let expected = "{\"QQQhello\":\"test\"}"
    let encoded = EncodeMe(keyName: "hello")
    
    let encoder = JSONEncoder()
    let customKeyConversion = { (_ path : [CodingKey]) -> CodingKey in
      let key = _TestKey(stringValue: "QQQ" + path.last!.stringValue)!
      return key
    }
    encoder.keyEncodingStrategy = .custom(customKeyConversion)
    let resultData = try! encoder.encode(encoded)
    let resultString = String(bytes: resultData, encoding: .utf8)
    
    expectEqual(expected, resultString)
  }
  
  private struct EncodeNested : Encodable {
    let nestedValue: EncodeMe
  }
  
  private struct EncodeNestedNested : Encodable {
    let outerValue: EncodeNested
  }
  
  func testEncodingKeyStrategyPath() {
    // Make sure a more complex path shows up the way we want
    // Make sure the path reflects keys in the Swift, not the resulting ones in the JSON
    let expected = "{\"QQQouterValue\":{\"QQQnestedValue\":{\"QQQhelloWorld\":\"test\"}}}"
    let encoded = EncodeNestedNested(outerValue: EncodeNested(nestedValue: EncodeMe(keyName: "helloWorld")))
    
    let encoder = JSONEncoder()
    var callCount = 0
    
    let customKeyConversion = { (_ path : [CodingKey]) -> CodingKey in
      // This should be called three times:
      // 1. to convert 'outerValue' to something
      // 2. to convert 'nestedValue' to something
      // 3. to convert 'helloWorld' to something
      callCount = callCount + 1
      
      if path.count == 0 {
        expectUnreachable("The path should always have at least one entry")
      } else if path.count == 1 {
        expectEqual(["outerValue"], path.map { $0.stringValue })
      } else if path.count == 2 {
        expectEqual(["outerValue", "nestedValue"], path.map { $0.stringValue })
      } else if path.count == 3 {
        expectEqual(["outerValue", "nestedValue", "helloWorld"], path.map { $0.stringValue })
      } else {
        expectUnreachable("The path mysteriously had more entries")
      }
      
      let key = _TestKey(stringValue: "QQQ" + path.last!.stringValue)!
      return key
    }
    encoder.keyEncodingStrategy = .custom(customKeyConversion)
    let resultData = try! encoder.encode(encoded)
    let resultString = String(bytes: resultData, encoding: .utf8)
    
    expectEqual(expected, resultString)
    expectEqual(3, callCount)
  }
  
  private struct DecodeMe : Decodable {
    let found: Bool
    init(from coder: Decoder) throws {
      let c = try coder.container(keyedBy: _TestKey.self)
      // Get the key that we expect to be passed in (camel case)
      let camelCaseKey = try c.decode(String.self, forKey: _TestKey(stringValue: "camelCaseKey")!)
        
      // Use the camel case key to decode from the JSON. The decoder should convert it to snake case to find it.
      found = try c.decode(Bool.self, forKey: _TestKey(stringValue: camelCaseKey)!)
    }
  }

  func testDecodingKeyStrategyCamel() {
    let fromSnakeCaseTests = [
      ("", ""), // don't die on empty string
      ("a", "a"), // single character
      ("ALLCAPS", "ALLCAPS"), // If no underscores, we leave the word as-is
      ("ALL_CAPS", "allCaps"), // Conversion from screaming snake case
      ("single", "single"), // do not capitalize anything with no underscore
      ("snake_case", "snakeCase"), // capitalize a character
      ("one_two_three", "oneTwoThree"), // more than one word
      ("one_2_three", "one2Three"), // numerics
      ("one2_three", "one2Three"), // numerics, part 2
      ("snake_Ćase", "snakeĆase"), // do not further modify a capitalized diacritic
      ("snake_ćase", "snakeĆase"), // capitalize a diacritic
      ("alreadyCamelCase", "alreadyCamelCase"), // do not modify already camel case
      ("__this_and_that", "__thisAndThat"),
      ("_this_and_that", "_thisAndThat"),
      ("this__and__that", "thisAndThat"),
      ("this_and_that__", "thisAndThat__"),
      ("this_aNd_that", "thisAndThat"),
      ("_one_two_three", "_oneTwoThree"),
      ("one_two_three_", "oneTwoThree_"),
      ("__one_two_three", "__oneTwoThree"),
      ("one_two_three__", "oneTwoThree__"),
      ("_one_two_three_", "_oneTwoThree_"),
      ("__one_two_three", "__oneTwoThree"),
      ("__one_two_three__", "__oneTwoThree__"),
      ("_test", "_test"),
      ("_test_", "_test_"),
      ("__test", "__test"),
      ("test__", "test__"),
      ("_", "_"),
      ("__", "__"),
      ("___", "___"),
      ("m͉̟̹y̦̳G͍͚͎̳r̤͉̤͕ͅea̲͕t͇̥̼͖U͇̝̠R͙̻̥͓̣L̥̖͎͓̪̫ͅR̩͖̩eq͈͓u̞e̱s̙t̤̺ͅ", "m͉̟̹y̦̳G͍͚͎̳r̤͉̤͕ͅea̲͕t͇̥̼͖U͇̝̠R͙̻̥͓̣L̥̖͎͓̪̫ͅR̩͖̩eq͈͓u̞e̱s̙t̤̺ͅ"), // because Itai wanted to test this
      ("🐧_🐟", "🐧🐟") // fishy emoji example?
    ]
    
    for test in fromSnakeCaseTests {
      // This JSON contains the camel case key that the test object should decode with, then it uses the snake case key (test.0) as the actual key for the boolean value.
      let input = "{\"camelCaseKey\":\"\(test.1)\",\"\(test.0)\":true}".data(using: .utf8)!
      
      let decoder = JSONDecoder()
      decoder.keyDecodingStrategy = .convertFromSnakeCase
      
      let result = try! decoder.decode(DecodeMe.self, from: input)
      
      expectTrue(result.found)
    }
  }
  
  private struct DecodeMe2 : Decodable { var hello: String }
  
  func testDecodingKeyStrategyCustom() {
    let input = "{\"----hello\":\"test\"}".data(using: .utf8)!
    let decoder = JSONDecoder()
    let customKeyConversion = { (_ path: [CodingKey]) -> CodingKey in
      // This converter removes the first 4 characters from the start of all string keys, if it has more than 4 characters
      let string = path.last!.stringValue
      guard string.count > 4 else { return path.last! }
      let newString = string.substring(from: string.index(string.startIndex, offsetBy: 4, limitedBy: string.endIndex)!)
      return _TestKey(stringValue: newString)!
    }
    decoder.keyDecodingStrategy = .custom(customKeyConversion)
    let result = try! decoder.decode(DecodeMe2.self, from: input)
    
    expectEqual("test", result.hello)
  }
  
  private struct DecodeMe3 : Codable {
      var thisIsCamelCase : String
  }
    
  func testEncodingKeyStrategySnakeGenerated() {
    // Test that this works with a struct that has automatically generated keys
    let input = "{\"this_is_camel_case\":\"test\"}".data(using: .utf8)!
    let decoder = JSONDecoder()
    decoder.keyDecodingStrategy = .convertFromSnakeCase
    let result = try! decoder.decode(DecodeMe3.self, from: input)
    
    expectEqual("test", result.thisIsCamelCase)
  }
    
  func testDecodingKeyStrategyCamelGenerated() {
    let encoded = DecodeMe3(thisIsCamelCase: "test")
    let encoder = JSONEncoder()
    encoder.keyEncodingStrategy = .convertToSnakeCase
    let resultData = try! encoder.encode(encoded)
    let resultString = String(bytes: resultData, encoding: .utf8)
    expectEqual("{\"this_is_camel_case\":\"test\"}", resultString)
  }
    
  func testKeyStrategySnakeGeneratedAndCustom() {
    // Test that this works with a struct that has automatically generated keys
    struct DecodeMe4 : Codable {
        var thisIsCamelCase : String
        var thisIsCamelCaseToo : String
        private enum CodingKeys : String, CodingKey {
            case thisIsCamelCase = "fooBar"
            case thisIsCamelCaseToo
        }
    }

    // Decoding
    let input = "{\"foo_bar\":\"test\",\"this_is_camel_case_too\":\"test2\"}".data(using: .utf8)!
    let decoder = JSONDecoder()
    decoder.keyDecodingStrategy = .convertFromSnakeCase
    let decodingResult = try! decoder.decode(DecodeMe4.self, from: input)
    
    expectEqual("test", decodingResult.thisIsCamelCase)
    expectEqual("test2", decodingResult.thisIsCamelCaseToo)
    
    // Encoding
    let encoded = DecodeMe4(thisIsCamelCase: "test", thisIsCamelCaseToo: "test2")
    let encoder = JSONEncoder()
    encoder.keyEncodingStrategy = .convertToSnakeCase
    let encodingResultData = try! encoder.encode(encoded)
    let encodingResultString = String(bytes: encodingResultData, encoding: .utf8)
    expectEqual("{\"foo_bar\":\"test\",\"this_is_camel_case_too\":\"test2\"}", encodingResultString)
  }

  func testKeyStrategyDuplicateKeys() {
    // This test is mostly to make sure we don't assert on duplicate keys
    struct DecodeMe5 : Codable {
        var oneTwo : String
        var numberOfKeys : Int
        
        enum CodingKeys : String, CodingKey {
          case oneTwo
          case oneTwoThree
        }
        
        init() {
            oneTwo = "test"
            numberOfKeys = 0
        }
        
        init(from decoder: Decoder) throws {
          let container = try decoder.container(keyedBy: CodingKeys.self)
          oneTwo = try container.decode(String.self, forKey: .oneTwo)
          numberOfKeys = container.allKeys.count
        }
        
        func encode(to encoder: Encoder) throws {
          var container = encoder.container(keyedBy: CodingKeys.self)
          try container.encode(oneTwo, forKey: .oneTwo)
          try container.encode("test2", forKey: .oneTwoThree)
        }
    }

    let customKeyConversion = { (_ path: [CodingKey]) -> CodingKey in
      // All keys are the same!
      return _TestKey(stringValue: "oneTwo")!
    }
    
    // Decoding
    // This input has a dictionary with two keys, but only one will end up in the container
    let input = "{\"unused key 1\":\"test1\",\"unused key 2\":\"test2\"}".data(using: .utf8)!
    let decoder = JSONDecoder()
    decoder.keyDecodingStrategy = .custom(customKeyConversion)

    let decodingResult = try! decoder.decode(DecodeMe5.self, from: input)
    // There will be only one result for oneTwo (the second one in the json)
    expectEqual(1, decodingResult.numberOfKeys)
    
    // Encoding
    let encoded = DecodeMe5()
    let encoder = JSONEncoder()
    encoder.keyEncodingStrategy = .custom(customKeyConversion)
    let decodingResultData = try! encoder.encode(encoded)
    let decodingResultString = String(bytes: decodingResultData, encoding: .utf8)
    
    // There will be only one value in the result (the second one encoded)
    expectEqual("{\"oneTwo\":\"test2\"}", decodingResultString)
  }

  // MARK: - Encoder Features
  func testNestedContainerCodingPaths() {
    let encoder = JSONEncoder()
    do {
      let _ = try encoder.encode(NestedContainersTestType())
    } catch let error as NSError {
      expectUnreachable("Caught error during encoding nested container types: \(error)")
    }
  }

  func testSuperEncoderCodingPaths() {
    let encoder = JSONEncoder()
    do {
      let _ = try encoder.encode(NestedContainersTestType(testSuperEncoder: true))
    } catch let error as NSError {
      expectUnreachable("Caught error during encoding nested container types: \(error)")
    }
  }

  func testInterceptDecimal() {
    let expectedJSON = "{\"value\":10000000000000000000000000000000000000000000000000000000000000000000000000000000000000000000000000000000000000000000000000000000}".data(using: .utf8)!

    // Want to make sure we write out a JSON number, not the keyed encoding here.
    // 1e127 is too big to fit natively in a Double, too, so want to make sure it's encoded as a Decimal.
    let decimal = Decimal(sign: .plus, exponent: 127, significand: Decimal(1))
    _testRoundTrip(of: TopLevelWrapper(decimal), expectedJSON: expectedJSON)

    // Optional Decimals should encode the same way.
    _testRoundTrip(of: OptionalTopLevelWrapper(decimal), expectedJSON: expectedJSON)
  }

  func testInterceptURL() {
    // Want to make sure JSONEncoder writes out single-value URLs, not the keyed encoding.
    let expectedJSON = "{\"value\":\"http:\\/\\/swift.org\"}".data(using: .utf8)!
    let url = URL(string: "http://swift.org")!
    _testRoundTrip(of: TopLevelWrapper(url), expectedJSON: expectedJSON)

    // Optional URLs should encode the same way.
    _testRoundTrip(of: OptionalTopLevelWrapper(url), expectedJSON: expectedJSON)
  }
<<<<<<< HEAD
=======
    
  // MARK: - Type coercion
  func testTypeCoercion() {
    _testRoundTripTypeCoercionFailure(of: [false, true], as: [Int].self)
    _testRoundTripTypeCoercionFailure(of: [false, true], as: [Int8].self)
    _testRoundTripTypeCoercionFailure(of: [false, true], as: [Int16].self)
    _testRoundTripTypeCoercionFailure(of: [false, true], as: [Int32].self)
    _testRoundTripTypeCoercionFailure(of: [false, true], as: [Int64].self)
    _testRoundTripTypeCoercionFailure(of: [false, true], as: [UInt].self)
    _testRoundTripTypeCoercionFailure(of: [false, true], as: [UInt8].self)
    _testRoundTripTypeCoercionFailure(of: [false, true], as: [UInt16].self)
    _testRoundTripTypeCoercionFailure(of: [false, true], as: [UInt32].self)
    _testRoundTripTypeCoercionFailure(of: [false, true], as: [UInt64].self)
    _testRoundTripTypeCoercionFailure(of: [false, true], as: [Float].self)
    _testRoundTripTypeCoercionFailure(of: [false, true], as: [Double].self)
    _testRoundTripTypeCoercionFailure(of: [0, 1] as [Int], as: [Bool].self)
    _testRoundTripTypeCoercionFailure(of: [0, 1] as [Int8], as: [Bool].self)
    _testRoundTripTypeCoercionFailure(of: [0, 1] as [Int16], as: [Bool].self)
    _testRoundTripTypeCoercionFailure(of: [0, 1] as [Int32], as: [Bool].self)
    _testRoundTripTypeCoercionFailure(of: [0, 1] as [Int64], as: [Bool].self)
    _testRoundTripTypeCoercionFailure(of: [0, 1] as [UInt], as: [Bool].self)
    _testRoundTripTypeCoercionFailure(of: [0, 1] as [UInt8], as: [Bool].self)
    _testRoundTripTypeCoercionFailure(of: [0, 1] as [UInt16], as: [Bool].self)
    _testRoundTripTypeCoercionFailure(of: [0, 1] as [UInt32], as: [Bool].self)
    _testRoundTripTypeCoercionFailure(of: [0, 1] as [UInt64], as: [Bool].self)
    _testRoundTripTypeCoercionFailure(of: [0.0, 1.0] as [Float], as: [Bool].self)
    _testRoundTripTypeCoercionFailure(of: [0.0, 1.0] as [Double], as: [Bool].self)
  }

  func testDecodingConcreteTypeParameter() {
      let encoder = JSONEncoder()
      guard let json = try? encoder.encode(Employee.testValue) else {
          expectUnreachable("Unable to encode Employee.")
          return
      }

      let decoder = JSONDecoder()
      guard let decoded = try? decoder.decode(Employee.self as Person.Type, from: json) else {
          expectUnreachable("Failed to decode Employee as Person from JSON.")
          return
      }

      expectEqual(type(of: decoded), Employee.self, "Expected decoded value to be of type Employee; got \(type(of: decoded)) instead.")
  }

  // MARK: - Encoder State
  // SR-6078
  func testEncoderStateThrowOnEncode() {
    struct ReferencingEncoderWrapper<T : Encodable> : Encodable {
      let value: T
      init(_ value: T) { self.value = value }

      func encode(to encoder: Encoder) throws {
        // This approximates a subclass calling into its superclass, where the superclass encodes a value that might throw.
        // The key here is that getting the superEncoder creates a referencing encoder.
        var container = encoder.unkeyedContainer()
        let superEncoder = container.superEncoder()

        // Pushing a nested container on leaves the referencing encoder with multiple containers.
        var nestedContainer = superEncoder.unkeyedContainer()
        try nestedContainer.encode(value)
      }
    }

    // The structure that would be encoded here looks like
    //
    //   [[[Float.infinity]]]
    //
    // The wrapper asks for an unkeyed container ([^]), gets a super encoder, and creates a nested container into that ([[^]]).
    // We then encode an array into that ([[[^]]]), which happens to be a value that causes us to throw an error.
    //
    // The issue at hand reproduces when you have a referencing encoder (superEncoder() creates one) that has a container on the stack (unkeyedContainer() adds one) that encodes a value going through box_() (Array does that) that encodes something which throws (Float.infinity does that).
    // When reproducing, this will cause a test failure via fatalError().
    _ = try? JSONEncoder().encode(ReferencingEncoderWrapper([Float.infinity]))
  }

  func testEncoderStateThrowOnEncodeCustomDate() {
    // This test is identical to testEncoderStateThrowOnEncode, except throwing via a custom Date closure.
    struct ReferencingEncoderWrapper<T : Encodable> : Encodable {
      let value: T
      init(_ value: T) { self.value = value }
      func encode(to encoder: Encoder) throws {
        var container = encoder.unkeyedContainer()
        let superEncoder = container.superEncoder()
        var nestedContainer = superEncoder.unkeyedContainer()
        try nestedContainer.encode(value)
      }
    }

    // The closure needs to push a container before throwing an error to trigger.
    let encoder = JSONEncoder()
    encoder.dateEncodingStrategy = .custom({ _, encoder in
      let _ = encoder.unkeyedContainer()
      enum CustomError : Error { case foo }
      throw CustomError.foo
    })

    _ = try? encoder.encode(ReferencingEncoderWrapper(Date()))
  }

  func testEncoderStateThrowOnEncodeCustomData() {
    // This test is identical to testEncoderStateThrowOnEncode, except throwing via a custom Data closure.
    struct ReferencingEncoderWrapper<T : Encodable> : Encodable {
      let value: T
      init(_ value: T) { self.value = value }
      func encode(to encoder: Encoder) throws {
        var container = encoder.unkeyedContainer()
        let superEncoder = container.superEncoder()
        var nestedContainer = superEncoder.unkeyedContainer()
        try nestedContainer.encode(value)
      }
    }

    // The closure needs to push a container before throwing an error to trigger.
    let encoder = JSONEncoder()
    encoder.dataEncodingStrategy = .custom({ _, encoder in
      let _ = encoder.unkeyedContainer()
      enum CustomError : Error { case foo }
      throw CustomError.foo
    })

    _ = try? encoder.encode(ReferencingEncoderWrapper(Data()))
  }

  // MARK: - Decoder State
  // SR-6048
  func testDecoderStateThrowOnDecode() {
    // The container stack here starts as [[1,2,3]]. Attempting to decode as [String] matches the outer layer (Array), and begins decoding the array.
    // Once Array decoding begins, 1 is pushed onto the container stack ([[1,2,3], 1]), and 1 is attempted to be decoded as String. This throws a .typeMismatch, but the container is not popped off the stack.
    // When attempting to decode [Int], the container stack is still ([[1,2,3], 1]), and 1 fails to decode as [Int].
    let json = "[1,2,3]".data(using: .utf8)!
    let _ = try! JSONDecoder().decode(EitherDecodable<[String], [Int]>.self, from: json)
  }

  func testDecoderStateThrowOnDecodeCustomDate() {
    // This test is identical to testDecoderStateThrowOnDecode, except we're going to fail because our closure throws an error, not because we hit a type mismatch.
    let decoder = JSONDecoder()
    decoder.dateDecodingStrategy = .custom({ decoder in
      enum CustomError : Error { case foo }
      throw CustomError.foo
    })

    let json = "{\"value\": 1}".data(using: .utf8)!
    let _ = try! decoder.decode(EitherDecodable<TopLevelWrapper<Date>, TopLevelWrapper<Int>>.self, from: json)
  }

  func testDecoderStateThrowOnDecodeCustomData() {
    // This test is identical to testDecoderStateThrowOnDecode, except we're going to fail because our closure throws an error, not because we hit a type mismatch.
    let decoder = JSONDecoder()
    decoder.dataDecodingStrategy = .custom({ decoder in
      enum CustomError : Error { case foo }
      throw CustomError.foo
    })

    let json = "{\"value\": 1}".data(using: .utf8)!
    let _ = try! decoder.decode(EitherDecodable<TopLevelWrapper<Data>, TopLevelWrapper<Int>>.self, from: json)
  }
>>>>>>> aad14e3c

  // MARK: - Helper Functions
  private var _jsonEmptyDictionary: Data {
    return "{}".data(using: .utf8)!
  }

  private func _testEncodeFailure<T : Encodable>(of value: T) {
    do {
      let _ = try JSONEncoder().encode(value)
      expectUnreachable("Encode of top-level \(T.self) was expected to fail.")
    } catch {}
  }

  private func _testRoundTrip<T>(of value: T,
                                 expectedJSON json: Data? = nil,
                                 outputFormatting: JSONEncoder.OutputFormatting = [],
                                 dateEncodingStrategy: JSONEncoder.DateEncodingStrategy = .deferredToDate,
                                 dateDecodingStrategy: JSONDecoder.DateDecodingStrategy = .deferredToDate,
                                 dataEncodingStrategy: JSONEncoder.DataEncodingStrategy = .base64,
                                 dataDecodingStrategy: JSONDecoder.DataDecodingStrategy = .base64,
<<<<<<< HEAD
=======
                                 keyEncodingStrategy: JSONEncoder.KeyEncodingStrategy = .useDefaultKeys,
                                 keyDecodingStrategy: JSONDecoder.KeyDecodingStrategy = .useDefaultKeys,
>>>>>>> aad14e3c
                                 nonConformingFloatEncodingStrategy: JSONEncoder.NonConformingFloatEncodingStrategy = .throw,
                                 nonConformingFloatDecodingStrategy: JSONDecoder.NonConformingFloatDecodingStrategy = .throw) where T : Codable, T : Equatable {
    var payload: Data! = nil
    do {
      let encoder = JSONEncoder()
      encoder.outputFormatting = outputFormatting
      encoder.dateEncodingStrategy = dateEncodingStrategy
      encoder.dataEncodingStrategy = dataEncodingStrategy
      encoder.nonConformingFloatEncodingStrategy = nonConformingFloatEncodingStrategy
      encoder.keyEncodingStrategy = keyEncodingStrategy
      payload = try encoder.encode(value)
    } catch {
      expectUnreachable("Failed to encode \(T.self) to JSON: \(error)")
    }

    if let expectedJSON = json {
        expectEqual(expectedJSON, payload, "Produced JSON not identical to expected JSON.")
    }

    do {
      let decoder = JSONDecoder()
      decoder.dateDecodingStrategy = dateDecodingStrategy
      decoder.dataDecodingStrategy = dataDecodingStrategy
      decoder.nonConformingFloatDecodingStrategy = nonConformingFloatDecodingStrategy
      decoder.keyDecodingStrategy = keyDecodingStrategy
      let decoded = try decoder.decode(T.self, from: payload)
      expectEqual(decoded, value, "\(T.self) did not round-trip to an equal value.")
    } catch {
      expectUnreachable("Failed to decode \(T.self) from JSON: \(error)")
    }
  }

    private func _testRoundTripTypeCoercionFailure<T,U>(of value: T, as type: U.Type) where T : Codable, U : Codable {
        do {
            let data = try JSONEncoder().encode(value)
            let _ = try JSONDecoder().decode(U.self, from: data)
            expectUnreachable("Coercion from \(T.self) to \(U.self) was expected to fail.")
        } catch {}
    }
}

// MARK: - Helper Global Functions
func expectEqualPaths(_ lhs: [CodingKey], _ rhs: [CodingKey], _ prefix: String) {
  if lhs.count != rhs.count {
    expectUnreachable("\(prefix) [CodingKey].count mismatch: \(lhs.count) != \(rhs.count)")
    return
  }

  for (key1, key2) in zip(lhs, rhs) {
    switch (key1.intValue, key2.intValue) {
    case (.none, .none): break
    case (.some(let i1), .none):
      expectUnreachable("\(prefix) CodingKey.intValue mismatch: \(type(of: key1))(\(i1)) != nil")
      return
    case (.none, .some(let i2)):
      expectUnreachable("\(prefix) CodingKey.intValue mismatch: nil != \(type(of: key2))(\(i2))")
      return
    case (.some(let i1), .some(let i2)):
        guard i1 == i2 else {
            expectUnreachable("\(prefix) CodingKey.intValue mismatch: \(type(of: key1))(\(i1)) != \(type(of: key2))(\(i2))")
            return
        }

        break
    }

    expectEqual(key1.stringValue, key2.stringValue, "\(prefix) CodingKey.stringValue mismatch: \(type(of: key1))('\(key1.stringValue)') != \(type(of: key2))('\(key2.stringValue)')")
  }
}

// MARK: - Test Types
/* FIXME: Import from %S/Inputs/Coding/SharedTypes.swift somehow. */

// MARK: - Empty Types
fileprivate struct EmptyStruct : Codable, Equatable {
  static func ==(_ lhs: EmptyStruct, _ rhs: EmptyStruct) -> Bool {
    return true
  }
}

fileprivate class EmptyClass : Codable, Equatable {
  static func ==(_ lhs: EmptyClass, _ rhs: EmptyClass) -> Bool {
    return true
  }
}

// MARK: - Single-Value Types
/// A simple on-off switch type that encodes as a single Bool value.
fileprivate enum Switch : Codable {
  case off
  case on

  init(from decoder: Decoder) throws {
    let container = try decoder.singleValueContainer()
    switch try container.decode(Bool.self) {
    case false: self = .off
    case true:  self = .on
    }
  }

  func encode(to encoder: Encoder) throws {
    var container = encoder.singleValueContainer()
    switch self {
    case .off: try container.encode(false)
    case .on:  try container.encode(true)
    }
  }
}

/// A simple timestamp type that encodes as a single Double value.
fileprivate struct Timestamp : Codable, Equatable {
  let value: Double

  init(_ value: Double) {
    self.value = value
  }

  init(from decoder: Decoder) throws {
    let container = try decoder.singleValueContainer()
    value = try container.decode(Double.self)
  }

  func encode(to encoder: Encoder) throws {
    var container = encoder.singleValueContainer()
    try container.encode(self.value)
  }

  static func ==(_ lhs: Timestamp, _ rhs: Timestamp) -> Bool {
    return lhs.value == rhs.value
  }
}

/// A simple referential counter type that encodes as a single Int value.
fileprivate final class Counter : Codable, Equatable {
  var count: Int = 0

  init() {}

  init(from decoder: Decoder) throws {
    let container = try decoder.singleValueContainer()
    count = try container.decode(Int.self)
  }

  func encode(to encoder: Encoder) throws {
    var container = encoder.singleValueContainer()
    try container.encode(self.count)
  }

  static func ==(_ lhs: Counter, _ rhs: Counter) -> Bool {
    return lhs === rhs || lhs.count == rhs.count
  }
}

// MARK: - Structured Types
/// A simple address type that encodes as a dictionary of values.
fileprivate struct Address : Codable, Equatable {
  let street: String
  let city: String
  let state: String
  let zipCode: Int
  let country: String

  init(street: String, city: String, state: String, zipCode: Int, country: String) {
    self.street = street
    self.city = city
    self.state = state
    self.zipCode = zipCode
    self.country = country
  }

  static func ==(_ lhs: Address, _ rhs: Address) -> Bool {
    return lhs.street == rhs.street &&
           lhs.city == rhs.city &&
           lhs.state == rhs.state &&
           lhs.zipCode == rhs.zipCode &&
           lhs.country == rhs.country
  }

  static var testValue: Address {
    return Address(street: "1 Infinite Loop",
                   city: "Cupertino",
                   state: "CA",
                   zipCode: 95014,
                   country: "United States")
  }
}

/// A simple person class that encodes as a dictionary of values.
fileprivate class Person : Codable, Equatable {
  let name: String
  let email: String
  let website: URL?

  init(name: String, email: String, website: URL? = nil) {
    self.name = name
    self.email = email
    self.website = website
  }

  private enum CodingKeys : String, CodingKey {
    case name
    case email
    case website
  }

  // FIXME: Remove when subclasses (Employee) are able to override synthesized conformance.
  required init(from decoder: Decoder) throws {
    let container = try decoder.container(keyedBy: CodingKeys.self)
    name = try container.decode(String.self, forKey: .name)
    email = try container.decode(String.self, forKey: .email)
    website = try container.decodeIfPresent(URL.self, forKey: .website)
  }

  func encode(to encoder: Encoder) throws {
    var container = encoder.container(keyedBy: CodingKeys.self)
    try container.encode(name, forKey: .name)
    try container.encode(email, forKey: .email)
    try container.encodeIfPresent(website, forKey: .website)
  }

  func isEqual(_ other: Person) -> Bool {
    return self.name == other.name &&
           self.email == other.email &&
           self.website == other.website
  }

  static func ==(_ lhs: Person, _ rhs: Person) -> Bool {
    return lhs.isEqual(rhs)
  }

  class var testValue: Person {
    return Person(name: "Johnny Appleseed", email: "appleseed@apple.com")
  }
}

/// A class which shares its encoder and decoder with its superclass.
fileprivate class Employee : Person {
  let id: Int

  init(name: String, email: String, website: URL? = nil, id: Int) {
    self.id = id
    super.init(name: name, email: email, website: website)
  }

  enum CodingKeys : String, CodingKey {
    case id
  }

  required init(from decoder: Decoder) throws {
    let container = try decoder.container(keyedBy: CodingKeys.self)
    id = try container.decode(Int.self, forKey: .id)
    try super.init(from: decoder)
  }

  override func encode(to encoder: Encoder) throws {
    var container = encoder.container(keyedBy: CodingKeys.self)
    try container.encode(id, forKey: .id)
    try super.encode(to: encoder)
  }

  override func isEqual(_ other: Person) -> Bool {
    if let employee = other as? Employee {
      guard self.id == employee.id else { return false }
    }

    return super.isEqual(other)
  }

  override class var testValue: Employee {
    return Employee(name: "Johnny Appleseed", email: "appleseed@apple.com", id: 42)
  }
}

/// A simple company struct which encodes as a dictionary of nested values.
fileprivate struct Company : Codable, Equatable {
  let address: Address
  var employees: [Employee]

  init(address: Address, employees: [Employee]) {
    self.address = address
    self.employees = employees
  }

  static func ==(_ lhs: Company, _ rhs: Company) -> Bool {
    return lhs.address == rhs.address && lhs.employees == rhs.employees
  }

  static var testValue: Company {
    return Company(address: Address.testValue, employees: [Employee.testValue])
  }
}

/// An enum type which decodes from Bool?.
fileprivate enum EnhancedBool : Codable {
  case `true`
  case `false`
  case fileNotFound

  init(from decoder: Decoder) throws {
    let container = try decoder.singleValueContainer()
    if container.decodeNil() {
      self = .fileNotFound
    } else {
      let value = try container.decode(Bool.self)
      self = value ? .true : .false
    }
  }

  func encode(to encoder: Encoder) throws {
    var container = encoder.singleValueContainer()
    switch self {
    case .true: try container.encode(true)
    case .false: try container.encode(false)
    case .fileNotFound: try container.encodeNil()
    }
  }
}

/// A type which encodes as an array directly through a single value container.
struct Numbers : Codable, Equatable {
  let values = [4, 8, 15, 16, 23, 42]

  init() {}

  init(from decoder: Decoder) throws {
    let container = try decoder.singleValueContainer()
    let decodedValues = try container.decode([Int].self)
    guard decodedValues == values else {
      throw DecodingError.dataCorrupted(DecodingError.Context(codingPath: decoder.codingPath, debugDescription: "The Numbers are wrong!"))
    }
  }

  func encode(to encoder: Encoder) throws {
    var container = encoder.singleValueContainer()
    try container.encode(values)
  }

  static func ==(_ lhs: Numbers, _ rhs: Numbers) -> Bool {
    return lhs.values == rhs.values
  }

  static var testValue: Numbers {
    return Numbers()
  }
}

/// A type which encodes as a dictionary directly through a single value container.
fileprivate final class Mapping : Codable, Equatable {
  let values: [String : URL]

  init(values: [String : URL]) {
    self.values = values
  }

  init(from decoder: Decoder) throws {
    let container = try decoder.singleValueContainer()
    values = try container.decode([String : URL].self)
  }

  func encode(to encoder: Encoder) throws {
    var container = encoder.singleValueContainer()
    try container.encode(values)
  }

  static func ==(_ lhs: Mapping, _ rhs: Mapping) -> Bool {
    return lhs === rhs || lhs.values == rhs.values
  }

  static var testValue: Mapping {
    return Mapping(values: ["Apple": URL(string: "http://apple.com")!,
                            "localhost": URL(string: "http://127.0.0.1")!])
  }
}

struct NestedContainersTestType : Encodable {
  let testSuperEncoder: Bool

  init(testSuperEncoder: Bool = false) {
    self.testSuperEncoder = testSuperEncoder
  }

  enum TopLevelCodingKeys : Int, CodingKey {
    case a
    case b
    case c
  }

  enum IntermediateCodingKeys : Int, CodingKey {
      case one
      case two
  }

  func encode(to encoder: Encoder) throws {
    if self.testSuperEncoder {
      var topLevelContainer = encoder.container(keyedBy: TopLevelCodingKeys.self)
      expectEqualPaths(encoder.codingPath, [], "Top-level Encoder's codingPath changed.")
      expectEqualPaths(topLevelContainer.codingPath, [], "New first-level keyed container has non-empty codingPath.")

      let superEncoder = topLevelContainer.superEncoder(forKey: .a)
      expectEqualPaths(encoder.codingPath, [], "Top-level Encoder's codingPath changed.")
      expectEqualPaths(topLevelContainer.codingPath, [], "First-level keyed container's codingPath changed.")
      expectEqualPaths(superEncoder.codingPath, [TopLevelCodingKeys.a], "New superEncoder had unexpected codingPath.")
      _testNestedContainers(in: superEncoder, baseCodingPath: [TopLevelCodingKeys.a])
    } else {
      _testNestedContainers(in: encoder, baseCodingPath: [])
    }
  }

  func _testNestedContainers(in encoder: Encoder, baseCodingPath: [CodingKey]) {
    expectEqualPaths(encoder.codingPath, baseCodingPath, "New encoder has non-empty codingPath.")

    // codingPath should not change upon fetching a non-nested container.
    var firstLevelContainer = encoder.container(keyedBy: TopLevelCodingKeys.self)
    expectEqualPaths(encoder.codingPath, baseCodingPath, "Top-level Encoder's codingPath changed.")
    expectEqualPaths(firstLevelContainer.codingPath, baseCodingPath, "New first-level keyed container has non-empty codingPath.")

    // Nested Keyed Container
    do {
      // Nested container for key should have a new key pushed on.
      var secondLevelContainer = firstLevelContainer.nestedContainer(keyedBy: IntermediateCodingKeys.self, forKey: .a)
      expectEqualPaths(encoder.codingPath, baseCodingPath, "Top-level Encoder's codingPath changed.")
      expectEqualPaths(firstLevelContainer.codingPath, baseCodingPath, "First-level keyed container's codingPath changed.")
      expectEqualPaths(secondLevelContainer.codingPath, baseCodingPath + [TopLevelCodingKeys.a], "New second-level keyed container had unexpected codingPath.")

      // Inserting a keyed container should not change existing coding paths.
      let thirdLevelContainerKeyed = secondLevelContainer.nestedContainer(keyedBy: IntermediateCodingKeys.self, forKey: .one)
      expectEqualPaths(encoder.codingPath, baseCodingPath, "Top-level Encoder's codingPath changed.")
      expectEqualPaths(firstLevelContainer.codingPath, baseCodingPath, "First-level keyed container's codingPath changed.")
      expectEqualPaths(secondLevelContainer.codingPath, baseCodingPath + [TopLevelCodingKeys.a], "Second-level keyed container's codingPath changed.")
      expectEqualPaths(thirdLevelContainerKeyed.codingPath, baseCodingPath + [TopLevelCodingKeys.a, IntermediateCodingKeys.one], "New third-level keyed container had unexpected codingPath.")

      // Inserting an unkeyed container should not change existing coding paths.
      let thirdLevelContainerUnkeyed = secondLevelContainer.nestedUnkeyedContainer(forKey: .two)
      expectEqualPaths(encoder.codingPath, baseCodingPath + [], "Top-level Encoder's codingPath changed.")
      expectEqualPaths(firstLevelContainer.codingPath, baseCodingPath + [], "First-level keyed container's codingPath changed.")
      expectEqualPaths(secondLevelContainer.codingPath, baseCodingPath + [TopLevelCodingKeys.a], "Second-level keyed container's codingPath changed.")
      expectEqualPaths(thirdLevelContainerUnkeyed.codingPath, baseCodingPath + [TopLevelCodingKeys.a, IntermediateCodingKeys.two], "New third-level unkeyed container had unexpected codingPath.")
    }

    // Nested Unkeyed Container
    do {
      // Nested container for key should have a new key pushed on.
      var secondLevelContainer = firstLevelContainer.nestedUnkeyedContainer(forKey: .b)
      expectEqualPaths(encoder.codingPath, baseCodingPath, "Top-level Encoder's codingPath changed.")
      expectEqualPaths(firstLevelContainer.codingPath, baseCodingPath, "First-level keyed container's codingPath changed.")
      expectEqualPaths(secondLevelContainer.codingPath, baseCodingPath + [TopLevelCodingKeys.b], "New second-level keyed container had unexpected codingPath.")

      // Appending a keyed container should not change existing coding paths.
      let thirdLevelContainerKeyed = secondLevelContainer.nestedContainer(keyedBy: IntermediateCodingKeys.self)
      expectEqualPaths(encoder.codingPath, baseCodingPath, "Top-level Encoder's codingPath changed.")
      expectEqualPaths(firstLevelContainer.codingPath, baseCodingPath, "First-level keyed container's codingPath changed.")
      expectEqualPaths(secondLevelContainer.codingPath, baseCodingPath + [TopLevelCodingKeys.b], "Second-level unkeyed container's codingPath changed.")
      expectEqualPaths(thirdLevelContainerKeyed.codingPath, baseCodingPath + [TopLevelCodingKeys.b, _TestKey(index: 0)], "New third-level keyed container had unexpected codingPath.")

      // Appending an unkeyed container should not change existing coding paths.
      let thirdLevelContainerUnkeyed = secondLevelContainer.nestedUnkeyedContainer()
      expectEqualPaths(encoder.codingPath, baseCodingPath, "Top-level Encoder's codingPath changed.")
      expectEqualPaths(firstLevelContainer.codingPath, baseCodingPath, "First-level keyed container's codingPath changed.")
      expectEqualPaths(secondLevelContainer.codingPath, baseCodingPath + [TopLevelCodingKeys.b], "Second-level unkeyed container's codingPath changed.")
      expectEqualPaths(thirdLevelContainerUnkeyed.codingPath, baseCodingPath + [TopLevelCodingKeys.b, _TestKey(index: 1)], "New third-level unkeyed container had unexpected codingPath.")
<<<<<<< HEAD
=======
    }
  }
}

// MARK: - Helper Types

/// A key type which can take on any string or integer value.
/// This needs to mirror _JSONKey.
fileprivate struct _TestKey : CodingKey {
  var stringValue: String
  var intValue: Int?

  init?(stringValue: String) {
    self.stringValue = stringValue
    self.intValue = nil
  }

  init?(intValue: Int) {
    self.stringValue = "\(intValue)"
    self.intValue = intValue
  }

  init(index: Int) {
    self.stringValue = "Index \(index)"
    self.intValue = index
  }
}

/// Wraps a type T so that it can be encoded at the top level of a payload.
fileprivate struct TopLevelWrapper<T> : Codable, Equatable where T : Codable, T : Equatable {
  let value: T

  init(_ value: T) {
    self.value = value
  }

  static func ==(_ lhs: TopLevelWrapper<T>, _ rhs: TopLevelWrapper<T>) -> Bool {
    return lhs.value == rhs.value
  }
}

/// Wraps a type T (as T?) so that it can be encoded at the top level of a payload.
fileprivate struct OptionalTopLevelWrapper<T> : Codable, Equatable where T : Codable, T : Equatable {
  let value: T?

  init(_ value: T) {
    self.value = value
  }

  // Provide an implementation of Codable to encode(forKey:) instead of encodeIfPresent(forKey:).
  private enum CodingKeys : String, CodingKey {
    case value
  }

  init(from decoder: Decoder) throws {
    let container = try decoder.container(keyedBy: CodingKeys.self)
    value = try container.decode(T?.self, forKey: .value)
  }

  func encode(to encoder: Encoder) throws {
    var container = encoder.container(keyedBy: CodingKeys.self)
    try container.encode(value, forKey: .value)
  }

  static func ==(_ lhs: OptionalTopLevelWrapper<T>, _ rhs: OptionalTopLevelWrapper<T>) -> Bool {
    return lhs.value == rhs.value
  }
}

fileprivate struct FloatNaNPlaceholder : Codable, Equatable {
  init() {}

  func encode(to encoder: Encoder) throws {
    var container = encoder.singleValueContainer()
    try container.encode(Float.nan)
  }

  init(from decoder: Decoder) throws {
    let container = try decoder.singleValueContainer()
    let float = try container.decode(Float.self)
    if !float.isNaN {
      throw DecodingError.dataCorrupted(DecodingError.Context(codingPath: decoder.codingPath, debugDescription: "Couldn't decode NaN."))
    }
  }

  static func ==(_ lhs: FloatNaNPlaceholder, _ rhs: FloatNaNPlaceholder) -> Bool {
    return true
  }
}

fileprivate struct DoubleNaNPlaceholder : Codable, Equatable {
  init() {}

  func encode(to encoder: Encoder) throws {
    var container = encoder.singleValueContainer()
    try container.encode(Double.nan)
  }

  init(from decoder: Decoder) throws {
    let container = try decoder.singleValueContainer()
    let double = try container.decode(Double.self)
    if !double.isNaN {
      throw DecodingError.dataCorrupted(DecodingError.Context(codingPath: decoder.codingPath, debugDescription: "Couldn't decode NaN."))
    }
  }

  static func ==(_ lhs: DoubleNaNPlaceholder, _ rhs: DoubleNaNPlaceholder) -> Bool {
    return true
  }
}

fileprivate enum EitherDecodable<T : Decodable, U : Decodable> : Decodable {
  case t(T)
  case u(U)

  init(from decoder: Decoder) throws {
    let container = try decoder.singleValueContainer()
    do {
      self = .t(try container.decode(T.self))
    } catch {
      self = .u(try container.decode(U.self))
>>>>>>> aad14e3c
    }
  }
}

// MARK: - Helper Types

/// A key type which can take on any string or integer value.
/// This needs to mirror _JSONKey.
fileprivate struct _TestKey : CodingKey {
  var stringValue: String
  var intValue: Int?

  init?(stringValue: String) {
    self.stringValue = stringValue
    self.intValue = nil
  }

  init?(intValue: Int) {
    self.stringValue = "\(intValue)"
    self.intValue = intValue
  }

  init(index: Int) {
    self.stringValue = "Index \(index)"
    self.intValue = index
  }
}

/// Wraps a type T so that it can be encoded at the top level of a payload.
fileprivate struct TopLevelWrapper<T> : Codable, Equatable where T : Codable, T : Equatable {
  let value: T

  init(_ value: T) {
    self.value = value
  }

  static func ==(_ lhs: TopLevelWrapper<T>, _ rhs: TopLevelWrapper<T>) -> Bool {
    return lhs.value == rhs.value
  }
}

/// Wraps a type T (as T?) so that it can be encoded at the top level of a payload.
fileprivate struct OptionalTopLevelWrapper<T> : Codable, Equatable where T : Codable, T : Equatable {
  let value: T?

  init(_ value: T) {
    self.value = value
  }

  // Provide an implementation of Codable to encode(forKey:) instead of encodeIfPresent(forKey:).
  private enum CodingKeys : String, CodingKey {
    case value
  }

  init(from decoder: Decoder) throws {
    let container = try decoder.container(keyedBy: CodingKeys.self)
    value = try container.decode(T?.self, forKey: .value)
  }

  func encode(to encoder: Encoder) throws {
    var container = encoder.container(keyedBy: CodingKeys.self)
    try container.encode(value, forKey: .value)
  }

  static func ==(_ lhs: OptionalTopLevelWrapper<T>, _ rhs: OptionalTopLevelWrapper<T>) -> Bool {
    return lhs.value == rhs.value
  }
}

fileprivate struct FloatNaNPlaceholder : Codable, Equatable {
  init() {}

  func encode(to encoder: Encoder) throws {
    var container = encoder.singleValueContainer()
    try container.encode(Float.nan)
  }

  init(from decoder: Decoder) throws {
    let container = try decoder.singleValueContainer()
    let float = try container.decode(Float.self)
    if !float.isNaN {
      throw DecodingError.dataCorrupted(DecodingError.Context(codingPath: decoder.codingPath, debugDescription: "Couldn't decode NaN."))
    }
  }

  static func ==(_ lhs: FloatNaNPlaceholder, _ rhs: FloatNaNPlaceholder) -> Bool {
    return true
  }
}

fileprivate struct DoubleNaNPlaceholder : Codable, Equatable {
  init() {}

  func encode(to encoder: Encoder) throws {
    var container = encoder.singleValueContainer()
    try container.encode(Double.nan)
  }

  init(from decoder: Decoder) throws {
    let container = try decoder.singleValueContainer()
    let double = try container.decode(Double.self)
    if !double.isNaN {
      throw DecodingError.dataCorrupted(DecodingError.Context(codingPath: decoder.codingPath, debugDescription: "Couldn't decode NaN."))
    }
  }

  static func ==(_ lhs: DoubleNaNPlaceholder, _ rhs: DoubleNaNPlaceholder) -> Bool {
    return true
  }
}

// MARK: - Run Tests

#if !FOUNDATION_XCTEST
var JSONEncoderTests = TestSuite("TestJSONEncoder")
JSONEncoderTests.test("testEncodingTopLevelEmptyStruct") { TestJSONEncoder().testEncodingTopLevelEmptyStruct() }
JSONEncoderTests.test("testEncodingTopLevelEmptyClass") { TestJSONEncoder().testEncodingTopLevelEmptyClass() }
JSONEncoderTests.test("testEncodingTopLevelSingleValueEnum") { TestJSONEncoder().testEncodingTopLevelSingleValueEnum() }
JSONEncoderTests.test("testEncodingTopLevelSingleValueStruct") { TestJSONEncoder().testEncodingTopLevelSingleValueStruct() }
JSONEncoderTests.test("testEncodingTopLevelSingleValueClass") { TestJSONEncoder().testEncodingTopLevelSingleValueClass() }
JSONEncoderTests.test("testEncodingTopLevelStructuredStruct") { TestJSONEncoder().testEncodingTopLevelStructuredStruct() }
JSONEncoderTests.test("testEncodingTopLevelStructuredClass") { TestJSONEncoder().testEncodingTopLevelStructuredClass() }
JSONEncoderTests.test("testEncodingTopLevelStructuredSingleStruct") { TestJSONEncoder().testEncodingTopLevelStructuredSingleStruct() }
JSONEncoderTests.test("testEncodingTopLevelStructuredSingleClass") { TestJSONEncoder().testEncodingTopLevelStructuredSingleClass() }
<<<<<<< HEAD
JSONEncoderTests.test("testEncodingTopLevelDeepStructuredType") { TestJSONEncoder().testEncodingTopLevelDeepStructuredType()}
JSONEncoderTests.test("testEncodingTopLevelStructuredClass") { TestJSONEncoder().testEncodingTopLevelStructuredClass() }
=======
>>>>>>> aad14e3c
JSONEncoderTests.test("testEncodingTopLevelDeepStructuredType") { TestJSONEncoder().testEncodingTopLevelDeepStructuredType()}
JSONEncoderTests.test("testEncodingClassWhichSharesEncoderWithSuper") { TestJSONEncoder().testEncodingClassWhichSharesEncoderWithSuper() }
JSONEncoderTests.test("testEncodingTopLevelNullableType") { TestJSONEncoder().testEncodingTopLevelNullableType() }
JSONEncoderTests.test("testEncodingOutputFormattingDefault") { TestJSONEncoder().testEncodingOutputFormattingDefault() }
JSONEncoderTests.test("testEncodingOutputFormattingPrettyPrinted") { TestJSONEncoder().testEncodingOutputFormattingPrettyPrinted() }
JSONEncoderTests.test("testEncodingOutputFormattingSortedKeys") { TestJSONEncoder().testEncodingOutputFormattingSortedKeys() }
JSONEncoderTests.test("testEncodingOutputFormattingPrettyPrintedSortedKeys") { TestJSONEncoder().testEncodingOutputFormattingPrettyPrintedSortedKeys() }
JSONEncoderTests.test("testEncodingDate") { TestJSONEncoder().testEncodingDate() }
JSONEncoderTests.test("testEncodingDateSecondsSince1970") { TestJSONEncoder().testEncodingDateSecondsSince1970() }
JSONEncoderTests.test("testEncodingDateMillisecondsSince1970") { TestJSONEncoder().testEncodingDateMillisecondsSince1970() }
JSONEncoderTests.test("testEncodingDateISO8601") { TestJSONEncoder().testEncodingDateISO8601() }
JSONEncoderTests.test("testEncodingDateFormatted") { TestJSONEncoder().testEncodingDateFormatted() }
JSONEncoderTests.test("testEncodingDateCustom") { TestJSONEncoder().testEncodingDateCustom() }
JSONEncoderTests.test("testEncodingDateCustomEmpty") { TestJSONEncoder().testEncodingDateCustomEmpty() }
JSONEncoderTests.test("testEncodingData") { TestJSONEncoder().testEncodingData() }
JSONEncoderTests.test("testEncodingDataBase64") { TestJSONEncoder().testEncodingDataBase64() }
JSONEncoderTests.test("testEncodingDataCustom") { TestJSONEncoder().testEncodingDataCustom() }
JSONEncoderTests.test("testEncodingDataCustomEmpty") { TestJSONEncoder().testEncodingDataCustomEmpty() }
JSONEncoderTests.test("testEncodingNonConformingFloats") { TestJSONEncoder().testEncodingNonConformingFloats() }
JSONEncoderTests.test("testEncodingNonConformingFloatStrings") { TestJSONEncoder().testEncodingNonConformingFloatStrings() }
<<<<<<< HEAD
=======
JSONEncoderTests.test("testEncodingKeyStrategySnake") { TestJSONEncoder().testEncodingKeyStrategySnake() }
JSONEncoderTests.test("testEncodingKeyStrategyCustom") { TestJSONEncoder().testEncodingKeyStrategyCustom() }
JSONEncoderTests.test("testEncodingKeyStrategyPath") { TestJSONEncoder().testEncodingKeyStrategyPath() }
JSONEncoderTests.test("testDecodingKeyStrategyCamel") { TestJSONEncoder().testDecodingKeyStrategyCamel() }
JSONEncoderTests.test("testDecodingKeyStrategyCustom") { TestJSONEncoder().testDecodingKeyStrategyCustom() }
JSONEncoderTests.test("testEncodingKeyStrategySnakeGenerated") { TestJSONEncoder().testEncodingKeyStrategySnakeGenerated() }
JSONEncoderTests.test("testDecodingKeyStrategyCamelGenerated") { TestJSONEncoder().testDecodingKeyStrategyCamelGenerated() }
JSONEncoderTests.test("testKeyStrategySnakeGeneratedAndCustom") { TestJSONEncoder().testKeyStrategySnakeGeneratedAndCustom() }
JSONEncoderTests.test("testKeyStrategyDuplicateKeys") { TestJSONEncoder().testKeyStrategyDuplicateKeys() }
>>>>>>> aad14e3c
JSONEncoderTests.test("testNestedContainerCodingPaths") { TestJSONEncoder().testNestedContainerCodingPaths() }
JSONEncoderTests.test("testSuperEncoderCodingPaths") { TestJSONEncoder().testSuperEncoderCodingPaths() }
JSONEncoderTests.test("testInterceptDecimal") { TestJSONEncoder().testInterceptDecimal() }
JSONEncoderTests.test("testInterceptURL") { TestJSONEncoder().testInterceptURL() }
<<<<<<< HEAD
=======
JSONEncoderTests.test("testTypeCoercion") { TestJSONEncoder().testTypeCoercion() }
JSONEncoderTests.test("testDecodingConcreteTypeParameter") { TestJSONEncoder().testDecodingConcreteTypeParameter() }
JSONEncoderTests.test("testEncoderStateThrowOnEncode") { TestJSONEncoder().testEncoderStateThrowOnEncode() }
JSONEncoderTests.test("testEncoderStateThrowOnEncodeCustomDate") { TestJSONEncoder().testEncoderStateThrowOnEncodeCustomDate() }
JSONEncoderTests.test("testEncoderStateThrowOnEncodeCustomData") { TestJSONEncoder().testEncoderStateThrowOnEncodeCustomData() }
JSONEncoderTests.test("testDecoderStateThrowOnDecode") { TestJSONEncoder().testDecoderStateThrowOnDecode() }
JSONEncoderTests.test("testDecoderStateThrowOnDecodeCustomDate") { TestJSONEncoder().testDecoderStateThrowOnDecodeCustomDate() }
JSONEncoderTests.test("testDecoderStateThrowOnDecodeCustomData") { TestJSONEncoder().testDecoderStateThrowOnDecodeCustomData() }
>>>>>>> aad14e3c
runAllTests()
#endif<|MERGE_RESOLUTION|>--- conflicted
+++ resolved
@@ -401,13 +401,6 @@
                    nonConformingFloatDecodingStrategy: decodingStrategy)
     _testRoundTrip(of: OptionalTopLevelWrapper(Double.infinity),
                    expectedJSON: "{\"value\":\"INF\"}".data(using: .utf8)!,
-<<<<<<< HEAD
-                   nonConformingFloatEncodingStrategy: encodingStrategy,
-                   nonConformingFloatDecodingStrategy: decodingStrategy)
-    _testRoundTrip(of: OptionalTopLevelWrapper(-Double.infinity),
-                   expectedJSON: "{\"value\":\"-INF\"}".data(using: .utf8)!,
-=======
->>>>>>> aad14e3c
                    nonConformingFloatEncodingStrategy: encodingStrategy,
                    nonConformingFloatDecodingStrategy: decodingStrategy)
     _testRoundTrip(of: OptionalTopLevelWrapper(-Double.infinity),
@@ -761,8 +754,6 @@
     // Optional URLs should encode the same way.
     _testRoundTrip(of: OptionalTopLevelWrapper(url), expectedJSON: expectedJSON)
   }
-<<<<<<< HEAD
-=======
     
   // MARK: - Type coercion
   func testTypeCoercion() {
@@ -920,7 +911,6 @@
     let json = "{\"value\": 1}".data(using: .utf8)!
     let _ = try! decoder.decode(EitherDecodable<TopLevelWrapper<Data>, TopLevelWrapper<Int>>.self, from: json)
   }
->>>>>>> aad14e3c
 
   // MARK: - Helper Functions
   private var _jsonEmptyDictionary: Data {
@@ -941,11 +931,8 @@
                                  dateDecodingStrategy: JSONDecoder.DateDecodingStrategy = .deferredToDate,
                                  dataEncodingStrategy: JSONEncoder.DataEncodingStrategy = .base64,
                                  dataDecodingStrategy: JSONDecoder.DataDecodingStrategy = .base64,
-<<<<<<< HEAD
-=======
                                  keyEncodingStrategy: JSONEncoder.KeyEncodingStrategy = .useDefaultKeys,
                                  keyDecodingStrategy: JSONDecoder.KeyDecodingStrategy = .useDefaultKeys,
->>>>>>> aad14e3c
                                  nonConformingFloatEncodingStrategy: JSONEncoder.NonConformingFloatEncodingStrategy = .throw,
                                  nonConformingFloatDecodingStrategy: JSONDecoder.NonConformingFloatDecodingStrategy = .throw) where T : Codable, T : Equatable {
     var payload: Data! = nil
@@ -1406,8 +1393,6 @@
       expectEqualPaths(firstLevelContainer.codingPath, baseCodingPath, "First-level keyed container's codingPath changed.")
       expectEqualPaths(secondLevelContainer.codingPath, baseCodingPath + [TopLevelCodingKeys.b], "Second-level unkeyed container's codingPath changed.")
       expectEqualPaths(thirdLevelContainerUnkeyed.codingPath, baseCodingPath + [TopLevelCodingKeys.b, _TestKey(index: 1)], "New third-level unkeyed container had unexpected codingPath.")
-<<<<<<< HEAD
-=======
     }
   }
 }
@@ -1529,115 +1514,7 @@
       self = .t(try container.decode(T.self))
     } catch {
       self = .u(try container.decode(U.self))
->>>>>>> aad14e3c
-    }
-  }
-}
-
-// MARK: - Helper Types
-
-/// A key type which can take on any string or integer value.
-/// This needs to mirror _JSONKey.
-fileprivate struct _TestKey : CodingKey {
-  var stringValue: String
-  var intValue: Int?
-
-  init?(stringValue: String) {
-    self.stringValue = stringValue
-    self.intValue = nil
-  }
-
-  init?(intValue: Int) {
-    self.stringValue = "\(intValue)"
-    self.intValue = intValue
-  }
-
-  init(index: Int) {
-    self.stringValue = "Index \(index)"
-    self.intValue = index
-  }
-}
-
-/// Wraps a type T so that it can be encoded at the top level of a payload.
-fileprivate struct TopLevelWrapper<T> : Codable, Equatable where T : Codable, T : Equatable {
-  let value: T
-
-  init(_ value: T) {
-    self.value = value
-  }
-
-  static func ==(_ lhs: TopLevelWrapper<T>, _ rhs: TopLevelWrapper<T>) -> Bool {
-    return lhs.value == rhs.value
-  }
-}
-
-/// Wraps a type T (as T?) so that it can be encoded at the top level of a payload.
-fileprivate struct OptionalTopLevelWrapper<T> : Codable, Equatable where T : Codable, T : Equatable {
-  let value: T?
-
-  init(_ value: T) {
-    self.value = value
-  }
-
-  // Provide an implementation of Codable to encode(forKey:) instead of encodeIfPresent(forKey:).
-  private enum CodingKeys : String, CodingKey {
-    case value
-  }
-
-  init(from decoder: Decoder) throws {
-    let container = try decoder.container(keyedBy: CodingKeys.self)
-    value = try container.decode(T?.self, forKey: .value)
-  }
-
-  func encode(to encoder: Encoder) throws {
-    var container = encoder.container(keyedBy: CodingKeys.self)
-    try container.encode(value, forKey: .value)
-  }
-
-  static func ==(_ lhs: OptionalTopLevelWrapper<T>, _ rhs: OptionalTopLevelWrapper<T>) -> Bool {
-    return lhs.value == rhs.value
-  }
-}
-
-fileprivate struct FloatNaNPlaceholder : Codable, Equatable {
-  init() {}
-
-  func encode(to encoder: Encoder) throws {
-    var container = encoder.singleValueContainer()
-    try container.encode(Float.nan)
-  }
-
-  init(from decoder: Decoder) throws {
-    let container = try decoder.singleValueContainer()
-    let float = try container.decode(Float.self)
-    if !float.isNaN {
-      throw DecodingError.dataCorrupted(DecodingError.Context(codingPath: decoder.codingPath, debugDescription: "Couldn't decode NaN."))
-    }
-  }
-
-  static func ==(_ lhs: FloatNaNPlaceholder, _ rhs: FloatNaNPlaceholder) -> Bool {
-    return true
-  }
-}
-
-fileprivate struct DoubleNaNPlaceholder : Codable, Equatable {
-  init() {}
-
-  func encode(to encoder: Encoder) throws {
-    var container = encoder.singleValueContainer()
-    try container.encode(Double.nan)
-  }
-
-  init(from decoder: Decoder) throws {
-    let container = try decoder.singleValueContainer()
-    let double = try container.decode(Double.self)
-    if !double.isNaN {
-      throw DecodingError.dataCorrupted(DecodingError.Context(codingPath: decoder.codingPath, debugDescription: "Couldn't decode NaN."))
-    }
-  }
-
-  static func ==(_ lhs: DoubleNaNPlaceholder, _ rhs: DoubleNaNPlaceholder) -> Bool {
-    return true
+    }
   }
 }
 
@@ -1654,11 +1531,6 @@
 JSONEncoderTests.test("testEncodingTopLevelStructuredClass") { TestJSONEncoder().testEncodingTopLevelStructuredClass() }
 JSONEncoderTests.test("testEncodingTopLevelStructuredSingleStruct") { TestJSONEncoder().testEncodingTopLevelStructuredSingleStruct() }
 JSONEncoderTests.test("testEncodingTopLevelStructuredSingleClass") { TestJSONEncoder().testEncodingTopLevelStructuredSingleClass() }
-<<<<<<< HEAD
-JSONEncoderTests.test("testEncodingTopLevelDeepStructuredType") { TestJSONEncoder().testEncodingTopLevelDeepStructuredType()}
-JSONEncoderTests.test("testEncodingTopLevelStructuredClass") { TestJSONEncoder().testEncodingTopLevelStructuredClass() }
-=======
->>>>>>> aad14e3c
 JSONEncoderTests.test("testEncodingTopLevelDeepStructuredType") { TestJSONEncoder().testEncodingTopLevelDeepStructuredType()}
 JSONEncoderTests.test("testEncodingClassWhichSharesEncoderWithSuper") { TestJSONEncoder().testEncodingClassWhichSharesEncoderWithSuper() }
 JSONEncoderTests.test("testEncodingTopLevelNullableType") { TestJSONEncoder().testEncodingTopLevelNullableType() }
@@ -1679,8 +1551,6 @@
 JSONEncoderTests.test("testEncodingDataCustomEmpty") { TestJSONEncoder().testEncodingDataCustomEmpty() }
 JSONEncoderTests.test("testEncodingNonConformingFloats") { TestJSONEncoder().testEncodingNonConformingFloats() }
 JSONEncoderTests.test("testEncodingNonConformingFloatStrings") { TestJSONEncoder().testEncodingNonConformingFloatStrings() }
-<<<<<<< HEAD
-=======
 JSONEncoderTests.test("testEncodingKeyStrategySnake") { TestJSONEncoder().testEncodingKeyStrategySnake() }
 JSONEncoderTests.test("testEncodingKeyStrategyCustom") { TestJSONEncoder().testEncodingKeyStrategyCustom() }
 JSONEncoderTests.test("testEncodingKeyStrategyPath") { TestJSONEncoder().testEncodingKeyStrategyPath() }
@@ -1690,13 +1560,10 @@
 JSONEncoderTests.test("testDecodingKeyStrategyCamelGenerated") { TestJSONEncoder().testDecodingKeyStrategyCamelGenerated() }
 JSONEncoderTests.test("testKeyStrategySnakeGeneratedAndCustom") { TestJSONEncoder().testKeyStrategySnakeGeneratedAndCustom() }
 JSONEncoderTests.test("testKeyStrategyDuplicateKeys") { TestJSONEncoder().testKeyStrategyDuplicateKeys() }
->>>>>>> aad14e3c
 JSONEncoderTests.test("testNestedContainerCodingPaths") { TestJSONEncoder().testNestedContainerCodingPaths() }
 JSONEncoderTests.test("testSuperEncoderCodingPaths") { TestJSONEncoder().testSuperEncoderCodingPaths() }
 JSONEncoderTests.test("testInterceptDecimal") { TestJSONEncoder().testInterceptDecimal() }
 JSONEncoderTests.test("testInterceptURL") { TestJSONEncoder().testInterceptURL() }
-<<<<<<< HEAD
-=======
 JSONEncoderTests.test("testTypeCoercion") { TestJSONEncoder().testTypeCoercion() }
 JSONEncoderTests.test("testDecodingConcreteTypeParameter") { TestJSONEncoder().testDecodingConcreteTypeParameter() }
 JSONEncoderTests.test("testEncoderStateThrowOnEncode") { TestJSONEncoder().testEncoderStateThrowOnEncode() }
@@ -1705,6 +1572,5 @@
 JSONEncoderTests.test("testDecoderStateThrowOnDecode") { TestJSONEncoder().testDecoderStateThrowOnDecode() }
 JSONEncoderTests.test("testDecoderStateThrowOnDecodeCustomDate") { TestJSONEncoder().testDecoderStateThrowOnDecodeCustomDate() }
 JSONEncoderTests.test("testDecoderStateThrowOnDecodeCustomData") { TestJSONEncoder().testDecoderStateThrowOnDecodeCustomData() }
->>>>>>> aad14e3c
 runAllTests()
 #endif