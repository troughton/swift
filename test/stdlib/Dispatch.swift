--- conflicted
+++ resolved
@@ -567,8 +567,6 @@
 	}
 }
 
-<<<<<<< HEAD
-=======
 DispatchAPI.test("DispatchTimeInterval") {
 	// Basic tests that the correct value is stored and the == method works
 	for i in stride(from:1, through: 100, by: 5) {
@@ -598,7 +596,6 @@
 	expectTrue(t == t) // This would crash.
 }
 
->>>>>>> aad14e3c
 #if swift(>=4.0)
 DispatchAPI.test("DispatchTimeInterval.never.equals") {
 	expectTrue(DispatchTimeInterval.never == DispatchTimeInterval.never)
