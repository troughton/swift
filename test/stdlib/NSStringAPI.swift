--- conflicted
+++ resolved
@@ -1149,11 +1149,7 @@
   S : StringProtocol
 >(
   _ string: S, _ maybeRange: Range<String.Index>?
-<<<<<<< HEAD
-) -> Range<Int>? where S.Index == String.Index, S.IndexDistance == Int {
-=======
 ) -> Range<Int>? where S.Index == String.Index {
->>>>>>> aad14e3c
   guard let range = maybeRange else { return nil }
 
   return
