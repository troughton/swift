--- conflicted
+++ resolved
@@ -243,11 +243,7 @@
     pushWord(args.count)
     pushWord(witnesses)
 
-<<<<<<< HEAD
-    buffer.copyBytes(from: args)
-=======
     buffer.copyMemory(from: args)
->>>>>>> aad14e3c
     buffer = .init(start: buffer.baseAddress! + args.count,
                    count: buffer.count - args.count)
 
@@ -956,11 +952,7 @@
               to: UnsafeMutableRawPointer,
               count: Int) {
   numberOfCopyOperations += 1
-<<<<<<< HEAD
-  to.copyBytes(from: from, count: count)
-=======
   to.copyMemory(from: from, byteCount: count)
->>>>>>> aad14e3c
 }
 
 var numberOfEqualsOperations = 0
