--- conflicted
+++ resolved
@@ -22,13 +22,4 @@
   acceptsCollection(s)
   acceptsBidirectionalCollection(s)
   acceptsRandomAccessCollection(s) // expected-error{{argument type 'String' does not conform to expected type 'RandomAccessCollection'}}
-<<<<<<< HEAD
-}
-
-struct NotLosslessStringConvertible {}
-
-func testStringInitT() {
-  _ = String(NotLosslessStringConvertible()) // expected-error{{'init' has been renamed to 'init(describing:)}}{{14-14=describing: }}
-=======
->>>>>>> aad14e3c
 }