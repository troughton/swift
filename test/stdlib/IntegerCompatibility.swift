--- conflicted
+++ resolved
@@ -82,11 +82,8 @@
 
 func sr5176(description: String = "unambiguous Int32.init(bitPattern:)") {
   _ = Int32(bitPattern: 0) // should compile without ambiguity
-<<<<<<< HEAD
-=======
 }
 
 func sr6634(x: UnsafeBufferPointer<UInt8>) -> Int {
   return x.lazy.filter { $0 > 127 || $0 == 0 }.count // should be unambiguous
->>>>>>> aad14e3c
 }