//===--- Integers.swift.gyb -----------------------------------*- swift -*-===//
//
// This source file is part of the Swift.org open source project
//
// Copyright (c) 2014 - 2017 Apple Inc. and the Swift project authors
// Licensed under Apache License v2.0 with Runtime Library Exception
//
// See https://swift.org/LICENSE.txt for license information
// See https://swift.org/CONTRIBUTORS.txt for the list of Swift project authors
//
//===----------------------------------------------------------------------===//
// RUN: rm -rf %t ; mkdir -p %t
// RUN: %gyb -DWORD_BITS=%target-ptrsize %s -o %t/Integers.swift
// RUN: %line-directive %t/Integers.swift -- %target-build-swift %t/Integers.swift -swift-version 4 -Onone -o %t/a.out
// RUN: %line-directive %t/Integers.swift -- %target-run %t/a.out
// REQUIRES: executable_test

// FIXME: this test runs forever on iOS arm64
// REQUIRES: OS=macosx
%{
word_bits = int(WORD_BITS) / 2
from SwiftIntTypes import all_integer_types
}%

/// Prints the message if the body is uncommented; used for
/// diagnostics.
@_transparent
public func _log(_ message: @autoclosure () -> String) {
  // print(message())
}

extension FixedWidthInteger where Words : Collection {
  /// a hex representation of every bit in the number
  func hexBits(_ bitWidth: Int) -> String {
    let hexDigits: [Unicode.Scalar] = [
      "0", "1", "2", "3", "4", "5", "6", "7",
      "8", "9", "A", "B", "C", "D", "E", "F"]

    var result = "".unicodeScalars
    var x = self
    var nibbles: Int = 0
    repeat {
      if nibbles % 4 == 0 && nibbles != 0 {
        result.insert("_", at: result.startIndex)
      }
      let lowUWord = x.words.first ?? 0
      result.insert(
        hexDigits[Int(lowUWord._value) & 0xF],
        at: result.startIndex
      )
      x /= 16
      nibbles += 1
    }
    while (nibbles << 2 < bitWidth || (x != 0 && x + 1 != 0))
    return (self < 0 ? "[-]" : "[+]") + String(result)
  }

  var hex: String { return hexBits(0) }
}

typealias Word = Int${word_bits}
typealias UWord = UInt${word_bits}
typealias DWord = Int${word_bits*2}
typealias UDWord = UInt${word_bits*2}

import StdlibUnittest


func expectEqual<T : FixedWidthInteger>(
  _ expected: T, _ actual: T,
  _ message: @autoclosure () -> String = "",
  stackTrace: SourceLocStack = SourceLocStack(),
  showFrame: Bool = true,
  file: String = #file, line: UInt = #line
) where T.Words : Collection {
  if expected != actual {
    expectationFailure(
      "expected: \(String(reflecting: expected))"
      + " (of type \(String(reflecting: type(of: expected))))\n"
      + "  = \(expected.hex)\n"
      + "actual: \(String(reflecting: actual))"
      + " (of type \(String(reflecting: type(of: actual))))\n"
      + "  = \(actual.hex)\n",
      trace: message(),
      stackTrace: stackTrace.pushIf(showFrame, file: file, line: line))
  }
}

func expectEqual<T : FixedWidthInteger>(
  _ expected: (T, Bool), _ actual: (T, Bool),
  _ message: @autoclosure () -> String = "",
  stackTrace: SourceLocStack = SourceLocStack(),
  showFrame: Bool = true,
  file: String = #file, line: UInt = #line
) {
% for i in 0, 1:
  expectEqual(
    expected.${i}, actual.${i}, message(),
    stackTrace: stackTrace.pushIf(showFrame, file: file, line: line),
    showFrame: false)
% end
}

var tests = TestSuite("Integers")

tests.test("Literals") {
  // Testing against the official Int types so as not to depend on
  // unimplemented stuff.
  let a: UInt8 = 0b1_0_11_0_111
  expectEqual(a, 0b1_0_11_0_111)

  let b: Int16 = 183
  expectEqual(b, 0b1_0_11_0_111)

  let c: Int16 = -183
  expectEqual(c, -183)

  let d: Int8 = 127
  expectEqual(d, 127)

  let e: UInt8 = 255
  expectEqual(e, 255)
}

tests.test("Equality") {
  expectEqual(183 as UInt8, 183)
  expectNotEqual(183 as UInt8, 184)

  expectEqual(49 as Int8, 49)
  expectNotEqual(-49 as Int8, 49)
}

func indexOrder<T: Comparable>(x: T, y: T)
  -> ExpectedComparisonResult {
  return x < y ? .lt : x > y ? .gt : .eq
}

tests.test("Ordering") {
  checkComparable([127, 183, 184, 255] as [UInt8], oracle: indexOrder)
  checkComparable([-128, -1, 83, 84, 127] as [Int8], oracle: indexOrder)
  checkComparable([127, 183, 184, 255, 65535] as [UInt16], oracle: indexOrder)
  checkComparable([-32768, -32767, 83, 84, 32767] as [Int16], oracle: indexOrder)
}

tests.test("Simple-Arithmetic") {
  expectEqual(1 as Int8 + 2, 3)
  expectEqual(1 as Int8 - 2, -1)
  expectEqual(-5 as Int8 + 11, 6)
  expectEqual(3 as Int8 * 4, 12)
  expectEqual(4 as Int8 * -7, -28)
  expectEqual(-4 as Int8 * -7, 28)
  expectEqual(5 as Int8 / 2, 2)
  expectEqual(6 as Int8 / 2, 3)
  expectEqual(7 as Int8 / 2, 3)
  expectEqual(5 as Int8 % 3, 2)
  expectEqual(6 as Int8 % 3, 0)
  expectEqual(7 as Int8 % 3, 1)
}

% for w in map(lambda x: x.bits, all_integer_types(word_bits)):
%   for prefix in ['U', '']:
%     Type = '{}Int{}'.format(prefix, w)
tests.test("${Type}/Add/Overflow") {
  func f(_ x: ${Type}) -> ${Type} {
    return x + 1
  }
  expectCrashLater()
  _ = f(${Type}.max)
}

tests.test("${Type}/Subtract/Underflow") {
  func f(_ x: ${Type}) -> ${Type} {
    return x - 1
  }
  expectCrashLater()
  _ = f(${Type}.min)
}

tests.test("${Type}/AddInPlace/Overflow") {
  func f(_ x: inout ${Type}) {
    x += 1
  }
  expectCrashLater()
  var x = ${Type}.max
  f(&x)
}

tests.test("${Type}/SubtractInPlace/Underflow") {
  func f(_ x: inout ${Type}) {
    x -= 1
  }
  expectCrashLater()
  var x = ${Type}.min
  f(&x)
}
%   end
% end

tests.test("Simple-Bitwise") {
  expectEqual(0b100_1001 as Int8 >> 1, 0b10_0100)
  expectEqual(-0b100_1001 as Int8 >> 1, -0b10_0101)
  expectEqual(0b1011_0111 as UInt8 >> 1, 0b0101_1011)

  expectEqual(0b100_1001 as Int8 >> 1, 0b10_0100)
  expectEqual(-0b100_1001 as Int8 >> 1, -0b10_0101)
  expectEqual(0b1011_0111 as UInt8 >> 1, 0b0101_1011)

  expectEqual((0b1011_0111 as UInt8) & 0b0110_1110, 0b0010_0110)
  expectEqual((0b1011_0111 as UInt8) | 0b0110_1110, 0xFF)
  expectEqual((0b1011_0111 as UInt8) ^ 0b0110_1110, 0b1101_1001)
}

tests.test("MinMax") {
  expectEqual(255, UInt8.max)
  expectEqual(0, UInt8.min)
  expectEqual(127, Int8.max)
  expectEqual(-128, Int8.min)
}

tests.test("CountLeadingZeros") {
  expectEqual(0, UInt8.max.leadingZeroBitCount)
  expectEqual(8, UInt8.min.leadingZeroBitCount)
  expectEqual(1, Int8.max.leadingZeroBitCount)
  expectEqual(0, Int8.min.leadingZeroBitCount)
}

tests.test("CountTrainlingZeros") {
  expectEqual(0, UInt8.max.trailingZeroBitCount)
  expectEqual(8, UInt8.min.trailingZeroBitCount)
  expectEqual(0, Int8.max.trailingZeroBitCount)
  expectEqual(7, Int8.min.trailingZeroBitCount)
}

tests.test("Conversion8to16") {
  expectEqual(255, UInt16(UInt8.max))
  expectEqual(255, Int16(UInt8.max))
  expectEqual(0, UInt16(UInt8.min))
  expectEqual(0, Int16(UInt8.min))
  expectEqual(127, Int16(Int8.max))
  let negativeValue = Int8.min
  expectCrashLater()
  _ = UInt16(negativeValue)
}


tests.test("Conversion16to8") {
  expectEqual(255, UInt8(255 as UInt16))
  expectEqual(255, UInt8(255 as Int16))

  expectEqual(0, UInt8(0 as UInt16))
  expectEqual(0, UInt8(0 as Int16))

  expectEqual(127, Int8(127 as UInt16))
  expectEqual(127, Int8(127 as Int16))

  expectEqual(-128, Int8(-128 as Int16))
  let tooLarge: UInt16 = 128
  expectCrashLater()
  _ = Int8(tooLarge)
}

tests.test("Conversion16to8a") {
  let tooLarge: Int16 = 128
  expectCrashLater()
  _ = Int8(tooLarge)
}

tests.test("Conversion16to8b") {
  let tooLarge: Int16 = 256
  expectCrashLater()
  _ = UInt8(tooLarge)
}

tests.test("Conversion16to8c") {
  let tooLarge: UInt16 = 256
  expectCrashLater()
  _ = UInt8(tooLarge)
}

tests.test("ConversionWordToDWord") {
  expectEqual(1 << ${word_bits} - 1, UDWord(UWord.max))
  expectEqual(1 << ${word_bits} - 1, DWord(UWord.max))
  expectEqual(0, UDWord(UWord.min))
  expectEqual(0, DWord(UWord.min))
  expectEqual(1 << ${word_bits-1} - 1, DWord(Word.max))
  let negativeValue = Word.min
  expectCrashLater()
  _ = UDWord(negativeValue)
}

tests.test("ConversionDWordToWord") {
  expectEqual(~0, UWord(1 << ${word_bits} - 1 as UDWord))
  expectEqual(~0, UWord(1 << ${word_bits} - 1 as DWord))

  expectEqual(0, UWord(0 as UDWord))
  expectEqual(0, UWord(0 as DWord))

  expectEqual(Word.max, Word(1 << ${word_bits-1} - 1 as UDWord))
  expectEqual(Word.max, Word(1 << ${word_bits-1} - 1 as DWord))

  expectEqual(Word.min, Word(-1 << ${word_bits-1} as DWord))
  let tooLarge: UDWord = 1 << ${word_bits-1}
  expectCrashLater()
  _ = Word(tooLarge)
}

tests.test("ConversionDWordToWordA") {
  let tooLarge: DWord = 1 << ${word_bits}
  expectCrashLater()
  _ = Word(tooLarge)
}

tests.test("ConversionDWordToWordB") {
  let tooLarge: DWord = 1 << ${word_bits}
  expectCrashLater()
  _ = UWord(tooLarge)
}

tests.test("ConversionDWordToWordC") {
  let tooLarge: UDWord = 1 << ${word_bits}
  expectCrashLater()
  _ = UWord(tooLarge)
}

tests.test("truncatingIfNeeded") {

  expectEqual(-2, Int8(truncatingIfNeeded: UInt8.max - 1))
  expectEqual(3, Int8(truncatingIfNeeded: 3 as UInt8))
  expectEqual(UInt8.max - 1, UInt8(truncatingIfNeeded: -2 as Int8))
  expectEqual(3, UInt8(truncatingIfNeeded: 3 as Int8))

  expectEqual(-2, DWord(truncatingIfNeeded: UDWord.max - 1))
  expectEqual(3, DWord(truncatingIfNeeded: 3 as UDWord))
  expectEqual(UDWord.max - 1, UDWord(truncatingIfNeeded: -2 as DWord))
  expectEqual(3, UDWord(truncatingIfNeeded: 3 as DWord))

  expectEqual(-2, Int32(truncatingIfNeeded: -2 as Int8))
  expectEqual(3, Int32(truncatingIfNeeded: 3 as Int8))
  expectEqual(127, Int32(truncatingIfNeeded: 127 as UInt8))
  expectEqual(129, Int32(truncatingIfNeeded: 129 as UInt8))
  expectEqual((1 << 31 - 1) << 1, UInt32(truncatingIfNeeded: -2 as Int8))
  expectEqual(3, UInt32(truncatingIfNeeded: 3 as Int8))
  expectEqual(128, UInt32(truncatingIfNeeded: 128 as UInt8))
  expectEqual(129, UInt32(truncatingIfNeeded: 129 as UInt8))

  expectEqual(-2, DWord(truncatingIfNeeded: -2 as Int8))
  expectEqual(3, DWord(truncatingIfNeeded: 3 as Int8))
  expectEqual(127, DWord(truncatingIfNeeded: 127 as UInt8))
  expectEqual(129, DWord(truncatingIfNeeded: 129 as UInt8))
  expectEqual(
    (1 << ${word_bits*2-1} - 1) << 1,
    UDWord(truncatingIfNeeded: -2 as Int8))
  expectEqual(3, UDWord(truncatingIfNeeded: 3 as Int8))
  expectEqual(128, UDWord(truncatingIfNeeded: 128 as UInt8))
  expectEqual(129, UDWord(truncatingIfNeeded: 129 as UInt8))

  expectEqual(-2, Int8(truncatingIfNeeded: -2 as DWord))
  expectEqual(-2, Int8(truncatingIfNeeded: -1 << 67 - 2 as DWord))
  expectEqual(127, Int8(truncatingIfNeeded: 127 as UDWord))
  expectEqual(-127, Int8(truncatingIfNeeded: 129 as UDWord))
  expectEqual(0b1111_1100, UInt8(truncatingIfNeeded: -4 as DWord))
  expectEqual(0b1111_1100, UInt8(truncatingIfNeeded: -1 << 67 - 4 as DWord))
  expectEqual(128, UInt8(truncatingIfNeeded: 128 + 1024 as UDWord))
  expectEqual(129, UInt8(truncatingIfNeeded: 129 + 1024 as UDWord))
}

tests.test("Parsing/LosslessStringConvertible") {
  func _toArray<T: LosslessStringConvertible>(_ text: String) -> [T] {
    return text.split(separator: " ").map { T(String($0)) }.flatMap { $0 }
  }

  expectEqualSequence([1, 2, 3], _toArray("1 2 3") as [Int])
  expectEqualSequence(
    [Int](), _toArray("21-50 ff6600 10000000000000000000000000") as [Int])
}

tests.test("HeterogeneousEquality") {
  expectTrue(-1 as DWord != UDWord.max)
  expectTrue(DWord.max == UDWord.max / 2)
  expectTrue((0 as DWord) == 0 as UDWord)

  expectTrue(-1 as Int8 == -1 as DWord)
  expectTrue(UInt8.max != -1 as DWord)
  expectTrue(UInt8.max == 255 as DWord)
  expectTrue((0 as UInt8) == 0 as DWord)

  expectTrue(UInt8.max == 255 as UDWord)
  expectTrue(UInt8.max != UDWord.max)
  expectTrue((0 as UInt8) == (0 as UDWord))
}

tests.test("HeterogeneousOrdering") {
  expectTrue((-1 as DWord) < UDWord.max)
  expectTrue(DWord.max <= UDWord.max / 2)
  expectTrue(DWord.max >= UDWord.max / 2)
  expectTrue((0 as DWord) <= (0 as UDWord))
  expectTrue((0 as DWord) >= (0 as UDWord))

  expectTrue((-1 as Int8) <= -1 as DWord)
  expectTrue((-1 as Int8) >= -1 as DWord)
  expectTrue(UInt8.max > -1 as DWord)
  expectTrue(UInt8.max <= 255 as DWord)
  expectTrue(UInt8.max >= 255 as DWord)
  expectTrue((0 as UInt8) <= (0 as DWord))
  expectTrue((0 as UInt8) >= (0 as DWord))

  expectTrue(UInt8.max <= 255 as UDWord)
  expectTrue(UInt8.max >= 255 as UDWord)
  expectTrue(UInt8.max < UDWord.max)
  expectTrue((0 as UInt8) <= (0 as UDWord))
  expectTrue((0 as UInt8) >= (0 as UDWord))
}

tests.test("SmartBitShift/Homogeneous/Left/Int16") {
  let all1s = ~0 as Int16
  expectEqual(all1s, all1s << (0 as Int16))
  expectEqual(-2, all1s << (1 as Int16))
  expectEqual(Int16.min, all1s << (15 as Int16))
  expectEqual(0, all1s << (16 as Int16))

  expectEqual(-1, all1s << (-1 as Int16))
  expectEqual(-1, all1s << (-15 as Int16))
  expectEqual(-1, all1s << (-16 as Int16))
}

tests.test("SmartBitShift/Unconstrained/Left/Int16") {
  let all1s = ~0 as Int16
  expectEqual(all1s, all1s << 0)
  expectEqual(-2, all1s << 1)
  expectEqual(Int16.min, all1s << 15)
  expectEqual(0, all1s << 16)

  expectEqual(-1, all1s << -1)
  expectEqual(-1, all1s << -15)
  expectEqual(-1, all1s << -16)
}

tests.test("SmartBitShift/Homogeneous/Left/UInt16") {
  let all1s = ~0 as UInt16
  expectEqual(all1s, all1s << 0)
  expectEqual(0b1111_1111_1111_1110, all1s << 1)
  expectEqual(UInt16.max / 2 + 1, all1s << 15)
  expectEqual(0, all1s << 16)
}

tests.test("SmartBitShift/Heterogeneous/Left/Int16") {
  let all1s = ~0 as Int16
  expectEqual(all1s, all1s << (0 as Int8))
  expectEqual(-2, all1s << (1 as Int32))
  expectEqual(Int16.min, all1s << (15 as UInt32))
  expectEqual(0, all1s << (16 as UInt8))

  expectEqual(-1, all1s << (-1 as DWord))
  expectEqual(-1, all1s << (-15 as Int))
  expectEqual(-1, all1s << (-16 as Int32))
}

tests.test("SmartBitShift/Heterogeneous/Left/UInt16") {
  let all1s = ~0 as UInt16
  expectEqual(all1s, all1s << (0 as Int8))
  expectEqual(0b1111_1111_1111_1110, all1s << (1 as Int32))
  expectEqual(UInt16.max / 2 + 1, all1s << (15 as UInt32))
  expectEqual(0, all1s << (16 as UInt8))

  expectEqual(UInt16.max / 2, all1s << (-1 as DWord))
  expectEqual(1, all1s << (-15 as Int))
  expectEqual(0, all1s << (-16 as Int32))
}

tests.test("SmartBitShift/Unconstrained/Left/UInt16") {
  let all1s = ~0 as UInt16
  expectEqual(all1s, all1s << 0)
  expectEqual(0b1111_1111_1111_1110, all1s << 1)
  expectEqual(UInt16.max / 2 + 1, all1s << 15)
  expectEqual(0, all1s << 16)

  expectEqual(UInt16.max / 2, all1s << -1)
  expectEqual(1, all1s << -15)
  expectEqual(0, all1s << -16)
}

tests.test("Basics") {
  typealias I8 = UInt8
  let b8: I8 = 0b1_0_11_0_111
  expectEqual(b8, 0b1_0_11_0_111)
  expectEqual(b8, 183)
  expectNotEqual(b8, I8())
  expectEqual(I8(), 0)
  expectEqual(8, I8.bitWidth)
  expectEqual(16, Int16.bitWidth)
  expectEqual(32, Int32.bitWidth)
}

tests.test("words") {
  expectEqualSequence([UInt.max], UInt.max.words)
  expectEqualSequence([0xFF as UInt], UInt8.max.words)
  expectEqualSequence([0xFFFF as UInt], UInt16.max.words)
  expectEqualSequence([0xFFFFFFFF as UInt], UInt32.max.words)

  expectEqualSequence([0 as UInt], UInt.min.words)
  expectEqualSequence([0 as UInt], UInt8.min.words)
  expectEqualSequence([0 as UInt], UInt16.min.words)
  expectEqualSequence([0 as UInt], UInt32.min.words)

  expectEqualSequence([UInt.max >> 1], Int.max.words)
  expectEqualSequence([0x7F as UInt], Int8.max.words)
  expectEqualSequence([0x7FFF as UInt], Int16.max.words)
  expectEqualSequence([0x7FFFFFFF as UInt], Int32.max.words)

  expectEqualSequence([UInt.max << (Int.bitWidth - 1)], Int.min.words)
  expectEqualSequence([UInt.max << 7], Int8.min.words)
  expectEqualSequence([UInt.max << 15], Int16.min.words)
  expectEqualSequence([UInt.max << 31], Int32.min.words)
  
  expectEqualSequence([UInt.max], (-1 as Int).words)
  expectEqualSequence([UInt.max], (-1 as Int8).words)
  expectEqualSequence([UInt.max], (-1 as Int16).words)
  expectEqualSequence([UInt.max], (-1 as Int32).words)

% if int(WORD_BITS) == 64:
  expectEqualSequence([UInt.max], UInt64.max.words)
  expectEqualSequence([0 as UInt], UInt64.min.words)
  expectEqualSequence([UInt.max >> 1], Int64.max.words)
  expectEqualSequence([(1 as UInt) << 63], Int64.min.words)
  expectEqualSequence([UInt.max], (-1 as Int64).words)
% else:
<<<<<<< HEAD
  expectEqualSequence([UInt.max, UInt.max], Int64.max.words)
=======
  expectEqualSequence([UInt.max, UInt.max], UInt64.max.words)
>>>>>>> aad14e3c
  expectEqualSequence([0 as UInt, 0], UInt64.min.words)
  expectEqualSequence([UInt.max, UInt.max >> 1], Int64.max.words)
  expectEqualSequence([0 as UInt, 1 << 31], Int64.min.words)
  expectEqualSequence([UInt.max, UInt.max], (-1 as Int64).words)
% end

  expectEqualSequence([1], 1.words)
  expectEqualSequence([0], 0.words)
}

tests.test("multipliedFullWidth/UInt8") {
  let a: UInt8 = 42
  let b: UInt8 = 42
  let res = a.multipliedFullWidth(by: b)
  expectEqual(0x06, res.high)
  expectEqual(0xe4, res.low)
}

tests.test("multipliedFullWidth/Int8") {
  let a: Int8 = 42
  let b: Int8 = -42
  let res = a.multipliedFullWidth(by: b)
  expectEqual(Int8(bitPattern: 0xf9), res.high)
  expectEqual(0x1c, res.low)
}

tests.test("multipliedFullWidth/Int8/BothNegative") {
  let a: Int8 = -42
  let b: Int8 = -42
  let res = a.multipliedFullWidth(by: b)
  expectEqual(0x06, res.high)
  expectEqual(0xe4, res.low)
}

tests.test("MultiplyAndDivideFullWidth/Int8") {
  let a: Int8 = 42
  let b: Int8 = 43
  let res = a.multipliedFullWidth(by: b)
  let (quotient, remainder) = b.dividingFullWidth(res)
  expectEqual(a, quotient)
  expectEqual(0, remainder)
}

tests.test("Remainder/DividingBy0") {
  func f(_ x: Int, _ y: Int) -> Int {
    return x % y
  }
  expectCrashLater()
  _ = f(42, 0)
}

tests.test("Division/By0") {
  func f(_ x: Int, _ y: Int) -> Int {
    return x / y
  }
  expectCrashLater()
  _ = f(42, 0)
}

tests.test("DivideMinByMinusOne") {
  func f(_ x: Int) -> Int {
    return x / -1
  }
  expectCrashLater()
  _ = f(Int.min)
}

tests.test("MultiplyMinByMinusOne") {
  func f(_ x: Int) -> Int {
    return x * -1
  }
  expectCrashLater()
  _ = f(Int.min)
}

tests.test("Strideable") {
  func dist<T: BinaryInteger>(_ a: T, _ b: T) -> Int {
    return a.distance(to: b)
  }
% for u in ['U', '']:
  let ${u}x = ${u}Int.max - 10
  expectEqual(${u}x.advanced(by: 10), ${u}Int.max)
  expectEqual(${u}Int.max.advanced(by: -10), ${u}x)
  expectEqual(dist(${u}x, ${u}Int.max), 10)
  expectEqual(dist(${u}Int.max, ${u}x), -10)

  // FIXME: The compiler spuriously flags these as overflowing:
  // https://bugs.swift.org/browse/SR-5882
  // expectEqual(${u}x.distance(to: ${u}Int.max), 10)
% end

  expectEqual(dist(UInt8.min, UInt8.max), 255)
  expectEqual(dist(UInt8.max, UInt8.min), -255)
  expectEqual(dist(Int8.min, Int8.max), 255)
  expectEqual(dist(Int8.max, Int8.min), -255)
}

tests.test("signum/generic") {
  func check<T : BinaryInteger>(_ expected: T, _ x: T) {
    expectEqual(expected, x.signum())
  }
% for suffix in ['8', '16', '32', '64', '']:
  check(-1, Int${suffix}.min)
  check(-1, (-42) as Int${suffix})
  check(-1, (-1) as Int${suffix})
%   for u in ['U', '']:
  check(0, 0 as ${u}Int${suffix})
  check(1, 1 as ${u}Int${suffix})
  check(1, 42 as ${u}Int${suffix})
  check(1, ${u}Int${suffix}.max)
%   end
% end
}

tests.test("signum/concrete") {
% for suffix in ['8', '16', '32', '64', '']:
  expectEqual(-1 as Int${suffix}, Int${suffix}.min.signum())
  expectEqual(-1 as Int${suffix}, (-42 as Int${suffix}).signum())
  expectEqual(-1 as Int${suffix}, (-1 as Int${suffix}).signum())
%   for u in ['U', '']:
  expectEqual(0 as ${u}Int${suffix}, (0 as ${u}Int${suffix}).signum())
  expectEqual(1 as ${u}Int${suffix}, (1 as ${u}Int${suffix}).signum())
  expectEqual(1 as ${u}Int${suffix}, (42 as ${u}Int${suffix}).signum())
  expectEqual(1 as ${u}Int${suffix}, ${u}Int${suffix}.max.signum())
%   end
% end
}
<<<<<<< HEAD

=======
>>>>>>> aad14e3c
runAllTests()<|MERGE_RESOLUTION|>--- conflicted
+++ resolved
@@ -524,11 +524,7 @@
   expectEqualSequence([(1 as UInt) << 63], Int64.min.words)
   expectEqualSequence([UInt.max], (-1 as Int64).words)
 % else:
-<<<<<<< HEAD
-  expectEqualSequence([UInt.max, UInt.max], Int64.max.words)
-=======
   expectEqualSequence([UInt.max, UInt.max], UInt64.max.words)
->>>>>>> aad14e3c
   expectEqualSequence([0 as UInt, 0], UInt64.min.words)
   expectEqualSequence([UInt.max, UInt.max >> 1], Int64.max.words)
   expectEqualSequence([0 as UInt, 1 << 31], Int64.min.words)
@@ -656,8 +652,4 @@
 %   end
 % end
 }
-<<<<<<< HEAD
-
-=======
->>>>>>> aad14e3c
 runAllTests()