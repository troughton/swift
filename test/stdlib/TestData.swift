--- conflicted
+++ resolved
@@ -1151,7 +1151,6 @@
         let actual = d2.map { $0 }
         expectEqual(expected, actual)
     }
-<<<<<<< HEAD
 
     func test_dropFirst() {
         var data = Data([0, 1, 2, 3, 4, 5])
@@ -3678,2535 +3677,6 @@
         let h3 = d3.hashValue
         expectEqual(h1, h3)
     }
-}
-
-=======
-
-    func test_dropFirst() {
-        var data = Data([0, 1, 2, 3, 4, 5])
-        let sliced = data.dropFirst()
-        expectEqual(data.count - 1, sliced.count)
-        expectEqual(UInt8(1), sliced[1])
-        expectEqual(UInt8(2), sliced[2])
-        expectEqual(UInt8(3), sliced[3])
-        expectEqual(UInt8(4), sliced[4])
-        expectEqual(UInt8(5), sliced[5])
-    }
-
-    func test_dropFirst2() {
-        var data = Data([0, 1, 2, 3, 4, 5])
-        let sliced = data.dropFirst(2)
-        expectEqual(data.count - 2, sliced.count)
-        expectEqual(UInt8(2), sliced[2])
-        expectEqual(UInt8(3), sliced[3])
-        expectEqual(UInt8(4), sliced[4])
-        expectEqual(UInt8(5), sliced[5])
-    }
-
-    func test_copyBytes1() {
-        var array: [UInt8] = [0, 1, 2, 3]
-        var data = Data(bytes: array)
-        
-        array.withUnsafeMutableBufferPointer {
-            data[1..<3].copyBytes(to: $0.baseAddress!, from: 1..<3)
-        }
-        expectEqual([UInt8(1), UInt8(2), UInt8(2), UInt8(3)], array)
-    }
-    
-    func test_copyBytes2() {
-        let array: [UInt8] = [0, 1, 2, 3]
-        var data = Data(bytes: array)
-        
-        let expectedSlice = array[1..<3]
-        
-        let start = data.index(after: data.startIndex)
-        let end = data.index(before: data.endIndex)
-        let slice = data[start..<end]
-        
-        expectEqual(expectedSlice[expectedSlice.startIndex], slice[slice.startIndex])
-    }
-
-    func test_sliceOfSliceViaRangeExpression() {
-        let data = Data(bytes: [0, 1, 2, 3, 4, 5, 6, 7, 8, 9])
-
-        let slice = data[2..<7]
-
-        let sliceOfSlice1 = slice[..<(slice.startIndex + 2)] // this triggers the range expression
-        let sliceOfSlice2 = slice[(slice.startIndex + 2)...] // also triggers range expression
-
-        expectEqual(Data(bytes: [2, 3]), sliceOfSlice1)
-        expectEqual(Data(bytes: [4, 5, 6]), sliceOfSlice2)
-    }
-
-    func test_appendingSlices() {
-        let d1 = Data(bytes: [0, 1, 2, 3, 4, 5, 6, 7, 8, 9])
-        let slice = d1[1..<2]
-        var d2 = Data()
-        d2.append(slice)
-        expectEqual(Data(bytes: [1]), slice)
-    }
-
-    func test_sequenceInitializers() {
-        let seq = repeatElement(UInt8(0x02), count: 3) // ensure we fall into the sequence case
-        
-        let dataFromSeq = Data(seq)
-        expectEqual(3, dataFromSeq.count)
-        expectEqual(UInt8(0x02), dataFromSeq[0])
-        expectEqual(UInt8(0x02), dataFromSeq[1])
-        expectEqual(UInt8(0x02), dataFromSeq[2])
-
-        let array: [UInt8] = [0, 1, 2, 3, 4, 5, 6]
-
-        let dataFromArray = Data(array)
-        expectEqual(array.count, dataFromArray.count)
-        expectEqual(array[0], dataFromArray[0])
-        expectEqual(array[1], dataFromArray[1])
-        expectEqual(array[2], dataFromArray[2])
-        expectEqual(array[3], dataFromArray[3])
-
-        let slice = array[1..<4]
-        
-        let dataFromSlice = Data(slice)
-        expectEqual(slice.count, dataFromSlice.count)
-        expectEqual(slice.first, dataFromSlice.first)
-        expectEqual(slice.last, dataFromSlice.last)
-
-        let data = Data(bytes: [1, 2, 3, 4, 5, 6, 7, 8, 9])
-
-        let dataFromData = Data(data)
-        expectEqual(data, dataFromData)
-
-        let sliceOfData = data[1..<3]
-
-        let dataFromSliceOfData = Data(sliceOfData)
-        expectEqual(sliceOfData, dataFromSliceOfData)
-    }
-
-    func test_reversedDataInit() {
-        let data = Data(bytes: [1, 2, 3, 4, 5, 6, 7, 8, 9])
-        let reversedData = Data(data.reversed())
-        let expected = Data(bytes: [9, 8, 7, 6, 5, 4, 3, 2, 1])
-        expectEqual(expected, reversedData)
-    }
-
-    func test_replaceSubrangeReferencingMutable() {
-        let mdataObj = NSMutableData(bytes: [0x01, 0x02, 0x03, 0x04], length: 4)
-        var data = Data(referencing: mdataObj)
-        let expected = data.count
-        data.replaceSubrange(4 ..< 4, with: Data(bytes: []))
-        expectEqual(expected, data.count)
-        data.replaceSubrange(4 ..< 4, with: Data(bytes: []))
-        expectEqual(expected, data.count)
-    }
-
-    func test_replaceSubrangeReferencingImmutable() {
-        let dataObj = NSData(bytes: [0x01, 0x02, 0x03, 0x04], length: 4)
-        var data = Data(referencing: dataObj)
-        let expected = data.count
-        data.replaceSubrange(4 ..< 4, with: Data(bytes: []))
-        expectEqual(expected, data.count)
-        data.replaceSubrange(4 ..< 4, with: Data(bytes: []))
-        expectEqual(expected, data.count)
-    }
-
-    func test_replaceSubrangeFromBridged() {
-        var data = NSData(bytes: [0x01, 0x02, 0x03, 0x04], length: 4) as Data
-        let expected = data.count
-        data.replaceSubrange(4 ..< 4, with: Data(bytes: []))
-        expectEqual(expected, data.count)
-        data.replaceSubrange(4 ..< 4, with: Data(bytes: []))
-        expectEqual(expected, data.count)
-    }
-
-        func test_validateMutation_withUnsafeMutableBytes() {
-        var data = Data(bytes: [0, 1, 2, 3, 4, 5, 6, 7, 8, 9])
-        data.withUnsafeMutableBytes { (ptr: UnsafeMutablePointer<UInt8>) in
-            ptr.advanced(by: 5).pointee = 0xFF
-        }
-        expectEqual(data, Data(bytes: [0, 1, 2, 3, 4, 0xFF, 6, 7, 8, 9]))
-    }
-    
-    func test_validateMutation_appendBytes() {
-        var data = Data(bytes: [0, 1, 2, 3, 4, 5, 6, 7, 8, 9])
-        data.append("hello", count: 5)
-        expectEqual(data[data.startIndex.advanced(by: 5)], 0x5)
-    }
-    
-    func test_validateMutation_appendData() {
-        var data = Data(bytes: [0, 1, 2, 3, 4, 5, 6, 7, 8, 9])
-        let other = Data(bytes: [0, 1, 2, 3, 4, 5, 6, 7, 8, 9])
-        data.append(other)
-        expectEqual(data[data.startIndex.advanced(by: 9)], 9)
-        expectEqual(data[data.startIndex.advanced(by: 10)], 0)
-    }
-    
-    func test_validateMutation_appendBuffer() {
-        var data = Data(bytes: [0, 1, 2, 3, 4, 5, 6, 7, 8, 9])
-        let bytes: [UInt8] = [0, 1, 2, 3, 4, 5, 6, 7, 8, 9]
-        bytes.withUnsafeBufferPointer { data.append($0) }
-        expectEqual(data[data.startIndex.advanced(by: 9)], 9)
-        expectEqual(data[data.startIndex.advanced(by: 10)], 0)
-    }
-    
-    func test_validateMutation_appendSequence() {
-        var data = Data(bytes: [0, 1, 2, 3, 4, 5, 6, 7, 8, 9])
-        let seq = repeatElement(UInt8(1), count: 10)
-        data.append(contentsOf: seq)
-        expectEqual(data[data.startIndex.advanced(by: 9)], 9)
-        expectEqual(data[data.startIndex.advanced(by: 10)], 1)
-    }
-    
-    func test_validateMutation_appendContentsOf() {
-        var data = Data(bytes: [0, 1, 2, 3, 4, 5, 6, 7, 8, 9])
-        let bytes: [UInt8] = [0, 1, 2, 3, 4, 5, 6, 7, 8, 9]
-        data.append(contentsOf: bytes)
-        expectEqual(data[data.startIndex.advanced(by: 9)], 9)
-        expectEqual(data[data.startIndex.advanced(by: 10)], 0)
-    }
-    
-    func test_validateMutation_resetBytes() {
-        var data = Data(bytes: [0, 1, 2, 3, 4, 5, 6, 7, 8, 9])
-        data.resetBytes(in: 5..<8)
-        expectEqual(data, Data(bytes: [0, 1, 2, 3, 4, 0, 0, 0, 8, 9]))
-    }
-    
-    func test_validateMutation_replaceSubrange() {
-        var data = Data(bytes: [0, 1, 2, 3, 4, 5, 6, 7, 8, 9])
-        let range: Range<Data.Index> = data.startIndex.advanced(by: 4)..<data.startIndex.advanced(by: 9)
-        let replacement = Data(bytes: [0xFF, 0xFF])
-        data.replaceSubrange(range, with: replacement)
-        expectEqual(data, Data(bytes: [0, 1, 2, 3, 0xFF, 0xFF, 9]))
-    }
-    
-    func test_validateMutation_replaceSubrangeCountableRange() {
-        var data = Data(bytes: [0, 1, 2, 3, 4, 5, 6, 7, 8, 9])
-        let range: CountableRange<Data.Index> = data.startIndex.advanced(by: 4)..<data.startIndex.advanced(by: 9)
-        let replacement = Data(bytes: [0xFF, 0xFF])
-        data.replaceSubrange(range, with: replacement)
-        expectEqual(data, Data(bytes: [0, 1, 2, 3, 0xFF, 0xFF, 9]))
-    }
-    
-    func test_validateMutation_replaceSubrangeWithBuffer() {
-        var data = Data(bytes: [0, 1, 2, 3, 4, 5, 6, 7, 8, 9])
-        let range: Range<Data.Index> = data.startIndex.advanced(by: 4)..<data.startIndex.advanced(by: 9)
-        let bytes: [UInt8] = [0xFF, 0xFF]
-        bytes.withUnsafeBufferPointer {
-            data.replaceSubrange(range, with: $0)
-        }
-        expectEqual(data, Data(bytes: [0, 1, 2, 3, 0xFF, 0xFF, 9]))
-    }
-    
-    func test_validateMutation_replaceSubrangeWithCollection() {
-        var data = Data(bytes: [0, 1, 2, 3, 4, 5, 6, 7, 8, 9])
-        let range: Range<Data.Index> = data.startIndex.advanced(by: 4)..<data.startIndex.advanced(by: 9)
-        let bytes: [UInt8] = [0xFF, 0xFF]
-        data.replaceSubrange(range, with: bytes)
-        expectEqual(data, Data(bytes: [0, 1, 2, 3, 0xFF, 0xFF, 9]))
-    }
-    
-    func test_validateMutation_replaceSubrangeWithBytes() {
-        var data = Data(bytes: [0, 1, 2, 3, 4, 5, 6, 7, 8, 9])
-        let range: Range<Data.Index> = data.startIndex.advanced(by: 4)..<data.startIndex.advanced(by: 9)
-        let bytes: [UInt8] = [0xFF, 0xFF]
-        bytes.withUnsafeBytes {
-            data.replaceSubrange(range, with: $0.baseAddress!, count: 2)
-        }
-        expectEqual(data, Data(bytes: [0, 1, 2, 3, 0xFF, 0xFF, 9]))
-    }
-    
-    func test_validateMutation_slice_withUnsafeMutableBytes() {
-        var data = Data(bytes: [0, 1, 2, 3, 4, 5, 6, 7, 8, 9])[4..<9]
-        data.withUnsafeMutableBytes { (ptr: UnsafeMutablePointer<UInt8>) in
-            ptr.advanced(by: 1).pointee = 0xFF
-        }
-        expectEqual(data, Data(bytes: [4, 0xFF, 6, 7, 8]))
-    }
-    
-    func test_validateMutation_slice_appendBytes() {
-        var data = Data(bytes: [0, 1, 2, 3, 4, 5, 6, 7, 8, 9])[4..<9]
-        let bytes: [UInt8] = [0xFF, 0xFF]
-        bytes.withUnsafeBufferPointer { data.append($0.baseAddress!, count: $0.count) }
-        expectEqual(data, Data(bytes: [4, 5, 6, 7, 8, 0xFF, 0xFF]))
-    }
-    
-    func test_validateMutation_slice_appendData() {
-        var data = Data(bytes: [0, 1, 2, 3, 4, 5, 6, 7, 8, 9])[4..<9]
-        let other = Data(bytes: [0xFF, 0xFF])
-        data.append(other)
-        expectEqual(data, Data(bytes: [4, 5, 6, 7, 8, 0xFF, 0xFF]))
-    }
-    
-    func test_validateMutation_slice_appendBuffer() {
-        var data = Data(bytes: [0, 1, 2, 3, 4, 5, 6, 7, 8, 9])[4..<9]
-        let bytes: [UInt8] = [0xFF, 0xFF]
-        bytes.withUnsafeBufferPointer { data.append($0) }
-        expectEqual(data, Data(bytes: [4, 5, 6, 7, 8, 0xFF, 0xFF]))
-    }
-    
-    func test_validateMutation_slice_appendSequence() {
-        var data = Data(bytes: [0, 1, 2, 3, 4, 5, 6, 7, 8, 9])[4..<9]
-        let seq = repeatElement(UInt8(0xFF), count: 2)
-        data.append(contentsOf: seq)
-        expectEqual(data, Data(bytes: [4, 5, 6, 7, 8, 0xFF, 0xFF]))
-    }
-    
-    func test_validateMutation_slice_appendContentsOf() {
-        var data = Data(bytes: [0, 1, 2, 3, 4, 5, 6, 7, 8, 9])[4..<9]
-        let bytes: [UInt8] = [0xFF, 0xFF]
-        data.append(contentsOf: bytes)
-        expectEqual(data, Data(bytes: [4, 5, 6, 7, 8, 0xFF, 0xFF]))
-    }
-    
-    func test_validateMutation_slice_resetBytes() {
-        var data = Data(bytes: [0, 1, 2, 3, 4, 5, 6, 7, 8, 9])[4..<9]
-        data.resetBytes(in: 5..<8)
-        expectEqual(data, Data(bytes: [4, 0, 0, 0, 8]))
-    }
-    
-    func test_validateMutation_slice_replaceSubrange() {
-        var data = Data(bytes: [0, 1, 2, 3, 4, 5, 6, 7, 8, 9])[4..<9]
-        let range: Range<Data.Index> = data.startIndex.advanced(by: 1)..<data.endIndex.advanced(by: -1)
-        let replacement = Data(bytes: [0xFF, 0xFF])
-        data.replaceSubrange(range, with: replacement)
-        expectEqual(data, Data(bytes: [4, 0xFF, 0xFF, 8]))
-    }
-    
-    func test_validateMutation_slice_replaceSubrangeCountableRange() {
-        var data = Data(bytes: [0, 1, 2, 3, 4, 5, 6, 7, 8, 9])[4..<9]
-        let range: CountableRange<Data.Index> = data.startIndex.advanced(by: 1)..<data.endIndex.advanced(by: -1)
-        let replacement = Data(bytes: [0xFF, 0xFF])
-        data.replaceSubrange(range, with: replacement)
-        expectEqual(data, Data(bytes: [4, 0xFF, 0xFF, 8]))
-    }
-    
-    func test_validateMutation_slice_replaceSubrangeWithBuffer() {
-        var data = Data(bytes: [0, 1, 2, 3, 4, 5, 6, 7, 8, 9])[4..<9]
-        let range: Range<Data.Index> = data.startIndex.advanced(by: 1)..<data.endIndex.advanced(by: -1)
-        let bytes: [UInt8] = [0xFF, 0xFF]
-        bytes.withUnsafeBufferPointer {
-            data.replaceSubrange(range, with: $0)
-        }
-        expectEqual(data, Data(bytes: [4, 0xFF, 0xFF, 8]))
-    }
-    
-    func test_validateMutation_slice_replaceSubrangeWithCollection() {
-        var data = Data(bytes: [0, 1, 2, 3, 4, 5, 6, 7, 8, 9])[4..<9]
-        let range: Range<Data.Index> = data.startIndex.advanced(by: 1)..<data.endIndex.advanced(by: -1)
-        let bytes: [UInt8] = [0xFF, 0xFF]
-        data.replaceSubrange(range, with: bytes)
-        expectEqual(data, Data(bytes: [4, 0xFF, 0xFF, 8]))
-    }
-    
-    func test_validateMutation_slice_replaceSubrangeWithBytes() {
-        var data = Data(bytes: [0, 1, 2, 3, 4, 5, 6, 7, 8, 9])[4..<9]
-        let range: Range<Data.Index> = data.startIndex.advanced(by: 1)..<data.endIndex.advanced(by: -1)
-        let bytes: [UInt8] = [0xFF, 0xFF]
-        bytes.withUnsafeBytes {
-            data.replaceSubrange(range, with: $0.baseAddress!, count: 2)
-        }
-        expectEqual(data, Data(bytes: [4, 0xFF, 0xFF, 8]))
-    }
-    
-    func test_validateMutation_cow_withUnsafeMutableBytes() {
-        var data = Data(bytes: [0, 1, 2, 3, 4, 5, 6, 7, 8, 9])
-        holdReference(data) {
-            data.withUnsafeMutableBytes { (ptr: UnsafeMutablePointer<UInt8>) in
-                ptr.advanced(by: 5).pointee = 0xFF
-            }
-            expectEqual(data, Data(bytes: [0, 1, 2, 3, 4, 0xFF, 6, 7, 8, 9]))
-        }
-    }
-    
-    func test_validateMutation_cow_appendBytes() {
-        var data = Data(bytes: [0, 1, 2, 3, 4, 5, 6, 7, 8, 9])
-        holdReference(data) {
-            data.append("hello", count: 5)
-            expectEqual(data[data.startIndex.advanced(by: 9)], 0x9)
-            expectEqual(data[data.startIndex.advanced(by: 10)], 0x68)
-        }
-    }
-    
-    func test_validateMutation_cow_appendData() {
-        var data = Data(bytes: [0, 1, 2, 3, 4, 5, 6, 7, 8, 9])
-        holdReference(data) {
-            let other = Data(bytes: [0, 1, 2, 3, 4, 5, 6, 7, 8, 9])
-            data.append(other)
-            expectEqual(data[data.startIndex.advanced(by: 9)], 9)
-            expectEqual(data[data.startIndex.advanced(by: 10)], 0)
-        }
-    }
-    
-    func test_validateMutation_cow_appendBuffer() {
-        var data = Data(bytes: [0, 1, 2, 3, 4, 5, 6, 7, 8, 9])
-        holdReference(data) {
-            let bytes: [UInt8] = [0, 1, 2, 3, 4, 5, 6, 7, 8, 9]
-            bytes.withUnsafeBufferPointer { data.append($0) }
-            expectEqual(data[data.startIndex.advanced(by: 9)], 9)
-            expectEqual(data[data.startIndex.advanced(by: 10)], 0)
-        }
-    }
-    
-    func test_validateMutation_cow_appendSequence() {
-        var data = Data(bytes: [0, 1, 2, 3, 4, 5, 6, 7, 8, 9])
-        holdReference(data) {
-            let seq = repeatElement(UInt8(1), count: 10)
-            data.append(contentsOf: seq)
-            expectEqual(data[data.startIndex.advanced(by: 9)], 9)
-            expectEqual(data[data.startIndex.advanced(by: 10)], 1)
-        }
-    }
-    
-    func test_validateMutation_cow_appendContentsOf() {
-        var data = Data(bytes: [0, 1, 2, 3, 4, 5, 6, 7, 8, 9])
-        holdReference(data) {
-            let bytes: [UInt8] = [0, 1, 2, 3, 4, 5, 6, 7, 8, 9]
-            data.append(contentsOf: bytes)
-            expectEqual(data[data.startIndex.advanced(by: 9)], 9)
-            expectEqual(data[data.startIndex.advanced(by: 10)], 0)
-        }
-    }
-    
-    func test_validateMutation_cow_resetBytes() {
-        var data = Data(bytes: [0, 1, 2, 3, 4, 5, 6, 7, 8, 9])
-        holdReference(data) {
-            data.resetBytes(in: 5..<8)
-            expectEqual(data, Data(bytes: [0, 1, 2, 3, 4, 0, 0, 0, 8, 9]))
-        }
-    }
-    
-    func test_validateMutation_cow_replaceSubrange() {
-        var data = Data(bytes: [0, 1, 2, 3, 4, 5, 6, 7, 8, 9])
-        holdReference(data) {
-            let range: Range<Data.Index> = data.startIndex.advanced(by: 4)..<data.startIndex.advanced(by: 9)
-            let replacement = Data(bytes: [0xFF, 0xFF])
-            data.replaceSubrange(range, with: replacement)
-            expectEqual(data, Data(bytes: [0, 1, 2, 3, 0xFF, 0xFF, 9]))
-        }
-    }
-    
-    func test_validateMutation_cow_replaceSubrangeCountableRange() {
-        var data = Data(bytes: [0, 1, 2, 3, 4, 5, 6, 7, 8, 9])
-        holdReference(data) {
-            let range: CountableRange<Data.Index> = data.startIndex.advanced(by: 4)..<data.startIndex.advanced(by: 9)
-            let replacement = Data(bytes: [0xFF, 0xFF])
-            data.replaceSubrange(range, with: replacement)
-            expectEqual(data, Data(bytes: [0, 1, 2, 3, 0xFF, 0xFF, 9]))
-        }
-    }
-    
-    func test_validateMutation_cow_replaceSubrangeWithBuffer() {
-        var data = Data(bytes: [0, 1, 2, 3, 4, 5, 6, 7, 8, 9])
-        holdReference(data) {
-            let range: Range<Data.Index> = data.startIndex.advanced(by: 4)..<data.startIndex.advanced(by: 9)
-            let bytes: [UInt8] = [0xFF, 0xFF]
-            bytes.withUnsafeBufferPointer {
-                data.replaceSubrange(range, with: $0)
-            }
-            expectEqual(data, Data(bytes: [0, 1, 2, 3, 0xFF, 0xFF, 9]))
-        }
-    }
-    
-    func test_validateMutation_cow_replaceSubrangeWithCollection() {
-        var data = Data(bytes: [0, 1, 2, 3, 4, 5, 6, 7, 8, 9])
-        holdReference(data) {
-            let range: Range<Data.Index> = data.startIndex.advanced(by: 4)..<data.startIndex.advanced(by: 9)
-            let bytes: [UInt8] = [0xFF, 0xFF]
-            data.replaceSubrange(range, with: bytes)
-            expectEqual(data, Data(bytes: [0, 1, 2, 3, 0xFF, 0xFF, 9]))
-        }
-    }
-    
-    func test_validateMutation_cow_replaceSubrangeWithBytes() {
-        var data = Data(bytes: [0, 1, 2, 3, 4, 5, 6, 7, 8, 9])
-        holdReference(data) {
-            let range: Range<Data.Index> = data.startIndex.advanced(by: 4)..<data.startIndex.advanced(by: 9)
-            let bytes: [UInt8] = [0xFF, 0xFF]
-            bytes.withUnsafeBytes {
-                data.replaceSubrange(range, with: $0.baseAddress!, count: 2)
-            }
-            expectEqual(data, Data(bytes: [0, 1, 2, 3, 0xFF, 0xFF, 9]))
-        }
-    }
-    
-    func test_validateMutation_slice_cow_withUnsafeMutableBytes() {
-        var data = Data(bytes: [0, 1, 2, 3, 4, 5, 6, 7, 8, 9])[4..<9]
-        holdReference(data) {
-            data.withUnsafeMutableBytes { (ptr: UnsafeMutablePointer<UInt8>) in
-                ptr.advanced(by: 1).pointee = 0xFF
-            }
-            expectEqual(data, Data(bytes: [4, 0xFF, 6, 7, 8]))
-        }
-    }
-    
-    func test_validateMutation_slice_cow_appendBytes() {
-        var data = Data(bytes: [0, 1, 2, 3, 4, 5, 6, 7, 8, 9])[4..<9]
-        holdReference(data) {
-            data.append("hello", count: 5)
-            expectEqual(data[data.startIndex.advanced(by: 4)], 0x8)
-            expectEqual(data[data.startIndex.advanced(by: 5)], 0x68)
-        }
-    }
-    
-    func test_validateMutation_slice_cow_appendData() {
-        var data = Data(bytes: [0, 1, 2, 3, 4, 5, 6, 7, 8, 9])[4..<9]
-        holdReference(data) {
-            let other = Data(bytes: [0xFF, 0xFF])
-            data.append(other)
-            expectEqual(data, Data(bytes: [4, 5, 6, 7, 8, 0xFF, 0xFF]))
-        }
-    }
-    
-    func test_validateMutation_slice_cow_appendBuffer() {
-        var data = Data(bytes: [0, 1, 2, 3, 4, 5, 6, 7, 8, 9])[4..<9]
-        holdReference(data) {
-            let bytes: [UInt8] = [0xFF, 0xFF]
-            bytes.withUnsafeBufferPointer { data.append($0) }
-            expectEqual(data, Data(bytes: [4, 5, 6, 7, 8, 0xFF, 0xFF]))
-        }
-    }
-    
-    func test_validateMutation_slice_cow_appendSequence() {
-        var data = Data(bytes: [0, 1, 2, 3, 4, 5, 6, 7, 8, 9])[4..<9]
-        holdReference(data) {
-            let seq = repeatElement(UInt8(0xFF), count: 2)
-            data.append(contentsOf: seq)
-            expectEqual(data, Data(bytes: [4, 5, 6, 7, 8, 0xFF, 0xFF]))
-        }
-    }
-    
-    func test_validateMutation_slice_cow_appendContentsOf() {
-        var data = Data(bytes: [0, 1, 2, 3, 4, 5, 6, 7, 8, 9])[4..<9]
-        holdReference(data) {
-            let bytes: [UInt8] = [0xFF, 0xFF]
-            data.append(contentsOf: bytes)
-            expectEqual(data, Data(bytes: [4, 5, 6, 7, 8, 0xFF, 0xFF]))
-        }
-    }
-    
-    func test_validateMutation_slice_cow_resetBytes() {
-        var data = Data(bytes: [0, 1, 2, 3, 4, 5, 6, 7, 8, 9])[4..<9]
-        holdReference(data) {
-            data.resetBytes(in: 5..<8)
-            expectEqual(data, Data(bytes: [4, 0, 0, 0, 8]))
-        }
-    }
-    
-    func test_validateMutation_slice_cow_replaceSubrange() {
-        var data = Data(bytes: [0, 1, 2, 3, 4, 5, 6, 7, 8, 9])[4..<9]
-        holdReference(data) {
-            let range: Range<Data.Index> = data.startIndex.advanced(by: 1)..<data.endIndex.advanced(by: -1)
-            let replacement = Data(bytes: [0xFF, 0xFF])
-            data.replaceSubrange(range, with: replacement)
-            expectEqual(data, Data(bytes: [4, 0xFF, 0xFF, 8]))
-        }
-    }
-    
-    func test_validateMutation_slice_cow_replaceSubrangeCountableRange() {
-        var data = Data(bytes: [0, 1, 2, 3, 4, 5, 6, 7, 8, 9])[4..<9]
-        holdReference(data) {
-            let range: CountableRange<Data.Index> = data.startIndex.advanced(by: 1)..<data.endIndex.advanced(by: -1)
-            let replacement = Data(bytes: [0xFF, 0xFF])
-            data.replaceSubrange(range, with: replacement)
-            expectEqual(data, Data(bytes: [4, 0xFF, 0xFF, 8]))
-        }
-    }
-    
-    func test_validateMutation_slice_cow_replaceSubrangeWithBuffer() {
-        var data = Data(bytes: [0, 1, 2, 3, 4, 5, 6, 7, 8, 9])[4..<9]
-        holdReference(data) {
-            let range: Range<Data.Index> = data.startIndex.advanced(by: 1)..<data.endIndex.advanced(by: -1)
-            let bytes: [UInt8] = [0xFF, 0xFF]
-            bytes.withUnsafeBufferPointer {
-                data.replaceSubrange(range, with: $0)
-            }
-            expectEqual(data, Data(bytes: [4, 0xFF, 0xFF, 8]))
-        }
-    }
-    
-    func test_validateMutation_slice_cow_replaceSubrangeWithCollection() {
-        var data = Data(bytes: [0, 1, 2, 3, 4, 5, 6, 7, 8, 9])[4..<9]
-        holdReference(data) {
-            let range: Range<Data.Index> = data.startIndex.advanced(by: 1)..<data.endIndex.advanced(by: -1)
-            let bytes: [UInt8] = [0xFF, 0xFF]
-            data.replaceSubrange(range, with: bytes)
-            expectEqual(data, Data(bytes: [4, 0xFF, 0xFF, 8]))
-        }
-    }
-    
-    func test_validateMutation_slice_cow_replaceSubrangeWithBytes() {
-        var data = Data(bytes: [0, 1, 2, 3, 4, 5, 6, 7, 8, 9])[4..<9]
-        holdReference(data) {
-            let range: Range<Data.Index> = data.startIndex.advanced(by: 1)..<data.endIndex.advanced(by: -1)
-            let bytes: [UInt8] = [0xFF, 0xFF]
-            bytes.withUnsafeBytes {
-                data.replaceSubrange(range, with: $0.baseAddress!, count: 2)
-            }
-            expectEqual(data, Data(bytes: [4, 0xFF, 0xFF, 8]))
-        }
-    }
-    
-    func test_validateMutation_immutableBacking_withUnsafeMutableBytes() {
-        var data = NSData(bytes: "hello world", length: 11) as Data
-        data.withUnsafeMutableBytes { (ptr: UnsafeMutablePointer<UInt8>) in
-            ptr.advanced(by: 5).pointee = 0xFF
-        }
-        expectEqual(data[data.startIndex.advanced(by: 5)], 0xFF)
-    }
-    
-    func test_validateMutation_immutableBacking_appendBytes() {
-        var data = NSData(bytes: "hello world", length: 11) as Data
-        data.append("hello", count: 5)
-        expectEqual(data[data.startIndex.advanced(by: 10)], 0x64)
-        expectEqual(data[data.startIndex.advanced(by: 11)], 0x68)
-    }
-    
-    func test_validateMutation_immutableBacking_appendData() {
-        var data = NSData(bytes: "hello world", length: 11) as Data
-        let other = Data(bytes: [0, 1, 2, 3, 4, 5, 6, 7, 8, 9])
-        data.append(other)
-        expectEqual(data[data.startIndex.advanced(by: 10)], 0x64)
-        expectEqual(data[data.startIndex.advanced(by: 11)], 0)
-    }
-    
-    func test_validateMutation_immutableBacking_appendBuffer() {
-        var data = NSData(bytes: "hello world", length: 11) as Data
-        let bytes: [UInt8] = [0, 1, 2, 3, 4, 5, 6, 7, 8, 9]
-        bytes.withUnsafeBufferPointer { data.append($0) }
-        expectEqual(data[data.startIndex.advanced(by: 10)], 0x64)
-        expectEqual(data[data.startIndex.advanced(by: 11)], 0)
-    }
-    
-    func test_validateMutation_immutableBacking_appendSequence() {
-        var data = NSData(bytes: "hello world", length: 11) as Data
-        let seq = repeatElement(UInt8(1), count: 10)
-        data.append(contentsOf: seq)
-        expectEqual(data[data.startIndex.advanced(by: 10)], 0x64)
-        expectEqual(data[data.startIndex.advanced(by: 11)], 1)
-    }
-    
-    func test_validateMutation_immutableBacking_appendContentsOf() {
-        var data = NSData(bytes: "hello world", length: 11) as Data
-        let bytes: [UInt8] = [0, 1, 2, 3, 4, 5, 6, 7, 8, 9]
-        data.append(contentsOf: bytes)
-        expectEqual(data[data.startIndex.advanced(by: 10)], 0x64)
-        expectEqual(data[data.startIndex.advanced(by: 11)], 0)
-    }
-    
-    func test_validateMutation_immutableBacking_resetBytes() {
-        var data = NSData(bytes: "hello world", length: 11) as Data
-        data.resetBytes(in: 5..<8)
-        expectEqual(data, Data(bytes: [0x68, 0x65, 0x6c, 0x6c, 0x6f, 0x00, 0x00, 0x00, 0x72, 0x6c, 0x64]))
-    }
-    
-    func test_validateMutation_immutableBacking_replaceSubrange() {
-        var data = NSData(bytes: "hello world", length: 11) as Data
-        let range: Range<Data.Index> = data.startIndex.advanced(by: 4)..<data.startIndex.advanced(by: 9)
-        let replacement = Data(bytes: [0xFF, 0xFF])
-        data.replaceSubrange(range, with: replacement)
-        expectEqual(data, Data(bytes: [0x68, 0x65, 0x6c, 0x6c, 0xFF, 0xFF, 0x6c, 0x64]))
-    }
-    
-    func test_validateMutation_immutableBacking_replaceSubrangeCountableRange() {
-        var data = NSData(bytes: "hello world", length: 11) as Data
-        let range: CountableRange<Data.Index> = data.startIndex.advanced(by: 4)..<data.startIndex.advanced(by: 9)
-        let replacement = Data(bytes: [0xFF, 0xFF])
-        data.replaceSubrange(range, with: replacement)
-        expectEqual(data, Data(bytes: [0x68, 0x65, 0x6c, 0x6c, 0xFF, 0xFF, 0x6c, 0x64]))
-    }
-    
-    func test_validateMutation_immutableBacking_replaceSubrangeWithBuffer() {
-        var data = NSData(bytes: "hello world", length: 11) as Data
-        let range: Range<Data.Index> = data.startIndex.advanced(by: 4)..<data.startIndex.advanced(by: 9)
-        let bytes: [UInt8] = [0xFF, 0xFF]
-        bytes.withUnsafeBufferPointer {
-            data.replaceSubrange(range, with: $0)
-        }
-        expectEqual(data, Data(bytes: [0x68, 0x65, 0x6c, 0x6c, 0xFF, 0xFF, 0x6c, 0x64]))
-    }
-    
-    func test_validateMutation_immutableBacking_replaceSubrangeWithCollection() {
-        var data = NSData(bytes: "hello world", length: 11) as Data
-        let range: Range<Data.Index> = data.startIndex.advanced(by: 4)..<data.startIndex.advanced(by: 9)
-        let bytes: [UInt8] = [0xFF, 0xFF]
-        data.replaceSubrange(range, with: bytes)
-        expectEqual(data, Data(bytes: [0x68, 0x65, 0x6c, 0x6c, 0xFF, 0xFF, 0x6c, 0x64]))
-    }
-    
-    func test_validateMutation_immutableBacking_replaceSubrangeWithBytes() {
-        var data = NSData(bytes: "hello world", length: 11) as Data
-        let range: Range<Data.Index> = data.startIndex.advanced(by: 4)..<data.startIndex.advanced(by: 9)
-        let bytes: [UInt8] = [0xFF, 0xFF]
-        data.replaceSubrange(range, with: bytes)
-        expectEqual(data, Data(bytes: [0x68, 0x65, 0x6c, 0x6c, 0xFF, 0xFF, 0x6c, 0x64]))
-    }
-    
-    func test_validateMutation_slice_immutableBacking_withUnsafeMutableBytes() {
-        var data = (NSData(bytes: "hello world", length: 11) as Data)[4..<9]
-        data.withUnsafeMutableBytes { (ptr: UnsafeMutablePointer<UInt8>) in
-            ptr.advanced(by: 1).pointee = 0xFF
-        }
-        expectEqual(data[data.startIndex.advanced(by: 1)], 0xFF)
-    }
-    
-    func test_validateMutation_slice_immutableBacking_appendBytes() {
-        let base: [UInt8] = [0, 1, 2, 3, 4, 5, 6, 7, 8, 9]
-        var data = base.withUnsafeBufferPointer {
-            return (NSData(bytes: $0.baseAddress!, length: $0.count) as Data)[4..<9]
-        }
-        let bytes: [UInt8] = [0xFF, 0xFF]
-        bytes.withUnsafeBufferPointer { data.append($0.baseAddress!, count: $0.count) }
-        expectEqual(data, Data(bytes: [4, 5, 6, 7, 8, 0xFF, 0xFF]))
-    }
-    
-    func test_validateMutation_slice_immutableBacking_appendData() {
-        let base: [UInt8] = [0, 1, 2, 3, 4, 5, 6, 7, 8, 9]
-        var data = base.withUnsafeBufferPointer {
-            return (NSData(bytes: $0.baseAddress!, length: $0.count) as Data)[4..<9]
-        }
-        data.append(Data(bytes: [0xFF, 0xFF]))
-        expectEqual(data, Data(bytes: [4, 5, 6, 7, 8, 0xFF, 0xFF]))
-    }
-    
-    func test_validateMutation_slice_immutableBacking_appendBuffer() {
-        let base: [UInt8] = [0, 1, 2, 3, 4, 5, 6, 7, 8, 9]
-        var data = base.withUnsafeBufferPointer {
-            return (NSData(bytes: $0.baseAddress!, length: $0.count) as Data)[4..<9]
-        }
-        let bytes: [UInt8] = [0xFF, 0xFF]
-        bytes.withUnsafeBufferPointer { data.append($0) }
-        expectEqual(data, Data(bytes: [4, 5, 6, 7, 8, 0xFF, 0xFF]))
-    }
-    
-    func test_validateMutation_slice_immutableBacking_appendSequence() {
-        let base: [UInt8] = [0, 1, 2, 3, 4, 5, 6, 7, 8, 9]
-        var data = base.withUnsafeBufferPointer {
-            return (NSData(bytes: $0.baseAddress!, length: $0.count) as Data)[4..<9]
-        }
-        data.append(contentsOf: repeatElement(UInt8(0xFF), count: 2))
-        expectEqual(data, Data(bytes: [4, 5, 6, 7, 8, 0xFF, 0xFF]))
-    }
-    
-    func test_validateMutation_slice_immutableBacking_appendContentsOf() {
-        let base: [UInt8] = [0, 1, 2, 3, 4, 5, 6, 7, 8, 9]
-        var data = base.withUnsafeBufferPointer {
-            return (NSData(bytes: $0.baseAddress!, length: $0.count) as Data)[4..<9]
-        }
-        data.append(contentsOf: [0xFF, 0xFF])
-        expectEqual(data, Data(bytes: [4, 5, 6, 7, 8, 0xFF, 0xFF]))
-    }
-    
-    func test_validateMutation_slice_immutableBacking_resetBytes() {
-        let base: [UInt8] = [0, 1, 2, 3, 4, 5, 6, 7, 8, 9]
-        var data = base.withUnsafeBufferPointer {
-            return (NSData(bytes: $0.baseAddress!, length: $0.count) as Data)[4..<9]
-        }
-        data.resetBytes(in: 5..<8)
-        expectEqual(data, Data(bytes: [4, 0, 0, 0, 8]))
-    }
-    
-    func test_validateMutation_slice_immutableBacking_replaceSubrange() {
-        let base: [UInt8] = [0, 1, 2, 3, 4, 5, 6, 7, 8, 9]
-        var data = base.withUnsafeBufferPointer {
-            return (NSData(bytes: $0.baseAddress!, length: $0.count) as Data)[4..<9]
-        }
-        let range: Range<Data.Index> = data.startIndex.advanced(by: 1)..<data.endIndex.advanced(by: -1)
-        data.replaceSubrange(range, with: Data(bytes: [0xFF, 0xFF]))
-        expectEqual(data, Data(bytes: [4, 0xFF, 0xFF, 8]))
-    }
-    
-    func test_validateMutation_slice_immutableBacking_replaceSubrangeCountableRange() {
-        let base: [UInt8] = [0, 1, 2, 3, 4, 5, 6, 7, 8, 9]
-        var data = base.withUnsafeBufferPointer {
-            return (NSData(bytes: $0.baseAddress!, length: $0.count) as Data)[4..<9]
-        }
-        let range: CountableRange<Data.Index> = data.startIndex.advanced(by: 1)..<data.endIndex.advanced(by: -1)
-        data.replaceSubrange(range, with: Data(bytes: [0xFF, 0xFF]))
-        expectEqual(data, Data(bytes: [4, 0xFF, 0xFF, 8]))
-    }
-    
-    func test_validateMutation_slice_immutableBacking_replaceSubrangeWithBuffer() {
-        let base: [UInt8] = [0, 1, 2, 3, 4, 5, 6, 7, 8, 9]
-        var data = base.withUnsafeBufferPointer {
-            return (NSData(bytes: $0.baseAddress!, length: $0.count) as Data)[4..<9]
-        }
-        let replacement: [UInt8] = [0xFF, 0xFF]
-        let range: Range<Data.Index> = data.startIndex.advanced(by: 1)..<data.endIndex.advanced(by: -1)
-        replacement.withUnsafeBufferPointer { (buffer: UnsafeBufferPointer<UInt8>) in
-            data.replaceSubrange(range, with: buffer)
-        }
-        expectEqual(data, Data(bytes: [4, 0xFF, 0xFF, 8]))
-    }
-    
-    func test_validateMutation_slice_immutableBacking_replaceSubrangeWithCollection() {
-        let base: [UInt8] = [0, 1, 2, 3, 4, 5, 6, 7, 8, 9]
-        var data = base.withUnsafeBufferPointer {
-            return (NSData(bytes: $0.baseAddress!, length: $0.count) as Data)[4..<9]
-        }
-        let range: Range<Data.Index> = data.startIndex.advanced(by: 1)..<data.endIndex.advanced(by: -1)
-        let replacement: [UInt8] = [0xFF, 0xFF]
-        data.replaceSubrange(range, with:replacement)
-        expectEqual(data, Data(bytes: [4, 0xFF, 0xFF, 8]))
-    }
-    
-    func test_validateMutation_slice_immutableBacking_replaceSubrangeWithBytes() {
-        let base: [UInt8] = [0, 1, 2, 3, 4, 5, 6, 7, 8, 9]
-        var data = base.withUnsafeBufferPointer {
-            return (NSData(bytes: $0.baseAddress!, length: $0.count) as Data)[4..<9]
-        }
-        let replacement: [UInt8] = [0xFF, 0xFF]
-        let range: Range<Data.Index> = data.startIndex.advanced(by: 1)..<data.endIndex.advanced(by: -1)
-        replacement.withUnsafeBytes {
-            data.replaceSubrange(range, with: $0.baseAddress!, count: 2)
-        }
-        expectEqual(data, Data(bytes: [4, 0xFF, 0xFF, 8]))
-    }
-    
-    func test_validateMutation_cow_immutableBacking_withUnsafeMutableBytes() {
-        var data = NSData(bytes: "hello world", length: 11) as Data
-        holdReference(data) {
-            data.withUnsafeMutableBytes { (ptr: UnsafeMutablePointer<UInt8>) in
-                ptr.advanced(by: 5).pointee = 0xFF
-            }
-            expectEqual(data[data.startIndex.advanced(by: 5)], 0xFF)
-        }
-    }
-    
-    func test_validateMutation_cow_immutableBacking_appendBytes() {
-        var data = NSData(bytes: "hello world", length: 11) as Data
-        holdReference(data) {
-            data.append("hello", count: 5)
-            expectEqual(data[data.startIndex.advanced(by: 10)], 0x64)
-            expectEqual(data[data.startIndex.advanced(by: 11)], 0x68)
-        }
-    }
-    
-    func test_validateMutation_cow_immutableBacking_appendData() {
-        var data = NSData(bytes: "hello world", length: 11) as Data
-        holdReference(data) {
-            let other = Data(bytes: [0, 1, 2, 3, 4, 5, 6, 7, 8, 9])
-            data.append(other)
-            expectEqual(data[data.startIndex.advanced(by: 10)], 0x64)
-            expectEqual(data[data.startIndex.advanced(by: 11)], 0)
-        }
-    }
-    
-    func test_validateMutation_cow_immutableBacking_appendBuffer() {
-        var data = NSData(bytes: "hello world", length: 11) as Data
-        holdReference(data) {
-            let bytes: [UInt8] = [0, 1, 2, 3, 4, 5, 6, 7, 8, 9]
-            bytes.withUnsafeBufferPointer { data.append($0) }
-            expectEqual(data[data.startIndex.advanced(by: 10)], 0x64)
-            expectEqual(data[data.startIndex.advanced(by: 11)], 0)
-        }
-    }
-    
-    func test_validateMutation_cow_immutableBacking_appendSequence() {
-        var data = NSData(bytes: "hello world", length: 11) as Data
-        holdReference(data) {
-            let seq = repeatElement(UInt8(1), count: 10)
-            data.append(contentsOf: seq)
-            expectEqual(data[data.startIndex.advanced(by: 10)], 0x64)
-            expectEqual(data[data.startIndex.advanced(by: 11)], 1)
-        }
-    }
-    
-    func test_validateMutation_cow_immutableBacking_appendContentsOf() {
-        var data = NSData(bytes: "hello world", length: 11) as Data
-        holdReference(data) {
-            let bytes: [UInt8] = [1, 1, 2, 3, 4, 5, 6, 7, 8, 9]
-            data.append(contentsOf: bytes)
-            expectEqual(data[data.startIndex.advanced(by: 10)], 0x64)
-            expectEqual(data[data.startIndex.advanced(by: 11)], 1)
-        }
-    }
-    
-    func test_validateMutation_cow_immutableBacking_resetBytes() {
-        var data = NSData(bytes: "hello world", length: 11) as Data
-        holdReference(data) {
-            data.resetBytes(in: 5..<8)
-            expectEqual(data, Data(bytes: [0x68, 0x65, 0x6c, 0x6c, 0x6f, 0x00, 0x00, 0x00, 0x72, 0x6c, 0x64]))
-        }
-    }
-    
-    func test_validateMutation_cow_immutableBacking_replaceSubrange() {
-        var data = NSData(bytes: "hello world", length: 11) as Data
-        holdReference(data) {
-            let range: Range<Data.Index> = data.startIndex.advanced(by: 4)..<data.startIndex.advanced(by: 9)
-            let replacement = Data(bytes: [0xFF, 0xFF])
-            data.replaceSubrange(range, with: replacement)
-            expectEqual(data, Data(bytes: [0x68, 0x65, 0x6c, 0x6c, 0xff, 0xff, 0x6c, 0x64]))
-        }
-    }
-    
-    func test_validateMutation_cow_immutableBacking_replaceSubrangeCountableRange() {
-        var data = NSData(bytes: "hello world", length: 11) as Data
-        holdReference(data) {
-            let range: CountableRange<Data.Index> = data.startIndex.advanced(by: 4)..<data.startIndex.advanced(by: 9)
-            let replacement = Data(bytes: [0xFF, 0xFF])
-            data.replaceSubrange(range, with: replacement)
-            expectEqual(data, Data(bytes: [0x68, 0x65, 0x6c, 0x6c, 0xff, 0xff, 0x6c, 0x64]))
-        }
-    }
-    
-    func test_validateMutation_cow_immutableBacking_replaceSubrangeWithBuffer() {
-        var data = NSData(bytes: "hello world", length: 11) as Data
-        holdReference(data) {
-            let replacement: [UInt8] = [0xFF, 0xFF]
-            let range: Range<Data.Index> = data.startIndex.advanced(by: 1)..<data.endIndex.advanced(by: -1)
-            replacement.withUnsafeBufferPointer { (buffer: UnsafeBufferPointer<UInt8>) in
-                data.replaceSubrange(range, with: buffer)
-            }
-            expectEqual(data, Data(bytes: [0x68, 0xff, 0xff, 0x64]))
-        }
-    }
-    
-    func test_validateMutation_cow_immutableBacking_replaceSubrangeWithCollection() {
-        var data = NSData(bytes: "hello world", length: 11) as Data
-        holdReference(data) {
-            let replacement: [UInt8] = [0xFF, 0xFF]
-            let range: Range<Data.Index> = data.startIndex.advanced(by: 1)..<data.endIndex.advanced(by: -1)
-            data.replaceSubrange(range, with: replacement)
-            expectEqual(data, Data(bytes: [0x68, 0xff, 0xff, 0x64]))
-        }
-    }
-    
-    func test_validateMutation_cow_immutableBacking_replaceSubrangeWithBytes() {
-        var data = NSData(bytes: "hello world", length: 11) as Data
-        holdReference(data) {
-            let replacement: [UInt8] = [0xFF, 0xFF]
-            let range: Range<Data.Index> = data.startIndex.advanced(by: 1)..<data.endIndex.advanced(by: -1)
-            replacement.withUnsafeBytes {
-                data.replaceSubrange(range, with: $0.baseAddress!, count: 2)
-            }
-            expectEqual(data, Data(bytes: [0x68, 0xff, 0xff, 0x64]))
-        }
-    }
-    
-    func test_validateMutation_slice_cow_immutableBacking_withUnsafeMutableBytes() {
-        var data = (NSData(bytes: "hello world", length: 11) as Data)[4..<9]
-        holdReference(data) {
-            data.withUnsafeMutableBytes { (ptr: UnsafeMutablePointer<UInt8>) in
-                ptr.advanced(by: 1).pointee = 0xFF
-            }
-            expectEqual(data[data.startIndex.advanced(by: 1)], 0xFF)
-        }
-    }
-    
-    func test_validateMutation_slice_cow_immutableBacking_appendBytes() {
-        let baseBytes: [UInt8] = [0, 1, 2, 3, 4, 5, 6, 7, 8, 9]
-        var data = baseBytes.withUnsafeBufferPointer {
-            return (NSData(bytes: $0.baseAddress!, length: $0.count) as Data)[4..<9]
-        }
-        holdReference(data) {
-            let bytes: [UInt8] = [0xFF, 0xFF]
-            bytes.withUnsafeBufferPointer { data.append($0.baseAddress!, count: $0.count) }
-            expectEqual(data, Data(bytes: [4, 5, 6, 7, 8, 0xFF, 0xFF]))
-        }
-    }
-    
-    func test_validateMutation_slice_cow_immutableBacking_appendData() {
-        let baseBytes: [UInt8] = [0, 1, 2, 3, 4, 5, 6, 7, 8, 9]
-        var data = baseBytes.withUnsafeBufferPointer {
-            return (NSData(bytes: $0.baseAddress!, length: $0.count) as Data)[4..<9]
-        }
-        holdReference(data) {
-            data.append(Data(bytes: [0xFF, 0xFF]))
-            expectEqual(data, Data(bytes: [4, 5, 6, 7, 8, 0xFF, 0xFF]))
-        }
-    }
-    
-    func test_validateMutation_slice_cow_immutableBacking_appendBuffer() {
-        var data = (NSData(bytes: "hello world", length: 11) as Data)[4..<9]
-        holdReference(data) {
-            let bytes: [UInt8] = [0xFF, 0xFF]
-            bytes.withUnsafeBufferPointer{ data.append($0) }
-            expectEqual(data, Data(bytes: [0x6f, 0x20, 0x77, 0x6f, 0x72, 0xFF, 0xFF]))
-        }
-    }
-    
-    func test_validateMutation_slice_cow_immutableBacking_appendSequence() {
-        let baseBytes: [UInt8] = [0, 1, 2, 3, 4, 5, 6, 7, 8, 9]
-        var data = baseBytes.withUnsafeBufferPointer {
-            return (NSData(bytes: $0.baseAddress!, length: $0.count) as Data)[4..<9]
-        }
-        holdReference(data) {
-            let bytes = repeatElement(UInt8(0xFF), count: 2)
-            data.append(contentsOf: bytes)
-            expectEqual(data, Data(bytes: [4, 5, 6, 7, 8, 0xFF, 0xFF]))
-        }
-    }
-    
-    func test_validateMutation_slice_cow_immutableBacking_appendContentsOf() {
-        let baseBytes: [UInt8] = [0, 1, 2, 3, 4, 5, 6, 7, 8, 9]
-        var data = baseBytes.withUnsafeBufferPointer {
-            return (NSData(bytes: $0.baseAddress!, length: $0.count) as Data)[4..<9]
-        }
-        holdReference(data) {
-            let bytes: [UInt8] = [0xFF, 0xFF]
-            data.append(contentsOf: bytes)
-            expectEqual(data, Data(bytes: [4, 5, 6, 7, 8, 0xFF, 0xFF]))
-        }
-    }
-    
-    func test_validateMutation_slice_cow_immutableBacking_resetBytes() {
-        let baseBytes: [UInt8] = [0, 1, 2, 3, 4, 5, 6, 7, 8, 9]
-        var data = baseBytes.withUnsafeBufferPointer {
-            return (NSData(bytes: $0.baseAddress!, length: $0.count) as Data)[4..<9]
-        }
-        holdReference(data) {
-            data.resetBytes(in: 5..<8)
-            expectEqual(data, Data(bytes: [4, 0, 0, 0, 8]))
-        }
-    }
-    
-    func test_validateMutation_slice_cow_immutableBacking_replaceSubrange() {
-        let baseBytes: [UInt8] = [0, 1, 2, 3, 4, 5, 6, 7, 8, 9]
-        var data = baseBytes.withUnsafeBufferPointer {
-            return (NSData(bytes: $0.baseAddress!, length: $0.count) as Data)[4..<9]
-        }
-        holdReference(data) {
-            let range: Range<Data.Index> = data.startIndex.advanced(by: 1)..<data.endIndex.advanced(by: -1)
-            data.replaceSubrange(range, with: Data(bytes: [0xFF, 0xFF]))
-            expectEqual(data, Data(bytes: [4, 0xFF, 0xFF, 8]))
-        }
-    }
-    
-    func test_validateMutation_slice_cow_immutableBacking_replaceSubrangeCountableRange() {
-        let baseBytes: [UInt8] = [0, 1, 2, 3, 4, 5, 6, 7, 8, 9]
-        var data = baseBytes.withUnsafeBufferPointer {
-            return (NSData(bytes: $0.baseAddress!, length: $0.count) as Data)[4..<9]
-        }
-        holdReference(data) {
-            let range: CountableRange<Data.Index> = data.startIndex.advanced(by: 1)..<data.endIndex.advanced(by: -1)
-            data.replaceSubrange(range, with: Data(bytes: [0xFF, 0xFF]))
-            expectEqual(data, Data(bytes: [4, 0xFF, 0xFF, 8]))
-        }
-    }
-    
-    func test_validateMutation_slice_cow_immutableBacking_replaceSubrangeWithBuffer() {
-        let baseBytes: [UInt8] = [0, 1, 2, 3, 4, 5, 6, 7, 8, 9]
-        var data = baseBytes.withUnsafeBufferPointer {
-            return (NSData(bytes: $0.baseAddress!, length: $0.count) as Data)[4..<9]
-        }
-        holdReference(data) {
-            let range: Range<Data.Index> = data.startIndex.advanced(by: 1)..<data.endIndex.advanced(by: -1)
-            let bytes: [UInt8] = [0xFF, 0xFF]
-            bytes.withUnsafeBufferPointer { data.replaceSubrange(range, with: $0) }
-            expectEqual(data, Data(bytes: [4, 0xFF, 0xFF, 8]))
-        }
-    }
-    
-    func test_validateMutation_slice_cow_immutableBacking_replaceSubrangeWithCollection() {
-        let baseBytes: [UInt8] = [0, 1, 2, 3, 4, 5, 6, 7, 8, 9]
-        var data = baseBytes.withUnsafeBufferPointer {
-            return (NSData(bytes: $0.baseAddress!, length: $0.count) as Data)[4..<9]
-        }
-        holdReference(data) {
-            let range: Range<Data.Index> = data.startIndex.advanced(by: 1)..<data.endIndex.advanced(by: -1)
-            let bytes: [UInt8] = [0xFF, 0xFF]
-            data.replaceSubrange(range, with: bytes)
-            expectEqual(data, Data(bytes: [4, 0xFF, 0xFF, 8]))
-        }
-    }
-    
-    func test_validateMutation_slice_cow_immutableBacking_replaceSubrangeWithBytes() {
-        let baseBytes: [UInt8] = [0, 1, 2, 3, 4, 5, 6, 7, 8, 9]
-        var data = baseBytes.withUnsafeBufferPointer {
-            return (NSData(bytes: $0.baseAddress!, length: $0.count) as Data)[4..<9]
-        }
-        holdReference(data) {
-            let range: Range<Data.Index> = data.startIndex.advanced(by: 1)..<data.endIndex.advanced(by: -1)
-            let bytes: [UInt8] = [0xFF, 0xFF]
-            bytes.withUnsafeBytes { data.replaceSubrange(range, with: $0.baseAddress!, count: 2) }
-            expectEqual(data, Data(bytes: [4, 0xFF, 0xFF, 8]))
-        }
-    }
-    
-    func test_validateMutation_mutableBacking_withUnsafeMutableBytes() {
-        let baseBytes: [UInt8] = [0, 1, 2, 3, 4, 5, 6]
-        var data = baseBytes.withUnsafeBufferPointer {
-            return NSData(bytes: $0.baseAddress!, length: $0.count) as Data
-        }
-        data.append(contentsOf: [7, 8, 9])
-        data.withUnsafeMutableBytes { (ptr: UnsafeMutablePointer<UInt8>) in
-            ptr.advanced(by: 5).pointee = 0xFF
-        }
-        expectEqual(data[data.startIndex.advanced(by: 5)], 0xFF)
-    }
-    
-    func test_validateMutation_mutableBacking_appendBytes() {
-        let baseBytes: [UInt8] = [0, 1, 2, 3, 4, 5, 6]
-        var data = baseBytes.withUnsafeBufferPointer {
-            return NSData(bytes: $0.baseAddress!, length: $0.count) as Data
-        }
-        data.append(contentsOf: [7, 8, 9])
-        let bytes: [UInt8] = [0xFF, 0xFF]
-        bytes.withUnsafeBufferPointer { data.append($0.baseAddress!, count: $0.count) }
-        expectEqual(data, Data(bytes: [0, 1, 2, 3, 4, 5, 6, 7, 8, 9, 0xFF, 0xFF]))
-    }
-    
-    func test_validateMutation_mutableBacking_appendData() {
-        let baseBytes: [UInt8] = [0, 1, 2, 3, 4, 5, 6]
-        var data = baseBytes.withUnsafeBufferPointer {
-            return NSData(bytes: $0.baseAddress!, length: $0.count) as Data
-        }
-        data.append(contentsOf: [7, 8, 9])
-        data.append(Data(bytes: [0xFF, 0xFF]))
-        expectEqual(data, Data(bytes: [0, 1, 2, 3, 4, 5, 6, 7, 8, 9, 0xFF, 0xFF]))
-    }
-    
-    func test_validateMutation_mutableBacking_appendBuffer() {
-        let baseBytes: [UInt8] = [0, 1, 2, 3, 4, 5, 6]
-        var data = baseBytes.withUnsafeBufferPointer {
-            return NSData(bytes: $0.baseAddress!, length: $0.count) as Data
-        }
-        data.append(contentsOf: [7, 8, 9])
-        let bytes: [UInt8] = [0xFF, 0xFF]
-        bytes.withUnsafeBufferPointer { data.append($0) }
-        expectEqual(data, Data(bytes: [0, 1, 2, 3, 4, 5, 6, 7, 8, 9, 0xFF, 0xFF]))
-    }
-    
-    func test_validateMutation_mutableBacking_appendSequence() {
-        let baseBytes: [UInt8] = [0, 1, 2, 3, 4, 5, 6]
-        var data = baseBytes.withUnsafeBufferPointer {
-            return NSData(bytes: $0.baseAddress!, length: $0.count) as Data
-        }
-        data.append(contentsOf: [7, 8, 9])
-        data.append(contentsOf: repeatElement(UInt8(0xFF), count: 2))
-        expectEqual(data, Data(bytes: [0, 1, 2, 3, 4, 5, 6, 7, 8, 9, 0xFF, 0xFF]))
-    }
-    
-    func test_validateMutation_mutableBacking_appendContentsOf() {
-        let baseBytes: [UInt8] = [0, 1, 2, 3, 4, 5, 6]
-        var data = baseBytes.withUnsafeBufferPointer {
-            return NSData(bytes: $0.baseAddress!, length: $0.count) as Data
-        }
-        data.append(contentsOf: [7, 8, 9])
-        data.append(contentsOf: [0xFF, 0xFF])
-        expectEqual(data, Data(bytes: [0, 1, 2, 3, 4, 5, 6, 7, 8, 9, 0xFF, 0xFF]))
-    }
-    
-    func test_validateMutation_mutableBacking_resetBytes() {
-        let baseBytes: [UInt8] = [0, 1, 2, 3, 4, 5, 6]
-        var data = baseBytes.withUnsafeBufferPointer {
-            return NSData(bytes: $0.baseAddress!, length: $0.count) as Data
-        }
-        data.append(contentsOf: [7, 8, 9])
-        data.resetBytes(in: 5..<8)
-        expectEqual(data, Data(bytes: [0, 1, 2, 3, 4, 0, 0, 0, 8, 9]))
-    }
-    
-    func test_validateMutation_mutableBacking_replaceSubrange() {
-        let baseBytes: [UInt8] = [0, 1, 2, 3, 4, 5, 6]
-        var data = baseBytes.withUnsafeBufferPointer {
-            return NSData(bytes: $0.baseAddress!, length: $0.count) as Data
-        }
-        data.append(contentsOf: [7, 8, 9])
-        let range: Range<Data.Index> = data.startIndex.advanced(by: 1)..<data.endIndex.advanced(by: -1)
-        let replacement = Data(bytes: [0xFF, 0xFF])
-        data.replaceSubrange(range, with: replacement)
-        expectEqual(data, Data(bytes: [0, 0xFF, 0xFF, 9]))
-    }
-    
-    func test_validateMutation_mutableBacking_replaceSubrangeCountableRange() {
-        let baseBytes: [UInt8] = [0, 1, 2, 3, 4, 5, 6]
-        var data = baseBytes.withUnsafeBufferPointer {
-            return NSData(bytes: $0.baseAddress!, length: $0.count) as Data
-        }
-        data.append(contentsOf: [7, 8, 9])
-        let range: CountableRange<Data.Index> = data.startIndex.advanced(by: 1)..<data.endIndex.advanced(by: -1)
-        let replacement = Data(bytes: [0xFF, 0xFF])
-        data.replaceSubrange(range, with: replacement)
-        expectEqual(data, Data(bytes: [0, 0xFF, 0xFF, 9]))
-    }
-    
-    func test_validateMutation_mutableBacking_replaceSubrangeWithBuffer() {
-        let baseBytes: [UInt8] = [0, 1, 2, 3, 4, 5, 6]
-        var data = baseBytes.withUnsafeBufferPointer {
-            return NSData(bytes: $0.baseAddress!, length: $0.count) as Data
-        }
-        data.append(contentsOf: [7, 8, 9])
-        let range: Range<Data.Index> = data.startIndex.advanced(by: 1)..<data.endIndex.advanced(by: -1)
-        let bytes: [UInt8] = [0xFF, 0xFF]
-        bytes.withUnsafeBufferPointer {
-            data.replaceSubrange(range, with: $0)
-        }
-        expectEqual(data, Data(bytes: [0, 0xFF, 0xFF, 9]))
-    }
-    
-    func test_validateMutation_mutableBacking_replaceSubrangeWithCollection() {
-        let baseBytes: [UInt8] = [0, 1, 2, 3, 4, 5, 6]
-        var data = baseBytes.withUnsafeBufferPointer {
-            return NSData(bytes: $0.baseAddress!, length: $0.count) as Data
-        }
-        data.append(contentsOf: [7, 8, 9])
-        let range: Range<Data.Index> = data.startIndex.advanced(by: 1)..<data.endIndex.advanced(by: -1)
-        data.replaceSubrange(range, with: [0xFF, 0xFF])
-        expectEqual(data, Data(bytes: [0, 0xFF, 0xFF, 9]))
-    }
-    
-    func test_validateMutation_mutableBacking_replaceSubrangeWithBytes() {
-        let baseBytes: [UInt8] = [0, 1, 2, 3, 4, 5, 6]
-        var data = baseBytes.withUnsafeBufferPointer {
-            return NSData(bytes: $0.baseAddress!, length: $0.count) as Data
-        }
-        data.append(contentsOf: [7, 8, 9])
-        let range: Range<Data.Index> = data.startIndex.advanced(by: 1)..<data.endIndex.advanced(by: -1)
-        let bytes: [UInt8] = [0xFF, 0xFF]
-        bytes.withUnsafeBytes {
-            data.replaceSubrange(range, with: $0.baseAddress!, count: $0.count)
-        }
-        expectEqual(data, Data(bytes: [0, 0xFF, 0xFF, 9]))
-    }
-    
-    func test_validateMutation_slice_mutableBacking_withUnsafeMutableBytes() {
-        var base = NSData(bytes: "hello world", length: 11) as Data
-        base.append(contentsOf: [1, 2, 3, 4, 5, 6])
-        var data = base[4..<9]
-        data.withUnsafeMutableBytes { (ptr: UnsafeMutablePointer<UInt8>) in
-            ptr.advanced(by: 1).pointee = 0xFF
-        }
-        expectEqual(data[data.startIndex.advanced(by: 1)], 0xFF)
-    }
-    
-    func test_validateMutation_slice_mutableBacking_appendBytes() {
-        let baseBytes: [UInt8] = [0, 1, 2, 3, 4, 5, 6]
-        var base = baseBytes.withUnsafeBufferPointer {
-            return NSData(bytes: $0.baseAddress!, length: $0.count) as Data
-        }
-        base.append(contentsOf: [7, 8, 9])
-        var data = base[4..<9]
-        let bytes: [UInt8] = [0xFF, 0xFF]
-        bytes.withUnsafeBufferPointer { data.append($0.baseAddress!, count: $0.count) }
-        expectEqual(data, Data(bytes: [4, 5, 6, 7, 8, 0xFF, 0xFF]))
-    }
-    
-    func test_validateMutation_slice_mutableBacking_appendData() {
-        let baseBytes: [UInt8] = [0, 1, 2, 3, 4, 5, 6]
-        var base = baseBytes.withUnsafeBufferPointer {
-            return NSData(bytes: $0.baseAddress!, length: $0.count) as Data
-        }
-        base.append(contentsOf: [7, 8, 9])
-        var data = base[4..<9]
-        data.append(Data(bytes: [0xFF, 0xFF]))
-        expectEqual(data, Data(bytes: [4, 5, 6, 7, 8, 0xFF, 0xFF]))
-    }
-    
-    func test_validateMutation_slice_mutableBacking_appendBuffer() {
-        var base = NSData(bytes: "hello world", length: 11) as Data
-        base.append(contentsOf: [1, 2, 3, 4, 5, 6])
-        var data = base[4..<9]
-        let bytes: [UInt8] = [1, 2, 3]
-        bytes.withUnsafeBufferPointer { data.append($0) }
-        expectEqual(data, Data(bytes: [0x6f, 0x20, 0x77, 0x6f, 0x72, 0x1, 0x2, 0x3]))
-    }
-    
-    func test_validateMutation_slice_mutableBacking_appendSequence() {
-        var base = NSData(bytes: "hello world", length: 11) as Data
-        base.append(contentsOf: [1, 2, 3, 4, 5, 6])
-        var data = base[4..<9]
-        let seq = repeatElement(UInt8(1), count: 3)
-        data.append(contentsOf: seq)
-        expectEqual(data, Data(bytes: [0x6f, 0x20, 0x77, 0x6f, 0x72, 0x1, 0x1, 0x1]))
-    }
-    
-    func test_validateMutation_slice_mutableBacking_appendContentsOf() {
-        var base = NSData(bytes: "hello world", length: 11) as Data
-        base.append(contentsOf: [1, 2, 3, 4, 5, 6])
-        var data = base[4..<9]
-        let bytes: [UInt8] = [1, 2, 3]
-        data.append(contentsOf: bytes)
-        expectEqual(data, Data(bytes: [0x6f, 0x20, 0x77, 0x6f, 0x72, 0x1, 0x2, 0x3]))
-    }
-    
-    func test_validateMutation_slice_mutableBacking_resetBytes() {
-        let baseBytes: [UInt8] = [0, 1, 2, 3, 4, 5, 6]
-        var base = baseBytes.withUnsafeBufferPointer {
-            return NSData(bytes: $0.baseAddress!, length: $0.count) as Data
-        }
-        base.append(contentsOf: [7, 8, 9])
-        var data = base[4..<9]
-        data.resetBytes(in: 5..<8)
-        expectEqual(data, Data(bytes: [4, 0, 0, 0, 8]))
-    }
-    
-    func test_validateMutation_slice_mutableBacking_replaceSubrange() {
-        var base = NSData(bytes: "hello world", length: 11) as Data
-        base.append(contentsOf: [1, 2, 3, 4, 5, 6])
-        var data = base[4..<9]
-        let range: Range<Data.Index> = data.startIndex.advanced(by: 1)..<data.endIndex.advanced(by: -1)
-        data.replaceSubrange(range, with: Data(bytes: [0xFF, 0xFF]))
-        expectEqual(data, Data(bytes: [0x6f, 0xFF, 0xFF, 0x72]))
-    }
-    
-    func test_validateMutation_slice_mutableBacking_replaceSubrangeCountableRange() {
-        var base = NSData(bytes: "hello world", length: 11) as Data
-        base.append(contentsOf: [1, 2, 3, 4, 5, 6])
-        var data = base[4..<9]
-        let range: CountableRange<Data.Index> = data.startIndex.advanced(by: 1)..<data.endIndex.advanced(by: -1)
-        data.replaceSubrange(range, with: Data(bytes: [0xFF, 0xFF]))
-        expectEqual(data, Data(bytes: [0x6f, 0xFF, 0xFF, 0x72]))
-    }
-    
-    func test_validateMutation_slice_mutableBacking_replaceSubrangeWithBuffer() {
-        var base = NSData(bytes: "hello world", length: 11) as Data
-        base.append(contentsOf: [1, 2, 3, 4, 5, 6])
-        var data = base[4..<9]
-        let replacement: [UInt8] = [0xFF, 0xFF]
-        let range: Range<Data.Index> = data.startIndex.advanced(by: 1)..<data.endIndex.advanced(by: -1)
-        replacement.withUnsafeBufferPointer { (buffer: UnsafeBufferPointer<UInt8>) in
-            data.replaceSubrange(range, with: buffer)
-        }
-        expectEqual(data, Data(bytes: [0x6f, 0xFF, 0xFF, 0x72]))
-    }
-    
-    func test_validateMutation_slice_mutableBacking_replaceSubrangeWithCollection() {
-        var base = NSData(bytes: "hello world", length: 11) as Data
-        base.append(contentsOf: [1, 2, 3, 4, 5, 6])
-        var data = base[4..<9]
-        let range: Range<Data.Index> = data.startIndex.advanced(by: 1)..<data.endIndex.advanced(by: -1)
-        let replacement: [UInt8] = [0xFF, 0xFF]
-        data.replaceSubrange(range, with:replacement)
-        expectEqual(data, Data(bytes: [0x6f, 0xFF, 0xFF, 0x72]))
-    }
-    
-    func test_validateMutation_slice_mutableBacking_replaceSubrangeWithBytes() {
-        var base = NSData(bytes: "hello world", length: 11) as Data
-        base.append(contentsOf: [1, 2, 3, 4, 5, 6])
-        var data = base[4..<9]
-        let replacement: [UInt8] = [0xFF, 0xFF]
-        let range: Range<Data.Index> = data.startIndex.advanced(by: 1)..<data.endIndex.advanced(by: -1)
-        replacement.withUnsafeBytes {
-            data.replaceSubrange(range, with: $0.baseAddress!, count: 2)
-        }
-        expectEqual(data, Data(bytes: [0x6f, 0xFF, 0xFF, 0x72]))
-    }
-    
-    func test_validateMutation_cow_mutableBacking_withUnsafeMutableBytes() {
-        var data = NSData(bytes: "hello world", length: 11) as Data
-        data.append(contentsOf: [1, 2, 3, 4, 5, 6])
-        holdReference(data) {
-            data.withUnsafeMutableBytes { (ptr: UnsafeMutablePointer<UInt8>) in
-                ptr.advanced(by: 5).pointee = 0xFF
-            }
-            expectEqual(data[data.startIndex.advanced(by: 5)], 0xFF)
-        }
-    }
-    
-    func test_validateMutation_cow_mutableBacking_appendBytes() {
-        var data = NSData(bytes: "hello world", length: 11) as Data
-        data.append(contentsOf: [1, 2, 3, 4, 5, 6])
-        holdReference(data) {
-            data.append("hello", count: 5)
-            expectEqual(data[data.startIndex.advanced(by: 16)], 6)
-            expectEqual(data[data.startIndex.advanced(by: 17)], 0x68)
-        }
-    }
-    
-    func test_validateMutation_cow_mutableBacking_appendData() {
-        var data = NSData(bytes: "hello world", length: 11) as Data
-        data.append(contentsOf: [1, 2, 3, 4, 5, 6])
-        holdReference(data) {
-            data.append("hello", count: 5)
-            expectEqual(data[data.startIndex.advanced(by: 16)], 6)
-            expectEqual(data[data.startIndex.advanced(by: 17)], 0x68)
-        }
-    }
-    
-    func test_validateMutation_cow_mutableBacking_appendBuffer() {
-        var data = NSData(bytes: "hello world", length: 11) as Data
-        data.append(contentsOf: [1, 2, 3, 4, 5, 6])
-        holdReference(data) {
-            let other = Data(bytes: [0, 1, 2, 3, 4, 5, 6, 7, 8, 9])
-            data.append(other)
-            expectEqual(data[data.startIndex.advanced(by: 16)], 6)
-            expectEqual(data[data.startIndex.advanced(by: 17)], 0)
-        }
-    }
-    
-    func test_validateMutation_cow_mutableBacking_appendSequence() {
-        var data = NSData(bytes: "hello world", length: 11) as Data
-        data.append(contentsOf: [1, 2, 3, 4, 5, 6])
-        holdReference(data) {
-            let seq = repeatElement(UInt8(1), count: 10)
-            data.append(contentsOf: seq)
-            expectEqual(data[data.startIndex.advanced(by: 16)], 6)
-            expectEqual(data[data.startIndex.advanced(by: 17)], 1)
-        }
-    }
-    
-    func test_validateMutation_cow_mutableBacking_appendContentsOf() {
-        var data = NSData(bytes: "hello world", length: 11) as Data
-        data.append(contentsOf: [1, 2, 3, 4, 5, 6])
-        holdReference(data) {
-            let bytes: [UInt8] = [1, 1, 2, 3, 4, 5, 6, 7, 8, 9]
-            data.append(contentsOf: bytes)
-            expectEqual(data[data.startIndex.advanced(by: 16)], 6)
-            expectEqual(data[data.startIndex.advanced(by: 17)], 1)
-        }
-    }
-    
-    func test_validateMutation_cow_mutableBacking_resetBytes() {
-        var data = NSData(bytes: "hello world", length: 11) as Data
-        data.append(contentsOf: [1, 2, 3, 4, 5, 6])
-        holdReference(data) {
-            data.resetBytes(in: 5..<8)
-            expectEqual(data, Data(bytes: [0x68, 0x65, 0x6c, 0x6c, 0x6f, 0x00, 0x00, 0x00, 0x72, 0x6c, 0x64, 0x01, 0x02, 0x03, 0x04, 0x05, 0x06]))
-        }
-    }
-    
-    func test_validateMutation_cow_mutableBacking_replaceSubrange() {
-        var data = NSData(bytes: "hello world", length: 11) as Data
-        data.append(contentsOf: [1, 2, 3, 4, 5, 6])
-        holdReference(data) {
-            let range: Range<Data.Index> = data.startIndex.advanced(by: 4)..<data.startIndex.advanced(by: 9)
-            let replacement = Data(bytes: [0xFF, 0xFF])
-            data.replaceSubrange(range, with: replacement)
-            expectEqual(data, Data(bytes: [0x68, 0x65, 0x6c, 0x6c, 0xff, 0xff, 0x6c, 0x64, 0x01, 0x02, 0x03, 0x04, 0x05, 0x06]))
-        }
-    }
-    
-    func test_validateMutation_cow_mutableBacking_replaceSubrangeCountableRange() {
-        var data = NSData(bytes: "hello world", length: 11) as Data
-        data.append(contentsOf: [1, 2, 3, 4, 5, 6])
-        holdReference(data) {
-            let range: CountableRange<Data.Index> = data.startIndex.advanced(by: 4)..<data.startIndex.advanced(by: 9)
-            let replacement = Data(bytes: [0xFF, 0xFF])
-            data.replaceSubrange(range, with: replacement)
-            expectEqual(data, Data(bytes: [0x68, 0x65, 0x6c, 0x6c, 0xff, 0xff, 0x6c, 0x64, 0x01, 0x02, 0x03, 0x04, 0x05, 0x06]))
-        }
-    }
-    
-    func test_validateMutation_cow_mutableBacking_replaceSubrangeWithBuffer() {
-        var data = NSData(bytes: "hello world", length: 11) as Data
-        data.append(contentsOf: [1, 2, 3, 4, 5, 6])
-        holdReference(data) {
-            let range: Range<Data.Index> = data.startIndex.advanced(by: 4)..<data.startIndex.advanced(by: 9)
-            let replacement: [UInt8] = [0xFF, 0xFF]
-            replacement.withUnsafeBufferPointer { (buffer: UnsafeBufferPointer<UInt8>) in
-                data.replaceSubrange(range, with: buffer)
-            }
-            expectEqual(data, Data(bytes: [0x68, 0x65, 0x6c, 0x6c, 0xff, 0xff, 0x6c, 0x64, 0x01, 0x02, 0x03, 0x04, 0x05, 0x06]))
-        }
-    }
-    
-    func test_validateMutation_cow_mutableBacking_replaceSubrangeWithCollection() {
-        var data = NSData(bytes: "hello world", length: 11) as Data
-        data.append(contentsOf: [1, 2, 3, 4, 5, 6])
-        holdReference(data) {
-            let replacement: [UInt8] = [0xFF, 0xFF]
-            let range: Range<Data.Index> = data.startIndex.advanced(by: 4)..<data.startIndex.advanced(by: 9)
-            data.replaceSubrange(range, with: replacement)
-            expectEqual(data, Data(bytes: [0x68, 0x65, 0x6c, 0x6c, 0xff, 0xff, 0x6c, 0x64, 0x01, 0x02, 0x03, 0x04, 0x05, 0x06]))
-        }
-    }
-    
-    func test_validateMutation_cow_mutableBacking_replaceSubrangeWithBytes() {
-        var data = NSData(bytes: "hello world", length: 11) as Data
-        data.append(contentsOf: [1, 2, 3, 4, 5, 6])
-        holdReference(data) {
-            let replacement: [UInt8] = [0xFF, 0xFF]
-            let range: Range<Data.Index> = data.startIndex.advanced(by: 4)..<data.startIndex.advanced(by: 9)
-            replacement.withUnsafeBytes {
-                data.replaceSubrange(range, with: $0.baseAddress!, count: 2)
-            }
-            expectEqual(data, Data(bytes: [0x68, 0x65, 0x6c, 0x6c, 0xff, 0xff, 0x6c, 0x64, 0x01, 0x02, 0x03, 0x04, 0x05, 0x06]))
-        }
-    }
-    
-    func test_validateMutation_slice_cow_mutableBacking_withUnsafeMutableBytes() {
-        var base = NSData(bytes: "hello world", length: 11) as Data
-        base.append(contentsOf: [1, 2, 3, 4, 5, 6])
-        var data = base[4..<9]
-        holdReference(data) {
-            data.withUnsafeMutableBytes { (ptr: UnsafeMutablePointer<UInt8>) in
-                ptr.advanced(by: 1).pointee = 0xFF
-            }
-            expectEqual(data[data.startIndex.advanced(by: 1)], 0xFF)
-        }
-    }
-    
-    func test_validateMutation_slice_cow_mutableBacking_appendBytes() {
-        let bytes: [UInt8] = [0, 1, 2]
-        var base = bytes.withUnsafeBytes { (ptr) in
-            return NSData(bytes: ptr.baseAddress!, length: ptr.count) as Data
-        }
-        base.append(contentsOf: [3, 4, 5])
-        var data = base[1..<4]
-        holdReference(data) {
-            let bytesToAppend: [UInt8] = [6, 7, 8]
-            bytesToAppend.withUnsafeBytes { (ptr) in
-                data.append(ptr.baseAddress!.assumingMemoryBound(to: UInt8.self), count: ptr.count)
-            }
-            expectEqual(data, Data(bytes: [1, 2, 3, 6, 7, 8]))
-        }
-    }
-    
-    func test_validateMutation_slice_cow_mutableBacking_appendData() {
-        let baseBytes: [UInt8] = [0, 1, 2, 3, 4, 5, 6]
-        var base = baseBytes.withUnsafeBufferPointer {
-            return NSData(bytes: $0.baseAddress!, length: $0.count) as Data
-        }
-        base.append(contentsOf: [7, 8, 9])
-        var data = base[4..<9]
-        holdReference(data) {
-            data.append(Data(bytes: [0xFF, 0xFF]))
-            expectEqual(data, Data(bytes: [4, 5, 6, 7, 8, 0xFF, 0xFF]))
-        }
-    }
-    
-    func test_validateMutation_slice_cow_mutableBacking_appendBuffer() {
-        let baseBytes: [UInt8] = [0, 1, 2, 3, 4, 5, 6]
-        var base = baseBytes.withUnsafeBufferPointer {
-            return NSData(bytes: $0.baseAddress!, length: $0.count) as Data
-        }
-        base.append(contentsOf: [7, 8, 9])
-        var data = base[4..<9]
-        holdReference(data) {
-            let bytes: [UInt8] = [0xFF, 0xFF]
-            bytes.withUnsafeBufferPointer{ data.append($0) }
-            expectEqual(data, Data(bytes: [4, 5, 6, 7, 8, 0xFF, 0xFF]))
-        }
-    }
-    
-    func test_validateMutation_slice_cow_mutableBacking_appendSequence() {
-        let baseBytes: [UInt8] = [0, 1, 2, 3, 4, 5, 6]
-        var base = baseBytes.withUnsafeBufferPointer {
-            return NSData(bytes: $0.baseAddress!, length: $0.count) as Data
-        }
-        base.append(contentsOf: [7, 8, 9])
-        var data = base[4..<9]
-        holdReference(data) {
-            let bytes = repeatElement(UInt8(0xFF), count: 2)
-            data.append(contentsOf: bytes)
-            expectEqual(data, Data(bytes: [4, 5, 6, 7, 8, 0xFF, 0xFF]))
-        }
-    }
-    
-    func test_validateMutation_slice_cow_mutableBacking_appendContentsOf() {
-        let baseBytes: [UInt8] = [0, 1, 2, 3, 4, 5, 6]
-        var base = baseBytes.withUnsafeBufferPointer {
-            return NSData(bytes: $0.baseAddress!, length: $0.count) as Data
-        }
-        base.append(contentsOf: [7, 8, 9])
-        var data = base[4..<9]
-        holdReference(data) {
-            let bytes: [UInt8] = [0xFF, 0xFF]
-            data.append(contentsOf: bytes)
-            expectEqual(data, Data(bytes: [4, 5, 6, 7, 8, 0xFF, 0xFF]))
-        }
-    }
-    
-    func test_validateMutation_slice_cow_mutableBacking_resetBytes() {
-        let baseBytes: [UInt8] = [0, 1, 2, 3, 4, 5, 6]
-        var base = baseBytes.withUnsafeBufferPointer {
-            return NSData(bytes: $0.baseAddress!, length: $0.count) as Data
-        }
-        base.append(contentsOf: [7, 8, 9])
-        var data = base[4..<9]
-        holdReference(data) {
-            data.resetBytes(in: 5..<8)
-            expectEqual(data, Data(bytes: [4, 0, 0, 0, 8]))
-        }
-    }
-    
-    func test_validateMutation_slice_cow_mutableBacking_replaceSubrange() {
-        let baseBytes: [UInt8] = [0, 1, 2, 3, 4, 5, 6]
-        var base = baseBytes.withUnsafeBufferPointer {
-            return NSData(bytes: $0.baseAddress!, length: $0.count) as Data
-        }
-        base.append(contentsOf: [7, 8, 9])
-        var data = base[4..<9]
-        holdReference(data) {
-            let range: Range<Data.Index> = data.startIndex.advanced(by: 1)..<data.endIndex.advanced(by: -1)
-            data.replaceSubrange(range, with: Data(bytes: [0xFF, 0xFF]))
-            expectEqual(data, Data(bytes: [4, 0xFF, 0xFF, 8]))
-        }
-    }
-    
-    func test_validateMutation_slice_cow_mutableBacking_replaceSubrangeCountableRange() {
-        let baseBytes: [UInt8] = [0, 1, 2, 3, 4, 5, 6]
-        var base = baseBytes.withUnsafeBufferPointer {
-            return NSData(bytes: $0.baseAddress!, length: $0.count) as Data
-        }
-        base.append(contentsOf: [7, 8, 9])
-        var data = base[4..<9]
-        holdReference(data) {
-            let range: CountableRange<Data.Index> = data.startIndex.advanced(by: 1)..<data.endIndex.advanced(by: -1)
-            data.replaceSubrange(range, with: Data(bytes: [0xFF, 0xFF]))
-            expectEqual(data, Data(bytes: [4, 0xFF, 0xFF, 8]))
-        }
-    }
-    
-    func test_validateMutation_slice_cow_mutableBacking_replaceSubrangeWithBuffer() {
-        let baseBytes: [UInt8] = [0, 1, 2, 3, 4, 5, 6]
-        var base = baseBytes.withUnsafeBufferPointer {
-            return NSData(bytes: $0.baseAddress!, length: $0.count) as Data
-        }
-        base.append(contentsOf: [7, 8, 9])
-        var data = base[4..<9]
-        holdReference(data) {
-            let range: Range<Data.Index> = data.startIndex.advanced(by: 1)..<data.endIndex.advanced(by: -1)
-            let bytes: [UInt8] = [0xFF, 0xFF]
-            bytes.withUnsafeBufferPointer { data.replaceSubrange(range, with: $0) }
-            expectEqual(data, Data(bytes: [4, 0xFF, 0xFF, 8]))
-        }
-    }
-    
-    func test_validateMutation_slice_cow_mutableBacking_replaceSubrangeWithCollection() {
-        let baseBytes: [UInt8] = [0, 1, 2, 3, 4, 5, 6]
-        var base = baseBytes.withUnsafeBufferPointer {
-            return NSData(bytes: $0.baseAddress!, length: $0.count) as Data
-        }
-        base.append(contentsOf: [7, 8, 9])
-        var data = base[4..<9]
-        holdReference(data) {
-            let range: Range<Data.Index> = data.startIndex.advanced(by: 1)..<data.endIndex.advanced(by: -1)
-            let bytes: [UInt8] = [0xFF, 0xFF]
-            data.replaceSubrange(range, with: bytes)
-            expectEqual(data, Data(bytes: [4, 0xFF, 0xFF, 8]))
-        }
-    }
-    
-    func test_validateMutation_slice_cow_mutableBacking_replaceSubrangeWithBytes() {
-        let baseBytes: [UInt8] = [0, 1, 2, 3, 4, 5, 6]
-        var base = baseBytes.withUnsafeBufferPointer {
-            return NSData(bytes: $0.baseAddress!, length: $0.count) as Data
-        }
-        base.append(contentsOf: [7, 8, 9])
-        var data = base[4..<9]
-        holdReference(data) {
-            let range: Range<Data.Index> = data.startIndex.advanced(by: 1)..<data.endIndex.advanced(by: -1)
-            let bytes: [UInt8] = [0xFF, 0xFF]
-            bytes.withUnsafeBytes { data.replaceSubrange(range, with: $0.baseAddress!, count: 2) }
-            expectEqual(data, Data(bytes: [4, 0xFF, 0xFF, 8]))
-        }
-    }
-    
-    func test_validateMutation_customBacking_withUnsafeMutableBytes() {
-        var data = Data(referencing: AllOnesImmutableData(length: 10))
-        data.withUnsafeMutableBytes { (ptr: UnsafeMutablePointer<UInt8>) in
-            ptr.advanced(by: 5).pointee = 0xFF
-        }
-        expectEqual(data, Data(bytes: [1, 1, 1, 1, 1, 0xFF, 1, 1, 1, 1]))
-    }
-    
-    func test_validateMutation_customBacking_appendBytes() {
-        var data = Data(referencing: AllOnesImmutableData(length: 10))
-        let bytes: [UInt8] = [0xFF, 0xFF]
-        bytes.withUnsafeBufferPointer { data.append($0.baseAddress!, count: $0.count) }
-        expectEqual(data, Data(bytes: [1, 1, 1, 1, 1, 1, 1, 1, 1, 1, 0xFF, 0xFF]))
-    }
-    
-    func test_validateMutation_customBacking_appendData() {
-        var data = Data(referencing: AllOnesImmutableData(length: 10))
-        data.append(Data(bytes: [0xFF, 0xFF]))
-        expectEqual(data, Data(bytes: [1, 1, 1, 1, 1, 1, 1, 1, 1, 1, 0xFF, 0xFF]))
-    }
-    
-    func test_validateMutation_customBacking_appendBuffer() {
-        var data = Data(referencing: AllOnesImmutableData(length: 10))
-        let bytes: [UInt8] = [0xFF, 0xFF]
-        bytes.withUnsafeBufferPointer { (buffer) in
-            data.append(buffer)
-        }
-        expectEqual(data, Data(bytes: [1, 1, 1, 1, 1, 1, 1, 1, 1, 1, 0xFF, 0xFF]))
-        
-    }
-    
-    func test_validateMutation_customBacking_appendSequence() {
-        var data = Data(referencing: AllOnesImmutableData(length: 10))
-        data.append(contentsOf: repeatElement(UInt8(0xFF), count: 2))
-        expectEqual(data, Data(bytes: [1, 1, 1, 1, 1, 1, 1, 1, 1, 1, 0xFF, 0xFF]))
-    }
-    
-    func test_validateMutation_customBacking_appendContentsOf() {
-        var data = Data(referencing: AllOnesImmutableData(length: 10))
-        data.append(contentsOf: [0xFF, 0xFF])
-        expectEqual(data, Data(bytes: [1, 1, 1, 1, 1, 1, 1, 1, 1, 1, 0xFF, 0xFF]))
-    }
-    
-    func test_validateMutation_customBacking_resetBytes() {
-        var data = Data(referencing: AllOnesImmutableData(length: 10))
-        data.resetBytes(in: 5..<8)
-        expectEqual(data, Data(bytes: [1, 1, 1, 1, 1, 0, 0, 0, 1, 1]))
-    }
-    
-    func test_validateMutation_customBacking_replaceSubrange() {
-        var data = Data(referencing: AllOnesImmutableData(length: 10))
-        let range: Range<Int> = 1..<4
-        data.replaceSubrange(range, with: Data(bytes: [0xFF, 0xFF]))
-        expectEqual(data, Data(bytes: [1, 0xFF, 0xFF, 1, 1, 1, 1, 1, 1]))
-    }
-    
-    func test_validateMutation_customBacking_replaceSubrangeCountableRange() {
-        var data = Data(referencing: AllOnesImmutableData(length: 10))
-        let range: CountableRange<Int> = 1..<4
-        data.replaceSubrange(range, with: Data(bytes: [0xFF, 0xFF]))
-        expectEqual(data, Data(bytes: [1, 0xFF, 0xFF, 1, 1, 1, 1, 1, 1]))
-    }
-    
-    func test_validateMutation_customBacking_replaceSubrangeWithBuffer() {
-        var data = Data(referencing: AllOnesImmutableData(length: 10))
-        let bytes: [UInt8] = [0xFF, 0xFF]
-        let range: Range<Int> = 1..<4
-        bytes.withUnsafeBufferPointer { (buffer) in
-            data.replaceSubrange(range, with: buffer)
-        }
-        expectEqual(data, Data(bytes: [1, 0xFF, 0xFF, 1, 1, 1, 1, 1, 1]))
-    }
-    
-    func test_validateMutation_customBacking_replaceSubrangeWithCollection() {
-        var data = Data(referencing: AllOnesImmutableData(length: 10))
-        let range: Range<Int> = 1..<4
-        data.replaceSubrange(range, with: [0xFF, 0xFF])
-        expectEqual(data, Data(bytes: [1, 0xFF, 0xFF, 1, 1, 1, 1, 1, 1]))
-    }
-    
-    func test_validateMutation_customBacking_replaceSubrangeWithBytes() {
-        var data = Data(referencing: AllOnesImmutableData(length: 10))
-        let bytes: [UInt8] = [0xFF, 0xFF]
-        let range: Range<Int> = 1..<5
-        bytes.withUnsafeBufferPointer { (buffer) in
-            data.replaceSubrange(range, with: buffer.baseAddress!, count: buffer.count)
-        }
-        expectEqual(data, Data(bytes: [1, 0xFF, 0xFF, 1, 1, 1, 1, 1]))
-    }
-    
-    func test_validateMutation_slice_customBacking_withUnsafeMutableBytes() {
-        var data = Data(referencing: AllOnesImmutableData(length: 10))[4..<9]
-        data.withUnsafeMutableBytes { (ptr: UnsafeMutablePointer<UInt8>) in
-            ptr.advanced(by: 1).pointee = 0xFF
-        }
-        expectEqual(data[data.startIndex.advanced(by: 1)], 0xFF)
-    }
-    
-    func test_validateMutation_slice_customBacking_appendBytes() {
-        var data = Data(referencing: AllOnesImmutableData(length: 10))[4..<9]
-        let bytes: [UInt8] = [0xFF, 0xFF]
-        bytes.withUnsafeBytes { ptr in
-            data.append(ptr.baseAddress!.assumingMemoryBound(to: UInt8.self), count: ptr.count)
-        }
-        expectEqual(data, Data(bytes: [1, 1, 1, 1, 1, 0xFF, 0xFF]))
-    }
-    
-    func test_validateMutation_slice_customBacking_appendData() {
-        var data = Data(referencing: AllOnesImmutableData(length: 10))[4..<9]
-        data.append(Data(bytes: [0xFF, 0xFF]))
-        expectEqual(data, Data(bytes: [1, 1, 1, 1, 1, 0xFF, 0xFF]))
-    }
-    
-    func test_validateMutation_slice_customBacking_appendBuffer() {
-        var data = Data(referencing: AllOnesImmutableData(length: 10))[4..<9]
-        let bytes: [UInt8] = [0xFF, 0xFF]
-        bytes.withUnsafeBufferPointer { (buffer) in
-            data.append(buffer)
-        }
-        expectEqual(data, Data(bytes: [1, 1, 1, 1, 1, 0xFF, 0xFF]))
-    }
-    
-    func test_validateMutation_slice_customBacking_appendSequence() {
-        var data = Data(referencing: AllOnesImmutableData(length: 10))[4..<9]
-        let seq = repeatElement(UInt8(0xFF), count: 2)
-        data.append(contentsOf: seq)
-        expectEqual(data, Data(bytes: [1, 1, 1, 1, 1, 0xFF, 0xFF]))
-    }
-    
-    func test_validateMutation_slice_customBacking_appendContentsOf() {
-        var data = Data(referencing: AllOnesImmutableData(length: 10))[4..<9]
-        data.append(contentsOf: [0xFF, 0xFF])
-        expectEqual(data, Data(bytes: [1, 1, 1, 1, 1, 0xFF, 0xFF]))
-    }
-    
-    func test_validateMutation_slice_customBacking_resetBytes() {
-        var data = Data(referencing: AllOnesImmutableData(length: 10))[4..<9]
-        data.resetBytes(in: 5..<8)
-        expectEqual(data, Data(bytes: [1, 0, 0, 0, 1]))
-    }
-    
-    func test_validateMutation_slice_customBacking_replaceSubrange() {
-        var data = Data(referencing: AllOnesImmutableData(length: 10))[4..<9]
-        let range: Range<Int> = data.startIndex.advanced(by: 1)..<data.endIndex.advanced(by: -1)
-        data.replaceSubrange(range, with: Data(bytes: [0xFF, 0xFF]))
-        expectEqual(data, Data(bytes: [1, 0xFF, 0xFF, 1]))
-    }
-    
-    func test_validateMutation_slice_customBacking_replaceSubrangeCountableRange() {
-        var data = Data(referencing: AllOnesImmutableData(length: 10))[4..<9]
-        let range: CountableRange<Int> = data.startIndex.advanced(by: 1)..<data.endIndex.advanced(by: -1)
-        data.replaceSubrange(range, with: Data(bytes: [0xFF, 0xFF]))
-        expectEqual(data, Data(bytes: [1, 0xFF, 0xFF, 1]))
-    }
-    
-    func test_validateMutation_slice_customBacking_replaceSubrangeWithBuffer() {
-        var data = Data(referencing: AllOnesImmutableData(length: 10))[4..<9]
-        let range: Range<Int> = data.startIndex.advanced(by: 1)..<data.endIndex.advanced(by: -1)
-        let bytes: [UInt8] = [0xFF, 0xFF]
-        bytes.withUnsafeBufferPointer { (buffer) in
-            data.replaceSubrange(range, with: buffer)
-        }
-        expectEqual(data, Data(bytes: [1, 0xFF, 0xFF, 1]))
-    }
-    
-    func test_validateMutation_slice_customBacking_replaceSubrangeWithCollection() {
-        var data = Data(referencing: AllOnesImmutableData(length: 10))[4..<9]
-        let range: Range<Int> = data.startIndex.advanced(by: 1)..<data.endIndex.advanced(by: -1)
-        data.replaceSubrange(range, with: [0xFF, 0xFF])
-        expectEqual(data, Data(bytes: [1, 0xFF, 0xFF, 1]))
-    }
-    
-    func test_validateMutation_slice_customBacking_replaceSubrangeWithBytes() {
-        var data = Data(referencing: AllOnesImmutableData(length: 10))[4..<9]
-        let range: Range<Int> = data.startIndex.advanced(by: 1)..<data.endIndex.advanced(by: -1)
-        let bytes: [UInt8] = [0xFF, 0xFF]
-        bytes.withUnsafeBytes { buffer in
-            data.replaceSubrange(range, with: buffer.baseAddress!, count: 2)
-        }
-        expectEqual(data, Data(bytes: [1, 0xFF, 0xFF, 1]))
-    }
-    
-    func test_validateMutation_cow_customBacking_withUnsafeMutableBytes() {
-        var data = Data(referencing: AllOnesImmutableData(length: 10))
-        holdReference(data) {
-            data.withUnsafeMutableBytes { (ptr: UnsafeMutablePointer<UInt8>) in
-                ptr.advanced(by: 5).pointee = 0xFF
-            }
-            expectEqual(data[data.startIndex.advanced(by: 5)], 0xFF)
-        }
-    }
-    
-    func test_validateMutation_cow_customBacking_appendBytes() {
-        var data = Data(referencing: AllOnesImmutableData(length: 10))
-        holdReference(data) {
-            let bytes: [UInt8] = [0xFF, 0xFF]
-            bytes.withUnsafeBufferPointer { (buffer) in
-                data.append(buffer.baseAddress!, count: buffer.count)
-            }
-            expectEqual(data, Data(bytes: [1, 1, 1, 1, 1, 1, 1, 1, 1, 1, 0xFF, 0xFF]))
-        }
-    }
-    
-    func test_validateMutation_cow_customBacking_appendData() {
-        var data = Data(referencing: AllOnesImmutableData(length: 10))
-        holdReference(data) {
-            data.append(Data(bytes: [0xFF, 0xFF]))
-            expectEqual(data, Data(bytes: [1, 1, 1, 1, 1, 1, 1, 1, 1, 1, 0xFF, 0xFF]))
-        }
-    }
-    
-    func test_validateMutation_cow_customBacking_appendBuffer() {
-        var data = Data(referencing: AllOnesImmutableData(length: 10))
-        holdReference(data) {
-            let bytes: [UInt8] = [0xFF, 0xFF]
-            bytes.withUnsafeBufferPointer { data.append($0) }
-            expectEqual(data, Data(bytes: [1, 1, 1, 1, 1, 1, 1, 1, 1, 1, 0xFF, 0xFF]))
-        }
-    }
-    
-    func test_validateMutation_cow_customBacking_appendSequence() {
-        var data = Data(referencing: AllOnesImmutableData(length: 10))
-        holdReference(data) {
-            data.append(contentsOf: repeatElement(UInt8(0xFF), count: 2))
-            expectEqual(data, Data(bytes: [1, 1, 1, 1, 1, 1, 1, 1, 1, 1, 0xFF, 0xFF]))
-        }
-    }
-    
-    func test_validateMutation_cow_customBacking_appendContentsOf() {
-        var data = Data(referencing: AllOnesImmutableData(length: 10))
-        holdReference(data) {
-            data.append(contentsOf: [0xFF, 0xFF])
-            expectEqual(data, Data(bytes: [1, 1, 1, 1, 1, 1, 1, 1, 1, 1, 0xFF, 0xFF]))
-        }
-    }
-    
-    func test_validateMutation_cow_customBacking_resetBytes() {
-        var data = Data(referencing: AllOnesImmutableData(length: 10))
-        holdReference(data) {
-            data.resetBytes(in: 5..<8)
-            expectEqual(data, Data(bytes: [1, 1, 1, 1, 1, 0, 0, 0, 1, 1]))
-        }
-    }
-    
-    func test_validateMutation_cow_customBacking_replaceSubrange() {
-        var data = Data(referencing: AllOnesImmutableData(length: 10))
-        holdReference(data) {
-            let range: Range<Int> = data.startIndex.advanced(by: 1)..<data.endIndex.advanced(by: -1)
-            data.replaceSubrange(range, with: Data(bytes: [0xFF, 0xFF]))
-            expectEqual(data, Data(bytes: [1, 0xFF, 0xFF, 1]))
-        }
-    }
-    
-    func test_validateMutation_cow_customBacking_replaceSubrangeCountableRange() {
-        var data = Data(referencing: AllOnesImmutableData(length: 10))
-        holdReference(data) {
-            let range: CountableRange<Int> = data.startIndex.advanced(by: 1)..<data.endIndex.advanced(by: -1)
-            data.replaceSubrange(range, with: Data(bytes: [0xFF, 0xFF]))
-            expectEqual(data, Data(bytes: [1, 0xFF, 0xFF, 1]))
-        }
-    }
-    
-    func test_validateMutation_cow_customBacking_replaceSubrangeWithBuffer() {
-        var data = Data(referencing: AllOnesImmutableData(length: 10))
-        holdReference(data) {
-            let bytes: [UInt8] = [0xFF, 0xFF]
-            let range: Range<Int> = data.startIndex.advanced(by: 1)..<data.endIndex.advanced(by: -1)
-            bytes.withUnsafeBufferPointer { data.replaceSubrange(range, with: $0) }
-            expectEqual(data, Data(bytes: [1, 0xFF, 0xFF, 1]))
-        }
-    }
-    
-    func test_validateMutation_cow_customBacking_replaceSubrangeWithCollection() {
-        var data = Data(referencing: AllOnesImmutableData(length: 10))
-        holdReference(data) {
-            let range: Range<Int> = data.startIndex.advanced(by: 1)..<data.endIndex.advanced(by: -1)
-            data.replaceSubrange(range, with: [0xFF, 0xFF])
-            expectEqual(data, Data(bytes: [1, 0xFF, 0xFF, 1]))
-        }
-    }
-    
-    func test_validateMutation_cow_customBacking_replaceSubrangeWithBytes() {
-        var data = Data(referencing: AllOnesImmutableData(length: 10))
-        holdReference(data) {
-            let bytes: [UInt8] = [0xFF, 0xFF]
-            let range: Range<Int> = data.startIndex.advanced(by: 1)..<data.endIndex.advanced(by: -1)
-            bytes.withUnsafeBytes {
-                data.replaceSubrange(range, with: $0.baseAddress!, count: $0.count)
-            }
-            expectEqual(data, Data(bytes: [1, 0xFF, 0xFF, 1]))
-        }
-    }
-    
-    func test_validateMutation_slice_cow_customBacking_withUnsafeMutableBytes() {
-        var data = Data(referencing: AllOnesImmutableData(length: 10))[4..<9]
-        holdReference(data) {
-            data.withUnsafeMutableBytes { (ptr: UnsafeMutablePointer<UInt8>) in
-                ptr.advanced(by: 1).pointee = 0xFF
-            }
-            expectEqual(data[data.startIndex.advanced(by: 1)], 0xFF)
-        }
-    }
-    
-    func test_validateMutation_slice_cow_customBacking_appendBytes() {
-        var data = Data(referencing: AllOnesImmutableData(length: 10))[4..<9]
-        holdReference(data) {
-            let bytes: [UInt8] = [0xFF, 0xFF]
-            bytes.withUnsafeBufferPointer { (buffer) in
-                data.append(buffer.baseAddress!, count: buffer.count)
-            }
-            expectEqual(data, Data(bytes: [1, 1, 1, 1, 1, 0xFF, 0xFF]))
-        }
-    }
-    
-    func test_validateMutation_slice_cow_customBacking_appendData() {
-        var data = Data(referencing: AllOnesImmutableData(length: 10))[4..<9]
-        holdReference(data) {
-            data.append(Data(bytes: [0xFF, 0xFF]))
-            expectEqual(data, Data(bytes: [1, 1, 1, 1, 1, 0xFF, 0xFF]))
-        }
-    }
-    
-    func test_validateMutation_slice_cow_customBacking_appendBuffer() {
-        var data = Data(referencing: AllOnesImmutableData(length: 10))[4..<9]
-        holdReference(data) {
-            let bytes: [UInt8] = [0xFF, 0xFF]
-            bytes.withUnsafeBufferPointer { data.append($0) }
-            expectEqual(data, Data(bytes: [1, 1, 1, 1, 1, 0xFF, 0xFF]))
-        }
-    }
-    
-    func test_validateMutation_slice_cow_customBacking_appendSequence() {
-        var data = Data(referencing: AllOnesImmutableData(length: 10))[4..<9]
-        holdReference(data) {
-            data.append(contentsOf: repeatElement(UInt8(0xFF), count: 2))
-            expectEqual(data, Data(bytes: [1, 1, 1, 1, 1, 0xFF, 0xFF]))
-        }
-    }
-    
-    func test_validateMutation_slice_cow_customBacking_appendContentsOf() {
-        var data = Data(referencing: AllOnesImmutableData(length: 10))[4..<9]
-        holdReference(data) {
-            data.append(contentsOf: [0xFF, 0xFF])
-            expectEqual(data, Data(bytes: [1, 1, 1, 1, 1, 0xFF, 0xFF]))
-        }
-    }
-    
-    func test_validateMutation_slice_cow_customBacking_resetBytes() {
-        var data = Data(referencing: AllOnesImmutableData(length: 10))[4..<9]
-        holdReference(data) {
-            data.resetBytes(in: 5..<8)
-            expectEqual(data, Data(bytes: [1, 0, 0, 0, 1]))
-        }
-    }
-    
-    func test_validateMutation_slice_cow_customBacking_replaceSubrange() {
-        var data = Data(referencing: AllOnesImmutableData(length: 10))[4..<9]
-        holdReference(data) {
-            let range: Range<Int> = data.startIndex.advanced(by: 1)..<data.endIndex.advanced(by: -1)
-            data.replaceSubrange(range, with: Data(bytes: [0xFF, 0xFF]))
-            expectEqual(data, Data(bytes: [1, 0xFF, 0xFF, 1]))
-        }
-    }
-    
-    func test_validateMutation_slice_cow_customBacking_replaceSubrangeCountableRange() {
-        var data = Data(referencing: AllOnesImmutableData(length: 10))[4..<9]
-        holdReference(data) {
-            let range: CountableRange<Int> = data.startIndex.advanced(by: 1)..<data.endIndex.advanced(by: -1)
-            data.replaceSubrange(range, with: Data(bytes: [0xFF, 0xFF]))
-            expectEqual(data, Data(bytes: [1, 0xFF, 0xFF, 1]))
-        }
-    }
-    
-    func test_validateMutation_slice_cow_customBacking_replaceSubrangeWithBuffer() {
-        var data = Data(referencing: AllOnesImmutableData(length: 10))[4..<9]
-        holdReference(data) {
-            let range: Range<Int> = data.startIndex.advanced(by: 1)..<data.endIndex.advanced(by: -1)
-            let bytes: [UInt8] = [0xFF, 0xFF]
-            bytes.withUnsafeBufferPointer { data.replaceSubrange(range, with: $0) }
-            expectEqual(data, Data(bytes: [1, 0xFF, 0xFF, 1]))
-        }
-    }
-    
-    func test_validateMutation_slice_cow_customBacking_replaceSubrangeWithCollection() {
-        var data = Data(referencing: AllOnesImmutableData(length: 10))[4..<9]
-        holdReference(data) {
-            let range: Range<Int> = data.startIndex.advanced(by: 1)..<data.endIndex.advanced(by: -1)
-            data.replaceSubrange(range, with: [0xFF, 0xFF])
-            expectEqual(data, Data(bytes: [1, 0xFF, 0xFF, 1]))
-        }
-    }
-    
-    func test_validateMutation_slice_cow_customBacking_replaceSubrangeWithBytes() {
-        var data = Data(referencing: AllOnesImmutableData(length: 10))[4..<9]
-        holdReference(data) {
-            let range: Range<Int> = data.startIndex.advanced(by: 1)..<data.endIndex.advanced(by: -1)
-            let bytes: [UInt8] = [0xFF, 0xFF]
-            bytes.withUnsafeBytes {
-                data.replaceSubrange(range, with: $0.baseAddress!, count: $0.count)
-            }
-            expectEqual(data, Data(bytes: [1, 0xFF, 0xFF, 1]))
-        }
-    }
-    
-    func test_validateMutation_customMutableBacking_withUnsafeMutableBytes() {
-        var data = Data(referencing: AllOnesData(length: 1))
-        data.count = 10
-        data.withUnsafeMutableBytes { (ptr: UnsafeMutablePointer<UInt8>) in
-            ptr.advanced(by: 5).pointee = 0xFF
-        }
-        expectEqual(data[data.startIndex.advanced(by: 5)], 0xFF)
-    }
-    
-    func test_validateMutation_customMutableBacking_appendBytes() {
-        var data = Data(referencing: AllOnesData(length: 1))
-        data.count = 10
-        let bytes: [UInt8] = [0xFF, 0xFF]
-        bytes.withUnsafeBufferPointer { data.append($0.baseAddress!, count: $0.count) }
-        expectEqual(data, Data(bytes: [1, 0, 0, 0, 0, 0, 0, 0, 0, 0, 0xFF, 0xFF]))
-    }
-    
-    func test_validateMutation_customMutableBacking_appendData() {
-        var data = Data(referencing: AllOnesData(length: 1))
-        data.count = 10
-        data.append(Data(bytes: [0xFF, 0xFF]))
-        expectEqual(data, Data(bytes: [1, 0, 0, 0, 0, 0, 0, 0, 0, 0, 0xFF, 0xFF]))
-    }
-    
-    func test_validateMutation_customMutableBacking_appendBuffer() {
-        var data = Data(referencing: AllOnesData(length: 1))
-        data.count = 10
-        let bytes: [UInt8] = [0xFF, 0xFF]
-        bytes.withUnsafeBufferPointer { data.append($0) }
-        expectEqual(data, Data(bytes: [1, 0, 0, 0, 0, 0, 0, 0, 0, 0, 0xFF, 0xFF]))
-    }
-    
-    func test_validateMutation_customMutableBacking_appendSequence() {
-        var data = Data(referencing: AllOnesData(length: 1))
-        data.count = 10
-        data.append(contentsOf: repeatElement(UInt8(0xFF), count: 2))
-        expectEqual(data, Data(bytes: [1, 0, 0, 0, 0, 0, 0, 0, 0, 0, 0xFF, 0xFF]))
-    }
-    
-    func test_validateMutation_customMutableBacking_appendContentsOf() {
-        var data = Data(referencing: AllOnesData(length: 1))
-        data.count = 10
-        data.append(contentsOf: [0xFF, 0xFF])
-        expectEqual(data, Data(bytes: [1, 0, 0, 0, 0, 0, 0, 0, 0, 0, 0xFF, 0xFF]))
-    }
-    
-    func test_validateMutation_customMutableBacking_resetBytes() {
-        var data = Data(referencing: AllOnesData(length: 1))
-        data.count = 10
-        data.resetBytes(in: 5..<8)
-        expectEqual(data.count, 10)
-        expectEqual(data[data.startIndex.advanced(by: 0)], 1)
-        expectEqual(data[data.startIndex.advanced(by: 5)], 0)
-        expectEqual(data[data.startIndex.advanced(by: 6)], 0)
-        expectEqual(data[data.startIndex.advanced(by: 7)], 0)
-    }
-    
-    func test_validateMutation_customMutableBacking_replaceSubrange() {
-        var data = Data(referencing: AllOnesData(length: 1))
-        data.count = 10
-        let range: Range<Int> = data.startIndex.advanced(by: 1)..<data.endIndex.advanced(by: -1)
-        data.replaceSubrange(range, with: Data(bytes: [0xFF, 0xFF]))
-        expectEqual(data, Data(bytes: [1, 0xFF, 0xFF, 0]))
-    }
-    
-    func test_validateMutation_customMutableBacking_replaceSubrangeCountableRange() {
-        var data = Data(referencing: AllOnesData(length: 1))
-        data.count = 10
-        let range: CountableRange<Int> = data.startIndex.advanced(by: 1)..<data.endIndex.advanced(by: -1)
-        data.replaceSubrange(range, with: Data(bytes: [0xFF, 0xFF]))
-        expectEqual(data, Data(bytes: [1, 0xFF, 0xFF, 0]))
-    }
-    
-    func test_validateMutation_customMutableBacking_replaceSubrangeWithBuffer() {
-        var data = Data(referencing: AllOnesData(length: 1))
-        data.count = 10
-        let range: Range<Int> = data.startIndex.advanced(by: 1)..<data.endIndex.advanced(by: -1)
-        let bytes: [UInt8] = [0xFF, 0xFF]
-        bytes.withUnsafeBufferPointer { data.replaceSubrange(range, with: $0) }
-        expectEqual(data, Data(bytes: [1, 0xFF, 0xFF, 0]))
-    }
-    
-    func test_validateMutation_customMutableBacking_replaceSubrangeWithCollection() {
-        var data = Data(referencing: AllOnesData(length: 1))
-        data.count = 10
-        let range: Range<Int> = data.startIndex.advanced(by: 1)..<data.endIndex.advanced(by: -1)
-        data.replaceSubrange(range, with: [0xFF, 0xFF])
-        expectEqual(data, Data(bytes: [1, 0xFF, 0xFF, 0]))
-    }
-    
-    func test_validateMutation_customMutableBacking_replaceSubrangeWithBytes() {
-        var data = Data(referencing: AllOnesData(length: 1))
-        data.count = 10
-        let range: Range<Int> = data.startIndex.advanced(by: 1)..<data.endIndex.advanced(by: -1)
-        let bytes: [UInt8] = [0xFF, 0xFF]
-        bytes.withUnsafeBufferPointer { data.replaceSubrange(range, with: $0.baseAddress!, count: $0.count) }
-        expectEqual(data, Data(bytes: [1, 0xFF, 0xFF, 0]))
-    }
-    
-    func test_validateMutation_slice_customMutableBacking_withUnsafeMutableBytes() {
-        var base = Data(referencing: AllOnesData(length: 1))
-        base.count = 10
-        var data = base[4..<9]
-        data.withUnsafeMutableBytes { (ptr: UnsafeMutablePointer<UInt8>) in
-            ptr.advanced(by: 1).pointee = 0xFF
-        }
-        expectEqual(data[data.startIndex.advanced(by: 1)], 0xFF)
-    }
-    
-    func test_validateMutation_slice_customMutableBacking_appendBytes() {
-        var base = Data(referencing: AllOnesData(length: 1))
-        base.count = 10
-        var data = base[4..<9]
-        let bytes: [UInt8] = [0xFF, 0xFF]
-        bytes.withUnsafeBufferPointer { data.append($0.baseAddress!, count: $0.count) }
-        expectEqual(data, Data(bytes: [0, 0, 0, 0, 0, 0xFF, 0xFF]))
-    }
-    
-    func test_validateMutation_slice_customMutableBacking_appendData() {
-        var base = Data(referencing: AllOnesData(length: 1))
-        base.count = 10
-        var data = base[4..<9]
-        data.append(Data(bytes: [0xFF, 0xFF]))
-        expectEqual(data, Data(bytes: [0, 0, 0, 0, 0, 0xFF, 0xFF]))
-    }
-    
-    func test_validateMutation_slice_customMutableBacking_appendBuffer() {
-        var base = Data(referencing: AllOnesData(length: 1))
-        base.count = 10
-        var data = base[4..<9]
-        let bytes: [UInt8] = [0xFF, 0xFF]
-        bytes.withUnsafeBufferPointer { data.append($0) }
-        expectEqual(data, Data(bytes: [0, 0, 0, 0, 0, 0xFF, 0xFF]))
-    }
-    
-    func test_validateMutation_slice_customMutableBacking_appendSequence() {
-        var base = Data(referencing: AllOnesData(length: 1))
-        base.count = 10
-        var data = base[4..<9]
-        let bytes: [UInt8] = [0xFF, 0xFF]
-        bytes.withUnsafeBufferPointer { data.append($0) }
-        expectEqual(data, Data(bytes: [0, 0, 0, 0, 0, 0xFF, 0xFF]))
-    }
-    
-    func test_validateMutation_slice_customMutableBacking_appendContentsOf() {
-        var base = Data(referencing: AllOnesData(length: 1))
-        base.count = 10
-        var data = base[4..<9]
-        data.append(contentsOf: [0xFF, 0xFF])
-        expectEqual(data, Data(bytes: [0, 0, 0, 0, 0, 0xFF, 0xFF]))
-    }
-    
-    func test_validateMutation_slice_customMutableBacking_resetBytes() {
-        var base = Data(referencing: AllOnesData(length: 1))
-        base.count = 10
-        var data = base[4..<9]
-        data.resetBytes(in: 5..<8)
-        
-        expectEqual(data[data.startIndex.advanced(by: 1)], 0)
-        expectEqual(data[data.startIndex.advanced(by: 2)], 0)
-        expectEqual(data[data.startIndex.advanced(by: 3)], 0)
-    }
-    
-    func test_validateMutation_slice_customMutableBacking_replaceSubrange() {
-        var base = Data(referencing: AllOnesData(length: 1))
-        base.count = 10
-        var data = base[4..<9]
-        let range: Range<Int> = data.startIndex.advanced(by: 1)..<data.endIndex.advanced(by: -1)
-        data.replaceSubrange(range, with: Data(bytes: [0xFF, 0xFF]))
-        expectEqual(data, Data(bytes: [0, 0xFF, 0xFF, 0]))
-    }
-    
-    func test_validateMutation_slice_customMutableBacking_replaceSubrangeCountableRange() {
-        var base = Data(referencing: AllOnesData(length: 1))
-        base.count = 10
-        var data = base[4..<9]
-        let range: CountableRange<Int> = data.startIndex.advanced(by: 1)..<data.endIndex.advanced(by: -1)
-        data.replaceSubrange(range, with: Data(bytes: [0xFF, 0xFF]))
-        expectEqual(data, Data(bytes: [0, 0xFF, 0xFF, 0]))
-    }
-    
-    func test_validateMutation_slice_customMutableBacking_replaceSubrangeWithBuffer() {
-        var base = Data(referencing: AllOnesData(length: 1))
-        base.count = 10
-        var data = base[4..<9]
-        let range: Range<Int> = data.startIndex.advanced(by: 1)..<data.endIndex.advanced(by: -1)
-        let bytes: [UInt8] = [0xFF, 0xFF]
-        bytes.withUnsafeBufferPointer { data.replaceSubrange(range, with: $0) }
-        expectEqual(data, Data(bytes: [0, 0xFF, 0xFF, 0]))
-    }
-    
-    func test_validateMutation_slice_customMutableBacking_replaceSubrangeWithCollection() {
-        var base = Data(referencing: AllOnesData(length: 1))
-        base.count = 10
-        var data = base[4..<9]
-        let range: Range<Int> = data.startIndex.advanced(by: 1)..<data.endIndex.advanced(by: -1)
-        data.replaceSubrange(range, with: [0xFF, 0xFF])
-        expectEqual(data, Data(bytes: [0, 0xFF, 0xFF, 0]))
-    }
-    
-    func test_validateMutation_slice_customMutableBacking_replaceSubrangeWithBytes() {
-        var base = Data(referencing: AllOnesData(length: 1))
-        base.count = 10
-        var data = base[4..<9]
-        let range: Range<Int> = data.startIndex.advanced(by: 1)..<data.endIndex.advanced(by: -1)
-        let bytes: [UInt8] = [0xFF, 0xFF]
-        bytes.withUnsafeBufferPointer { data.replaceSubrange(range, with: $0.baseAddress!, count: $0.count) }
-        expectEqual(data, Data(bytes: [0, 0xFF, 0xFF, 0]))
-    }
-    
-    func test_validateMutation_cow_customMutableBacking_withUnsafeMutableBytes() {
-        var data = Data(referencing: AllOnesData(length: 1))
-        data.count = 10
-        holdReference(data) {
-            data.withUnsafeMutableBytes { (ptr: UnsafeMutablePointer<UInt8>) in
-                ptr.advanced(by: 5).pointee = 0xFF
-            }
-            expectEqual(data[data.startIndex.advanced(by: 5)], 0xFF)
-        }
-    }
-    
-    func test_validateMutation_cow_customMutableBacking_appendBytes() {
-        var data = Data(referencing: AllOnesData(length: 1))
-        data.count = 10
-        holdReference(data) {
-            let bytes: [UInt8] = [0xFF, 0xFF]
-            bytes.withUnsafeBufferPointer { data.append($0.baseAddress!, count: $0.count) }
-            expectEqual(data, Data(bytes: [1, 0, 0, 0, 0, 0, 0, 0, 0, 0, 0xFF, 0xFF]))
-        }
-    }
-    
-    func test_validateMutation_cow_customMutableBacking_appendData() {
-        var data = Data(referencing: AllOnesData(length: 1))
-        data.count = 10
-        holdReference(data) {
-            data.append(Data(bytes: [0xFF, 0xFF]))
-            expectEqual(data, Data(bytes: [1, 0, 0, 0, 0, 0, 0, 0, 0, 0, 0xFF, 0xFF]))
-        }
-    }
-    
-    func test_validateMutation_cow_customMutableBacking_appendBuffer() {
-        var data = Data(referencing: AllOnesData(length: 1))
-        data.count = 10
-        holdReference(data) {
-            let bytes: [UInt8] = [0xFF, 0xFF]
-            bytes.withUnsafeBufferPointer { data.append($0) }
-            expectEqual(data, Data(bytes: [1, 0, 0, 0, 0, 0, 0, 0, 0, 0, 0xFF, 0xFF]))
-        }
-    }
-    
-    func test_validateMutation_cow_customMutableBacking_appendSequence() {
-        var data = Data(referencing: AllOnesData(length: 1))
-        data.count = 10
-        holdReference(data) {
-            data.append(contentsOf: repeatElement(UInt8(0xFF), count: 2))
-            expectEqual(data, Data(bytes: [1, 0, 0, 0, 0, 0, 0, 0, 0, 0, 0xFF, 0xFF]))
-        }
-    }
-    
-    func test_validateMutation_cow_customMutableBacking_appendContentsOf() {
-        var data = Data(referencing: AllOnesData(length: 1))
-        data.count = 10
-        holdReference(data) {
-            data.append(contentsOf: [0xFF, 0xFF])
-            expectEqual(data, Data(bytes: [1, 0, 0, 0, 0, 0, 0, 0, 0, 0, 0xFF, 0xFF]))
-        }
-    }
-    
-    func test_validateMutation_cow_customMutableBacking_resetBytes() {
-        var data = Data(referencing: AllOnesData(length: 10))
-        holdReference(data) {
-            data.resetBytes(in: 5..<8)
-            expectEqual(data.count, 10)
-            expectEqual(data[data.startIndex.advanced(by: 0)], 1)
-            expectEqual(data[data.startIndex.advanced(by: 5)], 0)
-            expectEqual(data[data.startIndex.advanced(by: 6)], 0)
-            expectEqual(data[data.startIndex.advanced(by: 7)], 0)
-        }
-    }
-    
-    func test_validateMutation_cow_customMutableBacking_replaceSubrange() {
-        var data = Data(referencing: AllOnesData(length: 1))
-        data.count = 10
-        holdReference(data) {
-            let range: Range<Int> = data.startIndex.advanced(by: 1)..<data.endIndex.advanced(by: -1)
-            data.replaceSubrange(range, with: Data(bytes: [0xFF, 0xFF]))
-            expectEqual(data, Data(bytes: [1, 0xFF, 0xFF, 0])) 
-        }
-    }
-    
-    func test_validateMutation_cow_customMutableBacking_replaceSubrangeCountableRange() {
-        var data = Data(referencing: AllOnesData(length: 1))
-        data.count = 10
-        holdReference(data) {
-            let range: CountableRange<Int> = data.startIndex.advanced(by: 1)..<data.endIndex.advanced(by: -1)
-            data.replaceSubrange(range, with: Data(bytes: [0xFF, 0xFF]))
-            expectEqual(data, Data(bytes: [1, 0xFF, 0xFF, 0])) 
-        }
-    }
-    
-    func test_validateMutation_cow_customMutableBacking_replaceSubrangeWithBuffer() {
-        var data = Data(referencing: AllOnesData(length: 1))
-        data.count = 10
-        holdReference(data) {
-            let range: Range<Int> = data.startIndex.advanced(by: 1)..<data.endIndex.advanced(by: -1)
-            let bytes: [UInt8] = [0xFF, 0xFF]
-            bytes.withUnsafeBufferPointer { data.replaceSubrange(range, with: $0) }
-            expectEqual(data, Data(bytes: [1, 0xFF, 0xFF, 0])) 
-        }
-    }
-    
-    func test_validateMutation_cow_customMutableBacking_replaceSubrangeWithCollection() {
-        var data = Data(referencing: AllOnesData(length: 1))
-        data.count = 10
-        holdReference(data) {
-            let range: Range<Int> = data.startIndex.advanced(by: 1)..<data.endIndex.advanced(by: -1)
-            data.replaceSubrange(range, with: [0xFF, 0xFF])
-            expectEqual(data, Data(bytes: [1, 0xFF, 0xFF, 0])) 
-        }
-    }
-    
-    func test_validateMutation_cow_customMutableBacking_replaceSubrangeWithBytes() {
-        var data = Data(referencing: AllOnesData(length: 1))
-        data.count = 10
-        holdReference(data) {
-            let range: Range<Int> = data.startIndex.advanced(by: 1)..<data.endIndex.advanced(by: -1)
-            let bytes: [UInt8] = [0xFF, 0xFF]
-            bytes.withUnsafeBufferPointer { data.replaceSubrange(range, with: $0.baseAddress!, count: $0.count) }
-            expectEqual(data, Data(bytes: [1, 0xFF, 0xFF, 0])) 
-        }
-    }
-    
-    func test_validateMutation_slice_cow_customMutableBacking_withUnsafeMutableBytes() {
-        var base = Data(referencing: AllOnesData(length: 1))
-        base.count = 10
-        var data = base[4..<9]
-        holdReference(data) {
-            data.withUnsafeMutableBytes { (ptr: UnsafeMutablePointer<UInt8>) in
-                ptr.advanced(by: 1).pointee = 0xFF
-            }
-            expectEqual(data[data.startIndex.advanced(by: 1)], 0xFF)
-        }
-    }
-    
-    func test_validateMutation_slice_cow_customMutableBacking_appendBytes() {
-        var base = Data(referencing: AllOnesData(length: 1))
-        base.count = 10
-        var data = base[4..<9]
-        holdReference(data) {
-            let bytes: [UInt8] = [0xFF, 0xFF]
-            bytes.withUnsafeBufferPointer { data.append($0.baseAddress!, count: $0.count) }
-            expectEqual(data, Data(bytes: [0, 0, 0, 0, 0, 0xFF, 0xFF]))
-        }
-    }
-    
-    func test_validateMutation_slice_cow_customMutableBacking_appendData() {
-        var base = Data(referencing: AllOnesData(length: 1))
-        base.count = 10
-        var data = base[4..<9]
-        holdReference(data) {
-            data.append(Data(bytes: [0xFF, 0xFF]))
-            expectEqual(data, Data(bytes: [0, 0, 0, 0, 0, 0xFF, 0xFF]))
-        }
-    }
-    
-    func test_validateMutation_slice_cow_customMutableBacking_appendBuffer() {
-        var base = Data(referencing: AllOnesData(length: 1))
-        base.count = 10
-        var data = base[4..<9]
-        holdReference(data) {
-            let bytes: [UInt8] = [0xFF, 0xFF]
-            bytes.withUnsafeBufferPointer { data.append($0) }
-            expectEqual(data, Data(bytes: [0, 0, 0, 0, 0, 0xFF, 0xFF]))
-        }
-    }
-    
-    func test_validateMutation_slice_cow_customMutableBacking_appendSequence() {
-        var base = Data(referencing: AllOnesData(length: 1))
-        base.count = 10
-        var data = base[4..<9]
-        holdReference(data) {
-            data.append(contentsOf: repeatElement(UInt8(0xFF), count: 2))
-            expectEqual(data, Data(bytes: [0, 0, 0, 0, 0, 0xFF, 0xFF]))
-        }
-    }
-    
-    func test_validateMutation_slice_cow_customMutableBacking_appendContentsOf() {
-        var base = Data(referencing: AllOnesData(length: 1))
-        base.count = 10
-        var data = base[4..<9]
-        holdReference(data) {
-            data.append(contentsOf: [0xFF, 0xFF])
-            expectEqual(data, Data(bytes: [0, 0, 0, 0, 0, 0xFF, 0xFF]))
-        }
-    }
-    
-    func test_validateMutation_slice_cow_customMutableBacking_resetBytes() {
-        var base = Data(referencing: AllOnesData(length: 1))
-        base.count = 10
-        var data = base[4..<9]
-        holdReference(data) {
-            data.resetBytes(in: 5..<8)
-            expectEqual(data[data.startIndex.advanced(by: 1)], 0)
-            expectEqual(data[data.startIndex.advanced(by: 2)], 0)
-            expectEqual(data[data.startIndex.advanced(by: 3)], 0)
-        }
-    }
-    
-    func test_validateMutation_slice_cow_customMutableBacking_replaceSubrange() {
-        var base = Data(referencing: AllOnesData(length: 1))
-        base.count = 10
-        var data = base[4..<9]
-        holdReference(data) {
-            let range: Range<Int> = data.startIndex.advanced(by: 1)..<data.endIndex.advanced(by: -1)
-            data.replaceSubrange(range, with: Data(bytes: [0xFF, 0xFF]))
-            expectEqual(data, Data(bytes: [0, 0xFF, 0xFF, 0]))
-        }
-    }
-    
-    func test_validateMutation_slice_cow_customMutableBacking_replaceSubrangeCountableRange() {
-        var base = Data(referencing: AllOnesData(length: 1))
-        base.count = 10
-        var data = base[4..<9]
-        holdReference(data) {
-            let range: CountableRange<Int> = data.startIndex.advanced(by: 1)..<data.endIndex.advanced(by: -1)
-            data.replaceSubrange(range, with: Data(bytes: [0xFF, 0xFF]))
-            expectEqual(data, Data(bytes: [0, 0xFF, 0xFF, 0]))
-        }
-    }
-    
-    func test_validateMutation_slice_cow_customMutableBacking_replaceSubrangeWithBuffer() {
-        var base = Data(referencing: AllOnesData(length: 1))
-        base.count = 10
-        var data = base[4..<9]
-        holdReference(data) {
-            let range: Range<Int> = data.startIndex.advanced(by: 1)..<data.endIndex.advanced(by: -1)
-            let bytes: [UInt8] = [0xFF, 0xFF]
-            bytes.withUnsafeBufferPointer { data.replaceSubrange(range, with: $0) }
-            expectEqual(data, Data(bytes: [0, 0xFF, 0xFF, 0]))
-        }
-    }
-    
-    func test_validateMutation_slice_cow_customMutableBacking_replaceSubrangeWithCollection() {
-        var base = Data(referencing: AllOnesData(length: 1))
-        base.count = 10
-        var data = base[4..<9]
-        holdReference(data) {
-            let range: Range<Int> = data.startIndex.advanced(by: 1)..<data.endIndex.advanced(by: -1)
-            data.replaceSubrange(range, with: [0xFF, 0xFF])
-            expectEqual(data, Data(bytes: [0, 0xFF, 0xFF, 0]))
-        }
-    }
-    
-    func test_validateMutation_slice_cow_customMutableBacking_replaceSubrangeWithBytes() {
-        var base = Data(referencing: AllOnesData(length: 1))
-        base.count = 10
-        var data = base[4..<9]
-        holdReference(data) {
-            let range: Range<Int> = data.startIndex.advanced(by: 1)..<data.endIndex.advanced(by: -1)
-            let bytes: [UInt8] = [0xFF, 0xFF]
-            bytes.withUnsafeBufferPointer { data.replaceSubrange(range, with: $0.baseAddress!, count: $0.count) }
-            expectEqual(data, Data(bytes: [0, 0xFF, 0xFF, 0]))
-        }
-    }
-    
-    func test_sliceHash() {
-        let base1 = Data(bytes: [0, 0xFF, 0xFF, 0])
-        let base2 = Data(bytes: [0, 0xFF, 0xFF, 0])
-        let base3 = Data(bytes: [0xFF, 0xFF, 0xFF, 0])
-        let sliceEmulation = Data(bytes: [0xFF, 0xFF])
-        expectEqual(base1.hashValue, base2.hashValue)
-        let slice1 = base1[base1.startIndex.advanced(by: 1)..<base1.endIndex.advanced(by: -1)]
-        let slice2 = base2[base2.startIndex.advanced(by: 1)..<base2.endIndex.advanced(by: -1)]
-        let slice3 = base3[base3.startIndex.advanced(by: 1)..<base3.endIndex.advanced(by: -1)]
-        expectEqual(slice1.hashValue, sliceEmulation.hashValue)
-        expectEqual(slice1.hashValue, slice2.hashValue)
-        expectEqual(slice2.hashValue, slice3.hashValue)
-    }
-
-    func test_slice_resize_growth() {
-        var data = Data(bytes: [0, 1, 2, 3, 4, 5, 6, 7, 8, 9])[4..<9]
-        data.resetBytes(in: data.endIndex.advanced(by: -1)..<data.endIndex.advanced(by: 1))
-        expectEqual(data, Data(bytes: [4, 5, 6, 7, 0, 0]))
-    }
-
-    func test_sliceEnumeration() {
-        var base = DispatchData.empty
-        let bytes: [UInt8] = [0, 1, 2, 3, 4]
-        base.append(bytes.withUnsafeBytes { DispatchData(bytes: $0) })
-        base.append(bytes.withUnsafeBytes { DispatchData(bytes: $0) })
-        base.append(bytes.withUnsafeBytes { DispatchData(bytes: $0) })
-        let data = ((base as AnyObject) as! Data)[3..<11]
-        var regionRanges: [Range<Int>] = []
-        var regionData: [Data] = []
-        data.enumerateBytes { (buffer, index, _) in
-            regionData.append(Data(bytes: buffer.baseAddress!, count: buffer.count))
-            regionRanges.append(index..<index + buffer.count)
-        }
-        expectEqual(regionRanges.count, 3)
-        expectEqual(Range<Data.Index>(3..<5), regionRanges[0])
-        expectEqual(Range<Data.Index>(5..<10), regionRanges[1])
-        expectEqual(Range<Data.Index>(10..<11), regionRanges[2])
-        expectEqual(Data(bytes: [3, 4]), regionData[0]) //fails
-        expectEqual(Data(bytes: [0, 1, 2, 3, 4]), regionData[1]) //passes
-        expectEqual(Data(bytes: [0]), regionData[2]) //fails
-    }
-
-    func test_hashEmptyData() {
-        let d1 = Data()
-        let h1 = d1.hashValue
-
-        let d2 = NSData() as Data
-        let h2 = d2.hashValue
-        expectEqual(h1, h2)
-
-        let data = Data(bytes: [0, 1, 2, 3, 4, 5, 6])
-        let d3 = data[4..<4]
-        let h3 = d3.hashValue
-        expectEqual(h1, h3)
-    }
     
     func test_validateMutation_slice_withUnsafeMutableBytes_lengthLessThanLowerBound() {
         var data = Data(bytes: [0, 1, 2, 3, 4, 5, 6, 7, 8, 9])[4..<6]
@@ -6253,7 +3723,6 @@
     }
 }
 
->>>>>>> aad14e3c
 #if !FOUNDATION_XCTEST
 var DataTests = TestSuite("TestData")
 DataTests.test("testBasicConstruction") { TestData().testBasicConstruction() }
@@ -6563,15 +4032,11 @@
 DataTests.test("test_slice_resize_growth") { TestData().test_slice_resize_growth() }
 DataTests.test("test_sliceEnumeration") { TestData().test_sliceEnumeration() }
 DataTests.test("test_hashEmptyData") { TestData().test_hashEmptyData() }
-<<<<<<< HEAD
-
-=======
 DataTests.test("test_validateMutation_slice_withUnsafeMutableBytes_lengthLessThanLowerBound") { TestData().test_validateMutation_slice_withUnsafeMutableBytes_lengthLessThanLowerBound() }
 DataTests.test("test_validateMutation_slice_immutableBacking_withUnsafeMutableBytes_lengthLessThanLowerBound") { TestData().test_validateMutation_slice_immutableBacking_withUnsafeMutableBytes_lengthLessThanLowerBound() }
 DataTests.test("test_validateMutation_slice_mutableBacking_withUnsafeMutableBytes_lengthLessThanLowerBound") { TestData().test_validateMutation_slice_mutableBacking_withUnsafeMutableBytes_lengthLessThanLowerBound() }
 DataTests.test("test_validateMutation_slice_customBacking_withUnsafeMutableBytes_lengthLessThanLowerBound") { TestData().test_validateMutation_slice_customBacking_withUnsafeMutableBytes_lengthLessThanLowerBound() }
 DataTests.test("test_validateMutation_slice_customMutableBacking_withUnsafeMutableBytes_lengthLessThanLowerBound") { TestData().test_validateMutation_slice_customMutableBacking_withUnsafeMutableBytes_lengthLessThanLowerBound() }
->>>>>>> aad14e3c
 
 // XCTest does not have a crash detection, whereas lit does
 DataTests.test("bounding failure subdata") {
