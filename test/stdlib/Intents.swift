// RUN: rm -rf %t && mkdir %t
// RUN: %target-build-swift %s -o %t/a.out3 -swift-version 3 && %target-run %t/a.out3
// RUN: %target-build-swift %s -o %t/a.out4 -swift-version 4 && %target-run %t/a.out4
// REQUIRES: executable_test
// REQUIRES: objc_interop

// UNSUPPORTED: OS=tvos

import Intents
import StdlibUnittest

let IntentsTestSuite = TestSuite("Intents")

#if swift(>=4)
let swiftVersion = "4"
#else
let swiftVersion = "3"
#endif

if #available(OSX 10.12, iOS 10.0, watchOS 3.2, *) {

  IntentsTestSuite.test("ErrorDomain/\(swiftVersion)") {
    expectEqual("IntentsErrorDomain", INIntentErrorDomain)
  }

  IntentsTestSuite.test("extension/\(swiftVersion)") {
    expectEqual("IntentsErrorDomain", INIntentError._nsErrorDomain)
  }
}

#if os(iOS)
if #available(iOS 11.0, *) {

  IntentsTestSuite.test("INParameter KeyPath/\(swiftVersion)") {
    let param = INParameter(keyPath: \INRequestRideIntent.pickupLocation)
    expectEqual("pickupLocation", param?.parameterKeyPath)
    if let typ = param?.parameterClass {
      expectEqual(INRequestRideIntent.self, typ)
    }
    else {
      expectUnreachable()
    }
  }

  IntentsTestSuite.test("INSetProfileInCarIntent/defaultProfile availability/\(swiftVersion)") {
    func f(profile: INSetProfileInCarIntent) {
      var isDefaultProfile = profile.isDefaultProfile
      expectType(Bool?.self, &isDefaultProfile)
#if !swift(>=4)
      var defaultProfile = profile.defaultProfile
      expectType(Int?.self, &defaultProfile)
#endif
    }
  }
}
#endif

#if os(iOS) || os(watchOS)
if #available(iOS 10.0, watchOS 3.2, *) {

  IntentsTestSuite.test("INRideOption usesMeteredFare/\(swiftVersion)") {
    func f(rideOption: inout INRideOption) {
#if swift(>=4)
      rideOption.usesMeteredFare = true
      expectType(Bool?.self, &rideOption.usesMeteredFare)
      expectTrue(rideOption.usesMeteredFare ?? false)
#else
      rideOption.usesMeteredFare = NSNumber(value: true)
      expectType(NSNumber?.self, &rideOption.usesMeteredFare)
      expectTrue(rideOption.usesMeteredFare?.boolValue ?? false)
#endif
    }
  }

}
#endif

<<<<<<< HEAD
=======
#if os(iOS)
if #available(iOS 11.0, *) {
  IntentsTestSuite.test("INSetProfileInCarIntent Initializers/\(swiftVersion)") {
#if swift(>=4)
    _ = INSetProfileInCarIntent()
    _ = INSetProfileInCarIntent(isDefaultProfile: nil)
    _ = INSetProfileInCarIntent(profileName: nil)
    _ = INSetProfileInCarIntent(profileName: nil, isDefaultProfile: nil)
    _ = INSetProfileInCarIntent(profileNumber: nil)
    _ = INSetProfileInCarIntent(profileNumber: nil, isDefaultProfile: nil)
    _ = INSetProfileInCarIntent(profileNumber: nil, profileName: nil)
    _ = INSetProfileInCarIntent(
      profileNumber: nil, profileName: nil, isDefaultProfile: nil)
#else
    _ = INSetProfileInCarIntent()
    _ = INSetProfileInCarIntent(defaultProfile: nil)
    _ = INSetProfileInCarIntent(profileName: nil)
    _ = INSetProfileInCarIntent(profileName: nil, defaultProfile: nil)
    _ = INSetProfileInCarIntent(profileNumber: nil)
    _ = INSetProfileInCarIntent(profileNumber: nil, defaultProfile: nil)
    _ = INSetProfileInCarIntent(profileNumber: nil, profileName: nil)
    _ = INSetProfileInCarIntent(
      profileNumber: nil, profileName: nil, defaultProfile: nil)
#endif
  }
}
#endif

>>>>>>> aad14e3c
runAllTests()<|MERGE_RESOLUTION|>--- conflicted
+++ resolved
@@ -75,8 +75,6 @@
 }
 #endif
 
-<<<<<<< HEAD
-=======
 #if os(iOS)
 if #available(iOS 11.0, *) {
   IntentsTestSuite.test("INSetProfileInCarIntent Initializers/\(swiftVersion)") {
@@ -105,5 +103,4 @@
 }
 #endif
 
->>>>>>> aad14e3c
 runAllTests()