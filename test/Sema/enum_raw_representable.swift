// RUN: %target-typecheck-verify-swift

enum Foo : Int {
  case a, b, c
}

var raw1: Int = Foo.a.rawValue
var raw2: Foo.RawValue = raw1
var cooked1: Foo? = Foo(rawValue: 0)
var cooked2: Foo? = Foo(rawValue: 22)

enum Bar : Double {
  case a, b, c
}

func localEnum() -> Int {
  enum LocalEnum : Int {
    case a, b, c
  }
  return LocalEnum.a.rawValue
}

enum MembersReferenceRawType : Int {
  case a, b, c

  init?(rawValue: Int) {
    self = MembersReferenceRawType(rawValue: rawValue)!
  }

  func successor() -> MembersReferenceRawType {
    return MembersReferenceRawType(rawValue: rawValue + 1)!
  }
}

func serialize<T : RawRepresentable>(_ values: [T]) -> [T.RawValue] {
  return values.map { $0.rawValue }
}

func deserialize<T : RawRepresentable>(_ serialized: [T.RawValue]) -> [T] {
  return serialized.map { T(rawValue: $0)! }
}

var ints: [Int] = serialize([Foo.a, .b, .c])
var doubles: [Double] = serialize([Bar.a, .b, .c])

var foos: [Foo] = deserialize([1, 2, 3])
var bars: [Bar] = deserialize([1.2, 3.4, 5.6])

// Infer RawValue from witnesses.
enum Color : Int {
  case red
  case blue

  init?(rawValue: Double) {
    return nil
  }

  var rawValue: Double {
    return 1.0
  }
}

var colorRaw: Color.RawValue = 7.5

// Mismatched case types

enum BadPlain : UInt { // expected-error {{'BadPlain' declares raw type 'UInt', but does not conform to RawRepresentable and conformance could not be synthesized}}
    case a = "hello"   // expected-error {{cannot convert value of type 'String' to raw type 'UInt'}}
}

// Recursive diagnostics issue in tryRawRepresentableFixIts()
class Outer {
  // The setup is that we have to trigger the conformance check
  // while diagnosing the conversion here. For the purposes of
  // the test I'm putting everything inside a class in the right
  // order, but the problem can trigger with a multi-file
  // scenario too.
  let a: Int = E.a // expected-error {{cannot convert value of type 'Outer.E' to specified type 'Int'}}

  enum E : Array<Int> { // expected-error {{raw type 'Array<Int>' is not expressible by any literal}}
    case a
  }
}

// rdar://problem/32431736 - Conversion fix-it from String to String raw value enum can't look through optionals

func rdar32431736() {
  enum E : String {
    case A = "A"
    case B = "B"
  }

  let items1: [String] = ["A", "a"]
  let items2: [String]? = ["A"]

  let myE1: E = items1.first
  // expected-error@-1 {{cannot convert value of type 'String?' to specified type 'E'}}
  // expected-note@-2 {{construct 'E' from unwrapped 'String' value}} {{17-17=E(rawValue: }} {{29-29=!)}}

  let myE2: E = items2?.first
  // expected-error@-1 {{cannot convert value of type 'String?' to specified type 'E'}}
  // expected-note@-2 {{construct 'E' from unwrapped 'String' value}} {{17-17=E(rawValue: (}} {{30-30=)!)}}
}

// rdar://problem/32431165 - improve diagnostic for raw representable argument mismatch

enum E_32431165 : String {
  case foo = "foo"
  case bar = "bar" // expected-note {{did you mean 'bar'?}}
}

func rdar32431165_1(_: E_32431165) {}
func rdar32431165_1(_: Int) {}
func rdar32431165_1(_: Int, _: E_32431165) {}

rdar32431165_1(E_32431165.baz)
// expected-error@-1 {{type 'E_32431165' has no member 'baz'}}

<<<<<<< HEAD
rdar32431165_1(.baz) // FIXME: the error should be {{reference to member 'baz' cannot be resolved without a contextual type}}
// expected-error@-1 {{expression type '()' is ambiguous without more context}}
=======
rdar32431165_1(.baz)
// expected-error@-1 {{reference to member 'baz' cannot be resolved without a contextual type}}
>>>>>>> aad14e3c

rdar32431165_1("")
// expected-error@-1 {{cannot convert value of type 'String' to expected argument type 'E_32431165'}} {{15-15=E_32431165(rawValue: }} {{19-19=)}}
rdar32431165_1(42, "")
// expected-error@-1 {{cannot convert value of type 'String' to expected argument type 'E_32431165'}} {{20-20=E_32431165(rawValue: }} {{22-22=)}}

func rdar32431165_2(_: String) {}
func rdar32431165_2(_: Int) {}
func rdar32431165_2(_: Int, _: String) {}

rdar32431165_2(E_32431165.bar)
// expected-error@-1 {{cannot convert value of type 'E_32431165' to expected argument type 'String'}} {{15-15=}} {{31-31=.rawValue}}
rdar32431165_2(42, E_32431165.bar)
// expected-error@-1 {{cannot convert value of type 'E_32431165' to expected argument type 'String'}} {{20-20=}} {{34-34=.rawValue}}

E_32431165.bar == "bar"
// expected-error@-1 {{cannot convert value of type 'E_32431165' to expected argument type 'String}} {{1-1=}} {{15-15=.rawValue}}

"bar" == E_32431165.bar
// expected-error@-1 {{cannot convert value of type 'E_32431165' to expected argument type 'String}} {{10-10=}} {{24-24=.rawValue}}

func rdar32432253(_ condition: Bool = false) {
  let choice: E_32431165 = condition ? .foo : .bar
  let _ = choice == "bar"
  // expected-error@-1 {{cannot convert value of type 'E_32431165' to expected argument type 'String'}} {{11-11=}} {{17-17=.rawValue}}
<<<<<<< HEAD
}
=======
}


struct NotEquatable { }

enum ArrayOfNewEquatable : Array<NotEquatable> { }
// expected-error@-1{{raw type 'Array<NotEquatable>' is not expressible by any literal}}
// expected-error@-2{{'ArrayOfNewEquatable' declares raw type 'Array<NotEquatable>', but does not conform to RawRepresentable and conformance could not be synthesized}}
// expected-error@-3{{RawRepresentable conformance cannot be synthesized because raw type 'Array<NotEquatable>' is not Equatable}}
>>>>>>> aad14e3c
<|MERGE_RESOLUTION|>--- conflicted
+++ resolved
@@ -116,13 +116,8 @@
 rdar32431165_1(E_32431165.baz)
 // expected-error@-1 {{type 'E_32431165' has no member 'baz'}}
 
-<<<<<<< HEAD
-rdar32431165_1(.baz) // FIXME: the error should be {{reference to member 'baz' cannot be resolved without a contextual type}}
-// expected-error@-1 {{expression type '()' is ambiguous without more context}}
-=======
 rdar32431165_1(.baz)
 // expected-error@-1 {{reference to member 'baz' cannot be resolved without a contextual type}}
->>>>>>> aad14e3c
 
 rdar32431165_1("")
 // expected-error@-1 {{cannot convert value of type 'String' to expected argument type 'E_32431165'}} {{15-15=E_32431165(rawValue: }} {{19-19=)}}
@@ -148,9 +143,6 @@
   let choice: E_32431165 = condition ? .foo : .bar
   let _ = choice == "bar"
   // expected-error@-1 {{cannot convert value of type 'E_32431165' to expected argument type 'String'}} {{11-11=}} {{17-17=.rawValue}}
-<<<<<<< HEAD
-}
-=======
 }
 
 
@@ -159,5 +151,4 @@
 enum ArrayOfNewEquatable : Array<NotEquatable> { }
 // expected-error@-1{{raw type 'Array<NotEquatable>' is not expressible by any literal}}
 // expected-error@-2{{'ArrayOfNewEquatable' declares raw type 'Array<NotEquatable>', but does not conform to RawRepresentable and conformance could not be synthesized}}
-// expected-error@-3{{RawRepresentable conformance cannot be synthesized because raw type 'Array<NotEquatable>' is not Equatable}}
->>>>>>> aad14e3c
+// expected-error@-3{{RawRepresentable conformance cannot be synthesized because raw type 'Array<NotEquatable>' is not Equatable}}