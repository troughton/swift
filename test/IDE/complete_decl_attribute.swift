// RUN: %target-swift-ide-test -code-completion -source-filename %s -code-completion-token=AVAILABILITY1 | %FileCheck %s -check-prefix=AVAILABILITY1
// RUN: %target-swift-ide-test -code-completion -source-filename %s -code-completion-token=AVAILABILITY2 | %FileCheck %s -check-prefix=AVAILABILITY2
// RUN: %target-swift-ide-test -code-completion -source-filename %s -code-completion-token=KEYWORD2 | %FileCheck %s -check-prefix=KEYWORD2
// RUN: %target-swift-ide-test -code-completion -source-filename %s -code-completion-token=KEYWORD3 | %FileCheck %s -check-prefix=KEYWORD3
// RUN: %target-swift-ide-test -code-completion -source-filename %s -code-completion-token=KEYWORD4 | %FileCheck %s -check-prefix=KEYWORD4
// RUN: %target-swift-ide-test -code-completion -source-filename %s -code-completion-token=KEYWORD5 | %FileCheck %s -check-prefix=KEYWORD5
// RUN: %target-swift-ide-test -code-completion -source-filename %s -code-completion-token=KEYWORD_LAST | %FileCheck %s -check-prefix=KEYWORD_LAST

@available(#^AVAILABILITY1^#)

// AVAILABILITY1: Begin completions, 9 items
// AVAILABILITY1-NEXT: Keyword/None:                       *[#Platform#]; name=*{{$}}
// AVAILABILITY1-NEXT: Keyword/None:                       iOS[#Platform#]; name=iOS{{$}}
// AVAILABILITY1-NEXT: Keyword/None:                       tvOS[#Platform#]; name=tvOS{{$}}
// AVAILABILITY1-NEXT: Keyword/None:                       watchOS[#Platform#]; name=watchOS{{$}}
// AVAILABILITY1-NEXT: Keyword/None:                       OSX[#Platform#]; name=OSX{{$}}
// AVAILABILITY1-NEXT: Keyword/None:                       iOSApplicationExtension[#Platform#]; name=iOSApplicationExtension{{$}}
// AVAILABILITY1-NEXT: Keyword/None:                       tvOSApplicationExtension[#Platform#]; name=tvOSApplicationExtension{{$}}
// AVAILABILITY1-NEXT: Keyword/None:                       watchOSApplicationExtension[#Platform#]; name=watchOSApplicationExtension{{$}}
// AVAILABILITY1-NEXT: Keyword/None:                       OSXApplicationExtension[#Platform#]; name=OSXApplicationExtension{{$}}
// AVAILABILITY1-NEXT: End completions

@available(*, #^AVAILABILITY2^#)

// AVAILABILITY2:             Begin completions, 5 items
// AVAILABILITY2-NEXT:        Keyword/None:                       unavailable; name=unavailable{{$}}
// AVAILABILITY2-NEXT:        Keyword/None:                       message: [#Specify message#]; name=message{{$}}
// AVAILABILITY2-NEXT:        Keyword/None:                       renamed: [#Specify replacing name#]; name=renamed{{$}}
// AVAILABILITY2-NEXT:        Keyword/None:                       introduced: [#Specify version number#]; name=introduced{{$}}
// AVAILABILITY2-NEXT:        Keyword/None:                       deprecated: [#Specify version number#]; name=deprecated{{$}}
// AVAILABILITY2-NEXT:        End completions

@#^KEYWORD2^#
func method(){}

// KEYWORD2:                  Begin completions, 9 items
// KEYWORD2-NEXT:             Keyword/None:                       available[#Func Attribute#]; name=available{{$}}
// KEYWORD2-NEXT:             Keyword/None:                       objc[#Func Attribute#]; name=objc{{$}}
// KEYWORD2-NEXT:             Keyword/None:                       noreturn[#Func Attribute#]; name=noreturn{{$}}
// KEYWORD2-NEXT:             Keyword/None:                       IBAction[#Func Attribute#]; name=IBAction{{$}}
// KEYWORD2-NEXT:             Keyword/None:                       NSManaged[#Func Attribute#]; name=NSManaged{{$}}
// KEYWORD2-NEXT:             Keyword/None:                       inline[#Func Attribute#]; name=inline{{$}}
// KEYWORD2-NEXT:             Keyword/None:                       nonobjc[#Func Attribute#]; name=nonobjc{{$}}
// KEYWORD2-NEXT:             Keyword/None:                       warn_unqualified_access[#Func Attribute#]; name=warn_unqualified_access{{$}}
// KEYWORD2-NEXT:             Keyword/None:                       discardableResult[#Func Attribute#]; name=discardableResult
// KEYWORD2-NEXT:             End completions

@#^KEYWORD3^#
class C {}

// KEYWORD3:                  Begin completions, 8 items
// KEYWORD3-NEXT:             Keyword/None:                       available[#Class Attribute#]; name=available{{$}}
// KEYWORD3-NEXT:             Keyword/None:                       objc[#Class Attribute#]; name=objc{{$}}
// KEYWORD3-NEXT:             Keyword/None:                       IBDesignable[#Class Attribute#]; name=IBDesignable{{$}}
// KEYWORD3-NEXT:             Keyword/None:                       UIApplicationMain[#Class Attribute#]; name=UIApplicationMain{{$}}
// KEYWORD3-NEXT:             Keyword/None:                       requires_stored_property_inits[#Class Attribute#]; name=requires_stored_property_inits{{$}}
// KEYWORD3-NEXT:             Keyword/None:                       objcMembers[#Class Attribute#]; name=objcMembers{{$}}
// KEYWORD3-NEXT:             Keyword/None:                       NSApplicationMain[#Class Attribute#]; name=NSApplicationMain{{$}}
// KEYWORD3-NEXT:             Keyword/None:                       objc_non_lazy_realization[#Class Attribute#]; name=objc_non_lazy_realization{{$}}
// KEYWORD3-NEXT:             End completions

@#^KEYWORD4^#
enum E {}
// KEYWORD4:                  Begin completions, 2 items
// KEYWORD4-NEXT:             Keyword/None:                       available[#Enum Attribute#]; name=available{{$}}
// KEYWORD4-NEXT:             Keyword/None:                       objc[#Enum Attribute#]; name=objc{{$}}
// KEYWORD4-NEXT:             End completions


@#^KEYWORD5^#
struct S{}
// KEYWORD5:                  Begin completions, 1 item
// KEYWORD5-NEXT:             Keyword/None:                       available[#Struct Attribute#]; name=available{{$}}
// KEYWORD5-NEXT:             End completions


@#^KEYWORD_LAST^#

<<<<<<< HEAD
// KEYWORD_LAST:                  Begin completions, 21 items
=======
// KEYWORD_LAST:                  Begin completions, 19 items
>>>>>>> aad14e3c
// KEYWORD_LAST-NEXT:             Keyword/None:                       available[#Declaration Attribute#]; name=available{{$}}
// KEYWORD_LAST-NEXT:             Keyword/None:                       objc[#Declaration Attribute#]; name=objc{{$}}
// KEYWORD_LAST-NEXT:             Keyword/None:                       noreturn[#Declaration Attribute#]; name=noreturn{{$}}
// KEYWORD_LAST-NEXT:             Keyword/None:                       NSCopying[#Declaration Attribute#]; name=NSCopying{{$}}
// KEYWORD_LAST-NEXT:             Keyword/None:                       IBAction[#Declaration Attribute#]; name=IBAction{{$}}
// KEYWORD_LAST-NEXT:             Keyword/None:                       IBDesignable[#Declaration Attribute#]; name=IBDesignable{{$}}
// KEYWORD_LAST-NEXT:             Keyword/None:                       IBInspectable[#Declaration Attribute#]; name=IBInspectable{{$}}
// KEYWORD_LAST-NEXT:             Keyword/None:                       IBOutlet[#Declaration Attribute#]; name=IBOutlet{{$}}
// KEYWORD_LAST-NEXT:             Keyword/None:                       NSManaged[#Declaration Attribute#]; name=NSManaged{{$}}
// KEYWORD_LAST-NEXT:             Keyword/None:                       UIApplicationMain[#Declaration Attribute#]; name=UIApplicationMain{{$}}
// KEYWORD_LAST-NEXT:             Keyword/None:                       inline[#Declaration Attribute#]; name=inline{{$}}
// KEYWORD_LAST-NEXT:             Keyword/None:                       requires_stored_property_inits[#Declaration Attribute#]; name=requires_stored_property_inits{{$}}
// KEYWORD_LAST-NEXT:             Keyword/None:                       nonobjc[#Declaration Attribute#]; name=nonobjc{{$}}
// KEYWORD_LAST-NEXT:             Keyword/None:                       objcMembers[#Declaration Attribute#]; name=objcMembers{{$}}
// KEYWORD_LAST-NEXT:             Keyword/None:                       NSApplicationMain[#Declaration Attribute#]; name=NSApplicationMain{{$}}
// KEYWORD_LAST-NEXT:             Keyword/None:                       objc_non_lazy_realization[#Declaration Attribute#]; name=objc_non_lazy_realization{{$}}
// KEYWORD_LAST-NEXT:             Keyword/None:                       warn_unqualified_access[#Declaration Attribute#]; name=warn_unqualified_access
// KEYWORD_LAST-NEXT:             Keyword/None:                       discardableResult[#Declaration Attribute#]; name=discardableResult
// KEYWORD_LAST-NEXT:             Keyword/None:                       GKInspectable[#Declaration Attribute#]; name=GKInspectable{{$}}
// KEYWORD_LAST-NEXT:             End completions<|MERGE_RESOLUTION|>--- conflicted
+++ resolved
@@ -76,11 +76,7 @@
 
 @#^KEYWORD_LAST^#
 
-<<<<<<< HEAD
-// KEYWORD_LAST:                  Begin completions, 21 items
-=======
 // KEYWORD_LAST:                  Begin completions, 19 items
->>>>>>> aad14e3c
 // KEYWORD_LAST-NEXT:             Keyword/None:                       available[#Declaration Attribute#]; name=available{{$}}
 // KEYWORD_LAST-NEXT:             Keyword/None:                       objc[#Declaration Attribute#]; name=objc{{$}}
 // KEYWORD_LAST-NEXT:             Keyword/None:                       noreturn[#Declaration Attribute#]; name=noreturn{{$}}
