--- conflicted
+++ resolved
@@ -145,21 +145,13 @@
 // PRINT-NEXT:    static let myContextName: NSSomeContext.Name
 // PRINT-NEXT:  }
 //
-<<<<<<< HEAD
-// PRINT-NEXT: struct TRef : RawRepresentable, _SwiftNewtypeWrapper, Equatable, Hashable {
-=======
 // PRINT-NEXT: struct TRef : Hashable, Equatable, _SwiftNewtypeWrapper, RawRepresentable {
->>>>>>> aad14e3c
 // PRINT-NEXT:   init(_ rawValue: OpaquePointer)
 // PRINT-NEXT:   init(rawValue: OpaquePointer)
 // PRINT-NEXT:   let rawValue: OpaquePointer
 // PRINT-NEXT:   typealias RawValue = OpaquePointer
 // PRINT-NEXT: }
-<<<<<<< HEAD
-// PRINT-NEXT: struct ConstTRef : RawRepresentable, _SwiftNewtypeWrapper, Equatable, Hashable {
-=======
 // PRINT-NEXT: struct ConstTRef : Hashable, Equatable, _SwiftNewtypeWrapper, RawRepresentable {
->>>>>>> aad14e3c
 // PRINT-NEXT:   init(_ rawValue: OpaquePointer)
 // PRINT-NEXT:   init(rawValue: OpaquePointer)
 // PRINT-NEXT:   let rawValue: OpaquePointer
@@ -177,21 +169,13 @@
 // PRINT-NEXT:   func use()
 // PRINT-NEXT: }
 //
-<<<<<<< HEAD
-// PRINT-NEXT: struct TRefRef : RawRepresentable, _SwiftNewtypeWrapper, Equatable, Hashable {
-=======
 // PRINT-NEXT: struct TRefRef : Hashable, Equatable, _SwiftNewtypeWrapper, RawRepresentable {
->>>>>>> aad14e3c
 // PRINT-NEXT:   init(_ rawValue: UnsafeMutablePointer<OpaquePointer>)
 // PRINT-NEXT:   init(rawValue: UnsafeMutablePointer<OpaquePointer>)
 // PRINT-NEXT:   let rawValue: UnsafeMutablePointer<OpaquePointer>
 // PRINT-NEXT:   typealias RawValue = UnsafeMutablePointer<OpaquePointer>
 // PRINT-NEXT: }
-<<<<<<< HEAD
-// PRINT-NEXT: struct ConstTRefRef : RawRepresentable, _SwiftNewtypeWrapper, Equatable, Hashable {
-=======
 // PRINT-NEXT: struct ConstTRefRef : Hashable, Equatable, _SwiftNewtypeWrapper, RawRepresentable {
->>>>>>> aad14e3c
 // PRINT-NEXT:   init(_ rawValue: UnsafePointer<OpaquePointer>)
 // PRINT-NEXT:   init(rawValue: UnsafePointer<OpaquePointer>)
 // PRINT-NEXT:   let rawValue: UnsafePointer<OpaquePointer>
