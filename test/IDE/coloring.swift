--- conflicted
+++ resolved
@@ -255,13 +255,10 @@
       This is a multiline\( "interpolated" )string
    \(
    """
-<<<<<<< HEAD
-=======
     inner
    """
    )
    """
->>>>>>> aad14e3c
 
   // CHECK: <str>"</str>\<anchor>(</anchor><int>1</int><anchor>)</anchor>\<anchor>(</anchor><int>1</int><anchor>)</anchor><str>"</str>
   "\(1)\(1)"
