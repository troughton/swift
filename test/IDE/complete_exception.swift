// RUN: %target-swift-ide-test(mock-sdk: %clang-importer-sdk) -code-completion -source-filename %s -code-completion-token=CATCH1 | %FileCheck %s -check-prefix=CATCH1
// RUN: %target-swift-ide-test(mock-sdk: %clang-importer-sdk) -code-completion -source-filename %s -code-completion-token=THROW1 > %t.throw1
// RUN: %FileCheck %s -check-prefix=THROW1 < %t.throw1
// RUN: %FileCheck %s -check-prefix=THROW1-LOCAL < %t.throw1
// RUN: %target-swift-ide-test(mock-sdk: %clang-importer-sdk) -code-completion -source-filename %s -code-completion-token=CATCH2 | %FileCheck %s -check-prefix=CATCH2
// RUN: %target-swift-ide-test(mock-sdk: %clang-importer-sdk) -code-completion -source-filename %s -code-completion-token=THROW2 | %FileCheck %s -check-prefix=THROW2
// RUN: %target-swift-ide-test(mock-sdk: %clang-importer-sdk) -code-completion -source-filename %s -code-completion-token=CATCH3 | %FileCheck %s -check-prefix=CATCH3
// RUN: %target-swift-ide-test(mock-sdk: %clang-importer-sdk) -code-completion -source-filename %s -code-completion-token=TOP_LEVEL_CATCH1 | %FileCheck %s -check-prefix=CATCH1
// RUN: %target-swift-ide-test(mock-sdk: %clang-importer-sdk) -code-completion -source-filename %s -code-completion-token=TOP_LEVEL_THROW1 | %FileCheck %s -check-prefix=THROW1

// FIXME: <rdar://problem/21001526> No dot code completion results in switch case or catch stmt at top-level
// RUNdisabled: %target-swift-ide-test(mock-sdk: %clang-importer-sdk) -code-completion -source-filename %s -code-completion-token=TOP_LEVEL_CATCH2 | %FileCheck %s -check-prefix=CATCH2
// RUNdisabled: %target-swift-ide-test(mock-sdk: %clang-importer-sdk) -code-completion -source-filename %s -code-completion-token=TOP_LEVEL_THROW2 | %FileCheck %s -check-prefix=THROW2

// RUN: %target-swift-ide-test(mock-sdk: %clang-importer-sdk) -code-completion -source-filename %s -code-completion-token=INSIDE_CATCH1 > %t.inside_catch1
// RUN: %FileCheck %s -check-prefix=STMT < %t.inside_catch1
// RUN: %FileCheck %s -check-prefix=IMPLICIT_ERROR < %t.inside_catch1

// RUN: %target-swift-ide-test(mock-sdk: %clang-importer-sdk) -code-completion -source-filename %s -code-completion-token=INSIDE_CATCH2 > %t.inside_catch2
// RUN: %FileCheck %s -check-prefix=STMT < %t.inside_catch2
// RUN: %FileCheck %s -check-prefix=EXPLICIT_ERROR_E < %t.inside_catch2

// RUN: %target-swift-ide-test(mock-sdk: %clang-importer-sdk) -code-completion -source-filename %s -code-completion-token=INSIDE_CATCH3 > %t.inside_catch3
// RUN: %FileCheck %s -check-prefix=STMT < %t.inside_catch3
// RUN: %FileCheck %s -check-prefix=EXPLICIT_NSERROR_E < %t.inside_catch3

// RUN: %target-swift-ide-test(mock-sdk: %clang-importer-sdk) -code-completion -source-filename %s -code-completion-token=INSIDE_CATCH4 > %t.inside_catch4
// RUN: %FileCheck %s -check-prefix=STMT < %t.inside_catch4
// RUN: %FileCheck %s -check-prefix=EXPLICIT_ERROR_PAYLOAD_I < %t.inside_catch4

// RUN: %target-swift-ide-test(mock-sdk: %clang-importer-sdk) -code-completion -source-filename %s -code-completion-token=INSIDE_CATCH5 > %t.inside_catch5
// RUN: %FileCheck %s -check-prefix=STMT < %t.inside_catch5
// RUN: %FileCheck %s -check-prefix=EXPLICIT_ERROR_E < %t.inside_catch5
// RUN: %FileCheck %s -check-prefix=NO_ERROR_AND_A < %t.inside_catch5

// RUN: %target-swift-ide-test(mock-sdk: %clang-importer-sdk) -code-completion -source-filename %s -code-completion-token=INSIDE_CATCH6 > %t.inside_catch6
// RUN: %FileCheck %s -check-prefix=STMT < %t.inside_catch6
// RUN: %FileCheck %s -check-prefix=NO_E < %t.inside_catch6
// RUN: %FileCheck %s -check-prefix=NO_ERROR_AND_A < %t.inside_catch6

// RUN: %target-swift-ide-test(mock-sdk: %clang-importer-sdk) -code-completion -source-filename %s -code-completion-token=INSIDE_CATCH_ERR_DOT1 | %FileCheck %s -check-prefix=ERROR_DOT
// RUN: %target-swift-ide-test(mock-sdk: %clang-importer-sdk) -code-completion -source-filename %s -code-completion-token=INSIDE_CATCH_ERR_DOT2 | %FileCheck %s -check-prefix=ERROR_DOT
// RUN: %target-swift-ide-test(mock-sdk: %clang-importer-sdk) -code-completion -source-filename %s -code-completion-token=INSIDE_CATCH_ERR_DOT3 | %FileCheck %s -check-prefix=NSERROR_DOT
// RUN: %target-swift-ide-test(mock-sdk: %clang-importer-sdk) -code-completion -source-filename %s -code-completion-token=INSIDE_CATCH_ERR_DOT4 | %FileCheck %s -check-prefix=INT_DOT

// RUN: %target-swift-ide-test(mock-sdk: %clang-importer-sdk) -code-completion -source-filename %s -code-completion-token=TOP_LEVEL_INSIDE_CATCH1 > %t.top_level_inside_catch1
// RUN: %FileCheck %s -check-prefix=STMT < %t.top_level_inside_catch1
// RUN: %FileCheck %s -check-prefix=IMPLICIT_ERROR < %t.top_level_inside_catch1

// RUN: %target-swift-ide-test(mock-sdk: %clang-importer-sdk) -code-completion -source-filename %s -code-completion-token=TOP_LEVEL_INSIDE_CATCH_ERR_DOT1 | %FileCheck %s -check-prefix=ERROR_DOT

// REQUIRES: objc_interop

import Foundation // importer SDK

protocol ErrorPro1 : Error {}
class Error1 : Error {}
class Error2 : Error {}
class Error3 {}
extension Error3 : Error{}
enum Error4 : Error {
  case E1
  case E2(Int32)
}
class NoneError1 {}

func getError1() -> Error1 { return Error1() }
func getNSError() -> NSError { return NSError(domain: "", code: 1, userInfo: [:]) }

func test001() {
  do {} catch #^CATCH1^#

// CATCH1:      Begin completions
// CATCH1-DAG:  Decl[Enum]/CurrModule:              Error4[#Error4#]; name=Error4{{$}}
// CATCH1-DAG:  Decl[Class]/CurrModule:             Error3[#Error3#]; name=Error3{{$}}
// CATCH1-DAG:  Decl[Class]/CurrModule:             Error2[#Error2#]; name=Error2{{$}}
// CATCH1-DAG:  Decl[Class]/CurrModule:             Error1[#Error1#]; name=Error1{{$}}
// CATCH1-DAG:  Keyword[let]/None:                  let{{; name=.+$}}
// CATCH1-DAG:  Decl[Class]/CurrModule:             NoneError1[#NoneError1#]; name=NoneError1{{$}}
// CATCH1-DAG:  Decl[Class]/OtherModule[Foundation]: NSError[#NSError#]{{; name=.+$}}
}

func test002() {
  let text = "NonError"
  let e1 = Error1()
  let e2 = Error2()
  throw #^THROW1^#

// THROW1:      Begin completions
// THROW1-DAG:  Decl[Enum]/CurrModule:              Error4[#Error4#]; name=Error4{{$}}
// THROW1-DAG:  Decl[Class]/CurrModule:             Error3[#Error3#]; name=Error3{{$}}
// THROW1-DAG:  Decl[Class]/CurrModule:             Error2[#Error2#]; name=Error2{{$}}
// THROW1-DAG:  Decl[Class]/CurrModule:             Error1[#Error1#]; name=Error1{{$}}
// THROW1-DAG:  Decl[Protocol]/CurrModule:          ErrorPro1[#ErrorPro1#]; name=ErrorPro1{{$}}
// THROW1-DAG:  Decl[FreeFunction]/CurrModule:      getError1()[#Error1#]{{; name=.+$}}
// THROW1-DAG:  Decl[FreeFunction]/CurrModule:      getNSError()[#NSError#]{{; name=.+$}}

// If we could prove that there is no way to get to an Error value by
// starting from these, we could remove them.  But that may be infeasible in
// the presence of overloaded operators.
// THROW1-DAG: Decl[Class]/CurrModule:             NoneError1[#NoneError1#]; name=NoneError1{{$}}
// THROW1-LOCAL: Decl[LocalVar]/Local:               text[#String#]; name=text{{$}}
// THROW1-LOCAL: Decl[LocalVar]/Local:               e1[#Error1#]; name=e1{{$}}
// THROW1-LOCAL: Decl[LocalVar]/Local:               e2[#Error2#]; name=e2{{$}}
}

func test003() {
  do {} catch Error4.#^CATCH2^#
// CATCH2: Begin completions
// CATCH2: Decl[EnumElement]/CurrNominal: E1[#Error4#]{{; name=.+$}}
// CATCH2: Decl[EnumElement]/CurrNominal: E2({#Int32#})[#(Int32) -> Error4#]{{; name=.+$}}
// CATCH2: End completions
}

func test004() {
  throw Error4.#^THROW2^#
// THROW2: Begin completions
// THROW2: Decl[EnumElement]/CurrNominal: E1[#Error4#]{{; name=.+$}}
// THROW2: Decl[EnumElement]/CurrNominal: E2({#Int32#})[#(Int32) -> Error4#]{{; name=.+$}}
// THROW2: End completions
}

func test005() {
  do {} catch Error4.E2#^CATCH3^#
// CATCH3: Begin completions
// CATCH3: Pattern/CurrModule:               ({#Int32#})[#Error4#]{{; name=.+$}}
// CATCH3: End completions
}

//===--- Top-level throw/catch
do {} catch #^TOP_LEVEL_CATCH1^# {}
throw #^TOP_LEVEL_THROW1^#
do {} catch Error4.#^TOP_LEVEL_CATCH2^# {}
throw Error4.#^TOP_LEVEL_THROW2^#

//===--- Inside catch body

// Statement-level code completions. This isn't exhaustive.
// STMT: Begin completions
// STMT-DAG: Keyword[if]/None:                       if; name=if
// STMT-DAG: Decl[Class]/CurrModule:             Error1[#Error1#]; name=Error1
// STMT-DAG: Decl[Class]/CurrModule:             Error2[#Error2#]; name=Error2
// STMT-DAG: Decl[FreeFunction]/CurrModule:      getError1()[#Error1#]; name=getError1()
// STMT-DAG: Decl[FreeFunction]/CurrModule:      getNSError()[#NSError#]; name=getNSError()
// STMT: End completions

func test006() {
  do {
  } catch {
    #^INSIDE_CATCH1^#
  }
// IMPLICIT_ERROR: Decl[LocalVar]/Local:  error[#Error#]; name=error
}
func test007() {
  do {
  } catch let e {
    #^INSIDE_CATCH2^#
  }
// EXPLICIT_ERROR_E: Decl[LocalVar]/Local: e[#Error#]; name=e
}
func test008() {
  do {
  } catch let e as NSError {
    #^INSIDE_CATCH3^#
  }
// EXPLICIT_NSERROR_E: Decl[LocalVar]/Local: e[#NSError#]; name=e
}
func test009() {
  do {
  } catch Error4.E2(let i) {
    #^INSIDE_CATCH4^#
  }

// FIXME: we're getting parentheses around the type when it's unnamed...
// EXPLICIT_ERROR_PAYLOAD_I: Decl[LocalVar]/Local: i[#(Int32)#]; name=i
}
func test010() {
  do {
  } catch let awesomeError {
  } catch let e {
    #^INSIDE_CATCH5^#
  } catch {}
// NO_ERROR_AND_A-NOT: awesomeError
// NO_ERROR_AND_A-NOT: Decl[LocalVar]/Local: error
}
func test011() {
  do {
  } catch let awesomeError {
  } catch let excellentError {
  } catch {}
  #^INSIDE_CATCH6^#
// NO_E-NOT: excellentError
}
func test012() {
  do {
  } catch {
    error.#^INSIDE_CATCH_ERR_DOT1^#
  }
// ERROR_DOT-NOT: Begin completions
}
func test013() {
  do {
  } catch let e {
    e.#^INSIDE_CATCH_ERR_DOT2^#
  }
}
func test014() {
  do {
  } catch let e as NSError {
    e.#^INSIDE_CATCH_ERR_DOT3^#
  }
// NSERROR_DOT: Begin completions
// NSERROR_DOT-DAG: Decl[InstanceVar]/CurrNominal:      domain[#String#]; name=domain
// NSERROR_DOT-DAG: Decl[InstanceVar]/CurrNominal:      code[#Int#]; name=code
// NSERROR_DOT-DAG: Decl[InstanceVar]/Super:            hashValue[#Int#]; name=hashValue
// NSERROR_DOT-DAG: Decl[InstanceMethod]/Super:         myClass()[#AnyClass!#]; name=myClass()
// NSERROR_DOT-DAG: Decl[InstanceMethod]/Super:         isEqual({#(other): NSObject!#})[#Bool#]; name=isEqual(other: NSObject!)
// NSERROR_DOT-DAG: Decl[InstanceVar]/Super:            hash[#Int#]; name=hash
// NSERROR_DOT-DAG: Decl[InstanceVar]/Super:            description[#String#]; name=description
// NSERROR_DOT: End completions
}
func test015() {
  do {
  } catch Error4.E2(let i) where i == 2 {
    i.#^INSIDE_CATCH_ERR_DOT4^#
  }
}
// Check that we can complete on the bound value; Not exhaustive..
// INT_DOT: Begin completions
<<<<<<< HEAD
// INT_DOT-DAG: Decl[InstanceVar]/Super:      bigEndian[#(Int32)#]; name=bigEndian
// INT_DOT-DAG: Decl[InstanceVar]/Super:      littleEndian[#(Int32)#]; name=littleEndian
=======
// INT_DOT-DAG: Decl[InstanceVar]/Super:            bigEndian[#(Int32)#]; name=bigEndian
// INT_DOT-DAG: Decl[InstanceVar]/Super:            littleEndian[#(Int32)#]; name=littleEndian
>>>>>>> aad14e3c
// INT_DOT: End completions

//===--- Inside catch body top-level
do {
} catch {
  #^TOP_LEVEL_INSIDE_CATCH1^#
}
do {
} catch {
  error.#^TOP_LEVEL_INSIDE_CATCH_ERR_DOT1^#
}<|MERGE_RESOLUTION|>--- conflicted
+++ resolved
@@ -227,13 +227,8 @@
 }
 // Check that we can complete on the bound value; Not exhaustive..
 // INT_DOT: Begin completions
-<<<<<<< HEAD
-// INT_DOT-DAG: Decl[InstanceVar]/Super:      bigEndian[#(Int32)#]; name=bigEndian
-// INT_DOT-DAG: Decl[InstanceVar]/Super:      littleEndian[#(Int32)#]; name=littleEndian
-=======
 // INT_DOT-DAG: Decl[InstanceVar]/Super:            bigEndian[#(Int32)#]; name=bigEndian
 // INT_DOT-DAG: Decl[InstanceVar]/Super:            littleEndian[#(Int32)#]; name=littleEndian
->>>>>>> aad14e3c
 // INT_DOT: End completions
 
 //===--- Inside catch body top-level
