--- conflicted
+++ resolved
@@ -52,10 +52,7 @@
 extension Bindable {
   func test<Value>(to targetKeyPath: ReferenceWritableKeyPath<Self, Value>, change: Value?) {
     if self[keyPath:targetKeyPath] != change {  // expected-error{{}}
-<<<<<<< HEAD
-=======
       // expected-note@-1{{overloads for '!=' exist with these partially matching parameter lists: (Self, Self), (_OptionalNilComparisonType, Wrapped?)}}
->>>>>>> aad14e3c
       self[keyPath: targetKeyPath] = change!
     }
   }
